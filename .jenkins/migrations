// https://stackoverflow.com/questions/43214730/how-to-set-github-commit-status-with-jenkinsfile-not-using-a-pull-request-builde
void setBuildStatus(String message, String state) {
  step([
      $class: "GitHubCommitStatusSetter",
      reposSource: [$class: "ManuallyEnteredRepositorySource", url: "https://github.com/kong/kong-ee"],
      contextSource: [$class: "ManuallyEnteredCommitContextSource", context: "Kong EE Migration Paths"],
      errorHandlers: [[$class: "ChangingBuildStatusErrorHandler", result: "UNSTABLE"]],
      statusResultSource: [ $class: "ConditionalStatusResultSource", results: [[$class: "AnyBuildResult", message: message, state: state]] ]
  ]);
}

pipeline {

  agent {
    node {
      label 'bionic'
    }
  }

  options {
    timeout(time: 100, unit: 'MINUTES')
  }

  environment {
    GITHUB_TOKEN = credentials('github_bot_access_token')
    DOCKER_REGISTRY_URL = "registry.kongcloud.io"
    // This will map DOCKER_REGISTRY_USR and DOCKER_REGISTRY_PSW
    DOCKER_REGISTRY = credentials('DOCKER_REGISTRY')
    // This will map BINTRAY_USR and BINTRAY_PSW
    BINTRAY = credentials('bintray')
    SEALY_ALWAYS_TEARDOWN = 1
    PATH = "${env.PATH}:~/.local/bin"
    // Speed up build
    ENABLE_OPENTRACING = 0
    DOCKER_IMAGE_NAME="migration-tests"
    BINTRAY_LICENSE = credentials('BINTRAY_LICENSE')
    KONG_LICENSE_DATA = credentials('KONG_LICENSE_DATA')
  }

  stages {
    stage('prepare environment') {
      steps {
        sh "docker login -u ${env.BINTRAY_USR} -p ${env.BINTRAY_PSW} kong-docker-kong-enterprise-edition-docker.bintray.io"
        sh "docker login -u ${env.DOCKER_REGISTRY_USR} -p ${env.DOCKER_REGISTRY_PSW} registry.kongcloud.io"
        sh "mkdir -p ~/.local/bin"

<<<<<<< HEAD
        sh "git clone https://$GITHUB_TOKEN:@github.com/Kong/gojira-enterprise.git /tmp/gojira"
=======
        sh "git clone https://$GITHUB_TOKEN@github.com/Kong/kong-gojira.git /tmp/gojira"
>>>>>>> e4b4bfde
        sh 'ln -s $(realpath /tmp/gojira/gojira.sh) $(realpath ~/.local/bin/gojira)'

        sh "git clone https://$GITHUB_TOKEN@github.com/Kong/sealy.git /tmp/sealy"
        sh 'ln -s $(realpath /tmp/sealy/sealy.sh) $(realpath ~/.local/bin/sealy)'
      }
    }

    stage('build dist image') {
      steps {
        sh "./dist/dist.sh build alpine"
        sh "./dist/dist.sh test alpine"
        sh "./dist/dist.sh build-image alpine"
      }
    }

    stage('1.5.0.4 to here') {
      steps {
        parallel (
          "Kong EE 1.5.0.4 to here (pg)": {
            sh "sealy --from kong-docker-kong-enterprise-edition-docker.bintray.io/kong-enterprise-edition:1.5.0.4-alpine --to ${env.DOCKER_IMAGE_NAME} --seeds paths/1.5.x_to_2.1.x_happy_path"
          },
          "Kong EE 1.5.0.4 to here (c*)": {
            sh "sealy --from kong-docker-kong-enterprise-edition-docker.bintray.io/kong-enterprise-edition:1.5.0.4-alpine --to ${env.DOCKER_IMAGE_NAME} --seeds paths/1.5.x_to_2.1.x_happy_path --cassandra"
          }
        )
      }
    }

    stage('next/2.1.x.x to here') {
      steps {
        parallel (
          "Kong EE next/2.1.x.x to here (pg)": {
            sh "sealy --from registry.kongcloud.io/kong-enterprise-edition:next-2.1.x.x-nightly-alpine --to ${env.DOCKER_IMAGE_NAME} --seeds paths/2.1.x_happy_path"
          },
          "Kong EE next/2.1.x.x to here (c*)": {
            sh "sealy --from registry.kongcloud.io/kong-enterprise-edition:next-2.1.x.x-nightly-alpine --to ${env.DOCKER_IMAGE_NAME} --seeds paths/2.1.x_happy_path --cassandra"
          }
        )
      }
    }

    stage('Kong EE < 1.5 to here') {
      steps {
        parallel (
          "Kong EE < 1.5 to here should err on upgrade! (pg)": {
            sh "! sealy --from kong-docker-kong-enterprise-edition-docker.bintray.io/kong-enterprise-edition:1.3.0.2-alpine --to ${env.DOCKER_IMAGE_NAME} --seeds paths/empty"
          },
          "Kong EE < 1.5 to here should err on upgrade! (c*)": {
            sh "! sealy --from kong-docker-kong-enterprise-edition-docker.bintray.io/kong-enterprise-edition:1.3.0.2-alpine --to ${env.DOCKER_IMAGE_NAME} --seeds paths/empty --cassandra"
          }
        )
      }
    }

    stage('Kong CE 2.1.3 to here') {
      steps {
        parallel (
          "Kong CE 2.1.3 to here (pg)": {
            sh "sealy --from kong:2.1.3-alpine --to ${env.DOCKER_IMAGE_NAME} --seeds paths/core_1.x_ee_1.x_happy_path"
          },
          "Kong CE 2.1.3 to here (c*)": {
            sh "sealy --from kong:2.1.3-alpine --to ${env.DOCKER_IMAGE_NAME} --seeds paths/core_1.x_ee_1.x_happy_path --cassandra"
          }
        )
      }
    }
  }

  post {
    success {
      setBuildStatus("Build succeeded", "SUCCESS");
    }
    failure {
      setBuildStatus("Build failed", "FAILURE");
    }
  }
}<|MERGE_RESOLUTION|>--- conflicted
+++ resolved
@@ -44,11 +44,7 @@
         sh "docker login -u ${env.DOCKER_REGISTRY_USR} -p ${env.DOCKER_REGISTRY_PSW} registry.kongcloud.io"
         sh "mkdir -p ~/.local/bin"
 
-<<<<<<< HEAD
         sh "git clone https://$GITHUB_TOKEN:@github.com/Kong/gojira-enterprise.git /tmp/gojira"
-=======
-        sh "git clone https://$GITHUB_TOKEN@github.com/Kong/kong-gojira.git /tmp/gojira"
->>>>>>> e4b4bfde
         sh 'ln -s $(realpath /tmp/gojira/gojira.sh) $(realpath ~/.local/bin/gojira)'
 
         sh "git clone https://$GITHUB_TOKEN@github.com/Kong/sealy.git /tmp/sealy"
