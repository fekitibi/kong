--- conflicted
+++ resolved
@@ -55,15 +55,14 @@
       }
     }
 
-<<<<<<< HEAD
-    stage('next/2.1.x.x to here') {
+    stage('2.1 to here') {
       steps {
         parallel (
-          "Kong EE next/2.1.x.x to here (pg)": {
-            sh "sealy --from registry.kongcloud.io/kong-enterprise-edition:next-2.1.x.x-nightly-alpine --to ${env.DOCKER_IMAGE_NAME} --seeds paths/2.1.x_happy_path"
+          "Kong EE 2.1 to here (pg)": {
+            sh "sealy --from kong/kong-gateway:2.1 --to ${env.DOCKER_IMAGE_NAME} --seeds paths/2.1.x_happy_path"
           },
-          "Kong EE next/2.1.x.x to here (c*)": {
-            sh "sealy --from registry.kongcloud.io/kong-enterprise-edition:next-2.1.x.x-nightly-alpine --to ${env.DOCKER_IMAGE_NAME} --seeds paths/2.1.x_happy_path --cassandra"
+          "Kong EE 2.1 to here (c*)": {
+            sh "sealy --from kong/kong-gateway:2.1 --to ${env.DOCKER_IMAGE_NAME} --seeds paths/2.1.x_happy_path --cassandra"
           }
         )
       }
@@ -72,34 +71,11 @@
     stage('next/2.2.x.x to here') {
       steps {
         parallel (
-          "Kong EE next/2.2.x.x to here (pg)": {
-            sh "sealy --from registry.kongcloud.io/kong-enterprise-edition:next-2.2.x.x-nightly-alpine --to ${env.DOCKER_IMAGE_NAME} --seeds paths/2.1.x_happy_path"
-          },
-          "Kong EE next/2.2.x.x to here (c*)": {
-            sh "sealy --from registry.kongcloud.io/kong-enterprise-edition:next-2.2.x.x-nightly-alpine --to ${env.DOCKER_IMAGE_NAME} --seeds paths/2.1.x_happy_path --cassandra"
-=======
-    stage('1.5 to here') {
-      steps {
-        parallel (
-          "Kong EE 1.5 to here (pg)": {
-            sh "sealy --from kong/kong-gateway:1.5 --to ${env.DOCKER_IMAGE_NAME} --seeds paths/1.5.x_to_2.1.x_happy_path"
-          },
-          "Kong EE 1.5 to here (c*)": {
-            sh "sealy --from kong/kong-gateway:1.5 --to ${env.DOCKER_IMAGE_NAME} --seeds paths/1.5.x_to_2.1.x_happy_path --cassandra"
-          }
-        )
-      }
-    }
-
-    stage('2.1-nightly to here') {
-      steps {
-        parallel (
           "Kong EE next/2.1.x.x to here (pg)": {
-            sh "sealy --from kong/kong-gateway-internal:2.1-nightly --to ${env.DOCKER_IMAGE_NAME} --seeds paths/2.1.x_happy_path"
+            sh "sealy --from kong/kong-gateway-internal:2.2-nightly --to ${env.DOCKER_IMAGE_NAME} --seeds paths/2.1.x_happy_path"
           },
           "Kong EE next/2.1.x.x to here (c*)": {
-            sh "sealy --from kong/kong-gateway-internal:2.1-nightly --to ${env.DOCKER_IMAGE_NAME} --seeds paths/2.1.x_happy_path --cassandra"
->>>>>>> d53d5303
+            sh "sealy --from kong/kong-gateway-internal:2.2-nightly --to ${env.DOCKER_IMAGE_NAME} --seeds paths/2.1.x_happy_path --cassandra"
           }
         )
       }
