--- conflicted
+++ resolved
@@ -8,11 +8,7 @@
     timeout(time: 100, unit: 'MINUTES')
   }
   environment {
-<<<<<<< HEAD
-    GITHUB = credentials('GITHUB_TOKEN')
-=======
     GITHUB_TOKEN = credentials('github_bot_access_token')
->>>>>>> 4d452dfe
     GOJIRA='/tmp/gojira/gojira.sh'
     GOJIRA_USE_SNAPSHOT='1'
   }
