// https://stackoverflow.com/questions/43214730/how-to-set-github-commit-status-with-jenkinsfile-not-using-a-pull-request-builde
void setBuildStatus(String message, String state) {
  step([
      $class: "GitHubCommitStatusSetter",
      reposSource: [$class: "ManuallyEnteredRepositorySource", url: "https://github.com/kong/kong-ee"],
      contextSource: [$class: "ManuallyEnteredCommitContextSource", context: "Kong EE Nightlies"],
      errorHandlers: [[$class: "ChangingBuildStatusErrorHandler", result: "UNSTABLE"]],
      statusResultSource: [ $class: "ConditionalStatusResultSource", results: [[$class: "AnyBuildResult", message: message, state: state]] ]
  ]);
}

//  * ubuntu dockerfile targets xenial (so 16.04)
def distros = [
  [ name: "alpine", flags: [ "--ljbc 0"], prefix: "no-ljbc" ],
  [ name: "alpine" ],
  [ name: "ubuntu:16.04" ],
]

def builds = [:]

for (x in distros) {

  def args = ([
    x.name,
    ([x.prefix, "nightly"] - null).join("-"),
    x.flags? x.flags.join(" ") : null,
  ] - null).join(" ")

  def label = ([x.name, x.prefix] - null).join("-")

  builds[label] = {
    node('bionic') {
      stage(label) {
        environment {
          CACHE_DIR = "$HOME/kong-ee-distributions-cache"
        }
        stage('prepare') {
          env.BRANCH_OR_TAG = env.BRANCH_NAME ? env.BRANCH_NAME : "refs/tags/${env.TAG_NAME}"
          env.KONG_EE_PATH = env.WORKSPACE // Used for foundation script to use checked out kong-ee

          checkout([$class: 'GitSCM',
            branches: [[name: env.BRANCH_OR_TAG]],
            extensions: [[$class: 'WipeWorkspace']],
            userRemoteConfigs: [[url: 'git@github.com:Kong/kong-ee.git',
            credentialsId: 'kong-ee-github-deploy-key']]
          ])
        }
        stage('build') {
          sh "./dist/dist.sh build ${args}"
        }

        stage('test') {
          sh "./dist/dist.sh test ${args}"
        }

        stage('build-and-push-image') {
          sh """
<<<<<<< HEAD
            tag=\$(./dist/dist.sh build-image ${args})
            echo "FROM \$tag" | docker build \
                --label org.opencontainers.image.source=\$(git config --get remote.origin.url) \
                --label org.opencontainers.image.revision=\$(git rev-parse HEAD) \
                -t \$tag -
          """
        }

        stage('push internal nightly') {
          sh "./dist/dist.sh push-image ${args}"
=======
            PACKAGE_PATH=\$(./dist/dist.sh package-path $label nightly)
            ./dist/dist.sh docker-hub-release -u $DOCKERHUB_KONGCLOUD_PUSH_USR \
                                              -k $DOCKERHUB_KONGCLOUD_PUSH_PSW \
                                              -p $label \
                                              -R nightly \
                                              -v ${env.BRANCH_OR_TAG} \
                                              -f \$PACKAGE_PATH
             """
>>>>>>> 4cb498ad
        }
      }
    }
  }
}

pipeline {
  agent none
  options {
    timeout(time: 100, unit: 'MINUTES')
  }
  environment {
    GITHUB_TOKEN = credentials('github_bot_access_token')
    DOCKERHUB_KONGCLOUD_PUSH = credentials('DOCKERHUB_KONGCLOUD_PUSH')
  }

  stages {
    // build parameters are at this point because if not, first build never
    // gets them. If we were to just automate this so it just runs all steps
    // when a tag is pushed, remove this part and set the options to the
    // desired actions

    stage('build, test, build image, push internal nightly') {
      steps {
        script {
          parallel builds
        }
      }
    }
  }

  post {
    success {
      node(null) { setBuildStatus("Build succeeded", "SUCCESS") }
    }
    failure {
      node(null) { setBuildStatus("Build failed", "FAILURE") }
    }
  }
}<|MERGE_RESOLUTION|>--- conflicted
+++ resolved
@@ -55,18 +55,6 @@
 
         stage('build-and-push-image') {
           sh """
-<<<<<<< HEAD
-            tag=\$(./dist/dist.sh build-image ${args})
-            echo "FROM \$tag" | docker build \
-                --label org.opencontainers.image.source=\$(git config --get remote.origin.url) \
-                --label org.opencontainers.image.revision=\$(git rev-parse HEAD) \
-                -t \$tag -
-          """
-        }
-
-        stage('push internal nightly') {
-          sh "./dist/dist.sh push-image ${args}"
-=======
             PACKAGE_PATH=\$(./dist/dist.sh package-path $label nightly)
             ./dist/dist.sh docker-hub-release -u $DOCKERHUB_KONGCLOUD_PUSH_USR \
                                               -k $DOCKERHUB_KONGCLOUD_PUSH_PSW \
@@ -75,7 +63,6 @@
                                               -v ${env.BRANCH_OR_TAG} \
                                               -f \$PACKAGE_PATH
              """
->>>>>>> 4cb498ad
         }
       }
     }
