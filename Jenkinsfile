pipeline {
<<<<<<< HEAD
    agent none
    options {
        retry(1)
        timeout(time: 2, unit: 'HOURS')
=======
  agent {
    node {
      label 'hybrid'
    }
  }
  options {
      timeout(time: 45, unit: 'MINUTES')
  }
  environment {
    GITHUB_TOKEN = credentials('GITHUB_TOKEN')
    BINTRAY = credentials('bintray')
    REDHAT = credentials('redhat')
    PRIVATE_KEY_FILE = credentials('kong.private.gpg-key.asc')
    PRIVATE_KEY_PASSWORD = credentials('kong.private.gpg-key.asc.password')
    // This cache dir will contain files owned by root, and user ubuntu will
    // not have permission over it. We still need for it to survive between
    // builds, so /tmp is also not an option. Try $HOME for now, iterate
    // on that
    CACHE_DIR = "$HOME/kong-distributions-cache"
    //KONG_VERSION = """${sh(
    //  returnStdout: true,
    //  script: '[ -n $TAG_NAME ] && echo $TAG_NAME | grep -o -P "\\d+\\.\\d+\\.\\d+\\.\\d+" || echo -n $BRANCH_NAME | grep -o -P "\\d+\\.\\d+\\.\\d+\\.\\d+"'
    //)}"""
    // XXX: Can't bother to fix this now. This works, right? :)
    KONG_VERSION = "1.5.0.3"
  }
  stages {
    // choice between internal, rc1, rc2, rc3, rc4 ....,  GA
    stage('Checkpoint') {
      steps {
        script {
          def input_params = input(message: "Should I continue this build?",
          parameters: [
            // [$class: 'TextParameterDefinition', defaultValue: '', description: 'custom build', name: 'customername'],
            choice(name: 'RELEASE_SCOPE',
            choices: 'internal-preview\nrc1\nrc2\nrc3\nrc4\nrc5\nGA',
            description: 'What is the release scope?'),
          ])
          env.RELEASE_SCOPE = input_params
        }
      }
>>>>>>> 67061373
    }
    // This can be run in different nodes in the future \0/
    stage('Build & Push Packages') {
      steps {
        parallel (
          centos6: {
            sh "./dist/dist.sh build centos:6 ${env.RELEASE_SCOPE}"
            sh "./dist/dist.sh release -u $BINTRAY_USR -k $BINTRAY_PSW -p centos:6 -e -R ${env.RELEASE_SCOPE}"
          },
          centos7: {
            sh "./dist/dist.sh build centos:7 ${env.RELEASE_SCOPE}"
            sh "./dist/dist.sh release -u $BINTRAY_USR -k $BINTRAY_PSW -p centos:7 -e -R ${env.RELEASE_SCOPE}"
          },
          centos8: {
            sh "./dist/dist.sh build centos:8 ${env.RELEASE_SCOPE}"
            sh "./dist/dist.sh release -u $BINTRAY_USR -k $BINTRAY_PSW -p centos:8 -e -R ${env.RELEASE_SCOPE}"
          },
          debian8: {
            sh "./dist/dist.sh build debian:8 ${env.RELEASE_SCOPE}"
            sh "./dist/dist.sh release -u $BINTRAY_USR -k $BINTRAY_PSW -p debian:8 -e -R ${env.RELEASE_SCOPE}"
          },
          debian9: {
            sh "./dist/dist.sh build debian:9 ${env.RELEASE_SCOPE}"
            sh "./dist/dist.sh release -u $BINTRAY_USR -k $BINTRAY_PSW -p debian:9 -e -R ${env.RELEASE_SCOPE}"
          },
          ubuntu1604: {
            sh "./dist/dist.sh build ubuntu:16.04 ${env.RELEASE_SCOPE}"
            sh "./dist/dist.sh release -u $BINTRAY_USR -k $BINTRAY_PSW -p ubuntu:16.04 -e -R ${env.RELEASE_SCOPE}"
          },
          ubuntu1804: {
            sh "./dist/dist.sh build ubuntu:18.04 ${env.RELEASE_SCOPE}"
            sh "./dist/dist.sh release -u $BINTRAY_USR -k $BINTRAY_PSW -p ubuntu:18.04 -e -R ${env.RELEASE_SCOPE}"
          },
          amazonlinux1: {
            sh "./dist/dist.sh build amazonlinux:1 ${env.RELEASE_SCOPE}"
            sh "./dist/dist.sh release -u $BINTRAY_USR -k $BINTRAY_PSW -p amazonlinux:1 -e -R ${env.RELEASE_SCOPE}"
          },
          amazonlinux2: {
            sh "./dist/dist.sh build amazonlinux:2 ${env.RELEASE_SCOPE}"
            sh "./dist/dist.sh release -u $BINTRAY_USR -k $BINTRAY_PSW -p amazonlinux:2 -e -R ${env.RELEASE_SCOPE}"
          },
          alpine: {
            sh "./dist/dist.sh build alpine ${env.RELEASE_SCOPE}"
            sh "./dist/dist.sh release -u $BINTRAY_USR -k $BINTRAY_PSW -p alpine -e -R ${env.RELEASE_SCOPE}"
          },
          rhel6: {
            sh "./dist/dist.sh build rhel:6 ${env.RELEASE_SCOPE}"
            sh "./dist/dist.sh release -u $BINTRAY_USR -k $BINTRAY_PSW -p rhel:6 -e -R ${env.RELEASE_SCOPE}"
          },
          rhel7: {
            sh "./dist/dist.sh build rhel:7 ${env.RELEASE_SCOPE}"
            sh "./dist/dist.sh release -u $BINTRAY_USR -k $BINTRAY_PSW -p rhel:7 -e -R ${env.RELEASE_SCOPE}"
          },
          rhel8: {
            sh "./dist/dist.sh build rhel:8 ${env.RELEASE_SCOPE}"
            sh "./dist/dist.sh release -u $BINTRAY_USR -k $BINTRAY_PSW -p rhel:8 -e -R ${env.RELEASE_SCOPE}"
          },
        )
      }
    }
<<<<<<< HEAD
    stages {
        stage('Build Kong') {
            when {
                beforeAgent true
                anyOf {
                    allOf {
                        buildingTag()
                        not { triggeredBy 'TimerTrigger' }
                    }
                    allOf {
                        triggeredBy 'TimerTrigger'
                        anyOf { branch 'master'; branch 'next' }
                    }
                }
            }
            agent {
                node {
                    label 'docker-compose'
                }
            }
            environment {
                KONG_SOURCE_LOCATION = "${env.WORKSPACE}"
                KONG_BUILD_TOOLS_LOCATION = "${env.WORKSPACE}/../kong-build-tools"
            }
            steps {
                sh 'echo "$DOCKER_PASSWORD" | docker login -u "$DOCKER_USERNAME" --password-stdin || true'
                sh 'make setup-kong-build-tools'
                dir('../kong-build-tools') { sh 'make kong-test-container' }
            }
        }
        stage('Integration Tests') {
            when {
                beforeAgent true
                allOf {
                    buildingTag()
                    not { triggeredBy 'TimerTrigger' }
                }
            }
            parallel {
                stage('dbless') {
                    agent {
                        node {
                            label 'docker-compose'
                        }
                    }
                    environment {
                        KONG_SOURCE_LOCATION = "${env.WORKSPACE}"
                        KONG_BUILD_TOOLS_LOCATION = "${env.WORKSPACE}/../kong-build-tools"
                        TEST_DATABASE = "off"
                        TEST_SUITE = "dbless"
                    }
                    steps {
                        sh 'echo "$DOCKER_PASSWORD" | docker login -u "$DOCKER_USERNAME" --password-stdin || true'
                        sh 'make setup-kong-build-tools'
                        dir('../kong-build-tools') {
                            sh 'make test-kong'
                        }
                    }
                }
                stage('postgres') {
                    agent {
                        node {
                            label 'docker-compose'
                        }
                    }
                    environment {
                        KONG_SOURCE_LOCATION = "${env.WORKSPACE}"
                        KONG_BUILD_TOOLS_LOCATION = "${env.WORKSPACE}/../kong-build-tools"
                        TEST_DATABASE = 'postgres'
                    }
                    steps {
                        sh 'echo "$DOCKER_PASSWORD" | docker login -u "$DOCKER_USERNAME" --password-stdin || true'
                        sh 'make setup-kong-build-tools'
                        dir('../kong-build-tools') {
                            sh 'make test-kong'
                        }
                    }
                }
                stage('postgres plugins') {
                    agent {
                        node {
                            label 'docker-compose'
                        }
                    }
                    environment {
                        KONG_SOURCE_LOCATION = "${env.WORKSPACE}"
                        KONG_BUILD_TOOLS_LOCATION = "${env.WORKSPACE}/../kong-build-tools"
                        TEST_DATABASE = 'postgres'
                        TEST_SUITE = 'plugins'
                    }
                    steps {
                        sh 'echo "$DOCKER_PASSWORD" | docker login -u "$DOCKER_USERNAME" --password-stdin || true'
                        sh 'make setup-kong-build-tools'
                        dir('../kong-build-tools'){
                            sh 'make test-kong'
                        }
                    }
                }
                stage('cassandra') {
                    agent {
                        node {
                            label 'docker-compose'
                        }
                    }
                    environment {
                        KONG_SOURCE_LOCATION = "${env.WORKSPACE}"
                        KONG_BUILD_TOOLS_LOCATION = "${env.WORKSPACE}/../kong-build-tools"
                        TEST_DATABASE = 'cassandra'
                    }
                    steps {
                        sh 'echo "$DOCKER_PASSWORD" | docker login -u "$DOCKER_USERNAME" --password-stdin || true'
                        sh 'make setup-kong-build-tools'
                        dir('../kong-build-tools'){
                            sh 'make test-kong'
                        }
                    }
                }
            }
        }
        stage('Release Per Commit') {
            when {
                beforeAgent true
                anyOf { branch 'master'; branch 'next' }
            }
            agent {
                node {
                    label 'docker-compose'
                }
            }
            environment {
                KONG_PACKAGE_NAME = "kong"
                KONG_SOURCE_LOCATION = "${env.WORKSPACE}"
                KONG_BUILD_TOOLS_LOCATION = "${env.WORKSPACE}/../kong-build-tools"
                BINTRAY_USR = 'kong-inc_travis-ci@kong'
                BINTRAY_KEY = credentials('bintray_travis_key')
                DEBUG = 0
            }
            steps {
                sh 'echo "$DOCKER_PASSWORD" | docker login -u "$DOCKER_USERNAME" --password-stdin || true'
                sh 'make setup-kong-build-tools'
                sh 'KONG_VERSION=`git rev-parse --short HEAD` RELEASE_DOCKER_ONLY=true PACKAGE_TYPE=apk RESTY_IMAGE_BASE=alpine RESTY_IMAGE_TAG=latest make release'
            }
        }
        stage('Release') {
            when {
                beforeAgent true
                allOf {
                    buildingTag()
                    not { triggeredBy 'TimerTrigger' }
                }
            }
            parallel {
                stage('Ubuntu Xenial Release') {
                    agent {
                        node {
                            label 'docker-compose'
                        }
                    }
                    environment {
                        PACKAGE_TYPE = 'deb'
                        RESTY_IMAGE_BASE = 'ubuntu'
                        RESTY_IMAGE_TAG = 'xenial'
                        CACHE = 'false'
                        UPDATE_CACHE = 'true'
                        USER = 'travis'
                        KONG_SOURCE_LOCATION = "${env.WORKSPACE}"
                        KONG_BUILD_TOOLS_LOCATION = "${env.WORKSPACE}/../kong-build-tools"
                        BINTRAY_USR = 'kong-inc_travis-ci@kong'
                        BINTRAY_KEY = credentials('bintray_travis_key')
                        AWS_ACCESS_KEY = credentials('AWS_ACCESS_KEY')
                        AWS_SECRET_ACCESS_KEY = credentials('AWS_SECRET_ACCESS_KEY')
                        DEBUG = 0
                    }
                    steps {
                        sh 'echo "$DOCKER_PASSWORD" | docker login -u "$DOCKER_USERNAME" --password-stdin || true'
                        sh 'make setup-kong-build-tools'
                        sh 'make release'
                    }
                    post {
                        cleanup {
                            dir('../kong-build-tools'){ sh 'make cleanup-build' }
                        }
                    }
                }
                stage('Ubuntu Releases') {
                    agent {
                        node {
                            label 'docker-compose'
                        }
                    }
                    environment {
                        PACKAGE_TYPE = 'deb'
                        RESTY_IMAGE_BASE = 'ubuntu'
                        RESTY_IMAGE_TAG = 'bionic'
                        KONG_SOURCE_LOCATION = "${env.WORKSPACE}"
                        KONG_BUILD_TOOLS_LOCATION = "${env.WORKSPACE}/../kong-build-tools"
                        BINTRAY_USR = 'kong-inc_travis-ci@kong'
                        BINTRAY_KEY = credentials('bintray_travis_key')
                        DEBUG = 0
                    }
                    steps {
                        sh 'echo "$DOCKER_PASSWORD" | docker login -u "$DOCKER_USERNAME" --password-stdin || true'
                        sh 'make setup-kong-build-tools'
                        sh 'RESTY_IMAGE_TAG=bionic make release'
                        sh 'RESTY_IMAGE_TAG=focal make release'
                    }
                }
                stage('Centos Releases') {
                    agent {
                        node {
                            label 'docker-compose'
                        }
                    }
                    environment {
                        PACKAGE_TYPE = 'rpm'
                        RESTY_IMAGE_BASE = 'centos'
                        KONG_SOURCE_LOCATION = "${env.WORKSPACE}"
                        KONG_BUILD_TOOLS_LOCATION = "${env.WORKSPACE}/../kong-build-tools"
                        BINTRAY_USR = 'kong-inc_travis-ci@kong'
                        BINTRAY_KEY = credentials('bintray_travis_key')
                        PRIVATE_KEY_FILE = credentials('kong.private.gpg-key.asc')
                        PRIVATE_KEY_PASSPHRASE = credentials('kong.private.gpg-key.asc.password')
                        DEBUG = 0
                    }
                    steps {
                        sh 'echo "$DOCKER_PASSWORD" | docker login -u "$DOCKER_USERNAME" --password-stdin || true'
                        sh 'make setup-kong-build-tools'
                        sh 'cp $PRIVATE_KEY_FILE ../kong-build-tools/kong.private.gpg-key.asc'
                        sh 'RESTY_IMAGE_TAG=6 make release'
                        sh 'RESTY_IMAGE_TAG=7 make release'
                        sh 'RESTY_IMAGE_TAG=8 make release'
                    }
                }
                stage('RedHat Releases') {
                    agent {
                        node {
                            label 'docker-compose'
                        }
                    }
                    environment {
                        PACKAGE_TYPE = 'rpm'
                        RESTY_IMAGE_BASE = 'rhel'
                        KONG_SOURCE_LOCATION = "${env.WORKSPACE}"
                        KONG_BUILD_TOOLS_LOCATION = "${env.WORKSPACE}/../kong-build-tools"
                        BINTRAY_USR = 'kong-inc_travis-ci@kong'
                        BINTRAY_KEY = credentials('bintray_travis_key')
                        PRIVATE_KEY_FILE = credentials('kong.private.gpg-key.asc')
                        PRIVATE_KEY_PASSPHRASE = credentials('kong.private.gpg-key.asc.password')
                        DEBUG = 0
                    }
                    steps {
                        sh 'echo "$DOCKER_PASSWORD" | docker login -u "$DOCKER_USERNAME" --password-stdin || true'
                        sh 'make setup-kong-build-tools'
                        sh 'cp $PRIVATE_KEY_FILE ../kong-build-tools/kong.private.gpg-key.asc'
                        sh 'RESTY_IMAGE_TAG=7 make release'
                        sh 'RESTY_IMAGE_TAG=8 make release'
                    }
                }
                stage('Debian Releases') {
                    agent {
                        node {
                            label 'docker-compose'
                        }
                    }
                    environment {
                        PACKAGE_TYPE = 'deb'
                        RESTY_IMAGE_BASE = 'debian'
                        KONG_SOURCE_LOCATION = "${env.WORKSPACE}"
                        KONG_BUILD_TOOLS_LOCATION = "${env.WORKSPACE}/../kong-build-tools"
                        BINTRAY_USR = 'kong-inc_travis-ci@kong'
                        BINTRAY_KEY = credentials('bintray_travis_key')
                        DEBUG = 0
                    }
                    steps {
                        sh 'echo "$DOCKER_PASSWORD" | docker login -u "$DOCKER_USERNAME" --password-stdin || true'
                        sh 'make setup-kong-build-tools'
                        sh 'RESTY_IMAGE_TAG=jessie make release'
                        sh 'RESTY_IMAGE_TAG=stretch make release'
                        sh 'RESTY_IMAGE_TAG=buster make release'
                        sh 'RESTY_IMAGE_TAG=bullseye make release'
                    }
                }
                stage('Other Releases'){
                    agent {
                        node {
                            label 'docker-compose'
                        }
                    }
                    environment {
                        PACKAGE_TYPE = 'deb'
                        RESTY_IMAGE_BASE = 'debian'
                        KONG_SOURCE_LOCATION = "${env.WORKSPACE}"
                        KONG_BUILD_TOOLS_LOCATION = "${env.WORKSPACE}/../kong-build-tools"
                        BINTRAY_USR = 'kong-inc_travis-ci@kong'
                        BINTRAY_KEY = credentials('bintray_travis_key')
                        DEBUG = 0
                    }
                    steps {
                        sh 'echo "$DOCKER_PASSWORD" | docker login -u "$DOCKER_USERNAME" --password-stdin || true'
                        sh 'make setup-kong-build-tools'
                        sh 'PACKAGE_TYPE=src RESTY_IMAGE_BASE=src make release'
                        sh 'PACKAGE_TYPE=apk RESTY_IMAGE_BASE=alpine RESTY_IMAGE_TAG=1 make release'
                        sh 'PACKAGE_TYPE=rpm RESTY_IMAGE_BASE=amazonlinux RESTY_IMAGE_TAG=1 make release'
                    }
                }
            }
        }
=======
    stage("Prepare Docker Kong EE") {
      steps {
        checkout([$class: 'GitSCM',
            extensions: [[$class: 'WipeWorkspace']],
            userRemoteConfigs: [[url: 'git@github.com:Kong/docker-kong-ee.git',
            credentialsId: 'docker-kong-ee-deploy-key']]
        ])
      }
    }
    stage("Build & Push Docker Images") {
      steps {
        parallel (
          // beware! $KONG_VERSION might have an ending \n that swallows everything after it
          alpine: {
            sh "./bintray-release.sh -u $BINTRAY_USR -k $BINTRAY_PSW -l -p alpine -e -R ${env.RELEASE_SCOPE} -v $KONG_VERSION"
            // Docker with anonymous reports off. jenkins has no permission + is old method
            sh "./bintray-release.sh -u $BINTRAY_USR -k $BINTRAY_PSW -l -p alpine -e -R ${env.RELEASE_SCOPE} -a -v $KONG_VERSION"
          },
          centos7: {
            sh "./bintray-release.sh -u $BINTRAY_USR -k $BINTRAY_PSW -p centos -e -R ${env.RELEASE_SCOPE} -v $KONG_VERSION"
            // Docker with anonymous reports off. jenkins has no permission + is old method
            sh "./bintray-release.sh -u $BINTRAY_USR -k $BINTRAY_PSW -p centos -e -R ${env.RELEASE_SCOPE} -a -v $KONG_VERSION"
          },
          rhel: {
            sh "./bintray-release.sh -u $BINTRAY_USR -k $BINTRAY_PSW -p rhel -e -R ${env.RELEASE_SCOPE} -v $KONG_VERSION"
            // Docker with anonymous reports off. jenkins has no permission + is old method
            sh "./bintray-release.sh -u $BINTRAY_USR -k $BINTRAY_PSW -p rhel -e -R ${env.RELEASE_SCOPE} -a -v $KONG_VERSION"
          },
        )
      }
>>>>>>> 67061373
    }
  }
}<|MERGE_RESOLUTION|>--- conflicted
+++ resolved
@@ -1,10 +1,4 @@
 pipeline {
-<<<<<<< HEAD
-    agent none
-    options {
-        retry(1)
-        timeout(time: 2, unit: 'HOURS')
-=======
   agent {
     node {
       label 'hybrid'
@@ -46,7 +40,6 @@
           env.RELEASE_SCOPE = input_params
         }
       }
->>>>>>> 67061373
     }
     // This can be run in different nodes in the future \0/
     stage('Build & Push Packages') {
@@ -107,315 +100,6 @@
         )
       }
     }
-<<<<<<< HEAD
-    stages {
-        stage('Build Kong') {
-            when {
-                beforeAgent true
-                anyOf {
-                    allOf {
-                        buildingTag()
-                        not { triggeredBy 'TimerTrigger' }
-                    }
-                    allOf {
-                        triggeredBy 'TimerTrigger'
-                        anyOf { branch 'master'; branch 'next' }
-                    }
-                }
-            }
-            agent {
-                node {
-                    label 'docker-compose'
-                }
-            }
-            environment {
-                KONG_SOURCE_LOCATION = "${env.WORKSPACE}"
-                KONG_BUILD_TOOLS_LOCATION = "${env.WORKSPACE}/../kong-build-tools"
-            }
-            steps {
-                sh 'echo "$DOCKER_PASSWORD" | docker login -u "$DOCKER_USERNAME" --password-stdin || true'
-                sh 'make setup-kong-build-tools'
-                dir('../kong-build-tools') { sh 'make kong-test-container' }
-            }
-        }
-        stage('Integration Tests') {
-            when {
-                beforeAgent true
-                allOf {
-                    buildingTag()
-                    not { triggeredBy 'TimerTrigger' }
-                }
-            }
-            parallel {
-                stage('dbless') {
-                    agent {
-                        node {
-                            label 'docker-compose'
-                        }
-                    }
-                    environment {
-                        KONG_SOURCE_LOCATION = "${env.WORKSPACE}"
-                        KONG_BUILD_TOOLS_LOCATION = "${env.WORKSPACE}/../kong-build-tools"
-                        TEST_DATABASE = "off"
-                        TEST_SUITE = "dbless"
-                    }
-                    steps {
-                        sh 'echo "$DOCKER_PASSWORD" | docker login -u "$DOCKER_USERNAME" --password-stdin || true'
-                        sh 'make setup-kong-build-tools'
-                        dir('../kong-build-tools') {
-                            sh 'make test-kong'
-                        }
-                    }
-                }
-                stage('postgres') {
-                    agent {
-                        node {
-                            label 'docker-compose'
-                        }
-                    }
-                    environment {
-                        KONG_SOURCE_LOCATION = "${env.WORKSPACE}"
-                        KONG_BUILD_TOOLS_LOCATION = "${env.WORKSPACE}/../kong-build-tools"
-                        TEST_DATABASE = 'postgres'
-                    }
-                    steps {
-                        sh 'echo "$DOCKER_PASSWORD" | docker login -u "$DOCKER_USERNAME" --password-stdin || true'
-                        sh 'make setup-kong-build-tools'
-                        dir('../kong-build-tools') {
-                            sh 'make test-kong'
-                        }
-                    }
-                }
-                stage('postgres plugins') {
-                    agent {
-                        node {
-                            label 'docker-compose'
-                        }
-                    }
-                    environment {
-                        KONG_SOURCE_LOCATION = "${env.WORKSPACE}"
-                        KONG_BUILD_TOOLS_LOCATION = "${env.WORKSPACE}/../kong-build-tools"
-                        TEST_DATABASE = 'postgres'
-                        TEST_SUITE = 'plugins'
-                    }
-                    steps {
-                        sh 'echo "$DOCKER_PASSWORD" | docker login -u "$DOCKER_USERNAME" --password-stdin || true'
-                        sh 'make setup-kong-build-tools'
-                        dir('../kong-build-tools'){
-                            sh 'make test-kong'
-                        }
-                    }
-                }
-                stage('cassandra') {
-                    agent {
-                        node {
-                            label 'docker-compose'
-                        }
-                    }
-                    environment {
-                        KONG_SOURCE_LOCATION = "${env.WORKSPACE}"
-                        KONG_BUILD_TOOLS_LOCATION = "${env.WORKSPACE}/../kong-build-tools"
-                        TEST_DATABASE = 'cassandra'
-                    }
-                    steps {
-                        sh 'echo "$DOCKER_PASSWORD" | docker login -u "$DOCKER_USERNAME" --password-stdin || true'
-                        sh 'make setup-kong-build-tools'
-                        dir('../kong-build-tools'){
-                            sh 'make test-kong'
-                        }
-                    }
-                }
-            }
-        }
-        stage('Release Per Commit') {
-            when {
-                beforeAgent true
-                anyOf { branch 'master'; branch 'next' }
-            }
-            agent {
-                node {
-                    label 'docker-compose'
-                }
-            }
-            environment {
-                KONG_PACKAGE_NAME = "kong"
-                KONG_SOURCE_LOCATION = "${env.WORKSPACE}"
-                KONG_BUILD_TOOLS_LOCATION = "${env.WORKSPACE}/../kong-build-tools"
-                BINTRAY_USR = 'kong-inc_travis-ci@kong'
-                BINTRAY_KEY = credentials('bintray_travis_key')
-                DEBUG = 0
-            }
-            steps {
-                sh 'echo "$DOCKER_PASSWORD" | docker login -u "$DOCKER_USERNAME" --password-stdin || true'
-                sh 'make setup-kong-build-tools'
-                sh 'KONG_VERSION=`git rev-parse --short HEAD` RELEASE_DOCKER_ONLY=true PACKAGE_TYPE=apk RESTY_IMAGE_BASE=alpine RESTY_IMAGE_TAG=latest make release'
-            }
-        }
-        stage('Release') {
-            when {
-                beforeAgent true
-                allOf {
-                    buildingTag()
-                    not { triggeredBy 'TimerTrigger' }
-                }
-            }
-            parallel {
-                stage('Ubuntu Xenial Release') {
-                    agent {
-                        node {
-                            label 'docker-compose'
-                        }
-                    }
-                    environment {
-                        PACKAGE_TYPE = 'deb'
-                        RESTY_IMAGE_BASE = 'ubuntu'
-                        RESTY_IMAGE_TAG = 'xenial'
-                        CACHE = 'false'
-                        UPDATE_CACHE = 'true'
-                        USER = 'travis'
-                        KONG_SOURCE_LOCATION = "${env.WORKSPACE}"
-                        KONG_BUILD_TOOLS_LOCATION = "${env.WORKSPACE}/../kong-build-tools"
-                        BINTRAY_USR = 'kong-inc_travis-ci@kong'
-                        BINTRAY_KEY = credentials('bintray_travis_key')
-                        AWS_ACCESS_KEY = credentials('AWS_ACCESS_KEY')
-                        AWS_SECRET_ACCESS_KEY = credentials('AWS_SECRET_ACCESS_KEY')
-                        DEBUG = 0
-                    }
-                    steps {
-                        sh 'echo "$DOCKER_PASSWORD" | docker login -u "$DOCKER_USERNAME" --password-stdin || true'
-                        sh 'make setup-kong-build-tools'
-                        sh 'make release'
-                    }
-                    post {
-                        cleanup {
-                            dir('../kong-build-tools'){ sh 'make cleanup-build' }
-                        }
-                    }
-                }
-                stage('Ubuntu Releases') {
-                    agent {
-                        node {
-                            label 'docker-compose'
-                        }
-                    }
-                    environment {
-                        PACKAGE_TYPE = 'deb'
-                        RESTY_IMAGE_BASE = 'ubuntu'
-                        RESTY_IMAGE_TAG = 'bionic'
-                        KONG_SOURCE_LOCATION = "${env.WORKSPACE}"
-                        KONG_BUILD_TOOLS_LOCATION = "${env.WORKSPACE}/../kong-build-tools"
-                        BINTRAY_USR = 'kong-inc_travis-ci@kong'
-                        BINTRAY_KEY = credentials('bintray_travis_key')
-                        DEBUG = 0
-                    }
-                    steps {
-                        sh 'echo "$DOCKER_PASSWORD" | docker login -u "$DOCKER_USERNAME" --password-stdin || true'
-                        sh 'make setup-kong-build-tools'
-                        sh 'RESTY_IMAGE_TAG=bionic make release'
-                        sh 'RESTY_IMAGE_TAG=focal make release'
-                    }
-                }
-                stage('Centos Releases') {
-                    agent {
-                        node {
-                            label 'docker-compose'
-                        }
-                    }
-                    environment {
-                        PACKAGE_TYPE = 'rpm'
-                        RESTY_IMAGE_BASE = 'centos'
-                        KONG_SOURCE_LOCATION = "${env.WORKSPACE}"
-                        KONG_BUILD_TOOLS_LOCATION = "${env.WORKSPACE}/../kong-build-tools"
-                        BINTRAY_USR = 'kong-inc_travis-ci@kong'
-                        BINTRAY_KEY = credentials('bintray_travis_key')
-                        PRIVATE_KEY_FILE = credentials('kong.private.gpg-key.asc')
-                        PRIVATE_KEY_PASSPHRASE = credentials('kong.private.gpg-key.asc.password')
-                        DEBUG = 0
-                    }
-                    steps {
-                        sh 'echo "$DOCKER_PASSWORD" | docker login -u "$DOCKER_USERNAME" --password-stdin || true'
-                        sh 'make setup-kong-build-tools'
-                        sh 'cp $PRIVATE_KEY_FILE ../kong-build-tools/kong.private.gpg-key.asc'
-                        sh 'RESTY_IMAGE_TAG=6 make release'
-                        sh 'RESTY_IMAGE_TAG=7 make release'
-                        sh 'RESTY_IMAGE_TAG=8 make release'
-                    }
-                }
-                stage('RedHat Releases') {
-                    agent {
-                        node {
-                            label 'docker-compose'
-                        }
-                    }
-                    environment {
-                        PACKAGE_TYPE = 'rpm'
-                        RESTY_IMAGE_BASE = 'rhel'
-                        KONG_SOURCE_LOCATION = "${env.WORKSPACE}"
-                        KONG_BUILD_TOOLS_LOCATION = "${env.WORKSPACE}/../kong-build-tools"
-                        BINTRAY_USR = 'kong-inc_travis-ci@kong'
-                        BINTRAY_KEY = credentials('bintray_travis_key')
-                        PRIVATE_KEY_FILE = credentials('kong.private.gpg-key.asc')
-                        PRIVATE_KEY_PASSPHRASE = credentials('kong.private.gpg-key.asc.password')
-                        DEBUG = 0
-                    }
-                    steps {
-                        sh 'echo "$DOCKER_PASSWORD" | docker login -u "$DOCKER_USERNAME" --password-stdin || true'
-                        sh 'make setup-kong-build-tools'
-                        sh 'cp $PRIVATE_KEY_FILE ../kong-build-tools/kong.private.gpg-key.asc'
-                        sh 'RESTY_IMAGE_TAG=7 make release'
-                        sh 'RESTY_IMAGE_TAG=8 make release'
-                    }
-                }
-                stage('Debian Releases') {
-                    agent {
-                        node {
-                            label 'docker-compose'
-                        }
-                    }
-                    environment {
-                        PACKAGE_TYPE = 'deb'
-                        RESTY_IMAGE_BASE = 'debian'
-                        KONG_SOURCE_LOCATION = "${env.WORKSPACE}"
-                        KONG_BUILD_TOOLS_LOCATION = "${env.WORKSPACE}/../kong-build-tools"
-                        BINTRAY_USR = 'kong-inc_travis-ci@kong'
-                        BINTRAY_KEY = credentials('bintray_travis_key')
-                        DEBUG = 0
-                    }
-                    steps {
-                        sh 'echo "$DOCKER_PASSWORD" | docker login -u "$DOCKER_USERNAME" --password-stdin || true'
-                        sh 'make setup-kong-build-tools'
-                        sh 'RESTY_IMAGE_TAG=jessie make release'
-                        sh 'RESTY_IMAGE_TAG=stretch make release'
-                        sh 'RESTY_IMAGE_TAG=buster make release'
-                        sh 'RESTY_IMAGE_TAG=bullseye make release'
-                    }
-                }
-                stage('Other Releases'){
-                    agent {
-                        node {
-                            label 'docker-compose'
-                        }
-                    }
-                    environment {
-                        PACKAGE_TYPE = 'deb'
-                        RESTY_IMAGE_BASE = 'debian'
-                        KONG_SOURCE_LOCATION = "${env.WORKSPACE}"
-                        KONG_BUILD_TOOLS_LOCATION = "${env.WORKSPACE}/../kong-build-tools"
-                        BINTRAY_USR = 'kong-inc_travis-ci@kong'
-                        BINTRAY_KEY = credentials('bintray_travis_key')
-                        DEBUG = 0
-                    }
-                    steps {
-                        sh 'echo "$DOCKER_PASSWORD" | docker login -u "$DOCKER_USERNAME" --password-stdin || true'
-                        sh 'make setup-kong-build-tools'
-                        sh 'PACKAGE_TYPE=src RESTY_IMAGE_BASE=src make release'
-                        sh 'PACKAGE_TYPE=apk RESTY_IMAGE_BASE=alpine RESTY_IMAGE_TAG=1 make release'
-                        sh 'PACKAGE_TYPE=rpm RESTY_IMAGE_BASE=amazonlinux RESTY_IMAGE_TAG=1 make release'
-                    }
-                }
-            }
-        }
-=======
     stage("Prepare Docker Kong EE") {
       steps {
         checkout([$class: 'GitSCM',
@@ -446,7 +130,6 @@
           },
         )
       }
->>>>>>> 67061373
     }
   }
 }