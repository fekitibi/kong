package = "kong"
version = "0.13.1-0"
supported_platforms = {"linux", "macosx"}
source = {
  url = "git://github.com/Kong/kong",
  tag = "0.13.1"
}
description = {
  summary = "Kong is a scalable and customizable API Management Layer built on top of Nginx.",
  homepage = "http://getkong.org",
  license = "MIT"
}
dependencies = {
  "luasec == 0.6",
  "luasocket == 3.0-rc1",
  "penlight == 1.5.4",
  "lua-resty-http == 0.12",
  "lua-resty-jit-uuid == 0.0.7",
  "multipart == 0.5.5",
  "version == 0.2",
  "kong-lapis == 1.6.0.1",
  "lua-cassandra == 1.2.3",
  "pgmoon == 1.8.0",
  "luatz == 0.3",
  "lua_system_constants == 0.1.2",
  "lua-resty-iputils == 0.3.0",
  "luaossl == 20180530",
  "luasyslog == 1.0.0",
  "lua_pack == 1.0.5",
  "lua-resty-dns-client == 2.1.0",
  "lua-resty-worker-events == 0.3.3",
  "lua-resty-mediador == 0.1.2",
<<<<<<< HEAD
  "lua-resty-healthcheck == 0.4.0",
  "lua-resty-cookie == 0.1.0",
=======
  "lua-resty-healthcheck == 0.4.2",
>>>>>>> c8e4942c
  "lua-resty-mlcache == 2.0.2",
  -- external Kong plugins
  "kong-plugin-azure-functions == 0.1.0",
}
build = {
  type = "builtin",
  modules = {
    ["kong"] = "kong/init.lua",
    ["kong.meta"] = "kong/meta.lua",
    ["kong.cache"] = "kong/cache.lua",
    ["kong.router"] = "kong/router.lua",
    ["kong.api_router"] = "kong/api_router.lua",
    ["kong.reports"] = "kong/reports.lua",
    ["kong.constants"] = "kong/constants.lua",
    ["kong.singletons"] = "kong/singletons.lua",
    ["kong.conf_loader"] = "kong/conf_loader.lua",
    ["kong.globalpatches"] = "kong/globalpatches.lua",
    ["kong.error_handlers"] = "kong/error_handlers.lua",

    ["kong.cluster_events"] = "kong/cluster_events.lua",
    ["kong.cluster_events.strategies.cassandra"] = "kong/cluster_events/strategies/cassandra.lua",
    ["kong.cluster_events.strategies.postgres"] = "kong/cluster_events/strategies/postgres.lua",

    ["kong.templates.nginx"] = "kong/templates/nginx.lua",
    ["kong.templates.nginx_kong"] = "kong/templates/nginx_kong.lua",
    ["kong.templates.kong_defaults"] = "kong/templates/kong_defaults.lua",

    ["kong.vendor.classic"] = "kong/vendor/classic.lua",

    ["kong.cmd"] = "kong/cmd/init.lua",
    ["kong.cmd.roar"] = "kong/cmd/roar.lua",
    ["kong.cmd.stop"] = "kong/cmd/stop.lua",
    ["kong.cmd.quit"] = "kong/cmd/quit.lua",
    ["kong.cmd.start"] = "kong/cmd/start.lua",
    ["kong.cmd.check"] = "kong/cmd/check.lua",
    ["kong.cmd.reload"] = "kong/cmd/reload.lua",
    ["kong.cmd.restart"] = "kong/cmd/restart.lua",
    ["kong.cmd.prepare"] = "kong/cmd/prepare.lua",
    ["kong.cmd.migrations"] = "kong/cmd/migrations.lua",
    ["kong.cmd.health"] = "kong/cmd/health.lua",
    ["kong.cmd.version"] = "kong/cmd/version.lua",
    ["kong.cmd.utils.log"] = "kong/cmd/utils/log.lua",
    ["kong.cmd.utils.kill"] = "kong/cmd/utils/kill.lua",
    ["kong.cmd.utils.nginx_signals"] = "kong/cmd/utils/nginx_signals.lua",
    ["kong.cmd.utils.prefix_handler"] = "kong/cmd/utils/prefix_handler.lua",

    ["kong.api"] = "kong/api/init.lua",
    ["kong.api.api_helpers"] = "kong/api/api_helpers.lua",
    ["kong.api.arguments"] = "kong/api/arguments.lua",
    ["kong.api.crud_helpers"] = "kong/api/crud_helpers.lua",
    ["kong.api.endpoints"] = "kong/api/endpoints.lua",
    ["kong.api.routes.kong"] = "kong/api/routes/kong.lua",
    ["kong.api.routes.apis"] = "kong/api/routes/apis.lua",
    ["kong.api.routes.consumers"] = "kong/api/routes/consumers.lua",
    ["kong.api.routes.plugins"] = "kong/api/routes/plugins.lua",
    ["kong.api.routes.routes"] = "kong/api/routes/routes.lua",
    ["kong.api.routes.services"] = "kong/api/routes/services.lua",
    ["kong.api.routes.cache"] = "kong/api/routes/cache.lua",
    ["kong.api.routes.upstreams"] = "kong/api/routes/upstreams.lua",
    ["kong.api.routes.certificates"] = "kong/api/routes/certificates.lua",
    ["kong.api.routes.snis"] = "kong/api/routes/snis.lua",

    ["kong.tools.ip"] = "kong/tools/ip.lua",
    ["kong.tools.ciphers"] = "kong/tools/ciphers.lua",
    ["kong.tools.dns"] = "kong/tools/dns.lua",
    ["kong.tools.utils"] = "kong/tools/utils.lua",
    ["kong.tools.public"] = "kong/tools/public.lua",
    ["kong.tools.printable"] = "kong/tools/printable.lua",
    ["kong.tools.responses"] = "kong/tools/responses.lua",
    ["kong.tools.timestamp"] = "kong/tools/timestamp.lua",

    ["kong.runloop.handler"] = "kong/runloop/handler.lua",
    ["kong.runloop.certificate"] = "kong/runloop/certificate.lua",
    ["kong.runloop.plugins_iterator"] = "kong/runloop/plugins_iterator.lua",
    ["kong.runloop.balancer"] = "kong/runloop/balancer.lua",

    ["kong.dao.errors"] = "kong/dao/errors.lua",
    ["kong.dao.schemas_validation"] = "kong/dao/schemas_validation.lua",
    ["kong.dao.schemas.apis"] = "kong/dao/schemas/apis.lua",
    ["kong.dao.schemas.plugins"] = "kong/dao/schemas/plugins.lua",
    ["kong.dao.schemas.upstreams"] = "kong/dao/schemas/upstreams.lua",
    ["kong.dao.schemas.targets"] = "kong/dao/schemas/targets.lua",
    ["kong.dao.db"] = "kong/dao/db/init.lua",
    ["kong.dao.db.cassandra"] = "kong/dao/db/cassandra.lua",
    ["kong.dao.db.postgres"] = "kong/dao/db/postgres.lua",
    ["kong.dao.dao"] = "kong/dao/dao.lua",
    ["kong.dao.factory"] = "kong/dao/factory.lua",
    ["kong.dao.model_factory"] = "kong/dao/model_factory.lua",
    ["kong.dao.migrations.helpers"] = "kong/dao/migrations/helpers.lua",
    ["kong.dao.migrations.cassandra"] = "kong/dao/migrations/cassandra.lua",
    ["kong.dao.migrations.postgres"] = "kong/dao/migrations/postgres.lua",

    ["kong.db"] = "kong/db/init.lua",
    ["kong.db.errors"] = "kong/db/errors.lua",
    ["kong.db.dao"] = "kong/db/dao/init.lua",
    ["kong.db.dao.certificates"] = "kong/db/dao/certificates.lua",
    ["kong.db.dao.snis"] = "kong/db/dao/snis.lua",
    ["kong.db.dao.consumers"] = "kong/db/dao/consumers.lua",
    ["kong.db.schema"] = "kong/db/schema/init.lua",
    ["kong.db.schema.entities.consumers"] = "kong/db/schema/entities/consumers.lua",
    ["kong.db.schema.entities.routes"] = "kong/db/schema/entities/routes.lua",
    ["kong.db.schema.entities.services"] = "kong/db/schema/entities/services.lua",
    ["kong.db.schema.entities.certificates"] = "kong/db/schema/entities/certificates.lua",
    ["kong.db.schema.entities.snis"] = "kong/db/schema/entities/snis.lua",
    ["kong.db.schema.entity"] = "kong/db/schema/entity.lua",
    ["kong.db.schema.metaschema"] = "kong/db/schema/metaschema.lua",
    ["kong.db.schema.typedefs"] = "kong/db/schema/typedefs.lua",
    ["kong.db.strategies"] = "kong/db/strategies/init.lua",
    ["kong.db.strategies.connector"] = "kong/db/strategies/connector.lua",
    ["kong.db.strategies.cassandra"] = "kong/db/strategies/cassandra/init.lua",
    ["kong.db.strategies.cassandra.connector"] = "kong/db/strategies/cassandra/connector.lua",
    ["kong.db.strategies.cassandra.routes"] = "kong/db/strategies/cassandra/routes.lua",
    ["kong.db.strategies.cassandra.services"] = "kong/db/strategies/cassandra/services.lua",
    ["kong.db.strategies.postgres"] = "kong/db/strategies/postgres/init.lua",
    ["kong.db.strategies.postgres.connector"] = "kong/db/strategies/postgres/connector.lua",

    ["kong.plugins.base_plugin"] = "kong/plugins/base_plugin.lua",

    ["kong.plugins.basic-auth.migrations.cassandra"] = "kong/plugins/basic-auth/migrations/cassandra.lua",
    ["kong.plugins.basic-auth.migrations.postgres"] = "kong/plugins/basic-auth/migrations/postgres.lua",
    ["kong.plugins.basic-auth.crypto"] = "kong/plugins/basic-auth/crypto.lua",
    ["kong.plugins.basic-auth.handler"] = "kong/plugins/basic-auth/handler.lua",
    ["kong.plugins.basic-auth.access"] = "kong/plugins/basic-auth/access.lua",
    ["kong.plugins.basic-auth.schema"] = "kong/plugins/basic-auth/schema.lua",
    ["kong.plugins.basic-auth.api"] = "kong/plugins/basic-auth/api.lua",
    ["kong.plugins.basic-auth.daos"] = "kong/plugins/basic-auth/daos.lua",

    ["kong.plugins.key-auth.migrations.cassandra"] = "kong/plugins/key-auth/migrations/cassandra.lua",
    ["kong.plugins.key-auth.migrations.postgres"] = "kong/plugins/key-auth/migrations/postgres.lua",
    ["kong.plugins.key-auth.handler"] = "kong/plugins/key-auth/handler.lua",
    ["kong.plugins.key-auth.schema"] = "kong/plugins/key-auth/schema.lua",
    ["kong.plugins.key-auth.api"] = "kong/plugins/key-auth/api.lua",
    ["kong.plugins.key-auth.daos"] = "kong/plugins/key-auth/daos.lua",

    ["kong.plugins.oauth2.migrations.cassandra"] = "kong/plugins/oauth2/migrations/cassandra.lua",
    ["kong.plugins.oauth2.migrations.postgres"] = "kong/plugins/oauth2/migrations/postgres.lua",
    ["kong.plugins.oauth2.handler"] = "kong/plugins/oauth2/handler.lua",
    ["kong.plugins.oauth2.access"] = "kong/plugins/oauth2/access.lua",
    ["kong.plugins.oauth2.schema"] = "kong/plugins/oauth2/schema.lua",
    ["kong.plugins.oauth2.daos"] = "kong/plugins/oauth2/daos.lua",
    ["kong.plugins.oauth2.api"] = "kong/plugins/oauth2/api.lua",

    ["kong.plugins.log-serializers.basic"] = "kong/plugins/log-serializers/basic.lua",

    ["kong.plugins.tcp-log.handler"] = "kong/plugins/tcp-log/handler.lua",
    ["kong.plugins.tcp-log.schema"] = "kong/plugins/tcp-log/schema.lua",
    ["kong.plugins.tcp-log.migrations.cassandra"] = "kong/plugins/tcp-log/migrations/cassandra.lua",
    ["kong.plugins.tcp-log.migrations.postgres"] = "kong/plugins/tcp-log/migrations/postgres.lua",

    ["kong.plugins.udp-log.handler"] = "kong/plugins/udp-log/handler.lua",
    ["kong.plugins.udp-log.schema"] = "kong/plugins/udp-log/schema.lua",

    ["kong.plugins.http-log.handler"] = "kong/plugins/http-log/handler.lua",
    ["kong.plugins.http-log.schema"] = "kong/plugins/http-log/schema.lua",

    ["kong.plugins.file-log.handler"] = "kong/plugins/file-log/handler.lua",
    ["kong.plugins.file-log.schema"] = "kong/plugins/file-log/schema.lua",

    ["kong.plugins.galileo.migrations.cassandra"] = "kong/plugins/galileo/migrations/cassandra.lua",
    ["kong.plugins.galileo.migrations.postgres"] = "kong/plugins/galileo/migrations/postgres.lua",
    ["kong.plugins.galileo.handler"] = "kong/plugins/galileo/handler.lua",
    ["kong.plugins.galileo.schema"] = "kong/plugins/galileo/schema.lua",
    ["kong.plugins.galileo.buffer"] = "kong/plugins/galileo/buffer.lua",
    ["kong.plugins.galileo.alf"] = "kong/plugins/galileo/alf.lua",

    ["kong.plugins.rate-limiting.migrations.cassandra"] = "kong/plugins/rate-limiting/migrations/cassandra.lua",
    ["kong.plugins.rate-limiting.migrations.postgres"] = "kong/plugins/rate-limiting/migrations/postgres.lua",
    ["kong.plugins.rate-limiting.handler"] = "kong/plugins/rate-limiting/handler.lua",
    ["kong.plugins.rate-limiting.schema"] = "kong/plugins/rate-limiting/schema.lua",
    ["kong.plugins.rate-limiting.daos"] = "kong/plugins/rate-limiting/daos.lua",
    ["kong.plugins.rate-limiting.policies"] = "kong/plugins/rate-limiting/policies/init.lua",
    ["kong.plugins.rate-limiting.policies.cluster"] = "kong/plugins/rate-limiting/policies/cluster.lua",

    ["kong.plugins.response-ratelimiting.migrations.cassandra"] = "kong/plugins/response-ratelimiting/migrations/cassandra.lua",
    ["kong.plugins.response-ratelimiting.migrations.postgres"] = "kong/plugins/response-ratelimiting/migrations/postgres.lua",
    ["kong.plugins.response-ratelimiting.handler"] = "kong/plugins/response-ratelimiting/handler.lua",
    ["kong.plugins.response-ratelimiting.access"] = "kong/plugins/response-ratelimiting/access.lua",
    ["kong.plugins.response-ratelimiting.header_filter"] = "kong/plugins/response-ratelimiting/header_filter.lua",
    ["kong.plugins.response-ratelimiting.log"] = "kong/plugins/response-ratelimiting/log.lua",
    ["kong.plugins.response-ratelimiting.schema"] = "kong/plugins/response-ratelimiting/schema.lua",
    ["kong.plugins.response-ratelimiting.daos"] = "kong/plugins/response-ratelimiting/daos.lua",
    ["kong.plugins.response-ratelimiting.policies"] = "kong/plugins/response-ratelimiting/policies/init.lua",
    ["kong.plugins.response-ratelimiting.policies.cluster"] = "kong/plugins/response-ratelimiting/policies/cluster.lua",

    ["kong.plugins.request-size-limiting.handler"] = "kong/plugins/request-size-limiting/handler.lua",
    ["kong.plugins.request-size-limiting.schema"] = "kong/plugins/request-size-limiting/schema.lua",

    ["kong.plugins.request-transformer.migrations.cassandra"] = "kong/plugins/request-transformer/migrations/cassandra.lua",
    ["kong.plugins.request-transformer.migrations.postgres"] = "kong/plugins/request-transformer/migrations/postgres.lua",
    ["kong.plugins.request-transformer.handler"] = "kong/plugins/request-transformer/handler.lua",
    ["kong.plugins.request-transformer.access"] = "kong/plugins/request-transformer/access.lua",
    ["kong.plugins.request-transformer.schema"] = "kong/plugins/request-transformer/schema.lua",

    ["kong.plugins.response-transformer.migrations.cassandra"] = "kong/plugins/response-transformer/migrations/cassandra.lua",
    ["kong.plugins.response-transformer.migrations.postgres"] = "kong/plugins/response-transformer/migrations/postgres.lua",
    ["kong.plugins.response-transformer.handler"] = "kong/plugins/response-transformer/handler.lua",
    ["kong.plugins.response-transformer.body_transformer"] = "kong/plugins/response-transformer/body_transformer.lua",
    ["kong.plugins.response-transformer.header_transformer"] = "kong/plugins/response-transformer/header_transformer.lua",
    ["kong.plugins.response-transformer.schema"] = "kong/plugins/response-transformer/schema.lua",

    ["kong.plugins.cors.handler"] = "kong/plugins/cors/handler.lua",
    ["kong.plugins.cors.schema"] = "kong/plugins/cors/schema.lua",
    ["kong.plugins.cors.migrations.cassandra"] = "kong/plugins/cors/migrations/cassandra.lua",
    ["kong.plugins.cors.migrations.postgres"] = "kong/plugins/cors/migrations/postgres.lua",

    ["kong.plugins.ip-restriction.handler"] = "kong/plugins/ip-restriction/handler.lua",
    ["kong.plugins.ip-restriction.schema"] = "kong/plugins/ip-restriction/schema.lua",
    ["kong.plugins.ip-restriction.migrations.cassandra"] = "kong/plugins/ip-restriction/migrations/cassandra.lua",
    ["kong.plugins.ip-restriction.migrations.postgres"] = "kong/plugins/ip-restriction/migrations/postgres.lua",

    ["kong.plugins.acl.migrations.cassandra"] = "kong/plugins/acl/migrations/cassandra.lua",
    ["kong.plugins.acl.migrations.postgres"] = "kong/plugins/acl/migrations/postgres.lua",
    ["kong.plugins.acl.handler"] = "kong/plugins/acl/handler.lua",
    ["kong.plugins.acl.schema"] = "kong/plugins/acl/schema.lua",
    ["kong.plugins.acl.api"] = "kong/plugins/acl/api.lua",
    ["kong.plugins.acl.daos"] = "kong/plugins/acl/daos.lua",

    ["kong.plugins.correlation-id.handler"] = "kong/plugins/correlation-id/handler.lua",
    ["kong.plugins.correlation-id.schema"] = "kong/plugins/correlation-id/schema.lua",

    ["kong.plugins.jwt.migrations.cassandra"] = "kong/plugins/jwt/migrations/cassandra.lua",
    ["kong.plugins.jwt.migrations.postgres"] = "kong/plugins/jwt/migrations/postgres.lua",
    ["kong.plugins.jwt.handler"] = "kong/plugins/jwt/handler.lua",
    ["kong.plugins.jwt.schema"] = "kong/plugins/jwt/schema.lua",
    ["kong.plugins.jwt.api"] = "kong/plugins/jwt/api.lua",
    ["kong.plugins.jwt.daos"] = "kong/plugins/jwt/daos.lua",
    ["kong.plugins.jwt.jwt_parser"] = "kong/plugins/jwt/jwt_parser.lua",
    ["kong.plugins.jwt.asn_sequence"] = "kong/plugins/jwt/asn_sequence.lua",

    ["kong.plugins.hmac-auth.migrations.cassandra"] = "kong/plugins/hmac-auth/migrations/cassandra.lua",
    ["kong.plugins.hmac-auth.migrations.postgres"] = "kong/plugins/hmac-auth/migrations/postgres.lua",
    ["kong.plugins.hmac-auth.handler"] = "kong/plugins/hmac-auth/handler.lua",
    ["kong.plugins.hmac-auth.access"] = "kong/plugins/hmac-auth/access.lua",
    ["kong.plugins.hmac-auth.schema"] = "kong/plugins/hmac-auth/schema.lua",
    ["kong.plugins.hmac-auth.api"] = "kong/plugins/hmac-auth/api.lua",
    ["kong.plugins.hmac-auth.daos"] = "kong/plugins/hmac-auth/daos.lua",

    ["kong.plugins.ldap-auth.migrations.cassandra"] = "kong/plugins/ldap-auth/migrations/cassandra.lua",
    ["kong.plugins.ldap-auth.migrations.postgres"] = "kong/plugins/ldap-auth/migrations/postgres.lua",
    ["kong.plugins.ldap-auth.handler"] = "kong/plugins/ldap-auth/handler.lua",
    ["kong.plugins.ldap-auth.access"] = "kong/plugins/ldap-auth/access.lua",
    ["kong.plugins.ldap-auth.schema"] = "kong/plugins/ldap-auth/schema.lua",
    ["kong.plugins.ldap-auth.ldap"] = "kong/plugins/ldap-auth/ldap.lua",
    ["kong.plugins.ldap-auth.asn1"] = "kong/plugins/ldap-auth/asn1.lua",

    ["kong.plugins.syslog.handler"] = "kong/plugins/syslog/handler.lua",
    ["kong.plugins.syslog.schema"] = "kong/plugins/syslog/schema.lua",

    ["kong.plugins.loggly.handler"] = "kong/plugins/loggly/handler.lua",
    ["kong.plugins.loggly.schema"] = "kong/plugins/loggly/schema.lua",

    ["kong.plugins.datadog.migrations.cassandra"] = "kong/plugins/datadog/migrations/cassandra.lua",
    ["kong.plugins.datadog.migrations.postgres"] = "kong/plugins/datadog/migrations/postgres.lua",
    ["kong.plugins.datadog.handler"] = "kong/plugins/datadog/handler.lua",
    ["kong.plugins.datadog.schema"] = "kong/plugins/datadog/schema.lua",
    ["kong.plugins.datadog.statsd_logger"] = "kong/plugins/datadog/statsd_logger.lua",

    ["kong.plugins.statsd.migrations.cassandra"] = "kong/plugins/statsd/migrations/cassandra.lua",
    ["kong.plugins.statsd.migrations.postgres"] = "kong/plugins/statsd/migrations/postgres.lua",
    ["kong.plugins.statsd.handler"] = "kong/plugins/statsd/handler.lua",
    ["kong.plugins.statsd.schema"] = "kong/plugins/statsd/schema.lua",
    ["kong.plugins.statsd.statsd_logger"] = "kong/plugins/statsd/statsd_logger.lua",

    ["kong.plugins.bot-detection.handler"] = "kong/plugins/bot-detection/handler.lua",
    ["kong.plugins.bot-detection.schema"] = "kong/plugins/bot-detection/schema.lua",
    ["kong.plugins.bot-detection.rules"] = "kong/plugins/bot-detection/rules.lua",

    ["kong.plugins.aws-lambda.handler"] = "kong/plugins/aws-lambda/handler.lua",
    ["kong.plugins.aws-lambda.schema"] = "kong/plugins/aws-lambda/schema.lua",
    ["kong.plugins.aws-lambda.v4"] = "kong/plugins/aws-lambda/v4.lua",

    ["kong.plugins.request-termination.handler"] = "kong/plugins/request-termination/handler.lua",
    ["kong.plugins.request-termination.schema"] = "kong/plugins/request-termination/schema.lua",
  }
}<|MERGE_RESOLUTION|>--- conflicted
+++ resolved
@@ -30,12 +30,8 @@
   "lua-resty-dns-client == 2.1.0",
   "lua-resty-worker-events == 0.3.3",
   "lua-resty-mediador == 0.1.2",
-<<<<<<< HEAD
-  "lua-resty-healthcheck == 0.4.0",
+  "lua-resty-healthcheck == 0.4.2",
   "lua-resty-cookie == 0.1.0",
-=======
-  "lua-resty-healthcheck == 0.4.2",
->>>>>>> c8e4942c
   "lua-resty-mlcache == 2.0.2",
   -- external Kong plugins
   "kong-plugin-azure-functions == 0.1.0",
