--- conflicted
+++ resolved
@@ -25,11 +25,7 @@
 
     kong.configuration = kong_conf
 
-<<<<<<< HEAD
-    kong.render_ctx = {
-=======
     ngx.ctx.render_ctx = {
->>>>>>> cb0a13ce
       path = "default/hello-world",
       content = {
         layout = "hello-world.html",
