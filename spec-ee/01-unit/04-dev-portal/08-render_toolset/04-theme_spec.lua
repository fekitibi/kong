-- This software is copyright Kong Inc. and its licensors.
-- Use of the software is subject to the agreement between your organization
-- and Kong Inc. If there is no such agreement, use is governed by and
-- subject to the terms of the Kong Master Software License Agreement found
-- at https://konghq.com/enterprisesoftwarelicense/.
-- [ END OF LICENSE 0867164ffc95e54f04670b5169c09574bdbd9bba ]

local handler = require "kong.portal.render_toolset.handler"

describe("page", function()
  local theme, snapshot, workspaces

  lazy_setup(function()
    _G.kong = {}
    workspaces = require "kong.workspaces"

    kong.configuration = {
      portal = "on",
      portal_gui_listeners = {"127.0.0.1:8003"},
      portal_api_listeners = {"127.0.0.1:8004"},
      portal_gui_host = "localhost.com",
      portal_gui_protocol = "http",
      portal_api_url = "http://api.localhost.com",
      portal_auth = "basic-auth",
    }

<<<<<<< HEAD
    kong.render_ctx = {
=======
    ngx.ctx.render_ctx = {
>>>>>>> cb0a13ce
      path = "/default/hello-world",
      content = {
        title = "Hello World",
        sidebar = {
          show = true,
          contents = {
            "a", "b", "c",
          }
        },
      },
    }

    workspaces.get_workspace = function()
      return {
        name = "default",
        config = {},
      }
    end
  end)

  before_each(function()
    snapshot = assert:snapshot()
    theme = handler().theme
  end)

  after_each(function()
    snapshot:revert()
  end)

  describe("empty color/font declerations", function()
    lazy_setup(function()
<<<<<<< HEAD
      kong.render_ctx.theme = {}
=======
      ngx.ctx.render_ctx.theme = {}
>>>>>>> cb0a13ce
    end)

    it('returns nil with no theme set', function()
      assert.is_nil(theme.colors.green)
      assert.is_nil(theme.colors.blue)
      assert.is_nil(theme.colors.red)

      assert.is_nil(theme.fonts.fancy)
      assert.is_nil(theme.fonts.ugly)
      assert.is_nil(theme.fonts.bold)
    end)

    it('returns nil from helper with no theme set', function()
      assert.is_nil(theme.color("green"))
      assert.is_nil(theme.color("blue"))
      assert.is_nil(theme.color("red"))

      assert.is_nil(theme.font("fancy"))
      assert.is_nil(theme.font("ugly"))
      assert.is_nil(theme.font("bold"))
    end)
  end)

  describe("non-empty color/font declerations", function()
    lazy_setup(function()
<<<<<<< HEAD
      kong.render_ctx.theme = {
=======
      ngx.ctx.render_ctx.theme = {
>>>>>>> cb0a13ce
        colors = {
          green = "#abcdef",
          blue  = {
            value = "#123456",
          },
          red   = {
            dog = { "cat" }
          }
        },
        fonts = {
          fancy = "sofancy",
          ugly  = {
            value = "muchugly",
          },
          bold   = {
            dog = { "cat" }
          }
        }
      }
    end)

    it('normalizes color values', function()
      assert.equals(theme.colors.green, "#abcdef")
      assert.equals(theme.colors.blue, "#123456")
      assert.is_nil(theme.colors.red)

      assert.equals(theme.color("green"), "#abcdef")
      assert.equals(theme.color("blue"), "#123456")
      assert.is_nil(theme.color("red"))
    end)

    it('normalizes font values', function()
      assert.equals(theme.fonts.fancy, "sofancy")
      assert.equals(theme.fonts.ugly, "muchugly")
      assert.is_nil(theme.fonts.bold)

      assert.equals(theme.font("fancy"), "sofancy")
      assert.equals(theme.font("ugly"), "muchugly")
      assert.is_nil(theme.font("bold"))
    end)
  end)
end)<|MERGE_RESOLUTION|>--- conflicted
+++ resolved
@@ -24,11 +24,7 @@
       portal_auth = "basic-auth",
     }
 
-<<<<<<< HEAD
-    kong.render_ctx = {
-=======
     ngx.ctx.render_ctx = {
->>>>>>> cb0a13ce
       path = "/default/hello-world",
       content = {
         title = "Hello World",
@@ -60,11 +56,7 @@
 
   describe("empty color/font declerations", function()
     lazy_setup(function()
-<<<<<<< HEAD
-      kong.render_ctx.theme = {}
-=======
       ngx.ctx.render_ctx.theme = {}
->>>>>>> cb0a13ce
     end)
 
     it('returns nil with no theme set', function()
@@ -90,11 +82,7 @@
 
   describe("non-empty color/font declerations", function()
     lazy_setup(function()
-<<<<<<< HEAD
-      kong.render_ctx.theme = {
-=======
       ngx.ctx.render_ctx.theme = {
->>>>>>> cb0a13ce
         colors = {
           green = "#abcdef",
           blue  = {
