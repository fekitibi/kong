-- This software is copyright Kong Inc. and its licensors.
-- Use of the software is subject to the agreement between your organization
-- and Kong Inc. If there is no such agreement, use is governed by and
-- subject to the terms of the Kong Master Software License Agreement found
-- at https://konghq.com/enterprisesoftwarelicense/.
-- [ END OF LICENSE 0867164ffc95e54f04670b5169c09574bdbd9bba ]

_G.kong = {}
local emails     = require "kong.portal.emails"

local function mock_cache(cache_table, limit)
  return {
    safe_set = function(self, k, v)
      if limit then
        local n = 0
        for _, _ in pairs(cache_table) do
          n = n + 1
        end
        if n >= limit then
          return nil, "no memory"
        end
      end
      cache_table[k] = v
      return true
    end,
    get = function(self, k, _, fn, arg)
      if cache_table[k] == nil then
        cache_table[k] = fn(arg)
      end
      return cache_table[k]
    end,
  }
end

describe("ee portal emails", function()
  local portal_emails
  local snapshot
  local _files = {}

  before_each(function()
    snapshot = assert:snapshot()
    kong.configuration = {
      portal_token_exp = 3600,
      smtp_mock = true,
      portal_invite_email = true,
      portal_access_request_email = true,
      portal_approved_email = true,
      portal_reset_email = true,
      portal_reset_success_email = true,
      admin_gui_url = "http://localhost:8080",
      smtp_admin_emails = {"admin@example.com"},
    }
    ngx.ctx.workspace = "mock_uuid"
    kong.db = {
      files = {
        select_by_path = function(self, path)
          return _files[path]
        end,
      },
<<<<<<< HEAD
=======
    }
    ngx.ctx.workspace = "mock_uuid"
    kong.db = {
>>>>>>> cb0a13ce
      workspaces = {
        select = function()
          return { id = ngx.ctx.workspace }
        end,
        cache_key = function()
          return "cache_key"
        end,
      }
    }
    kong.cache = mock_cache({})
  end)

  after_each(function()
    snapshot:revert()
  end)

  describe("should work without emails files", function()
    describe("invite", function()
      it("should return err if portal_invite_email is disabled", function()
        kong.configuration.portal_invite_email = false
        portal_emails = emails.new()

        local expected = {
          code = 501,
          message = "portal_invite_email is disabled",
        }

        local res, err = portal_emails:invite({"gruce@konghq.com"})
        assert.is_nil(res)
        assert.same(expected, err)
      end)

      it("should call client:send for each email passed", function()
        portal_emails = emails.new()
        spy.on(portal_emails.client, "send")

        local expected = {
          smtp_mock = true,
          error = {
            count = 0,
            emails = {},
          },
          sent = {
            count = 2,
            emails = {
              ["gruce2@konghq.com"] = true,
              ["gruce@konghq.com"] = true,
            }
          }
        }

        local res, err = portal_emails:invite({"gruce@konghq.com", "gruce2@konghq.com"})
        assert.same(expected, res)
        assert.is_nil(err)
        assert.spy(portal_emails.client.send).was_called(2)
      end)
    end)


    describe("password reset", function()
      it("should return err if portal_reset_email is disabled", function()
        kong.configuration.portal_reset_email = false
        portal_emails = emails.new()

        local expected = {
          code = 501,
          message = "portal_reset_email is disabled",
        }

        local res, err = portal_emails:password_reset("gruce@konghq.com", "token")
        assert.is_nil(res)
        assert.same(expected, err)
      end)

      it("should call client:send", function()
        portal_emails = emails.new()
        spy.on(portal_emails.client, "send")

        local expected = {
          smtp_mock = true,
          error = {
            count = 0,
            emails = {},
          },
          sent = {
            count = 1,
            emails = {
              ["gruce@konghq.com"] = true,
            }
          }
        }

        local res, err = portal_emails:password_reset("gruce@konghq.com", "token")
        assert.same(expected, res)
        assert.is_nil(err)
        assert.spy(portal_emails.client.send).was_called(1)
      end)
    end)

    describe("access_request", function()
      it("should return nothing if portal_access_request_email is disbled", function()
        kong.configuration.portal_access_request_email = false
        portal_emails = emails.new()

        local res, err = portal_emails:access_request("gruce@konghq.com", "Gruce")
        assert.is_nil(res)
        assert.is_nil(err)
      end)

      it("should call client:send", function()
        portal_emails = emails.new()
        spy.on(portal_emails.client, "send")

        local expected = {
          smtp_mock = true,
          error = {
            count = 0,
            emails = {},
          },
          sent = {
            count = 1,
            emails = {
              ["admin@example.com"] = true,
            }
          }
        }

        local res, err = portal_emails:access_request("gruce@konghq.com", "Gruce")
        assert.same(expected, res)
        assert.is_nil(err)
        assert.spy(portal_emails.client.send).was_called(1)
      end)
    end)

    describe("approved", function()
      it("should return nothing if portal_approved_email is disabled", function()
        kong.configuration.portal_approved_email = false
        portal_emails = emails.new()

        local res, err = portal_emails:approved("gruce@konghq.com")
        assert.is_nil(res)
        assert.is_nil(err)
      end)

      it("should call client:send", function()
        portal_emails = emails.new()
        portal_emails.enabled = true
        spy.on(portal_emails.client, "send")

        local expected = {
          smtp_mock = true,
          error = {
            count = 0,
            emails = {},
          },
          sent = {
            count = 1,
            emails = {
              ["gruce@konghq.com"] = true,
            }
          }
        }

        local res, err = portal_emails:approved("gruce@konghq.com")
        assert.same(expected, res)
        assert.is_nil(err)
        assert.spy(portal_emails.client.send).was_called(1)
      end)
    end)

    describe("password_reset", function()
      it("should return err if portal_reset_email is disabled", function()
        kong.configuration.portal_reset_email = false
        portal_emails = emails.new()

        local expected = {
          code = 501,
          message = "portal_reset_email is disabled",
        }

        local res, err = portal_emails:password_reset("gruce@konghq.com", 'token')
        assert.is_nil(res)
        assert.same(expected, err)
      end)

      it("should call client:send", function()
        portal_emails = emails.new()
        portal_emails.enabled = true
        spy.on(portal_emails.client, "send")

        local expected = {
          smtp_mock = true,
          error = {
            count = 0,
            emails = {},
          },
          sent = {
            count = 1,
            emails = {
              ["gruce@konghq.com"] = true,
            }
          }
        }

        local res, err = portal_emails:password_reset("gruce@konghq.com" ,'token')
        assert.same(expected, res)
        assert.is_nil(err)
        assert.spy(portal_emails.client.send).was_called(1)
      end)
    end)

    describe("password_reset_success", function()
      it("should return err if portal_reset_success_email is disabled", function()
        kong.configuration.portal_reset_success_email = false
        portal_emails = emails.new()

        local expected = {
          code = 501,
          message = "portal_reset_success_email is disabled",
        }

        local res, err = portal_emails:password_reset_success("gruce@konghq.com")
        assert.is_nil(res)
        assert.same(expected, err)
      end)

      it("should call client:send", function()
        portal_emails = emails.new()
        portal_emails.enabled = true
        spy.on(portal_emails.client, "send")

        local expected = {
          smtp_mock = true,
          error = {
            count = 0,
            emails = {},
          },
          sent = {
            count = 1,
            emails = {
              ["gruce@konghq.com"] = true,
            }
          }
        }

        local res, err = portal_emails:password_reset_success("gruce@konghq.com")
        assert.same(expected, res)
        assert.is_nil(err)
        assert.spy(portal_emails.client.send).was_called(1)
      end)
    end)

    describe("application_service_requested", function()
      it("should return nothing if portal_application_request_email is disabled", function()
        singletons.configuration.portal_application_request_email = false
        portal_emails = emails.new()

        local res, err = portal_emails:application_service_requested("Gruce", "gruce@konghq.com", "App1", "deadbeef")
        assert.is_nil(res)
        assert.is_nil(err)
      end)

      it("should call client:send", function()
        singletons.configuration.portal_application_request_email = true
        portal_emails = emails.new()
        spy.on(portal_emails.client, "send")

        local expected = {
          smtp_mock = true,
          error = {
            count = 0,
            emails = {},
          },
          sent = {
            count = 1,
            emails = {
              ["admin@example.com"] = true,
            }
          }
        }

        local res, err = portal_emails:application_service_requested("Gruce", "gruce@konghq.com", "App1", "deadbeef")
        assert.same(expected, res)
        assert.is_nil(err)
        assert.spy(portal_emails.client.send).was_called(1)
      end)
    end)

    describe("application_service_status_change - pending", function()
      it("should return nothing if portal_application_status_email is disabled", function()
        singletons.configuration.portal_application_status_email = false
        portal_emails = emails.new()

        local res, err = portal_emails:application_service_pending("gruce@konghq.com", "Gruce", "App1")
        assert.is_nil(res)
        assert.is_nil(err)
      end)

      it("should call client:send", function()
        singletons.configuration.portal_application_status_email = true
        portal_emails = emails.new()
        spy.on(portal_emails.client, "send")

        local expected = {
          smtp_mock = true,
          error = {
            count = 0,
            emails = {},
          },
          sent = {
            count = 1,
            emails = {
              ["gruce@konghq.com"] = true,
            }
          }
        }

        local res, err = portal_emails:application_service_pending("gruce@konghq.com", "Gruce", "App1")
        assert.same(expected, res)
        assert.is_nil(err)
        assert.spy(portal_emails.client.send).was_called(1)
      end)
    end)

    describe("application_service_status_change - approved", function()
      it("should return nothing if portal_application_status_email is disabled", function()
        singletons.configuration.portal_application_status_email = false
        portal_emails = emails.new()

        local res, err = portal_emails:application_service_approved("gruce@konghq.com", "Gruce", "App1")
        assert.is_nil(res)
        assert.is_nil(err)
      end)

      it("should call client:send", function()
        singletons.configuration.portal_application_status_email = true
        portal_emails = emails.new()
        spy.on(portal_emails.client, "send")

        local expected = {
          smtp_mock = true,
          error = {
            count = 0,
            emails = {},
          },
          sent = {
            count = 1,
            emails = {
              ["gruce@konghq.com"] = true,
            }
          }
        }

        local res, err = portal_emails:application_service_approved("gruce@konghq.com", "Gruce", "App1")
        assert.same(expected, res)
        assert.is_nil(err)
        assert.spy(portal_emails.client.send).was_called(1)
      end)
    end)

    describe("application_service_status_change - rejected", function()
      it("should return nothing if portal_application_status_email is disabled", function()
        singletons.configuration.portal_application_status_email = false
        portal_emails = emails.new()

        local res, err = portal_emails:application_service_rejected("gruce@konghq.com", "Gruce", "App1")
        assert.is_nil(res)
        assert.is_nil(err)
      end)

      it("should call client:send", function()
        singletons.configuration.portal_application_status_email = true
        portal_emails = emails.new()
        spy.on(portal_emails.client, "send")

        local expected = {
          smtp_mock = true,
          error = {
            count = 0,
            emails = {},
          },
          sent = {
            count = 1,
            emails = {
              ["gruce@konghq.com"] = true,
            }
          }
        }

        local res, err = portal_emails:application_service_rejected("gruce@konghq.com", "Gruce", "App1")
        assert.same(expected, res)
        assert.is_nil(err)
        assert.spy(portal_emails.client.send).was_called(1)
      end)
    end)

    describe("application_service_status_change - revoked", function()
      it("should return nothing if portal_application_status_email is disabled", function()
        singletons.configuration.portal_application_status_email = false
        portal_emails = emails.new()

        local res, err = portal_emails:application_service_revoked("gruce@konghq.com", "Gruce", "App1")
        assert.is_nil(res)
        assert.is_nil(err)
      end)

      it("should call client:send", function()
        singletons.configuration.portal_application_status_email = true
        portal_emails = emails.new()
        spy.on(portal_emails.client, "send")

        local expected = {
          smtp_mock = true,
          error = {
            count = 0,
            emails = {},
          },
          sent = {
            count = 1,
            emails = {
              ["gruce@konghq.com"] = true,
            }
          }
        }

        local res, err = portal_emails:application_service_revoked("gruce@konghq.com", "Gruce", "App1")
        assert.same(expected, res)
        assert.is_nil(err)
        assert.spy(portal_emails.client.send).was_called(1)
      end)
    end)
  end)

  describe("should work with email template files", function()
    it("should replace tokens in view", function()
      local tokens = {
        ["portal.url"] = "www.greatestPortal.com",
        ["email.developer_email"] = "SomeDev@example.com",
        ["email.token"] = "great token",
        ["email.token_exp"] = "1234",
      }
      local view = "Vist {{portal.url }}/{{email.token_exp}}, {{   email.developer_email}}"
      local expected = "Vist www.greatestPortal.com/1234, SomeDev@example.com"
      assert.same(expected, emails:replace_tokens(view, tokens))
    end)

    it("should replace developer metadata tokens in view", function()
      local tokens = {
        ["email.developer_meta.my_custom_property"] = "park place",
        ["email.developer_meta.another_custom_property"] = "boardwalk",
      }
      local view = "{{ email.developer_meta.my_custom_property }} and {{ email.developer_meta.another_custom_property }}"
      local expected = "park place and boardwalk"
      assert.same(expected, emails:replace_tokens(view, tokens))
    end)
  end)
end)<|MERGE_RESOLUTION|>--- conflicted
+++ resolved
@@ -57,12 +57,6 @@
           return _files[path]
         end,
       },
-<<<<<<< HEAD
-=======
-    }
-    ngx.ctx.workspace = "mock_uuid"
-    kong.db = {
->>>>>>> cb0a13ce
       workspaces = {
         select = function()
           return { id = ngx.ctx.workspace }
@@ -317,7 +311,7 @@
 
     describe("application_service_requested", function()
       it("should return nothing if portal_application_request_email is disabled", function()
-        singletons.configuration.portal_application_request_email = false
+        kong.configuration.portal_application_request_email = false
         portal_emails = emails.new()
 
         local res, err = portal_emails:application_service_requested("Gruce", "gruce@konghq.com", "App1", "deadbeef")
@@ -326,7 +320,7 @@
       end)
 
       it("should call client:send", function()
-        singletons.configuration.portal_application_request_email = true
+        kong.configuration.portal_application_request_email = true
         portal_emails = emails.new()
         spy.on(portal_emails.client, "send")
 
@@ -353,7 +347,7 @@
 
     describe("application_service_status_change - pending", function()
       it("should return nothing if portal_application_status_email is disabled", function()
-        singletons.configuration.portal_application_status_email = false
+        kong.configuration.portal_application_status_email = false
         portal_emails = emails.new()
 
         local res, err = portal_emails:application_service_pending("gruce@konghq.com", "Gruce", "App1")
@@ -362,7 +356,7 @@
       end)
 
       it("should call client:send", function()
-        singletons.configuration.portal_application_status_email = true
+        kong.configuration.portal_application_status_email = true
         portal_emails = emails.new()
         spy.on(portal_emails.client, "send")
 
@@ -389,7 +383,7 @@
 
     describe("application_service_status_change - approved", function()
       it("should return nothing if portal_application_status_email is disabled", function()
-        singletons.configuration.portal_application_status_email = false
+        kong.configuration.portal_application_status_email = false
         portal_emails = emails.new()
 
         local res, err = portal_emails:application_service_approved("gruce@konghq.com", "Gruce", "App1")
@@ -398,7 +392,7 @@
       end)
 
       it("should call client:send", function()
-        singletons.configuration.portal_application_status_email = true
+        kong.configuration.portal_application_status_email = true
         portal_emails = emails.new()
         spy.on(portal_emails.client, "send")
 
@@ -425,7 +419,7 @@
 
     describe("application_service_status_change - rejected", function()
       it("should return nothing if portal_application_status_email is disabled", function()
-        singletons.configuration.portal_application_status_email = false
+        kong.configuration.portal_application_status_email = false
         portal_emails = emails.new()
 
         local res, err = portal_emails:application_service_rejected("gruce@konghq.com", "Gruce", "App1")
@@ -434,7 +428,7 @@
       end)
 
       it("should call client:send", function()
-        singletons.configuration.portal_application_status_email = true
+        kong.configuration.portal_application_status_email = true
         portal_emails = emails.new()
         spy.on(portal_emails.client, "send")
 
@@ -461,7 +455,7 @@
 
     describe("application_service_status_change - revoked", function()
       it("should return nothing if portal_application_status_email is disabled", function()
-        singletons.configuration.portal_application_status_email = false
+        kong.configuration.portal_application_status_email = false
         portal_emails = emails.new()
 
         local res, err = portal_emails:application_service_revoked("gruce@konghq.com", "Gruce", "App1")
@@ -470,7 +464,7 @@
       end)
 
       it("should call client:send", function()
-        singletons.configuration.portal_application_status_email = true
+        kong.configuration.portal_application_status_email = true
         portal_emails = emails.new()
         spy.on(portal_emails.client, "send")
 
