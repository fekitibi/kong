--- conflicted
+++ resolved
@@ -1052,11 +1052,6 @@
 
 describe("Admin API #" .. strategy, function()
   local client
-<<<<<<< HEAD
-  local bp
-  lazy_setup(function()
-    bp = helpers.get_db_utils(strategy)
-=======
   local bp, db, _
 
   local function post(path, body, headers, expected_status)
@@ -1084,9 +1079,8 @@
     return cjson.decode(assert.res_status(expected_status or 200, res))
   end
 
-  setup(function()
+  lazy_setup(function()
     bp, db, _ = helpers.get_db_utils(strategy)
->>>>>>> 2e570204
 
     assert(helpers.start_kong{
       database = strategy
@@ -1253,7 +1247,6 @@
 
   describe("PUT /consumers", function()
     before_each(function()
-      db:truncate("workspaces")
       db:truncate("consumers")
     end)
 
