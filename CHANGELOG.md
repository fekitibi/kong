# Table of Contents

- [2.8.2](#282)
- [2.8.1](#281)
- [2.8.0](#280)
- [2.7.2](#272)
- [2.7.1](#271)
- [2.7.0](#270)
- [2.6.1](#261)
- [2.6.0](#260)
- [2.5.1](#251)
- [2.5.0](#250)
- [2.4.1](#241)
- [2.4.0](#240)
- [2.3.3](#233)
- [2.3.2](#232)
- [2.3.1](#231)
- [2.3.0](#230)
- [2.2.2](#222)
- [2.2.1](#221)
- [2.2.0](#220)
- [2.1.4](#214)
- [2.1.3](#213)
- [2.1.2](#212)
- [2.1.1](#211)
- [2.1.0](#210)
- [2.0.5](#205)
- [2.0.4](#204)
- [2.0.3](#203)
- [2.0.2](#202)
- [2.0.1](#201)
- [2.0.0](#200)
- [1.5.1](#151)
- [1.5.0](#150)
- [1.4.3](#143)
- [1.4.2](#142)
- [1.4.1](#141)
- [1.4.0](#140)
- [1.3.0](#130)
- [1.2.2](#122)
- [1.2.1](#121)
- [1.2.0](#120)
- [1.1.2](#112)
- [1.1.1](#111)
- [1.1.0](#110)
- [1.0.3](#103)
- [1.0.2](#102)
- [1.0.1](#101)
- [1.0.0](#100)
- [0.15.0](#0150)
- [0.14.1](#0141)
- [0.14.0](#0140---20180705)
- [0.13.1](#0131---20180423)
- [0.13.0](#0130---20180322)
- [0.12.3](#0123---20180312)
- [0.12.2](#0122---20180228)
- [0.12.1](#0121---20180118)
- [0.12.0](#0120---20180116)
- [0.11.2](#0112---20171129)
- [0.11.1](#0111---20171024)
- [0.10.4](#0104---20171024)
- [0.11.0](#0110---20170816)
- [0.10.3](#0103---20170524)
- [0.10.2](#0102---20170501)
- [0.10.1](#0101---20170327)
- [0.10.0](#0100---20170307)
- [0.9.9 and prior](#099---20170202)


## Unreleased

### Breaking Changes

- Blue-green deployment from Kong earlier than `2.1.0` is not supported, upgrade to
  `2.1.0` or later before upgrading to `3.0.0` to have blue-green deployment.
  Thank you [@marc-charpentier]((https://github.com/charpentier)) for reporting issue
  and proposing a pull-request.
  [#8896](https://github.com/Kong/kong/pull/8896)
- Deprecate/stop producing Amazon Linux (1) containers and packages (EOLed December 31, 2020)
  [Kong/docs.konghq.com #3966](https://github.com/Kong/docs.konghq.com/pull/3966)
- Deprecate/stop producing Debian 8 "Jessie" containers and packages (EOLed June 2020)
  [Kong/kong-build-tools #448](https://github.com/Kong/kong-build-tools/pull/448)
  [Kong/kong-distributions #766](https://github.com/Kong/kong-distributions/pull/766)
- Kong schema library's `process_auto_fields` function will not any more make a deep
  copy of data that is passed to it when the given context is `"select"`. This was
  done to avoid excessive deep copying of tables where we believe the data most of
  the time comes from a driver like `pgmoon` or `lmdb`. This was done for performance
  reasons. Deep copying on `"select"` context can still be done before calling this
  function. [#8796](https://github.com/Kong/kong/pull/8796)
- The deprecated alias of `Kong.serve_admin_api` was removed. If your custom Nginx
  templates still use it, please change it to `Kong.admin_content`.
  [#8815](https://github.com/Kong/kong/pull/8815)
- The deprecated `shorthands` field in Kong Plugin or DAO schemas was removed in favor
  or the typed `shorthand_fields`. If your custom schemas still use `shorthands`, you
  need to update them to use `shorthand_fields`.
  [#8815](https://github.com/Kong/kong/pull/8815)
- The support for deprecated legacy plugin schemas was removed. If your custom plugins
  still use the old (`0.x era`) schemas, you are now forced to upgrade them.
  [#8815](https://github.com/Kong/kong/pull/8815)
- The old `kong.plugins.log-serializers.basic` library was removed in favor of the PDK
  function `kong.log.serialize`, please upgrade your plugins to use PDK.
  [#8815](https://github.com/Kong/kong/pull/8815)
- The Kong constant `CREDENTIAL_USERNAME` with value of `X-Credential-Username` was
  removed. Kong plugins in general have moved (since [#5516](https://github.com/Kong/kong/pull/5516))
  to use constant `CREDENTIAL_IDENTIFIER` with value of `X-Credential-Identifier` when
  setting  the upstream headers for a credential.
  [#8815](https://github.com/Kong/kong/pull/8815)
- The support for deprecated hash structured custom plugin DAOs (using `daos.lua`) was
  removed. Please upgrade the legacy plugin DAO schemas.
  [#8815](https://github.com/Kong/kong/pull/8815)
- The dataplane config cache was removed. The config persistence is now done automatically with LMDB.
  [#8704](https://github.com/Kong/kong/pull/8704)
- The `kong.request.get_path()` PDK function now performs path normalization
  on the string that is returned to the caller. The raw, non-normalized version
  of the request path can be fetched via `kong.request.get_raw_path()`.
  [8823](https://github.com/Kong/kong/pull/8823)
- The Kong singletons module `"kong.singletons"` was removed in favor of the PDK `kong.*`.
  [#8874](https://github.com/Kong/kong/pull/8874)
- The support for `legacy = true/false` attribute was removed from Kong schemas and
  Kong field schemas.
  [#8958](https://github.com/Kong/kong/pull/8958)
- It is no longer possible to use a .lua format to import a declarative config from the `kong`
  command-line tool, only json and yaml are supported. If your update procedure with kong involves
  executing `kong config db_import config.lua`, please create a `config.json` or `config.yml` and
  use that before upgrading.
  [#8898](https://github.com/Kong/kong/pull/8898)
- DAOs in plugins must be listed in an array, so that their loading order is explicit. Loading them in a
  hash-like table is no longer supported.
  [#8988](https://github.com/Kong/kong/pull/8988)
- `ngx.ctx.balancer_address` does not exist anymore, please use `ngx.ctx.balancer_data` instead.
  [#9043](https://github.com/Kong/kong/pull/9043)
- Stop normalizing regex `route.path`. Regex path pattern matches with normalized URI,
  and we used to replace percent-encoding in regex path pattern to ensure different forms of URI matches.
  That is no longer supported. Except for reserved characters defined in
  [rfc3986](https://datatracker.ietf.org/doc/html/rfc3986#section-2.2),
  we should write all other characters without percent-encoding.
  [#9024](https://github.com/Kong/kong/pull/9024)
- Use `"~"` as prefix to indicate a `route.path` is a regex pattern. We no longer guess
  whether a path pattern is a regex, and all path without the `"~"` prefix is considered plain text.
  [#9027](https://github.com/Kong/kong/pull/9027)
- Bumping version number (`_format_version`) of declaritive configuration to "3.0" for changes on `route.path`.
  Declaritive configuration with older version are upgraded to "3.0" on the fly.
  [#9078](https://github.com/Kong/kong/pull/9078)


#### Admin API

- `POST` requests on target entities endpoint are no longer able to update
  existing entities, they are only able to create new ones.
  [#8596](https://github.com/Kong/kong/pull/8596),
  [#8798](https://github.com/Kong/kong/pull/8798). If you have scripts that use
  `POST` requests to modify target entities, you should change them to `PUT`
  requests to the appropriate endpoints before updating to Kong 3.0.
- Insert and update operations on duplicated target entities returns 409.
  [#8179](https://github.com/Kong/kong/pull/8179)
- The list of reported plugins available on the server now returns a table of
  metadata per plugin instead of a boolean `true`.
  [#8810](https://github.com/Kong/kong/pull/8810)
- The Vault Auth plugin's admin APIs reside now at `/vault-auth/*` endpoint
  instead of `/vaults/*`, because of a naming conflict with a new Vaults core
  feature.
  [#3295](https://github.com/Kong/kong/pull/3295)

#### PDK

- `pdk.response.set_header()`, `pdk.response.set_headers()`, `pdk.response.exit()` now ignore and emit warnings for manually set `Transfer-Encoding` headers.
  [#8698](https://github.com/Kong/kong/pull/8698)
- The PDK is no longer versioned
  [#8585](https://github.com/Kong/kong/pull/8585)
- Plugins MUST now have a valid `PRIORITY` (integer) and `VERSION` ("x.y.z" format)
  field in their `handler.lua` file, otherwise the plugin will fail to load.
  [#8836](https://github.com/Kong/kong/pull/8836)
- The Vault Auth plugin's DAO `kong.db.vaults` is now called `kong.db.vault_auth_vaults`,
  because of naming conflict with a new Vaults core feature.
  [#3295](https://github.com/Kong/kong/pull/3295)

#### Plugins

- **HTTP-log**: `headers` field now only takes a single string per header name,
  where it previously took an array of values
  [#6992](https://github.com/Kong/kong/pull/6992)
- **AWS Lambda**: `aws_region` field must be set through either plugin config or environment variables,
  allow both `host` and `aws_region` fields, and always apply SigV4 signature.
  [#8082](https://github.com/Kong/kong/pull/8082)
- The pre-functions plugin changed priority from `+inf` to `1000000`.
  [#8836](https://github.com/Kong/kong/pull/8836)
- A couple of plugins that received new priority values.
  This is important for those who run custom plugins as it may affect the sequence your plugins are executed.
  Note that this does not change the order of execution for plugins in a standard kong installation.
  List of plugins and their old and new priority value:
  - `acme` changed from 1007 to 1705
  - `basic-auth` changed from 1001 to 1100
  - `hmac-auth` changed from 1000 to 1030
  - `jwt` changed from 1005 to 1450
  - `key-auth` changed from 1003 to 1250
  - `ldap-auth` changed from 1002 to 1200
  - `oauth2` changed from 1004 to 1400
  - `rate-limiting` changed from 901 to 910
- **JWT**: The authenticated JWT is no longer put into the nginx
  context (ngx.ctx.authenticated_jwt_token).  Custom plugins which depend on that
  value being set under that name must be updated to use Kong's shared context
  instead (kong.ctx.shared.authenticated_jwt_token) before upgrading to 3.0
- **Prometheus**: The prometheus plugin doesn't export status codes, latencies, bandwidth and upstream
  healthcheck metrics by default. They can still be turned on manually by setting `status_code_metrics`,
  `lantency_metrics`, `bandwidth_metrics` and `upstream_health_metrics` respectively.
  [#9028](https://github.com/Kong/kong/pull/9028)
- **ACME**: `allow_any_domain` field added. It is default to false and if set to true, the gateway will
  ignore the `domains` field.

### Deprecations

- The `go_pluginserver_exe` and `go_plugins_dir` directives are no longer supported.
  [#8552](https://github.com/Kong/kong/pull/8552). If you are using
  [Go plugin server](https://github.com/Kong/go-pluginserver), please migrate your plugins to use the
  [Go PDK](https://github.com/Kong/go-pdk) before upgrading.
- The migration helper library is no longer supplied with Kong (we didn't use it for anything,
  and the only function it had, was for the deprecated Cassandra).
  [#8781](https://github.com/Kong/kong/pull/8781)

#### Plugins

- The proxy-cache plugin does not store the response data in
  `ngx.ctx.proxy_cache_hit` anymore. Logging plugins that need the response data
  must read it from `kong.ctx.shared.proxy_cache_hit` from Kong 3.0 on.
  [#8607](https://github.com/Kong/kong/pull/8607)
- PDK now return `Uint8Array` and `bytes` for JavaScript's `kong.request.getRawBody`,
  `kong.response.getRawBody`, `kong.service.response.getRawBody` and Python's `kong.request.get_raw_body`,
  `kong.response.get_raw_body`, `kong.service.response.get_raw_body` respectively.
  [#8623](https://github.com/Kong/kong/pull/8623)

#### Configuration

- Change the default of `lua_ssl_trusted_certificate` to `system`
  [#8602](https://github.com/Kong/kong/pull/8602) to automatically load trusted CA list from system CA store.

#### Migrations

- Postgres migrations can now have an `up_f` part like Cassandra
  migrations, designating a function to call.  The `up_f` part is
  invoked after the `up` part has been executed against the database
  for both Postgres and Cassandra.
<<<<<<< HEAD
  
=======
>>>>>>> 6c9a2661
- A new CLI command, `kong migrations status`, generates the status on a JSON file.

### Dependencies

- Bumped OpenResty from 1.19.9.1 to [1.21.4.1](https://openresty.org/en/changelog-1021004.html)
  [#8850](https://github.com/Kong/kong/pull/8850)
- Bumped pgmoon from 1.13.0 to 1.15.0
  [#8908](https://github.com/Kong/kong/pull/8908)
  [#8429](https://github.com/Kong/kong/pull/8429)
- Bumped OpenSSL from 1.1.1n to 1.1.1q
  [#9074](https://github.com/Kong/kong/pull/9074)
  [#8544](https://github.com/Kong/kong/pull/8544)
  [#8752](https://github.com/Kong/kong/pull/8752)
  [#8994](https://github.com/Kong/kong/pull/8994)
- Bumped resty.openssl from 0.8.8 to 0.8.10
  [#8592](https://github.com/Kong/kong/pull/8592)
  [#8753](https://github.com/Kong/kong/pull/8753)
  [#9023](https://github.com/Kong/kong/pull/9023)
- Bumped inspect from 3.1.2 to 3.1.3
  [#8589](https://github.com/Kong/kong/pull/8589)
- Bumped resty.acme from 0.7.2 to 0.8.1
  [#8680](https://github.com/Kong/kong/pull/8680)
  [#9165](https://github.com/Kong/kong/pull/9165)
- Bumped luarocks from 3.8.0 to 3.9.1
  [#8700](https://github.com/Kong/kong/pull/8700)
  [#9204](https://github.com/Kong/kong/pull/9204)
- Bumped luasec from 1.0.2 to 1.2.0
  [#8754](https://github.com/Kong/kong/pull/8754)
  [#8754](https://github.com/Kong/kong/pull/9205)
- Bumped resty.healthcheck from 1.5.0 to 1.6.1
  [#8755](https://github.com/Kong/kong/pull/8755)
  [#9018](https://github.com/Kong/kong/pull/9018)
  [#9150](https://github.com/Kong/kong/pull/9150)
- Bumped resty.cassandra from 1.5.1 to 1.5.2
  [#8845](https://github.com/Kong/kong/pull/8845)
- Bumped penlight from 1.12.0 to 1.13.1
  [#9206](https://github.com/Kong/kong/pull/9206)

### Additions

#### Performance
- Do not register unnecessary event handlers on Hybrid mode Control Plane
  nodes [#8452](https://github.com/Kong/kong/pull/8452).
- Use the new timer library to improve performance,
  except for the plugin server.
  [8912](https://github.com/Kong/kong/pull/8912)

#### Admin API

- Added a new API `/timers` to get the timer statistics.
  [8912](https://github.com/Kong/kong/pull/8912)

#### Core

- Added `cache_key` on target entity for uniqueness detection.
  [#8179](https://github.com/Kong/kong/pull/8179)
- Introduced the tracing API which compatible with OpenTelemetry API spec and
  add build-in instrumentations.
  The tracing API is intend to be used with a external exporter plugin.
  Build-in instrumentation types and sampling rate are configuable through
  `opentelemetry_tracing` and `opentelemetry_tracing_sampling_rate` options.
  [#8724](https://github.com/Kong/kong/pull/8724)
- Added `path`, `uri_capture`, and `query_arg` options to upstream `hash_on`
  for load balancing.
  [#8701](https://github.com/Kong/kong/pull/8701)
- Introduced unix domain socket based `lua-resty-events` to
  replace shared memory based `lua-resty-worker-events`.
  [#8890](https://github.com/Kong/kong/pull/8890)
- Introduced a new router implementation `atc-router`,
  which is written in Rust.
  [#8938](https://github.com/Kong/kong/pull/8938)

#### Hybrid Mode

- Add wRPC protocol support. Now configuration synchronization is over wRPC.
  wRPC is an RPC protocol that encodes with ProtoBuf and transports
  with WebSocket.
  [#8357](https://github.com/Kong/kong/pull/8357)
- To keep compatibility with earlier versions,
  add support for CP to fall back to the previous protocol to support old DP.
  [#8834](https://github.com/Kong/kong/pull/8834)
- Add support to negotiate services supported with wRPC protocol.
  We will support more services than config sync over wRPC in the future.
  [#8926](https://github.com/Kong/kong/pull/8926)

#### Plugins

- Introduced the new **OpenTelemetry** plugin that export tracing instrumentations
  to any OTLP/HTTP compatible backend.
  `opentelemetry_tracing` configuration should be enabled to collect
  the core tracing spans of Kong.
  [#8826](https://github.com/Kong/kong/pull/8826)
- **Zipkin**: add support for including HTTP path in span name
  through configuration property `http_span_name`.
  [#8150](https://github.com/Kong/kong/pull/8150)
- **Zipkin**: add support for socket connect and send/read timeouts
  through configuration properties `connect_timeout`, `send_timeout`,
  and `read_timeout`. This can help mitigate `ngx.timer` saturation
  when upstream collectors are unavailable or slow.
  [#8735](https://github.com/Kong/kong/pull/8735)

#### Configuration

- A new configuration item (`openresty_path`) has been added to allow
  developers/operators to specify the OpenResty installation to use when
  running Kong (instead of using the system-installed OpenResty)
  [#8412](https://github.com/Kong/kong/pull/8412)

#### PDK
- Added new PDK function: `kong.request.get_start_time()`
  [#8688](https://github.com/Kong/kong/pull/8688)

### Fixes

#### Core

- The schema validator now correctly converts `null` from declarative
  configurations to `nil`. [#8483](https://github.com/Kong/kong/pull/8483)
- Only reschedule router and plugin iterator timers after finishing previous
  execution, avoiding unnecessary concurrent executions.
  [#8567](https://github.com/Kong/kong/pull/8567)
- External plugins now handle returned JSON with null member correctly.
  [#8610](https://github.com/Kong/kong/pull/8610)
- Fix issue where the Go plugin server instance would not be updated after
a restart (e.g., upon a plugin server crash).
  [#8547](https://github.com/Kong/kong/pull/8547)
- Fixed an issue on trying to reschedule the DNS resolving timer when Kong was
  being reloaded. [#8702](https://github.com/Kong/kong/pull/8702)
- The private stream API has been rewritten to allow for larger message payloads
  [#8641](https://github.com/Kong/kong/pull/8641)
- Fixed an issue that the client certificate sent to upstream was not updated when calling PATCH Admin API
  [#8934](https://github.com/Kong/kong/pull/8934)

#### Plugins

- **ACME**: `auth_method` default value is set to `token`
  [#8565](https://github.com/Kong/kong/pull/8565)
- **serverless-functions**: Removed deprecated `config.functions` from schema
  [#8559](https://github.com/Kong/kong/pull/8559)
- **syslog**: `conf.facility` default value is now set to `user`
  [#8564](https://github.com/Kong/kong/pull/8564)
- **AWS-Lambda**: Removed `proxy_scheme` field from schema
  [#8566](https://github.com/Kong/kong/pull/8566)
- **hmac-auth**: Removed deprecated signature format using `ngx.var.uri`
  [#8558](https://github.com/Kong/kong/pull/8558)
- Remove deprecated `blacklist`/`whitelist` config fields from bot-detection, ip-restriction and ACL plugins.
  [#8560](https://github.com/Kong/kong/pull/8560)
- **Zipkin**: Correct the balancer spans' duration to include the connection time
  from Nginx to the upstream.
  [#8848](https://github.com/Kong/kong/pull/8848)
- **AWS-Lambda**: Change path from request_uri to upstream_uri, fix uri can not follow the rule defined in the request-transformer configuration
  [#9058](https://github.com/Kong/kong/pull/9058) [#9129](https://github.com/Kong/kong/pull/9129)


#### Clustering

- The cluster listener now uses the value of `admin_error_log` for its log file
  instead of `proxy_error_log` [8583](https://github.com/Kong/kong/pull/8583)


## [2.8.2]

### Dependencies

- Bumped `OpenSSL` from 1.1.1n to 1.1.1o
  [#8635](https://github.com/Kong/kong/pull/8809)

## [2.8.1]

### Dependencies

- Bumped lua-resty-healthcheck from 1.5.0 to 1.5.1
  [#8584](https://github.com/Kong/kong/pull/8584)
- Bumped `OpenSSL` from 1.1.1l to 1.1.1n
  [#8635](https://github.com/Kong/kong/pull/8635)

### Fixes

#### Core

- Only reschedule router and plugin iterator timers after finishing previous
  execution, avoiding unnecessary concurrent executions.
  [#8634](https://github.com/Kong/kong/pull/8634)
- Implements conditional rebuilding of router, plugins iterator and balancer on
  data planes. This means that DPs will not rebuild router if there were no
  changes in routes or services. Similarly, the plugins iterator will not be
  rebuilt if there were no changes to plugins, and, finally, the balancer will not be
  reinitialized if there are no changes to upstreams or targets.
  [#8639](https://github.com/Kong/kong/pull/8639)
- Fixed an issue that the client certificate sent to upstream was not updated when calling PATCH Admin API
  [#8934](https://github.com/Kong/kong/pull/8934)


## [2.8.1]

### Dependencies

- Bumped lua-resty-healthcheck from 1.5.0 to 1.5.1
  [#8584](https://github.com/Kong/kong/pull/8584)
- Bumped `OpenSSL` from 1.1.1l to 1.1.1n
  [#8635](https://github.com/Kong/kong/pull/8635)

### Fixes

#### Core

- Only reschedule router and plugin iterator timers after finishing previous
  execution, avoiding unnecessary concurrent executions.
  [#8634](https://github.com/Kong/kong/pull/8634)
- Implements conditional rebuilding of router, plugins iterator and balancer on
  data planes. This means that DPs will not rebuild router if there were no
  changes in routes or services. Similarly, the plugins iterator will not be
  rebuilt if there were no changes to plugins, and, finally, the balancer will not be
  reinitialized if there are no changes to upstreams or targets.
  [#8639](https://github.com/Kong/kong/pull/8639)


## [2.8.0]

### Deprecations

- The external [go-pluginserver](https://github.com/Kong/go-pluginserver) project
is considered deprecated in favor of the embedded server approach described in
### Additions

#### Core

- Customizable transparent dynamic TLS SNI name.
  Thanks, [@zhangshuaiNB](https://github.com/zhangshuaiNB)!
  [#8196](https://github.com/Kong/kong/pull/8196)
- Routes now support matching headers with regular expressions
  Thanks, [@vanhtuan0409](https://github.com/vanhtuan0409)!
  [#6079](https://github.com/Kong/kong/pull/6079)

#### Beta

- Secrets Management and Vault support as been introduced as a Beta feature.
  This means it is intended for testing in staging environments. It not intended
  for use in Production environments.
  You can read more about Secrets Management in
  [our docs page](https://docs.konghq.com/gateway/latest/plan-and-deploy/security/secrets-management/backends-overview).
  [#8403](https://github.com/Kong/kong/pull/8403)

#### Performance

- Improved the calculation of declarative configuration hash for big configurations
  The new method is faster and uses less memory
  [#8204](https://github.com/Kong/kong/pull/8204)
- Multiple improvements in the Router. Amongst others:
  - The router builds twice as faster
  - Failures are cached and discarded faster (negative caching)
  - Routes with header matching are cached
  These changes should be particularly noticeable when rebuilding on db-less environments
  [#8087](https://github.com/Kong/kong/pull/8087)
  [#8010](https://github.com/Kong/kong/pull/8010)
- **Prometheus** plugin export performance is improved, it now has less impact to proxy
  side traffic when being scrapped.
  [#9028](https://github.com/Kong/kong/pull/9028)

#### Plugins

- **Response-ratelimiting**: Redis ACL support,
  and genenarized Redis connection support for usernames.
  Thanks, [@27ascii](https://github.com/27ascii) for the original contribution!
  [#8213](https://github.com/Kong/kong/pull/8213)
- **ACME**: Add rsa_key_size config option
  Thanks, [lodrantl](https://github.com/lodrantl)!
  [#8114](https://github.com/Kong/kong/pull/8114)
- **Prometheus**: Added gauges to track `ngx.timer.running_count()` and
  `ngx.timer.pending_count()`
  [#8387](https://github.com/Kong/kong/pull/8387)

#### Clustering

- `CLUSTERING_MAX_PAYLOAD` is now configurable in kong.conf
  Thanks, [@andrewgkew](https://github.com/andrewgkew)!
  [#8337](https://github.com/Kong/kong/pull/8337)

#### Admin API

- The current declarative configuration hash is now returned by the `status`
  endpoint when Kong node is running in dbless or data-plane mode.
  [#8214](https://github.com/Kong/kong/pull/8214)
  [#8425](https://github.com/Kong/kong/pull/8425)

### Fixes

#### Core

- When the Router encounters an SNI FQDN with a trailing dot (`.`),
  the dot will be ignored, since according to
  [RFC-3546](https://datatracker.ietf.org/doc/html/rfc3546#section-3.1)
  said dot is not part of the hostname.
  [#8269](https://github.com/Kong/kong/pull/8269)
- Fixed a bug in the Router that would not prioritize the routes with
  both a wildcard and a port (`route.*:80`) over wildcard-only routes (`route.*`),
  which have less specificity
  [#8233](https://github.com/Kong/kong/pull/8233)
- The internal DNS client isn't confused by the single-dot (`.`) domain
  which can appear in `/etc/resolv.conf` in special cases like `search .`
  [#8307](https://github.com/Kong/kong/pull/8307)
- Cassandra connector now records migration consistency level.
  Thanks, [@mpenick](https://github.com/mpenick)!
  [#8226](https://github.com/Kong/kong/pull/8226)

#### Balancer

- Targets keep their health status when upstreams are updated.
  [#8394](https://github.com/Kong/kong/pull/8394)
- One debug message which was erroneously using the `error` log level
  has been downgraded to the appropiate `debug` log level.
  [#8410](https://github.com/Kong/kong/pull/8410)

#### Clustering

- Replaced cryptic error message with more useful one when
  there is a failure on SSL when connecting with CP:
  [#8260](https://github.com/Kong/kong/pull/8260)

#### Admin API

- Fix incorrect `next` field in when paginating Upstreams
  [#8249](https://github.com/Kong/kong/pull/8249)

#### PDK

- Phase names are correctly selected when performing phase checks
  [#8208](https://github.com/Kong/kong/pull/8208)
- Fixed a bug in the go-PDK where if `kong.request.getrawbody` was
  big enough to be buffered into a temporary file, it would return an
  an empty string.
  [#8390](https://github.com/Kong/kong/pull/8390)

#### Plugins

- **External Plugins**: Fixed incorrect handling of the Headers Protobuf Structure
  and representation of null values, which provoked an error on init with the go-pdk.
  [#8267](https://github.com/Kong/kong/pull/8267)
- **External Plugins**: Unwrap `ConsumerSpec` and `AuthenticateArgs`.
  Thanks, [@raptium](https://github.com/raptium)!
  [#8280](https://github.com/Kong/kong/pull/8280)
- **External Plugins**: Fixed a problem in the stream subsystem would attempt to load
  HTTP headers.
  [#8414](https://github.com/Kong/kong/pull/8414)
- **CORS**: The CORS plugin does not send the `Vary: Origin` header any more when
  the header `Access-Control-Allow-Origin` is set to `*`.
  Thanks, [@jkla-dr](https://github.com/jkla-dr)!
  [#8401](https://github.com/Kong/kong/pull/8401)
- **AWS-Lambda**: Fixed incorrect behavior when configured to use an http proxy
  and deprecated the `proxy_scheme` config attribute for removal in 3.0
  [#8406](https://github.com/Kong/kong/pull/8406)
- **oauth2**: The plugin clears the `X-Authenticated-UserId` and
  `X-Authenticated-Scope` headers when it configured in logical OR and
  is used in conjunction with another authentication plugin.
  [#8422](https://github.com/Kong/kong/pull/8422)
- **Datadog**: The plugin schema now lists the default values
  for configuration options in a single place instead of in two
  separate places.
  [#8315](https://github.com/Kong/kong/pull/8315)

## [2.7.2]

### Dependencies

- Bumped `OpenSSL` from 1.1.1l to 1.1.1n
  [#8624](https://github.com/Kong/kong/pull/8624)
- Bumped `lua-resty-healthcheck` from 1.4.2 to 1.4.3
  [#8620](https://github.com/Kong/kong/pull/8620)

### Fixes

#### Core

- Only reschedule router and plugin iterator timers after finishing previous
  execution, avoiding unnecessary concurrent executions.
  [#8633](https://github.com/Kong/kong/pull/8633)

#### Plugins

- **AWS-Lambda**: Fixed incorrect behavior when configured to use an http proxy
    and deprecated the `proxy_scheme` config attribute for removal in 3.0
    [#8406](https://github.com/Kong/kong/pull/8406)

## [2.7.1]

### Fixes

- Reschedule resolve timer only when the previous one has finished.
  [#8344](https://github.com/Kong/kong/pull/8344)
- Plugins, and any entities implemented with subchemas, now can use the `transformations`
  and `shorthand_fields` properties, which were previously only available for non-subschema entities.
  [#8146](https://github.com/Kong/kong/pull/8146)

## [2.7.0]

### Dependencies

- Bumped `kong-plugin-session` from 0.7.1 to 0.7.2
  [#7910](https://github.com/Kong/kong/pull/7910)
- Bumped `resty.openssl` from 0.7.4 to 0.7.5
  [#7909](https://github.com/Kong/kong/pull/7909)
- Bumped `go-pdk` used in tests from v0.6.0 to v0.7.1 [#7964](https://github.com/Kong/kong/pull/7964)
- Cassandra support is deprecated with 2.7 and will be fully removed with 4.0.

### Additions

#### Configuration

-  Deprecated the `worker_consistency` directive, and changed its default to `eventual`. Future versions of Kong will remove the option and act with `eventual` consistency only.

#### Performance

In this release we continued our work on better performance:

- Improved the plugin iterator performance and JITability
  [#7912](https://github.com/Kong/kong/pull/7912)
  [#7979](https://github.com/Kong/kong/pull/7979)
- Simplified the Kong core context read and writes for better performance
  [#7919](https://github.com/Kong/kong/pull/7919)
- Reduced proxy long tail latency while reloading DB-less config
  [#8133](https://github.com/Kong/kong/pull/8133)

#### Core

- DAOs in plugins must be listed in an array, so that their loading order is explicit. Loading them in a
  hash-like table is now **deprecated**.
  [#7942](https://github.com/Kong/kong/pull/7942)
  [Kong Secrets Management](https://docs.konghq.com/gateway/latest/plan-and-deploy/security/secrets-management/)
  vault references.
  [#8967](https://github.com/Kong/kong/pull/8967)

#### PDK
- New functions: `kong.response.get_raw_body` and `kong.response.set_raw_body`
  [#7887](https://github.com/Kong/kong/pull/7877)

#### Plugins

- **IP-Restriction**: response status and message can now be customized
  through configurations `status` and `message`.
  [#7728](https://github.com/Kong/kong/pull/7728)
  Thanks [timmkelley](https://github.com/timmkelley) for the patch!
- **Datadog**: add support for the `distribution` metric type.
  [#6231](https://github.com/Kong/kong/pull/6231)
  Thanks [onematchfox](https://github.com/onematchfox) for the patch!
- **Datadog**: allow service, consumer, and status tags to be customized through
  plugin configurations `service_tag`, `consumer_tag`, and `status_tag`.
  [#6230](https://github.com/Kong/kong/pull/6230)
  Thanks [onematchfox](https://github.com/onematchfox) for the patch!
- **gRPC Gateway** and **gRPC Web**: Now share most of the ProtoBuf definitions.
  Both plugins now share the Timestamp transcoding and included `.proto` files features.
  [#7950](https://github.com/Kong/kong/pull/7950)
- **gRPC Gateway**: processes services and methods defined in imported
  `.proto` files.
  [#8107](https://github.com/Kong/kong/pull/8107)
- **Rate-Limiting**: add support for Redis SSL, through configuration properties
  `redis_ssl` (can be set to `true` or `false`), `ssl_verify`, and `ssl_server_name`.
  [#6737](https://github.com/Kong/kong/pull/6737)
  Thanks [gabeio](https://github.com/gabeio) for the patch!
- **LDAP**: basic authentication header was not parsed correctly when
  the password contained colon (`:`).
  [#7977](https://github.com/Kong/kong/pull/7977)
  Thanks [beldahanit](https://github.com/beldahanit) for reporting the issue!
- Old `BasePlugin` is deprecated and will be removed in a future version of Kong.
  Porting tips in the [documentation](https://docs.konghq.com/gateway-oss/2.3.x/plugin-development/custom-logic/#porting-from-old-baseplugin-style)
- The deprecated **BasePlugin** has been removed. [#7961](https://github.com/Kong/kong/pull/7961)

### Configuration

- Removed the following config options, which had been deprecated in previous versions, in favor of other config names. If you have any of these options in your config you will have to rename them: (removed option -> current option).
  - upstream_keepalive -> nginx_upstream_keepalive + nginx_http_upstream_keepalive
  - nginx_http_upstream_keepalive -> nginx_upstream_keepalive
  - nginx_http_upstream_keepalive_requests -> nginx_upstream_keepalive_requests
  - nginx_http_upstream_keepalive_timeout -> nginx_upstream_keepalive_timeout
  - nginx_http_upstream_directives -> nginx_upstream_directives
  - nginx_http_status_directives -> nginx_status_directives
  - nginx_upstream_keepalive -> upstream_keepalive_pool_size
  - nginx_upstream_keepalive_requests -> upstream_keepalive_max_requests
  - nginx_upstream_keepalive_timeout -> upstream_keepalive_idle_timeout
  - client_max_body_size -> nginx_http_client_max_body_size
  - client_body_buffer_size -> nginx_http_client_max_buffer_size
  - cassandra_consistency -> cassandra_write_consistency / cassandra_read_consistency
  - router_update_frequency -> worker_state_update_frequency
- Removed the nginx_optimizations config option. If you have it in your configuration, please remove it before updating to 3.0.

## [2.6.1]

### Dependencies

- Bumped `OpenSSL` from `1.1.1l` to `1.1.1n`
  [#8630](https://github.com/Kong/kong/pull/8630)
- Bumped `Luarocks` from `3.7.0` to `3.8.0`
  [#8630](https://github.com/Kong/kong/pull/8630)

### Fixes

#### Core








- Target entities using hostnames were resolved when they were not needed. Now
  when a target is removed or updated, the DNS record associated with it is
  removed from the list of hostnames to be resolved.
  [#8497](https://github.com/Kong/kong/pull/8497)
- Fixed an issue where using the consistent-hashing load-balancing algorithm
  and the header set in the `hash_on_header` property was not found in the
  request, proxying would fail. [#8142](https://github.com/Kong/kong/pull/8142)

#### Plugins

- **AWS-Lambda**: Fixed incorrect behavior when configured to use an http proxy
    and deprecated the `proxy_scheme` config attribute for removal in 3.0
    [#8406](https://github.com/Kong/kong/pull/8406)

## [2.6.0]

> Release date: 2021/10/04

### Dependencies

- Bumped `openresty` from 1.19.3.2 to [1.19.9.1](https://openresty.org/en/changelog-1019009.html)
  [#7430](https://github.com/Kong/kong/pull/7727)
- Bumped `openssl` from `1.1.1k` to `1.1.1l`
  [7767](https://github.com/Kong/kong/pull/7767)
- Bumped `lua-resty-http` from 0.15 to 0.16.1
  [#7797](https://github.com/kong/kong/pull/7797)
- Bumped `Penlight` to 1.11.0
  [#7736](https://github.com/Kong/kong/pull/7736)
- Bumped `lua-resty-http` from 0.15 to 0.16.1
  [#7797](https://github.com/kong/kong/pull/7797)
- Bumped `lua-protobuf` from 0.3.2 to 0.3.3
  [#7656](https://github.com/Kong/kong/pull/7656)
- Bumped `lua-resty-openssl` from 0.7.3 to 0.7.4
  [#7657](https://github.com/Kong/kong/pull/7657)
- Bumped `lua-resty-acme` from 0.6 to 0.7.1
  [#7658](https://github.com/Kong/kong/pull/7658)
- Bumped `grpcurl` from 1.8.1 to 1.8.2
  [#7659](https://github.com/Kong/kong/pull/7659)
- Bumped `luasec` from 1.0.1 to 1.0.2
  [#7750](https://github.com/Kong/kong/pull/7750)
- Bumped `lua-resty-ipmatcher` to 0.6.1
  [#7703](https://github.com/Kong/kong/pull/7703)
  Thanks [EpicEric](https://github.com/EpicEric) for the patch!

All Kong Gateway OSS plugins will be moved from individual repositories and centralized
into the main Kong Gateway (OSS) repository. We are making a gradual transition. On this
release:

- Moved AWS-Lambda inside the Kong repo
  [#7464](https://github.com/Kong/kong/pull/7464).
- Moved ACME inside the Kong repo
  [#7464](https://github.com/Kong/kong/pull/7464).
- Moved Prometheus inside the Kong repo
  [#7666](https://github.com/Kong/kong/pull/7666).
- Moved Session inside the Kong repo
  [#7731](https://github.com/Kong/kong/pull/7731).
- Moved Proxy-cache inside the Kong repo
  [#7738](https://github.com/Kong/kong/pull/7738).
- Moved GRPC-web inside the Kong repo
  [#7782](https://github.com/Kong/kong/pull/7782).
- Moved Serverless functions inside the Kong repo
  [#7792](https://github.com/Kong/kong/pull/7792).

### Additions

#### Core

- New schema entity validator: `mutually_exclusive`. It accepts a list of fields. If more than 1 of those fields
  is set simultaneously, the entity is considered invalid.
  [#7765](https://github.com/Kong/kong/pull/7765)

#### Performance

On this release we've done some special efforts with regards to performance.

There's a new performance workflow which periodically checks new code additions against some
typical scenarios [#7030](https://github.com/Kong/kong/pull/7030) [#7547](https://github.com/Kong/kong/pull/7547)

In addition to that, the following changes were specifically included to improve performance:

- Reduced unnecessary reads of `ngx.var`
  [#7840](https://github.com/Kong/kong/pull/7840)
- Loaded more indexed variables
  [#7849](https://github.com/Kong/kong/pull/7849)
- Optimized table creation in Balancer
  [#7852](https://github.com/Kong/kong/pull/7852)
- Reduce calls to `ngx.update_time`
  [#7853](https://github.com/Kong/kong/pull/7853)
- Use read-only replica for PostgreSQL meta-schema reading
  [#7454](https://github.com/Kong/kong/pull/7454)
- URL escaping detects cases when it's not needed and early-exits
  [#7742](https://github.com/Kong/kong/pull/7742)
- Accelerated variable loading via indexes
  [#7818](https://github.com/Kong/kong/pull/7818)
- Removed unnecessary call to `get_phase` in balancer
  [#7854](https://github.com/Kong/kong/pull/7854)

#### Configuration

- Enable IPV6 on `dns_order` as unsupported experimental feature. Please
  give it a try and report back any issues
  [#7819](https://github.com/Kong/kong/pull/7819).
- The template renderer can now use `os.getenv`
  [#6872](https://github.com/Kong/kong/pull/6872).

#### Hybrid Mode

- Data plane is able to eliminate some unknown fields when Control Plane is using a more modern version
  [#7827](https://github.com/Kong/kong/pull/7827).

#### Admin API

- Added support for the HTTP HEAD method for all Admin API endpoints
  [#7796](https://github.com/Kong/kong/pull/7796)
- Added better support for OPTIONS requests. Previously, the Admin API replied the same on all OPTIONS requests, where as now OPTIONS request will only reply to routes that our Admin API has. Non-existing routes will have a 404 returned. It also adds Allow header to responses, both Allow and Access-Control-Allow-Methods now contain only the methods that the specific API supports. [#7830](https://github.com/Kong/kong/pull/7830)

#### Plugins

- **AWS-Lambda**: The plugin will now try to detect the AWS region by using `AWS_REGION` and
  `AWS_DEFAULT_REGION` environment variables (when not specified with the plugin configuration).
  This allows to specify a 'region' on a per Kong node basis, hence adding the ability to invoke the
  Lamda in the same region where Kong is located.
  [#7765](https://github.com/Kong/kong/pull/7765)
- **Datadog**: `host` and `port` config options can be configured from environment variables
  `KONG_DATADOG_AGENT_HOST` and `KONG_DATADOG_AGENT_PORT`. This allows to set different
  destinations on a per Kong node basis, which makes multi-DC setups easier and in Kubernetes allows to
  run the datadog agents as a daemon-set.
  [#7463](https://github.com/Kong/kong/pull/7463)
  Thanks [rallyben](https://github.com/rallyben) for the patch!
- **Prometheus:** A new metric `data_plane_cluster_cert_expiry_timestamp` is added to expose the Data Plane's cluster_cert expiry timestamp for improved monitoring in Hybrid Mode. [#7800](https://github.com/Kong/kong/pull/7800).

**Request Termination**:

- New `trigger` config option, which makes the plugin only activate for any requests with a header or query parameter
  named like the trigger. This can be a great debugging aid, without impacting actual traffic being processed.
  [#6744](https://github.com/Kong/kong/pull/6744).
- The `request-echo` config option was added. If set, the plugin responds with a copy of the incoming request.
  This eases troubleshooting when Kong is behind one or more other proxies or LB's, especially when combined with
  the new 'trigger' option.
  [#6744](https://github.com/Kong/kong/pull/6744).

**GRPC-Gateway**:

- Fields of type `.google.protobuf.Timestamp` on the gRPC side are now
  transcoded to and from ISO8601 strings in the REST side.
  [#7538](https://github.com/Kong/kong/pull/7538)
- URI arguments like `..?foo.bar=x&foo.baz=y` are interpreted as structured
  fields, equivalent to `{"foo": {"bar": "x", "baz": "y"}}`
  [#7564](https://github.com/Kong/kong/pull/7564)
  Thanks [git-torrent](https://github.com/git-torrent) for the patch!

### Fixes

#### Core

- Balancer retries now correctly set the `:authority` pseudo-header on balancer retries
  [#7725](https://github.com/Kong/kong/pull/7725).
- Healthchecks are now stopped while the Balancer is being recreated
  [#7549](https://github.com/Kong/kong/pull/7549).
- Fixed an issue in which a malformed `Accept` header could cause unexpected HTTP 500
  [#7757](https://github.com/Kong/kong/pull/7757).
- Kong no longer removes `Proxy-Authentication` request header and `Proxy-Authenticate` response header
  [#7724](https://github.com/Kong/kong/pull/7724).
- Fixed an issue where Kong would not sort correctly Routes with both regex and prefix paths
  [#7695](https://github.com/Kong/kong/pull/7695)
  Thanks [jiachinzhao](https://github.com/jiachinzhao) for the patch!

#### Hybrid Mode

- Ensure data plane config thread is terminated gracefully, preventing a semi-deadlocked state
  [#7568](https://github.com/Kong/kong/pull/7568)
  Thanks [flrgh](https://github.com/flrgh) for the patch!
- Older data planes using `aws-lambda`, `grpc-web` or `request-termination` plugins can now talk
  with newer control planes by ignoring new plugin fields.
  [#7881](https://github.com/Kong/kong/pull/7881)

##### CLI

- `kong config parse` no longer crashes when there's a Go plugin server enabled
  [#7589](https://github.com/Kong/kong/pull/7589).

##### Configuration

- Declarative Configuration parser now prints more correct errors when pointing unknown foreign references
  [#7756](https://github.com/Kong/kong/pull/7756).
- YAML anchors in Declarative Configuration are properly processed
  [#7748](https://github.com/Kong/kong/pull/7748).

##### Admin API

- `GET /upstreams/:upstreams/targets/:target` no longer returns 404 when target weight is 0
  [#7758](https://github.com/Kong/kong/pull/7758).

##### PDK

- `kong.response.exit` now uses customized "Content-Length" header when found
  [#7828](https://github.com/Kong/kong/pull/7828).

##### Plugins

- **ACME**: Dots in wildcard domains are escaped
  [#7839](https://github.com/Kong/kong/pull/7839).
- **Prometheus**: Upstream's health info now includes previously missing `subsystem` field
  [#7802](https://github.com/Kong/kong/pull/7802).
- **Proxy-Cache**: Fixed an issue where the plugin would sometimes fetch data from the cache but not return it
  [#7775](https://github.com/Kong/kong/pull/7775)
  Thanks [agile6v](https://github.com/agile6v) for the patch!

[Back to TOC](#table-of-contents)


## [2.5.1]

> Release date: 2021/09/07

This is the first patch release in the 2.5 series. Being a patch release,
it strictly contains bugfixes. There are no new features or breaking changes.

### Dependencies

- Bumped `grpcurl` from 1.8.1 to 1.8.2 [#7659](https://github.com/Kong/kong/pull/7659)
- Bumped `lua-resty-openssl` from 0.7.3 to 0.7.4 [#7657](https://github.com/Kong/kong/pull/7657)
- Bumped `penlight` from 1.10.0 to 1.11.0 [#7736](https://github.com/Kong/kong/pull/7736)
- Bumped `luasec` from 1.0.1 to 1.0.2 [#7750](https://github.com/Kong/kong/pull/7750)
- Bumped `OpenSSL` from 1.1.1k to 1.1.1l [#7767](https://github.com/Kong/kong/pull/7767)

### Fixes

##### Core

- You can now successfully delete workspaces after deleting all entities associated with that workspace.
  Previously, Kong Gateway was not correctly cleaning up parent-child relationships. For example, creating
  an Admin also creates a Consumer and RBAC user. When deleting the Admin, the Consumer and RBAC user are
  also deleted, but accessing the `/workspaces/workspace_name/meta` endpoint would show counts for Consumers
  and RBAC users, which prevented the workspace from being deleted. Now deleting entities correctly updates
  the counts, allowing an empty workspace to be deleted. [#7560](https://github.com/Kong/kong/pull/7560)
- When an upstream event is received from the DAO, `handler.lua` now gets the workspace ID from the request
  and adds it to the upstream entity that will be used in the worker and cluster events. Before this change,
  when posting balancer CRUD events, the workspace ID was lost and the balancer used the default
  workspace ID as a fallback. [#7778](https://github.com/Kong/kong/pull/7778)

##### CLI

- Fixes regression that included an issue where Go plugins prevented CLI commands like `kong config parse`
  or `kong config db_import` from working as expected. [#7589](https://github.com/Kong/kong/pull/7589)

##### CI / Process

- Improves tests reliability. ([#7578](https://github.com/Kong/kong/pull/7578) [#7704](https://github.com/Kong/kong/pull/7704))
- Adds Github Issues template forms. [#7774](https://github.com/Kong/kong/pull/7774)
- Moves "Feature Request" link from Github Issues to Discussions. [#7777](https://github.com/Kong/kong/pull/7777)

##### Admin API

- Kong Gateway now validates workspace names, preventing the use of reserved names on workspaces.
  [#7380](https://github.com/Kong/kong/pull/7380)


[Back to TOC](#table-of-contents)

## [2.5.0]

> Release date: 2021-07-13

This is the final release of Kong 2.5.0, with no breaking changes with respect to the 2.x series.

This release includes Control Plane resiliency to database outages and the new
`declarative_config_string` config option, among other features and fixes.

### Distribution

- :warning: Since 2.4.1, Kong packages are no longer distributed
  through Bintray. Please visit [the installation docs](https://konghq.com/install/#kong-community)
  for more details.

### Dependencies

- Bumped `openresty` from 1.19.3.1 to 1.19.3.2 [#7430](https://github.com/kong/kong/pull/7430)
- Bumped `luasec` from 1.0 to 1.0.1 [#7126](https://github.com/kong/kong/pull/7126)
- Bumped `luarocks` from 3.5.0 to 3.7.0 [#7043](https://github.com/kong/kong/pull/7043)
- Bumped `grpcurl` from 1.8.0 to 1.8.1 [#7128](https://github.com/kong/kong/pull/7128)
- Bumped `penlight` from 1.9.2 to 1.10.0 [#7127](https://github.com/Kong/kong/pull/7127)
- Bumped `lua-resty-dns-client` from 6.0.0 to 6.0.2 [#7539](https://github.com/Kong/kong/pull/7539)
- Bumped `kong-plugin-prometheus` from 1.2 to 1.3 [#7415](https://github.com/Kong/kong/pull/7415)
- Bumped `kong-plugin-zipkin` from 1.3 to 1.4 [#7455](https://github.com/Kong/kong/pull/7455)
- Bumped `lua-resty-openssl` from 0.7.2 to 0.7.3 [#7509](https://github.com/Kong/kong/pull/7509)
- Bumped `lua-resty-healthcheck` from 1.4.1 to 1.4.2 [#7511](https://github.com/Kong/kong/pull/7511)
- Bumped `hmac-auth` from 2.3.0 to 2.4.0 [#7522](https://github.com/Kong/kong/pull/7522)
- Pinned `lua-protobuf` to 0.3.2 (previously unpinned) [#7079](https://github.com/kong/kong/pull/7079)

All Kong Gateway OSS plugins will be moved from individual repositories and centralized
into the main Kong Gateway (OSS) repository. We are making a gradual transition, starting with the
grpc-gateway plugin first:

- Moved grpc-gateway inside the Kong repo. [#7466](https://github.com/Kong/kong/pull/7466)

### Additions

#### Core

- Control Planes can now send updates to new data planes even if the control planes lose connection to the database.
  [#6938](https://github.com/kong/kong/pull/6938)
- Kong now automatically adds `cluster_cert`(`cluster_mtls=shared`) or `cluster_ca_cert`(`cluster_mtls=pki`) into
  `lua_ssl_trusted_certificate` when operating in Hybrid mode. Before, Hybrid mode users needed to configure
  `lua_ssl_trusted_certificate` manually as a requirement for Lua to verify the Control Plane’s certificate.
  See [Starting Data Plane Nodes](https://docs.konghq.com/gateway-oss/2.5.x/hybrid-mode/#starting-data-plane-nodes)
  in the Hybrid Mode guide for more information. [#7044](https://github.com/kong/kong/pull/7044)
- New `declarative_config_string` option allows loading a declarative config directly from a string. See the
  [Loading The Declarative Configuration File](https://docs.konghq.com/2.5.x/db-less-and-declarative-config/#loading-the-declarative-configuration-file)
  section of the DB-less and Declarative Configuration guide for more information.
  [#7379](https://github.com/kong/kong/pull/7379)

#### PDK

- The Kong PDK now accepts tables in the response body for Stream subsystems, just as it does for the HTTP subsystem.
  Before developers had to check the subsystem if they wrote code that used the `exit()` function before calling it,
  because passing the wrong argument type would break the request response.
  [#7082](https://github.com/kong/kong/pull/7082)

#### Plugins

- **hmac-auth**: The HMAC Authentication plugin now includes support for the `@request-target` field in the signature
  string. Before, the plugin used the `request-line` parameter, which contains the HTTP request method, request URI, and
  the HTTP version number. The inclusion of the HTTP version number in the signature caused requests to the same target
  but using different request methods(such as HTTP/2) to have different signatures. The newly added request-target field
  only includes the lowercase request method and request URI when calculating the hash, avoiding those issues.
  See the [HMAC Authentication](https://docs.konghq.com/hub/kong-inc/hmac-auth) documentation for more information.
  [#7037](https://github.com/kong/kong/pull/7037)
- **syslog**: The Syslog plugin now includes facility configuration options, which are a way for the plugin to group
  error messages from different sources. See the description for the facility parameter in the
  [Parameters](https://docs.konghq.com/hub/kong-inc/syslog/#parameters) section of the Syslog documentation for more
  information. [#6081](https://github.com/kong/kong/pull/6081). Thanks, [jideel](https://github.com/jideel)!
- **Prometheus**: The Prometheus plugin now exposes connected data planes' status on the control plane. New metrics include the
  following:  `data_plane_last_seen`, `data_plane_config_hash` and `data_plane_version_compatible`. These
  metrics can be useful for troubleshooting when data planes have inconsistent configurations across the cluster. See the
  [Available metrics](https://docs.konghq.com/hub/kong-inc/prometheus) section of the Prometheus plugin documentation
  for more information. [98](https://github.com/Kong/kong-plugin-prometheus/pull/98)
- **Zipkin**: The Zipkin plugin now includes the following tags: `kong.route`,`kong.service_name` and `kong.route_name`.
  See the [Spans](https://docs.konghq.com/hub/kong-inc/zipkin/#spans) section of the Zipkin plugin documentation for more information.
  [115](https://github.com/Kong/kong-plugin-zipkin/pull/115)

#### Hybrid Mode

- Kong now exposes an upstream health checks endpoint (using the status API) on the data plane for better
  observability. [#7429](https://github.com/Kong/kong/pull/7429)
- Control Planes are now more lenient when checking Data Planes' compatibility in Hybrid mode. See the
  [Version compatibility](https://docs.konghq.com/gateway-oss/2.5.x/hybrid-mode/#version_compatibility)
  section of the Hybrid Mode guide for more information. [#7488](https://github.com/Kong/kong/pull/7488)
- This release starts the groundwork for Hybrid Mode 2.0 Protocol. This code isn't active by default in Kong 2.5,
  but it allows future development. [#7462](https://github.com/Kong/kong/pull/7462)

### Fixes

#### Core

- When using DB-less mode, `select_by_cache_key` now finds entities by using the provided `field` directly
  in ` select_by_key` and does not complete unnecessary cache reads. [#7146](https://github.com/kong/kong/pull/7146)
- Kong can now finish initialization even if a plugin’s `init_worker` handler fails, improving stability.
  [#7099](https://github.com/kong/kong/pull/7099)
- TLS keepalive requests no longer share their context. Before when two calls were made to the same "server+hostname"
  but different routes and using a keepalive connection, plugins that were active in the first call were also sometimes
  (incorrectly) active in the second call. The wrong plugin was active because Kong was passing context in the SSL phase
  to the plugin iterator, creating connection-wide structures in that context, which was then shared between different
  keepalive requests. With this fix, Kong does not pass context to plugin iterators with the `certificate` phase,
  avoiding plugin mixups.[#7102](https://github.com/kong/kong/pull/7102)
- The HTTP status 405 is now handled by Kong's error handler. Before accessing Kong using the TRACE method returned
  a standard NGINX error page because the 405 wasn’t included in the error page settings of the NGINX configuration.
  [#6933](https://github.com/kong/kong/pull/6933).
  Thanks, [yamaken1343](https://github.com/yamaken1343)!
- Custom `ngx.sleep` implementation in `init_worker` phase now invokes `update_time` in order to prevent time-based deadlocks
  [#7532](https://github.com/Kong/kong/pull/7532)
- `Proxy-Authorization` header is removed when it is part of the original request **or** when a plugin sets it to the
  same value as the original request
  [#7533](https://github.com/Kong/kong/pull/7533)
- `HEAD` requests don't provoke an error when a Plugin implements the `response` phase
  [#7535](https://github.com/Kong/kong/pull/7535)

#### Hybrid Mode

- Control planes no longer perform health checks on CRUD upstreams’ and targets’ events.
  [#7085](https://github.com/kong/kong/pull/7085)
- To prevent unnecessary cache flips on data planes, Kong now checks `dao:crud` events more strictly and has
  a new cluster event, `clustering:push_config` for configuration pushes. These updates allow Kong to filter
  invalidation events that do not actually require a database change. Furthermore, the clustering module does
  not subscribe to the generic `invalidations` event, which has a more broad scope than database entity invalidations.
  [#7112](https://github.com/kong/kong/pull/7112)
- Data Planes ignore null fields coming from Control Planes when doing schema validation.
  [#7458](https://github.com/Kong/kong/pull/7458)
- Kong now includes the source in error logs produced by Control Planes.
  [#7494](https://github.com/Kong/kong/pull/7494)
- Data Plane config hash calculation and checking is more consistent now: it is impervious to changes in table iterations,
  hashes are calculated in both CP and DP, and DPs send pings more immediately and with the new hash now
  [#7483](https://github.com/Kong/kong/pull/7483)


#### Balancer

- All targets are returned by the Admin API now, including targets with a `weight=0`, or disabled targets.
  Before disabled targets were not included in the output when users attempted to list all targets. Then
  when users attempted to add the targets again, they recieved an error message telling them the targets already existed.
  [#7094](https://github.com/kong/kong/pull/7094)
- Upserting existing targets no longer fails.  Before, because of updates made to target configurations since Kong v2.2.0,
  upserting older configurations would fail. This fix allows older configurations to be imported.
  [#7052](https://github.com/kong/kong/pull/7052)
- The last balancer attempt is now correctly logged. Before balancer tries were saved when retrying, which meant the last
  retry state was not saved since there were no more retries. This update saves the failure state so it can be correctly logged.
  [#6972](https://github.com/kong/kong/pull/6972)
- Kong now ensures that the correct upstream event is removed from the queue when updating the balancer state.
  [#7103](https://github.com/kong/kong/pull/7103)

#### CLI

- The `prefix` argument in the `kong stop` command now takes precedence over environment variables, as it does in the `kong start` command.
  [#7080](https://github.com/kong/kong/pull/7080)

#### Configuration

- Declarative configurations now correctly parse custom plugin entities schemas with attributes called "plugins". Before
  when using declarative configurations, users with custom plugins that included a "plugins" field would encounter startup
  exceptions. With this fix, the declarative configuration can now distinguish between plugins schema and custom plugins fields.
  [#7412](https://github.com/kong/kong/pull/7412)
- The stream access log configuration options are now properly separated from the HTTP access log. Before when users
  used Kong with TCP, they couldn’t use a custom log format. With this fix, `proxy_stream_access_log` and `proxy_stream_error_log`
  have been added to differentiate stream access log from the HTTP subsystem. See
  [`proxy_stream_access_log`](https://docs.konghq.com/gateway-oss/2.5.x/configuration/#proxy_stream_access_log)
  and [`proxy_stream_error`](https://docs.konghq.com/gateway-oss/2.5.x/configuration/#proxy_stream_error) in the Configuration
  Property Reference for more information. [#7046](https://github.com/kong/kong/pull/7046)

#### Migrations

- Kong no longer assumes that `/?/init.lua` is in the Lua path when doing migrations. Before, when users created
  a custom plugin in a non-standard location and set `lua_package_path = /usr/local/custom/?.lua`, migrations failed.
  Migrations failed because the Kong core file is `init.lua` and it is required as part of `kong.plugins.<name>.migrations`.
  With this fix, migrations no longer expect `init.lua` to be a part of the path. [#6993](https://github.com/kong/kong/pull/6993)
- Kong no longer emits errors when doing `ALTER COLUMN` operations in Apache Cassandra 4.0.
  [#7490](https://github.com/Kong/kong/pull/7490)

#### PDK

- With this update, `kong.response.get_XXX()` functions now work in the log phase on external plugins. Before
  `kong.response.get_XXX()` functions required data from the response object, which was not accessible in the
  post-log timer used to call log handlers in external plugins. Now these functions work by accessing the required
  data from the set saved at the start of the log phase. See [`kong.response`](https://docs.konghq.com/gateway-oss/{{page.kong_version}}/kong.response)
  in the Plugin Development Kit for more information. [#7048](https://github.com/kong/kong/pull/7048)
- External plugins handle certain error conditions better while the Kong balancer is being refreshed. Before
  when an `instance_id` of an external plugin changed, and the plugin instance attempted to reset and retry,
  it was failing because of a typo in the comparison. [#7153](https://github.com/kong/kong/pull/7153).
  Thanks, [ealogar](https://github.com/ealogar)!
- With this release, `kong.log`'s phase checker now accounts for the existence of the new `response` pseudo-phase.
  Before users may have erroneously received a safe runtime error for using a function out-of-place in the PDK.
  [#7109](https://github.com/kong/kong/pull/7109)
- Kong no longer sandboxes the `string.rep` function. Before `string.rep` was sandboxed to disallow a single operation
  from allocating too much memory. However, a single operation allocating too much memory is no longer an issue
  because in LuaJIT there are no debug hooks and it is trivial to implement a loop to allocate memory on every single iteration.
  Additionally, since the `string` table is global and obtainable by any sandboxed string, its sandboxing provoked issues on global state.
  [#7167](https://github.com/kong/kong/pull/7167)
- The `kong.pdk.node` function can now correctly iterates over all the shared dict metrics. Before this fix,
  users using the `kong.pdk.node` function could not see all shared dict metrics under the Stream subsystem.
  [#7078](https://github.com/kong/kong/pull/7078)

#### Plugins

- All custom plugins that are using the deprecated `BasePlugin` class have to remove this inheritance.
- **LDAP-auth**: The LDAP Authentication schema now includes a default value for the `config.ldap_port` parameter
  that matches the documentation. Before the plugin documentation [Parameters](https://docs.konghq.com/hub/kong-inc/ldap-auth/#parameters)
  section included a reference to a default value for the LDAP port; however, the default value was not included in the plugin schema.
  [#7438](https://github.com/kong/kong/pull/7438)
- **Prometheus**: The Prometheus plugin exporter now attaches subsystem labels to memory stats. Before, the HTTP
  and Stream subsystems were not distinguished, so their metrics were interpreted as duplicate entries by Prometheus.
  https://github.com/Kong/kong-plugin-prometheus/pull/118
- **External Plugins**: the return code 127 (command not found) is detected and appropriate error is returned
  [#7523](https://github.com/Kong/kong/pull/7523)


## [2.4.1]


> Released 2021/05/11

This is a patch release in the 2.4 series. Being a patch release, it
strictly contains bugfixes. There are no new features or breaking changes.

### Distribution

- :warning: Starting with this release, Kong packages are no longer distributed
  through Bintray. Please download from [download.konghq.com](https://download.konghq.com).

### Dependencies

- Bump `luasec` from 1.0.0 to 1.0.1
  [#7126](https://github.com/Kong/kong/pull/7126)
- Bump `prometheus` plugin from 1.2.0 to 1.2.1
  [#7061](https://github.com/Kong/kong/pull/7061)

### Fixes

##### Core

- Ensure healthchecks and balancers are not created on control plane nodes.
  [#7085](https://github.com/Kong/kong/pull/7085)
- Optimize URL normalization code.
  [#7100](https://github.com/Kong/kong/pull/7100)
- Fix issue where control plane nodes would needlessly invalidate and send new
  configuration to data plane nodes.
  [#7112](https://github.com/Kong/kong/pull/7112)
- Ensure HTTP code `405` is handled by Kong's error page.
  [#6933](https://github.com/Kong/kong/pull/6933)
- Ensure errors in plugins `init_worker` do not break Kong's worker initialization.
  [#7099](https://github.com/Kong/kong/pull/7099)
- Fix issue where two subsequent TLS keepalive requests would lead to incorrect
  plugin execution.
  [#7102](https://github.com/Kong/kong/pull/7102)
- Ensure Targets upsert operation behaves similarly to other entities' upsert method.
  [#7052](https://github.com/Kong/kong/pull/7052)
- Ensure failed balancer retry is saved and accounted for in log data.
  [#6972](https://github.com/Kong/kong/pull/6972)


##### CLI

- Ensure `kong start` and `kong stop` prioritize CLI flag `--prefix` over environment
  variable `KONG_PREFIX`.
  [#7080](https://github.com/Kong/kong/pull/7080)

##### Configuration

- Ensure Stream subsystem allows for configuration of access logs format.
  [#7046](https://github.com/Kong/kong/pull/7046)

##### Admin API

- Ensure targets with weight 0 are displayed in the Admin API.
  [#7094](https://github.com/Kong/kong/pull/7094)

##### PDK

- Ensure new `response` phase is accounted for in phase checkers.
  [#7109](https://github.com/Kong/kong/pull/7109)

##### Plugins

- Ensure plugins written in languages other than Lua can use `kong.response.get_*`
  methods - e.g., `kong.response.get_status`.
  [#7048](https://github.com/Kong/kong/pull/7048)
- `hmac-auth`: enable JIT compilation of authorization header regex.
  [#7037](https://github.com/Kong/kong/pull/7037)


[Back to TOC](#table-of-contents)


## [2.4.0]

> Released 2021/04/06

This is the final release of Kong 2.4.0, with no breaking changes with respect to the 2.x series.
This release includes JavaScript PDK, improved CP/DP updates and UTF-8 Tags, amongst other improvements
and fixes.

### Dependencies

- :warning: For Kong 2.4, the required OpenResty version has been bumped to
  [1.19.3.1](http://openresty.org/en/changelog-1019003.html), and the set of
  patches included has changed, including the latest release of
  [lua-kong-nginx-module](https://github.com/Kong/lua-kong-nginx-module).
  If you are installing Kong from one of our distribution
  packages, you are not affected by this change.

**Note:** if you are not using one of our distribution packages and compiling
OpenResty from source, you must still apply Kong's [OpenResty
patches](https://github.com/Kong/kong-build-tools/tree/master/openresty-build-tools/patches)
(and, as highlighted above, compile OpenResty with the new
lua-kong-nginx-module). Our [kong-build-tools](https://github.com/Kong/kong-build-tools)
repository will allow you to do both easily.

- Bump luarocks from 3.4.0 to 3.5.0.
  [#6699](https://github.com/Kong/kong/pull/6699)
- Bump luasec from 0.9 to 1.0.
  [#6814](https://github.com/Kong/kong/pull/6814)
- Bump lua-resty-dns-client from 5.2.1 to 6.0.0.
  [#6999](https://github.com/Kong/kong/pull/6999)
- Bump kong-lapis from 1.8.1.2 to 1.8.3.1.
  [#6925](https://github.com/Kong/kong/pull/6925)
- Bump pgmoon from 1.11.0 to 1.12.0.
  [#6741](https://github.com/Kong/kong/pull/6741)
- Bump lua-resty-openssl from 0.6.9 to 0.7.2.
  [#6967](https://github.com/Kong/kong/pull/6967)
- Bump kong-plugin-zipkin from 1.2 to 1.3.
  [#6936](https://github.com/Kong/kong/pull/6936)
- Bump kong-prometheus-plugin from 1.0 to 1.2.
  [#6958](https://github.com/Kong/kong/pull/6958)
- Bump lua-cassandra from 1.5.0 to 1.5.1
  [#6857](https://github.com/Kong/kong/pull/6857)
- Bump luasyslog from 1.0.0 to 2.0.1
  [#6957](https://github.com/Kong/kong/pull/6957)

### Additions

##### Core

- Relaxed version check between Control Planes and Data Planes, allowing
  Data Planes that are missing minor updates to still connect to the
  Control Plane. Also, now Data Plane is allowed to have a superset of Control
  Plane plugins.
  [6932](https://github.com/Kong/kong/pull/6932)
- Allowed UTF-8 in Tags
  [6784](https://github.com/Kong/kong/pull/6784)
- Added support for Online Certificate Status Protocol responder found in cluster.
  [6887](https://github.com/Kong/kong/pull/6887)

##### PDK

- [JavaScript Plugin Development Kit (PDK)](https://github.com/Kong/kong-js-pdk)
  is released alongside with Kong 2.4. It allows users to write Kong plugins in
  JavaScript and TypeScript.
- Beta release of Protobuf plugin communication protocol, which can be used in
  place of MessagePack to communicate with non-Lua plugins.
  [6941](https://github.com/Kong/kong/pull/6941)
- Enabled `ssl_certificate` phase on plugins with stream module.
  [6873](https://github.com/Kong/kong/pull/6873)

##### Plugins

- Zipkin: support for Jaeger style uber-trace-id headers.
  [101](https://github.com/Kong/kong-plugin-zipkin/pull/101)
  Thanks [nvx](https://github.com/nvx) for the patch!
- Zipkin: support for OT headers.
  [103](https://github.com/Kong/kong-plugin-zipkin/pull/103)
  Thanks [ishg](https://github.com/ishg) for the patch!
- Zipkin: allow insertion of custom tags on the Zipkin request trace.
  [102](https://github.com/Kong/kong-plugin-zipkin/pull/102)
- Zipkin: creation of baggage items on child spans is now possible.
  [98](https://github.com/Kong/kong-plugin-zipkin/pull/98)
  Thanks [Asafb26](https://github.com/Asafb26) for the patch!
- JWT: Add ES384 support
  [6854](https://github.com/Kong/kong/pull/6854)
  Thanks [pariviere](https://github.com/pariviere) for the patch!
- Several plugins: capability to set new log fields, or unset existing fields,
  by executing custom Lua code in the Log phase.
  [6944](https://github.com/Kong/kong/pull/6944)

### Fixes

##### Core

- Changed default values and validation rules for plugins that were not
  well-adjusted for dbless or hybrid modes.
  [6885](https://github.com/Kong/kong/pull/6885)
- Kong 2.4 ensures that all the Core entities are loaded before loading
  any plugins. This fixes an error in which Plugins to could not link to
  or modify Core entities because they would not be loaded yet
  [6880](https://github.com/Kong/kong/pull/6880)
- If needed, `Host` header is now updated between balancer retries, using the
  value configured in the correct upstream entity.
  [6796](https://github.com/Kong/kong/pull/6796)
- Schema validations now log more descriptive error messages when types are
  invalid.
  [6593](https://github.com/Kong/kong/pull/6593)
  Thanks [WALL-E](https://github.com/WALL-E) for the patch!
- Kong now ignores tags in Cassandra when filtering by multiple entities, which
  is the expected behavior and the one already existent when using Postgres
  databases.
  [6931](https://github.com/Kong/kong/pull/6931)
- `Upgrade` header is not cleared anymore when response `Connection` header
  contains `Upgrade`.
  [6929](https://github.com/Kong/kong/pull/6929)
- Accept fully-qualified domain names ending in dots.
  [6864](https://github.com/Kong/kong/pull/6864)
- Kong does not try to warmup upstream names when warming up DNS entries.
  [6891](https://github.com/Kong/kong/pull/6891)
- Migrations order is now guaranteed to be always the same.
  [6901](https://github.com/Kong/kong/pull/6901)
- Buffered responses are disabled on connection upgrades.
  [6902](https://github.com/Kong/kong/pull/6902)
- Make entity relationship traverse-order-independent.
  [6743](https://github.com/Kong/kong/pull/6743)
- The host header is updated between balancer retries.
  [6796](https://github.com/Kong/kong/pull/6796)
- The router prioritizes the route with most matching headers when matching
  headers.
  [6638](https://github.com/Kong/kong/pull/6638)
- Fixed an edge case on multipart/form-data boundary check.
  [6638](https://github.com/Kong/kong/pull/6638)
- Paths are now properly normalized inside Route objects.
  [6976](https://github.com/Kong/kong/pull/6976)
- Do not cache empty upstream name dictionary.
  [7002](https://github.com/Kong/kong/pull/7002)
- Do not assume upstreams do not exist after init phase.
  [7010](https://github.com/Kong/kong/pull/7010)
- Do not overwrite configuration files when running migrations.
  [7017](https://github.com/Kong/kong/pull/7017)

##### PDK

- Now Kong does not leave plugin servers alive after exiting and does not try to
  start them in the unsupported stream subsystem.
  [6849](https://github.com/Kong/kong/pull/6849)
- Go does not cache `kong.log` methods
  [6701](https://github.com/Kong/kong/pull/6701)
- The `response` phase is included on the list of public phases
  [6638](https://github.com/Kong/kong/pull/6638)
- Config file style and options case are now consistent all around.
  [6981](https://github.com/Kong/kong/pull/6981)
- Added right protobuf MacOS path to enable external plugins in Homebrew
  installations.
  [6980](https://github.com/Kong/kong/pull/6980)
- Auto-escape upstream path to avoid proxying errors.
  [6978](https://github.com/Kong/kong/pull/6978)
- Ports are now declared as `Int`.
  [6994](https://github.com/Kong/kong/pull/6994)

##### Plugins

- oauth2: better handling more cases of client invalid token generation.
  [6594](https://github.com/Kong/kong/pull/6594)
  Thanks [jeremyjpj0916](https://github.com/jeremyjpj0916) for the patch!
- Zipkin: the w3c parsing function was returning a non-used extra value, and it
  now early-exits.
  [100](https://github.com/Kong/kong-plugin-zipkin/pull/100)
  Thanks [nvx](https://github.com/nvx) for the patch!
- Zipkin: fixed a bug in which span timestamping could sometimes raise an error.
  [105](https://github.com/Kong/kong-plugin-zipkin/pull/105)
  Thanks [Asafb26](https://github.com/Asafb26) for the patch!

[Back to TOC](#table-of-contents)


## [2.3.3]

> Released 2021/03/05

This is a patch release in the 2.3 series. Being a patch release, it
strictly contains bugfixes. The are no new features or breaking changes.

### Dependencies

- Bump OpenSSL from `1.1.1i` to `1.1.1j`.
  [6859](https://github.com/Kong/kong/pull/6859)

### Fixes

##### Core

- Ensure control plane nodes do not execute healthchecks.
  [6805](https://github.com/Kong/kong/pull/6805)
- Ensure only one worker executes active healthchecks.
  [6844](https://github.com/Kong/kong/pull/6844)
- Declarative config can be now loaded as an inline yaml file by `kong config`
  (previously it was possible only as a yaml string inside json). JSON declarative
  config is now parsed with the `cjson` library, instead of with `libyaml`.
  [6852](https://github.com/Kong/kong/pull/6852)
- When using eventual worker consistency now every Nginx worker deals with its
  upstreams changes, avoiding unnecessary synchronization among workers.
  [6833](https://github.com/Kong/kong/pull/6833)

##### Admin API

- Remove `prng_seed` from the Admin API and add PIDs instead.
  [6842](https://github.com/Kong/kong/pull/6842)

##### PDK

- Ensure `kong.log.serialize` properly calculates reported latencies.
  [6869](https://github.com/Kong/kong/pull/6869)

##### Plugins

- HMAC-Auth: fix issue where the plugin would check if both a username and
  signature were specified, rather than either.
  [6826](https://github.com/Kong/kong/pull/6826)


[Back to TOC](#table-of-contents)


## [2.3.2]

> Released 2021/02/09

This is a patch release in the 2.3 series. Being a patch release, it
strictly contains bugfixes. The are no new features or breaking changes.

### Fixes

##### Core

- Fix an issue where certain incoming URI may make it possible to
  bypass security rules applied on Route objects. This fix make such
  attacks more difficult by always normalizing the incoming request's
  URI before matching against the Router.
  [#6821](https://github.com/Kong/kong/pull/6821)
- Properly validate Lua input in sandbox module.
  [#6765](https://github.com/Kong/kong/pull/6765)
- Mark boolean fields with default values as required.
  [#6785](https://github.com/Kong/kong/pull/6785)


##### CLI

- `kong migrations` now accepts a `-p`/`--prefix` flag.
  [#6819](https://github.com/Kong/kong/pull/6819)

##### Plugins

- JWT: disallow plugin on consumers.
  [#6777](https://github.com/Kong/kong/pull/6777)
- rate-limiting: improve counters accuracy.
  [#6802](https://github.com/Kong/kong/pull/6802)


[Back to TOC](#table-of-contents)


## [2.3.1]

> Released 2021/01/26

This is a patch release in the 2.3 series. Being a patch release, it
strictly contains bugfixes. The are no new features or breaking changes.

### Fixes

##### Core

- lua-resty-dns-client was bumped to 5.2.1, which fixes an issue that could
  lead to a busy loop when renewing addresses.
  [#6760](https://github.com/Kong/kong/pull/6760)
- Fixed an issue that made Kong return HTTP 500 Internal Server Error instead
  of HTTP 502 Bad Gateway on upstream connection errors when using buffered
  proxying. [#6735](https://github.com/Kong/kong/pull/6735)

[Back to TOC](#table-of-contents)


## [2.3.0]

> Released 2021/01/08

This is a new release of Kong, with no breaking changes with respect to the 2.x series,
with **Control Plane/Data Plane version checks**, **UTF-8 names for Routes and Services**,
and **a Plugin Servers**.


### Distributions

- :warning: Support for Centos 6 has been removed, as said distro entered
  EOL on Nov 30.
  [#6641](https://github.com/Kong/kong/pull/6641)

### Dependencies

- Bump kong-plugin-serverless-functions from 1.0 to 2.1.
  [#6715](https://github.com/Kong/kong/pull/6715)
- Bump lua-resty-dns-client from 5.1.0 to 5.2.0.
  [#6711](https://github.com/Kong/kong/pull/6711)
- Bump lua-resty-healthcheck from 1.3.0 to 1.4.0.
  [#6711](https://github.com/Kong/kong/pull/6711)
- Bump OpenSSL from 1.1.1h to 1.1.1i.
  [#6639](https://github.com/Kong/kong/pull/6639)
- Bump `kong-plugin-zipkin` from 1.1 to 1.2.
  [#6576](https://github.com/Kong/kong/pull/6576)
- Bump `kong-plugin-request-transformer` from 1.2 to 1.3.
  [#6542](https://github.com/Kong/kong/pull/6542)

### Additions

##### Core

- Introduce version checks between Control Plane and Data Plane nodes
  in Hybrid Mode. Sync will be stopped if the major/minor version differ
  or if installed plugin versions differ between Control Plane and Data
  Plane nodes.
  [#6612](https://github.com/Kong/kong/pull/6612)
- Kong entities with a `name` field now support utf-8 characters.
  [#6557](https://github.com/Kong/kong/pull/6557)
- The certificates entity now has `cert_alt` and `key_alt` fields, used
  to specify an alternative certificate and key pair.
  [#6536](https://github.com/Kong/kong/pull/6536)
- The go-pluginserver `stderr` and `stdout` are now written into Kong's
  logs.
  [#6503](https://github.com/Kong/kong/pull/6503)
- Introduce support for multiple pluginservers. This feature is
  backwards-compatible with the existing single Go pluginserver.
  [#6600](https://github.com/Kong/kong/pull/6600)

##### PDK

- Introduce a `kong.node.get_hostname` method that returns current's
  node host name.
  [#6613](https://github.com/Kong/kong/pull/6613)
- Introduce a `kong.cluster.get_id` method that returns a unique ID
  for the current Kong cluster. If Kong is running in DB-less mode
  without a cluster ID explicitly defined, then this method returns nil.
  For Hybrid mode, all Control Planes and Data Planes belonging to the
  same cluster returns the same cluster ID. For traditional database
  based deployments, all Kong nodes pointing to the same database will
  also return the same cluster ID.
  [#6576](https://github.com/Kong/kong/pull/6576)
- Introduce a `kong.log.set_serialize_value`, which allows for customizing
  the output of `kong.log.serialize`.
  [#6646](https://github.com/Kong/kong/pull/6646)

##### Plugins

- `http-log`: the plugin now has a `headers` configuration, so that
  custom headers can be specified for the log request.
  [#6449](https://github.com/Kong/kong/pull/6449)
- `key-auth`: the plugin now has two additional boolean configurations:
  * `key_in_header`: if `false`, the plugin will ignore keys passed as
    headers.
  * `key_in_query`: if `false`, the plugin will ignore keys passed as
    query arguments.
  Both default to `true`.
  [#6590](https://github.com/Kong/kong/pull/6590)
- `request-size-limiting`: add new configuration `require_content_length`,
  which causes the plugin to ensure a valid `Content-Length` header exists
  before reading the request body.
  [#6660](https://github.com/Kong/kong/pull/6660)
- `serverless-functions`: introduce a sandboxing capability, and it has been
  *enabled* by default, where only Kong PDK, OpenResty `ngx` APIs, and Lua standard libraries are allowed.
  [#32](https://github.com/Kong/kong-plugin-serverless-functions/pull/32/)

##### Configuration

- `client_max_body_size` and `client_body_buffer_size`, that previously
  hardcoded to 10m, are now configurable through `nginx_admin_client_max_body_size` and `nginx_admin_client_body_buffer_size`.
  [#6597](https://github.com/Kong/kong/pull/6597)
- Kong-generated SSL privates keys now have `600` file system permission.
  [#6509](https://github.com/Kong/kong/pull/6509)
- Properties `ssl_cert`, `ssl_cert_key`, `admin_ssl_cert`,
  `admin_ssl_cert_key`, `status_ssl_cert`, and `status_ssl_cert_key`
  is now an array: previously, only an RSA certificate was generated
  by default; with this change, an ECDSA is also generated. On
  intermediate and modern cipher suites, the ECDSA certificate is set
  as the default fallback certificate; on old cipher suite, the RSA
  certificate remains as the default. On custom certificates, the first
  certificate specified in the array is used.
  [#6509](https://github.com/Kong/kong/pull/6509)
- Kong now runs as a `kong` user if it exists; it said user does not exist
  in the system, the `nobody` user is used, as before.
  [#6421](https://github.com/Kong/kong/pull/6421)

### Fixes

##### Core

- Fix issue where a Go plugin would fail to read kong.ctx.shared values set by Lua plugins.
  [#6490](https://github.com/Kong/kong/pull/6490)
- Properly trigger `dao:delete_by:post` hook.
  [#6567](https://github.com/Kong/kong/pull/6567)
- Fix issue where a route that supports both http and https (and has a hosts and snis match criteria) would fail to proxy http requests, as it does not contain an SNI.
  [#6517](https://github.com/Kong/kong/pull/6517)
- Fix issue where a `nil` request context would lead to errors `attempt to index local 'ctx'` being shown in the logs
- Reduced the number of needed timers to active health check upstreams and to resolve hosts.
- Schemas for full-schema validations are correctly cached now, avoiding memory
  leaks when reloading declarative configurations. [#6713](https://github.com/Kong/kong/pull/6713)
- The schema for the upstream entities now limits the highest configurable
  number of successes and failures to 255, respecting the limits imposed by
  lua-resty-healthcheck. [#6705](https://github.com/Kong/kong/pull/6705)
- Certificates for database connections now are loaded in the right order
  avoiding failures to connect to Postgres databases.
  [#6650](https://github.com/Kong/kong/pull/6650)

##### CLI

- Fix issue where `kong reload -c <config>` would fail.
  [#6664](https://github.com/Kong/kong/pull/6664)
- Fix issue where the Kong configuration cache would get corrupted.
  [#6664](https://github.com/Kong/kong/pull/6664)

##### PDK

- Ensure the log serializer encodes the `tries` field as an array when
  empty, rather than an object.
  [#6632](https://github.com/Kong/kong/pull/6632)

##### Plugins

- request-transformer plugin does not allow `null` in config anymore as they can
  lead to runtime errors. [#6710](https://github.com/Kong/kong/pull/6710)

[Back to TOC](#table-of-contents)


## [2.2.2]

> Released 2021/03/01

This is a patch release in the 2.2 series. Being a patch release, it
strictly contains bugfixes. The are no new features or breaking changes.

### Fixes

##### Plugins

- `serverless-functions`: introduce a sandboxing capability, *enabled* by default,
  where only Kong PDK, OpenResty `ngx` APIs, and some Lua standard libraries are
  allowed. Read the documentation [here](https://docs.konghq.com/hub/kong-inc/serverless-functions/#sandboxing).
  [#32](https://github.com/Kong/kong-plugin-serverless-functions/pull/32/)

[Back to TOC](#table-of-contents)


## [2.2.1]

> Released 2020/12/01

This is a patch release in the 2.2 series. Being a patch release, it
strictly contains bugfixes. The are no new features or breaking changes.

### Fixes

##### Distribution

##### Core

- Fix issue where Kong would fail to start a Go plugin instance with a
  `starting instance: nil` error.
  [#6507](https://github.com/Kong/kong/pull/6507)
- Fix issue where a route that supports both `http` and `https` (and has
  a `hosts` and `snis` match criteria) would fail to proxy `http`
  requests, as it does not contain an SNI.
  [#6517](https://github.com/Kong/kong/pull/6517)
- Fix issue where a Go plugin would fail to read `kong.ctx.shared` values
  set by Lua plugins.
  [#6426](https://github.com/Kong/kong/issues/6426)
- Fix issue where gRPC requests would fail to set the `:authority`
  pseudo-header in upstream requests.
  [#6603](https://github.com/Kong/kong/pull/6603)

##### CLI

- Fix issue where `kong config db_import` and `kong config db_export`
  commands would fail if Go plugins were enabled.
  [#6596](https://github.com/Kong/kong/pull/6596)
  Thanks [daniel-shuy](https://github.com/daniel-shuy) for the patch!

[Back to TOC](#table-of-contents)


## [2.2.0]

> Released 2020/10/23

This is a new major release of Kong, including new features such as **UDP support**,
**Configurable Request and Response Buffering**, **Dynamically Loading of OS
Certificates**, and much more.

### Distributions

- Added support for running Kong as the non-root user kong on distributed systems.


### Dependencies

- :warning: For Kong 2.2, the required OpenResty version has been bumped to
  [1.17.8.2](http://openresty.org/en/changelog-1017008.html), and the
  the set of patches included has changed, including the latest release of
  [lua-kong-nginx-module](https://github.com/Kong/lua-kong-nginx-module).
  If you are installing Kong from one of our distribution
  packages, you are not affected by this change.
- Bump OpenSSL version from `1.1.1g` to `1.1.1h`.
  [#6382](https://github.com/Kong/kong/pull/6382)

**Note:** if you are not using one of our distribution packages and compiling
OpenResty from source, you must still apply Kong's [OpenResty
patches](https://github.com/Kong/kong-build-tools/tree/master/openresty-build-tools/openresty-patches)
(and, as highlighted above, compile OpenResty with the new
lua-kong-nginx-module). Our [kong-build-tools](https://github.com/Kong/kong-build-tools)
repository will allow you to do both easily.

- :warning: Cassandra 2.x support is now deprecated. If you are still
  using Cassandra 2.x with Kong, we recommend you to upgrade, since this
  series of Cassandra is about to be EOL with the upcoming release of
  Cassandra 4.0.

### Additions

##### Core

- :fireworks: **UDP support**: Kong now features support for UDP proxying
  in its stream subsystem. The `"udp"` protocol is now accepted in the `protocols`
  attribute of Routes and the `protocol` attribute of Services.
  Load balancing and logging plugins support UDP as well.
  [#6215](https://github.com/Kong/kong/pull/6215)
- **Configurable Request and Response Buffering**: The buffering of requests
  or responses can now be enabled or disabled on a per-route basis, through
  setting attributes `Route.request_buffering` or `Route.response_buffering`
  to `true` or `false`. Default behavior remains the same: buffering is enabled
  by default for requests and responses.
  [#6057](https://github.com/Kong/kong/pull/6057)
- **Option to Automatically Load OS Certificates**: The configuration
  attribute `lua_ssl_trusted_certificate` was extended to accept a
  comma-separated list of certificate paths, as well as a special `system`
  value, which expands to the "system default" certificates file installed
  by the operating system. This follows a very simple heuristic to try to
  use the most common certificate file in most popular distros.
  [#6342](https://github.com/Kong/kong/pull/6342)
- Consistent-Hashing load balancing algorithm does not require to use the entire
  target history to build the same proxying destinations table on all Kong nodes
  anymore. Now deleted targets are actually removed from the database and the
  targets entities can be manipulated by the Admin API as any other entity.
  [#6336](https://github.com/Kong/kong/pull/6336)
- Add `X-Forwarded-Path` header: if a trusted source provides a
  `X-Forwarded-Path` header, it is proxied as-is. Otherwise, Kong will set
  the content of said header to the request's path.
  [#6251](https://github.com/Kong/kong/pull/6251)
- Hybrid mode synchronization performance improvements: Kong now uses a
  new internal synchronization method to push changes from the Control Plane
  to the Data Plane, drastically reducing the amount of communication between
  nodes during bulk updates.
  [#6293](https://github.com/Kong/kong/pull/6293)
- The `Upstream.client_certificate` attribute can now be used from proxying:
  This allows `client_certificate` setting used for mTLS handshaking with
  the `Upstream` server to be shared easily among different Services.
  However, `Service.client_certificate` will take precedence over
  `Upstream.client_certificate` if both are set simultaneously.
  In previous releases, `Upstream.client_certificate` was only used for
  mTLS in active health checks.
  [#6348](https://github.com/Kong/kong/pull/6348)
- New `shorthand_fields` top-level attribute in schema definitions, which
  deprecates `shorthands` and includes type definitions in addition to the
  shorthand callback.
  [#6364](https://github.com/Kong/kong/pull/6364)
- Hybrid Mode: the table of Data Plane nodes at the Control Plane is now
  cleaned up automatically, according to a delay value configurable via
  the `cluster_data_plane_purge_delay` attribute, set to 14 days by default.
  [#6376](https://github.com/Kong/kong/pull/6376)
- Hybrid Mode: Data Plane nodes now apply only the last config when receiving
  several updates in sequence, improving the performance when large configs are
  in use. [#6299](https://github.com/Kong/kong/pull/6299)

##### Admin API

- Hybrid Mode: new endpoint `/clustering/data-planes` which returns complete
  information about all Data Plane nodes that are connected to the Control
  Plane cluster, regardless of the Control Plane node to which they connected.
  [#6308](https://github.com/Kong/kong/pull/6308)
  * :warning: The `/clustering/status` endpoint is now deprecated, since it
    returns only information about Data Plane nodes directly connected to the
    Control Plane node to which the Admin API request was made, and is
    superseded by `/clustering/data-planes`.
- Admin API responses now honor the `headers` configuration setting for
  including or removing the `Server` header.
  [#6371](https://github.com/Kong/kong/pull/6371)

##### PDK

- New function `kong.request.get_forwarded_prefix`: returns the prefix path
  component of the request's URL that Kong stripped before proxying to upstream,
  respecting the value of `X-Forwarded-Prefix` when it comes from a trusted source.
  [#6251](https://github.com/Kong/kong/pull/6251)
- `kong.response.exit` now honors the `headers` configuration setting for
  including or removing the `Server` header.
  [#6371](https://github.com/Kong/kong/pull/6371)
- `kong.log.serialize` function now can be called using the stream subsystem,
  allowing various logging plugins to work under TCP and TLS proxy modes.
  [#6036](https://github.com/Kong/kong/pull/6036)
- Requests with `multipart/form-data` MIME type now can use the same part name
  multiple times. [#6054](https://github.com/Kong/kong/pull/6054)

##### Plugins

- **New Response Phase**: both Go and Lua pluggins now support a new plugin
  phase called `response` in Lua plugins and `Response` in Go. Using it
  automatically enables response buffering, which allows you to manipulate
  both the response headers and the response body in the same phase.
  This enables support for response handling in Go, where header and body
  filter phases are not available, allowing you to use PDK functions such
  as `kong.Response.GetBody()`, and provides an equivalent simplified
  feature for handling buffered responses from Lua plugins as well.
  [#5991](https://github.com/Kong/kong/pull/5991)
- aws-lambda: bump to version 3.5.0:
  [#6379](https://github.com/Kong/kong/pull/6379)
  * support for 'isBase64Encoded' flag in Lambda function responses
- grpc-web: introduce configuration pass_stripped_path, which, if set to true,
  causes the plugin to pass the stripped request path (see the `strip_path` Route
  attribute) to the upstream gRPC service.
- rate-limiting: Support for rate limiting by path, by setting the
  `limit_by = "path"` configuration attribute.
  Thanks [KongGuide](https://github.com/KongGuide) for the patch!
  [#6286](https://github.com/Kong/kong/pull/6286)
- correlation-id: the plugin now generates a correlation-id value by default
  if the correlation id header arrives but is empty.
  [#6358](https://github.com/Kong/kong/pull/6358)

## [2.1.4]

> Released 2020/09/18

This is a patch release in the 2.0 series. Being a patch release, it strictly
contains bugfixes. The are no new features or breaking changes.

### Fixes

##### Core

- Improve graceful exit of Control Plane and Data Plane nodes in Hybrid Mode.
  [#6306](https://github.com/Kong/kong/pull/6306)

##### Plugins

- datadog, loggly, statsd: fixes for supporting logging TCP/UDP services.
  [#6344](https://github.com/Kong/kong/pull/6344)
- Logging plugins: request and response sizes are now reported
  by the log serializer as number attributes instead of string.
  [#6356](https://github.com/Kong/kong/pull/6356)
- prometheus: Remove unnecessary `WARN` log that was seen in the Kong 2.1
  series.
  [#6258](https://github.com/Kong/kong/pull/6258)
- key-auth: no longer trigger HTTP 400 error when the body cannot be decoded.
  [#6357](https://github.com/Kong/kong/pull/6357)
- aws-lambda: respect `skip_large_bodies` config setting even when not using
  AWS API Gateway compatibility.
  [#6379](https://github.com/Kong/kong/pull/6379)


[Back to TOC](#table-of-contents)
- Fix issue where `kong reload` would occasionally leave stale workers locked
  at 100% CPU.
  [#6300](https://github.com/Kong/kong/pull/6300)
- Hybrid Mode: more informative error message when the Control Plane cannot
  be reached.
  [#6267](https://github.com/Kong/kong/pull/6267)

##### CLI

- `kong hybrid gen_cert` now reports "permission denied" errors correctly
  when it fails to write the certificate files.
  [#6368](https://github.com/Kong/kong/pull/6368)

##### Plugins

- acl: bumped to 3.0.1
  * Fix regression in a scenario where an ACL plugin with a `deny` clause
    was configured for a group that does not exist would cause a HTTP 401
    when an authenticated plugin would match the anonymous consumer. The
    behavior is now restored to that seen in Kong 1.x and 2.0.
    [#6354](https://github.com/Kong/kong/pull/6354)
- request-transformer: bumped to 1.2.7
  * Fix the construction of the error message when a template throws a Lua error.
    [#26](https://github.com/Kong/kong-plugin-request-transformer/pull/26)


## [2.1.3]

> Released 2020/08/19

This is a patch release in the 2.0 series. Being a patch release, it strictly
contains bugfixes. The are no new features or breaking changes.

### Fixes

##### Core

- Fix behavior of `X-Forwarded-Prefix` header with stripped path prefixes:
  the stripped portion of path is now added in `X-Forwarded-Prefix`,
  except if it is `/` or if it is received from a trusted client.
  [#6222](https://github.com/Kong/kong/pull/6222)

##### Migrations

- Avoid creating unnecessary an index for Postgres.
  [#6250](https://github.com/Kong/kong/pull/6250)

##### Admin API

- DB-less: fix concurrency issues with `/config` endpoint. It now waits for
  the configuration to update across workers before returning, and returns
  HTTP 429 on attempts to perform concurrent updates and HTTP 504 in case
  of update timeouts.
  [#6121](https://github.com/Kong/kong/pull/6121)

##### Plugins

- request-transformer: bump from v1.2.5 to v1.2.6
  * Fix an issue where query parameters would get incorrectly URL-encoded.
    [#24](https://github.com/Kong/kong-plugin-request-transformer/pull/24)
- acl: Fix migration of ACLs table for the Kong 2.1 series.
  [#6250](https://github.com/Kong/kong/pull/6250)


## [2.1.2]

> Released 2020/08/13

:white_check_mark: **Update (2020/08/13)**: This release fixed a balancer
bug that may cause incorrect request payloads to be sent to unrelated
upstreams during balancer retries, potentially causing responses for
other requests to be returned. Therefore it is **highly recommended**
that Kong users running versions `2.1.0` and `2.1.1` to upgrade to this
version as soon as possible, or apply mitigation from the
[2.1.0](#210) section below.

### Fixes

##### Core

- Fix a bug that balancer retries causes incorrect requests to be sent to
  subsequent upstream connections of unrelated requests.
  [#6224](https://github.com/Kong/kong/pull/6224)
- Fix an issue where plugins iterator was being built before setting the
  default workspace id, therefore indexing the plugins under the wrong workspace.
  [#6206](https://github.com/Kong/kong/pull/6206)

##### Migrations

- Improve reentrancy of Cassandra migrations.
  [#6206](https://github.com/Kong/kong/pull/6206)

##### PDK

- Make sure the `kong.response.error` PDK function respects gRPC related
  content types.
  [#6214](https://github.com/Kong/kong/pull/6214)


## [2.1.1]

> Released 2020/08/05

:red_circle: **Post-release note (as of 2020/08/13)**: A faulty behavior
has been observed with this change. When Kong proxies using the balancer
and a request to one of the upstream `Target` fails, Kong might send the
same request to another healthy `Target` in a different request later,
causing response for the failed request to be returned.

This bug could be mitigated temporarily by disabling upstream keepalive pools.
It can be achieved by either:

1. In `kong.conf`, set `upstream_keepalive_pool_size=0`, or
2. Setting the environment `KONG_UPSTREAM_KEEPALIVE_POOL_SIZE=0` when starting
   Kong with the CLI.

Then restart/reload the Kong instance.

Thanks Nham Le (@nhamlh) for reporting it in [#6212](https://github.com/Kong/kong/issues/6212).

:white_check_mark: **Update (2020/08/13)**: A fix to this regression has been
released as part of [2.1.2](#212). See the section of the Changelog related to this
release for more details.

### Dependencies

- Bump [lua-multipart](https://github.com/Kong/lua-multipart) to `0.5.9`.
  [#6148](https://github.com/Kong/kong/pull/6148)

### Fixes

##### Core

- No longer reject valid characters (as specified in the RFC 3986) in the `path` attribute of the
  Service entity.
  [#6183](https://github.com/Kong/kong/pull/6183)

##### Migrations

- Fix issue in Cassandra migrations where empty values in some entities would be incorrectly migrated.
  [#6171](https://github.com/Kong/kong/pull/6171)

##### Admin API

- Fix issue where consumed worker memory as reported by the `kong.node.get_memory_stats()` PDK method would be incorrectly reported in kilobytes, rather than bytes, leading to inaccurate values in the `/status` Admin API endpoint (and other users of said PDK method).
  [#6170](https://github.com/Kong/kong/pull/6170)

##### Plugins

- rate-limiting: fix issue where rate-limiting by Service would result in a global limit, rather than per Service.
  [#6157](https://github.com/Kong/kong/pull/6157)
- rate-limiting: fix issue where a TTL would not be set to some Redis keys.
  [#6150](https://github.com/Kong/kong/pull/6150)


[Back to TOC](#table-of-contents)


## [2.1.0]

> Released 2020/07/16

:red_circle: **Post-release note (as of 2020/08/13)**: A faulty behavior
has been observed with this change. When Kong proxies using the balancer
and a request to one of the upstream `Target` fails, Kong might send the
same request to another healthy `Target` in a different request later,
causing response for the failed request to be returned.

This bug could be mitigated temporarily by disabling upstream keepalive pools.
It can be achieved by either:

1. In `kong.conf`, set `upstream_keepalive_pool_size=0`, or
2. Setting the environment `KONG_UPSTREAM_KEEPALIVE_POOL_SIZE=0` when starting
   Kong with the CLI.

Then restart/reload the Kong instance.

Thanks Nham Le (@nhamlh) for reporting it in [#6212](https://github.com/Kong/kong/issues/6212).

:white_check_mark: **Update (2020/08/13)**: A fix to this regression has been
released as part of [2.1.2](#212). See the section of the Changelog related to this
release for more details.

### Distributions

- :gift: Introduce package for Ubuntu 20.04.
  [#6006](https://github.com/Kong/kong/pull/6006)
- Add `ca-certificates` to the Alpine Docker image.
  [#373](https://github.com/Kong/docker-kong/pull/373)
- :warning: The [go-pluginserver](https://github.com/Kong/go-pluginserver) no
  longer ships with Kong packages; users are encouraged to build it along with
  their Go plugins. For more info, check out the [Go Guide](https://docs.konghq.com/latest/go/).

### Dependencies

- :warning: In order to use all Kong features, including the new
  dynamic upstream keepalive behavior, the required OpenResty version is
  [1.15.8.3](http://openresty.org/en/changelog-1015008.html).
  If you are installing Kong from one of our distribution
  packages, this version and all required patches and modules are included.
  If you are building from source, you must apply
  Kong's [OpenResty patches](https://github.com/Kong/kong-build-tools/tree/master/openresty-build-tools/openresty-patches)
  as well as include [lua-kong-nginx-module](https://github.com/Kong/lua-kong-nginx-module).
  Our [kong-build-tools](https://github.com/Kong/kong-build-tools)
  repository allows you to do both easily.
- Bump OpenSSL version from `1.1.1f` to `1.1.1g`.
  [#5820](https://github.com/Kong/kong/pull/5810)
- Bump [lua-resty-dns-client](https://github.com/Kong/lua-resty-dns-client) from `4.1.3`
  to `5.0.1`.
  [#5499](https://github.com/Kong/kong/pull/5499)
- Bump [lyaml](https://github.com/gvvaughan/lyaml) from `0.2.4` to `0.2.5`.
  [#5984](https://github.com/Kong/kong/pull/5984)
- Bump [lua-resty-openssl](https://github.com/fffonion/lua-resty-openssl)
  from `0.6.0` to `0.6.2`.
  [#5941](https://github.com/Kong/kong/pull/5941)

### Changes

##### Core

- Increase maximum allowed payload size in hybrid mode.
  [#5654](https://github.com/Kong/kong/pull/5654)
- Targets now support a weight range of 0-65535.
  [#5871](https://github.com/Kong/kong/pull/5871)

##### Configuration

- :warning: The configuration properties `router_consistency` and
  `router_update_frequency` have been renamed to `worker_consistency` and
  `worker_state_update_frequency`, respectively. The new properties allow for
  configuring the consistency settings of additional internal structures, see
  below for details.
  [#5325](https://github.com/Kong/kong/pull/5325)
- :warning: The `nginx_upstream_keepalive_*` configuration properties have been
  renamed to `upstream_keepalive_*`. This is due to the introduction of dynamic
  upstream keepalive pools, see below for details.
  [#5771](https://github.com/Kong/kong/pull/5771)
- :warning: The default value of `worker_state_update_frequency` (previously
  `router_update_frequency`) was changed from `1` to `5`.
  [#5325](https://github.com/Kong/kong/pull/5325)

##### Plugins

- :warning: Change authentication plugins to standardize on `allow` and
  `deny` as terms for access control. Previous nomenclature is deprecated and
  support will be removed in Kong 3.0.
  * ACL: use `allow` and `deny` instead of `whitelist` and `blacklist`
  * bot-detection: use `allow` and `deny` instead of `whitelist` and `blacklist`
  * ip-restriction: use `allow` and `deny` instead of `whitelist` and `blacklist`
  [#6014](https://github.com/Kong/kong/pull/6014)

### Additions

##### Core

- :fireworks: **Asynchronous upstream updates**: Kong's load balancer is now able to
  update its internal structures asynchronously instead of onto the request/stream
  path.

  This change required the introduction of new configuration properties and the
  deprecation of older ones:
    - New properties:
      * `worker_consistency`
      * `worker_state_update_frequency`
    - Deprecated properties:
      * `router_consistency`
      * `router_update_frequency`

  The new `worker_consistency` property is similar to `router_consistency` and accepts
  either of `strict` (default, synchronous) or `eventual` (asynchronous). Unlike its
  deprecated counterpart, this new property aims at configuring the consistency of *all*
  internal structures of Kong, and not only the router.
  [#5325](https://github.com/Kong/kong/pull/5325)
- :fireworks: **Read-Only Postgres**: Kong users are now able to configure
  a read-only Postgres replica. When configured, Kong will attempt to fulfill
  read operations through the read-only replica instead of the main Postgres
  connection.
  [#5584](https://github.com/Kong/kong/pull/5584)
- Introducing **dynamic upstream keepalive pools**. This change prevents virtual
  host confusion when Kong proxies traffic to virtual services (hosted on the
  same IP/port) over TLS.
  Keepalive pools are now created by the `upstream IP/upstream port/SNI/client
  certificate` tuple instead of `IP/port` only. Users running Kong in front of
  virtual services should consider adjusting their keepalive settings
  appropriately.

  This change required the introduction of new configuration properties and
  the deprecation of older ones:
    - New properties:
        * `upstream_keepalive_pool_size`
        * `upstream_keepalive_max_requests`
        * `upstream_keepalive_idle_timeout`
    - Deprecated properties:
        * `nginx_upstream_keepalive`
        * `nginx_upstream_keepalive_requests`
        * `nginx_upstream_keepalive_timeout`

  Additionally, this change allows for specifying an indefinite amount of max
  requests and idle timeout threshold for upstream keepalive connections, a
  capability that was previously removed by Nginx 1.15.3.
  [#5771](https://github.com/Kong/kong/pull/5771)
- The default certificate for the proxy can now be configured via Admin API
  using the `/certificates` endpoint. A special `*` SNI has been introduced
  which stands for the default certificate.
  [#5404](https://github.com/Kong/kong/pull/5404)
- Add support for PKI in Hybrid Mode mTLS.
  [#5396](https://github.com/Kong/kong/pull/5396)
- Add `X-Forwarded-Prefix` to set of headers forwarded to upstream requests.
  [#5620](https://github.com/Kong/kong/pull/5620)
- Introduce a `_transform` option to declarative configuration, which allows
  importing basicauth credentials with and without hashed passwords. This change
  is only supported in declarative configuration format version `2.1`.
  [#5835](https://github.com/Kong/kong/pull/5835)
- Add capability to define different consistency levels for read and write
  operations in Cassandra. New configuration properties `cassandra_write_consistency`
  and `cassandra_read_consistency` were introduced and the existing
  `cassandra_consistency` property was deprecated.
  Thanks [Abhishekvrshny](https://github.com/Abhishekvrshny) for the patch!
  [#5812](https://github.com/Kong/kong/pull/5812)
- Introduce certificate expiry and CA constraint checks to Hybrid Mode
  certificates (`cluster_cert` and `cluster_ca_cert`).
  [#6000](https://github.com/Kong/kong/pull/6000)
- Introduce new attributes to the Services entity, allowing for customizations
  in TLS verification parameters:
  [#5976](https://github.com/Kong/kong/pull/5976)
  * `tls_verify`: whether TLS verification is enabled while handshaking
    with the upstream Service
  * `tls_verify_depth`: the maximum depth of verification when validating
    upstream Service's TLS certificate
  * `ca_certificates`: the CA trust store to use when validating upstream
    Service's TLS certificate
- Introduce new attribute `client_certificate` in Upstreams entry, used
  for supporting mTLS in active health checks.
  [#5838](https://github.com/Kong/kong/pull/5838)

##### CLI

- Migrations: add a new `--force` flag to `kong migrations bootstrap`.
  [#5635](https://github.com/Kong/kong/pull/5635)

##### Configuration

- Introduce configuration property `db_cache_neg_ttl`, allowing the configuration
  of negative TTL for DB entities.
  Thanks [ealogar](https://github.com/ealogar) for the patch!
  [#5397](https://github.com/Kong/kong/pull/5397)

##### PDK

- Support `kong.response.exit` in Stream (L4) proxy mode.
  [#5524](https://github.com/Kong/kong/pull/5524)
- Introduce `kong.request.get_forwarded_path` method, which returns
  the path component of the request's URL, but also considers
  `X-Forwarded-Prefix` if it comes from a trusted source.
  [#5620](https://github.com/Kong/kong/pull/5620)
- Introduce `kong.response.error` method, that allows PDK users to exit with
  an error while honoring the Accept header or manually forcing a content-type.
  [#5562](https://github.com/Kong/kong/pull/5562)
- Introduce `kong.client.tls` module, which provides the following methods for
  interacting with downstream mTLS:
  * `kong.client.tls.request_client_certificate()`: request client to present its
    client-side certificate to initiate mutual TLS authentication between server
    and client.
  * `kong.client.tls.disable_session_reuse()`: prevent the TLS session for the current
    connection from being reused by disabling session ticket and session ID for
    the current TLS connection.
  * `kong.client.tls.get_full_client_certificate_chain()`: return the PEM encoded
    downstream client certificate chain with the client certificate at the top
    and intermediate certificates (if any) at the bottom.
  [#5890](https://github.com/Kong/kong/pull/5890)
- Introduce `kong.log.serialize` method.
  [#5995](https://github.com/Kong/kong/pull/5995)
- Introduce new methods to the `kong.service` PDK module:
  * `kong.service.set_tls_verify()`: set whether TLS verification is enabled while
    handshaking with the upstream Service
  * `kong.service.set_tls_verify_depth()`: set the maximum depth of verification
    when validating upstream Service's TLS certificate
  * `kong.service.set_tls_verify_store()`: set the CA trust store to use when
    validating upstream Service's TLS certificate

##### Plugins

- :fireworks: **New Plugin**: introduce the [grpc-web plugin](https://github.com/Kong/kong-plugin-grpc-web), allowing clients
  to consume gRPC services via the gRPC-Web protocol.
  [#5607](https://github.com/Kong/kong/pull/5607)
- :fireworks: **New Plugin**: introduce the [grpc-gateway plugin](https://github.com/Kong/kong-plugin-grpc-gateway), allowing
  access to upstream gRPC services through a plain HTTP request.
  [#5939](https://github.com/Kong/kong/pull/5939)
- Go: add getter and setter methods for `kong.ctx.shared`.
  [#5496](https://github.com/Kong/kong/pull/5496/)
- Add `X-Credential-Identifier` header to the following authentication plugins:
  * basic-auth
  * key-auth
  * ldap-auth
  * oauth2
  [#5516](https://github.com/Kong/kong/pull/5516)
- Rate-Limiting: auto-cleanup expired rate-limiting metrics in Postgres.
  [#5498](https://github.com/Kong/kong/pull/5498)
- OAuth2: add ability to persist refresh tokens throughout their life cycle.
  Thanks [amberheilman](https://github.com/amberheilman) for the patch!
  [#5264](https://github.com/Kong/kong/pull/5264)
- IP-Restriction: add support for IPv6.
  [#5640](https://github.com/Kong/kong/pull/5640)
- OAuth2: add support for PKCE.
  Thanks [amberheilman](https://github.com/amberheilman) for the patch!
  [#5268](https://github.com/Kong/kong/pull/5268)
- OAuth2: allow optional hashing of client secrets.
  [#5610](https://github.com/Kong/kong/pull/5610)
- aws-lambda: bump from v3.1.0 to v3.4.0
  * Add `host` configuration to allow for custom Lambda endpoints.
    [#35](https://github.com/Kong/kong-plugin-aws-lambda/pull/35)
- zipkin: bump from 0.2 to 1.1.0
  * Add support for B3 single header
    [#66](https://github.com/Kong/kong-plugin-zipkin/pull/66)
  * Add `traceid_byte_count` config option
    [#74](https://github.com/Kong/kong-plugin-zipkin/pull/74)
  * Add support for W3C header
    [#75](https://github.com/Kong/kong-plugin-zipkin/pull/75)
  * Add new option `header_type`
    [#75](https://github.com/Kong/kong-plugin-zipkin/pull/75)
- serverless-functions: bump from 0.3.1 to 1.0.0
  * Add ability to run functions in each request processing phase.
    [#21](https://github.com/Kong/kong-plugin-serverless-functions/pull/21)
- prometheus: bump from 0.7.1 to 0.9.0
  * Performance: significant improvements in throughput and CPU usage.
    [#79](https://github.com/Kong/kong-plugin-prometheus/pull/79)
  * Expose healthiness of upstreams targets.
    Thanks [carnei-ro](https://github.com/carnei-ro) for the patch!
    [#88](https://github.com/Kong/kong-plugin-prometheus/pull/88)
- rate-limiting: allow rate-limiting by custom header.
  Thanks [carnei-ro](https://github.com/carnei-ro) for the patch!
  [#5969](https://github.com/Kong/kong/pull/5969)
- session: bumped from 2.3.0 to 2.4.0.
  [#5868](https://github.com/Kong/kong/pull/5868)

### Fixes

##### Core

- Fix memory leak when loading a declarative configuration that fails
  schema validation.
  [#5759](https://github.com/Kong/kong/pull/5759)
- Fix migration issue where the index for the `ca_certificates` table would
  fail to be created.
  [#5764](https://github.com/Kong/kong/pull/5764)
- Fix issue where DNS resolution would fail in DB-less mode.
  [#5831](https://github.com/Kong/kong/pull/5831)

##### Admin API

- Disallow `PATCH` on `/upstreams/:upstreams/targets/:targets`

##### Plugins

- Go: fix issue where instances of the same Go plugin applied to different
  Routes would get mixed up.
  [#5597](https://github.com/Kong/kong/pull/5597)
- Strip `Authorization` value from logged headers. Values are now shown as
  `REDACTED`.
  [#5628](https://github.com/Kong/kong/pull/5628).
- ACL: respond with HTTP 401 rather than 403 if credentials are not provided.
  [#5452](https://github.com/Kong/kong/pull/5452)
- ldap-auth: set credential ID upon authentication, allowing subsequent
  plugins (e.g., rate-limiting) to act on said value.
  [#5497](https://github.com/Kong/kong/pull/5497)
- ldap-auth: hash the cache key generated by the plugin.
  [#5497](https://github.com/Kong/kong/pull/5497)
- zipkin: bump from 0.2 to 1.1.0
  * Stopped tagging non-erroneous spans with `error=false`.
    [#63](https://github.com/Kong/kong-plugin-zipkin/pull/63)
  * Changed the structure of `localEndpoint` and `remoteEndpoint`.
    [#63](https://github.com/Kong/kong-plugin-zipkin/pull/63)
  * Store annotation times in microseconds.
    [#71](https://github.com/Kong/kong-plugin-zipkin/pull/71)
  * Prevent an error triggered when timing-related kong variables
    were not present.
    [#71](https://github.com/Kong/kong-plugin-zipkin/pull/71)
- aws-lambda: AWS regions are no longer validated against a hardcoded list; if an
  invalid region name is provided, a proxy Internal Server Error is raised,
  and a DNS resolution error message is logged.
  [#33](https://github.com/Kong/kong-plugin-aws-lambda/pull/33)

[Back to TOC](#table-of-contents)


## [2.0.5]

> Released 2020/06/30

### Dependencies

- Bump OpenSSL version from `1.1.1f` to `1.1.1g`.
  [#5820](https://github.com/Kong/kong/pull/5810)
- Bump [go-pluginserver](https://github.com/Kong/go-pluginserver) from version
  from `0.2.0` to `0.3.2`, leveraging [go-pdk](https://github.com/Kong/go-pdk) `0.3.1`.
  See the [go-pdk changelog](https://github.com/Kong/go-pdk/blob/master/CHANGELOG.md#v031).

### Fixes

##### Core

- Fix a race condition leading to random config fetching failure in DB-less mode.
  [#5833](https://github.com/Kong/kong/pull/5833)
- Fix issue where a respawned worker would not use the existing configuration
  in DB-less mode.
  [#5850](https://github.com/Kong/kong/pull/5850)
- Fix issue where declarative configuration would fail with the error:
  `Cannot serialise table: excessively sparse array`.
  [#5768](https://github.com/Kong/kong/pull/5865)
- Targets now support a weight range of 0-65535.
  [#5871](https://github.com/Kong/kong/pull/5871)
- Make kong.ctx.plugin light-thread safe
  Thanks [tdelaune](https://github.com/tdelaune) for the assistance!
  [#5873](https://github.com/Kong/kong/pull/5873)
- Go: fix issue with Go plugins where the plugin instance would be
  intermittently killed.
  Thanks [primableatom](https://github.com/primableatom) for the patch!
  [#5903](https://github.com/Kong/kong/pull/5903)
- Auto-convert `config.anonymous` from empty string to the `ngx.null` value.
  [#5906](https://github.com/Kong/kong/pull/5906)
- Fix issue where DB-less wouldn't correctly validate input with missing IDs,
  names, or cache key.
  [#5929](https://github.com/Kong/kong/pull/5929)
- Fix issue where a request to the upstream health endpoint would fail with
  HTTP 500 Internal Server Error.
  [#5943](https://github.com/Kong/kong/pull/5943)
- Fix issue where providing a declarative configuration file containing
  fields with explicit null values would result in an error.
  [#5999](https://github.com/Kong/kong/pull/5999)
- Fix issue where the balancer wouldn't be built for all workers.
  [#5931](https://github.com/Kong/kong/pull/5931)
- Fix issue where a declarative configuration file with primary keys specified
  as numbers would result in an error.
  [#6005](https://github.com/Kong/kong/pull/6005)

##### CLI

##### Configuration

- Fix issue where the Postgres password from the Kong configuration file
  would be truncated if it contained a `#` character.
  [#5822](https://github.com/Kong/kong/pull/5822)

##### Admin API

- Fix issue where a `PUT` request on `/upstreams/:upstreams/targets/:targets`
  would result in HTTP 500 Internal Server Error.
  [#6012](https://github.com/Kong/kong/pull/6012)

##### PDK

- Stop request processing flow if body encoding fails.
  [#5829](https://github.com/Kong/kong/pull/5829)
- Ensure `kong.service.set_target()` includes the port number if a non-default
  port is used.
  [#5996](https://github.com/Kong/kong/pull/5996)

##### Plugins

- Go: fix issue where the go-pluginserver would not reload Go plugins'
  configurations.
  Thanks [wopol](https://github.com/wopol) for the patch!
  [#5866](https://github.com/Kong/kong/pull/5866)
- basic-auth: avoid fetching credentials when password is not given.
  Thanks [Abhishekvrshny](https://github.com/Abhishekvrshny) for the patch!
  [#5880](https://github.com/Kong/kong/pull/5880)
- cors: avoid overwriting upstream response `Vary` header; new values are now
  added as additional `Vary` headers.
  Thanks [aldor007](https://github.com/aldor007) for the patch!
  [#5794](https://github.com/Kong/kong/pull/5794)

[Back to TOC](#table-of-contents)


## [2.0.4]

> Released 2020/04/22

### Fixes

##### Core

  - Disable JIT mlcache:get_bulk() on ARM64
    [#5797](https://github.com/Kong/kong/pull/5797)
  - Don't incrementing log counters on unexpected errors
    [#5783](https://github.com/Kong/kong/pull/5783)
  - Invalidate target history at cleanup so balancers stay synced
    [#5775](https://github.com/Kong/kong/pull/5775)
  - Set a log prefix with the upstream name
    [#5773](https://github.com/Kong/kong/pull/5773)
  - Fix memory leaks when loading a declarative config that fails schema validation
    [#5766](https://github.com/Kong/kong/pull/5766)
  - Fix some balancer and cluster_events issues
    [#5804](https://github.com/Kong/kong/pull/5804)

##### Configuration

  - Send declarative config updates to stream subsystem via Unix domain
    [#5786](https://github.com/Kong/kong/pull/5786)
  - Now when using declarative configurations the cache is purged on reload, cleaning any references to removed entries
    [#5769](https://github.com/Kong/kong/pull/5769)


[Back to TOC](#table-of-contents)


## [2.0.3]

> Released 2020/04/06

This is a patch release in the 2.0 series. Being a patch release, it strictly
contains performance improvements and bugfixes. The are no new features or
breaking changes.

### Fixes

##### Core

  - Setting the target weight to 0 does not automatically remove the upstream.
    [#5710](https://github.com/Kong/kong/pull/5710).
  - The plugins iterator is now always fully built, even if the initialization
    of any of them fails.
    [#5692](https://github.com/Kong/kong/pull/5692).
  - Fixed the load of `dns_not_found_ttl` and `dns_error_ttl` configuration
    options.
    [#5684](https://github.com/Kong/kong/pull/5684).
  - Consumers and tags are properly warmed-up from the plugins' perspective,
    i.e. they are loaded to the cache space that plugins access.
    [#5669](https://github.com/Kong/kong/pull/5669).
  - Customized error messages don't affect subsequent default error responses
    now.
    [#5673](https://github.com/Kong/kong/pull/5673).

##### CLI

  - Fixed the `lua_package_path` option precedence over `LUA_PATH` environment
    variable.
    [#5729](https://github.com/Kong/kong/pull/5729).
  - Support to Nginx binary upgrade by correctly handling the `USR2` signal.
    [#5657](https://github.com/Kong/kong/pull/5657).

##### Configuration

  - Fixed the logrotate configuration file with the right line terminators.
    [#243](https://github.com/Kong/kong-build-tools/pull/243).
    Thanks, [WALL-E](https://github.com/WALL-E)

##### Admin API

  - Fixed the `sni is duplicated` error when sending multiple `SNIs` as body
    arguments and an `SNI` on URL that matched one from the body.
    [#5660](https://github.com/Kong/kong/pull/5660).

[Back to TOC](#table-of-contents)


## [2.0.2]

> Released 2020/02/27

This is a patch release in the 2.0 series. Being a patch release, it strictly
contains performance improvements and bugfixes. The are no new features or
breaking changes.

### Fixes

##### Core

  - Fix issue related to race condition in Cassandra select each method
    [#5564](https://github.com/Kong/kong/pull/5564).
    Thanks, [vasuharish](https://github.com/vasuharish)!
  - Fix issue related to running control plane under multiple Nginx workers
    [#5612](https://github.com/Kong/kong/pull/5612).
  - Don't change route paths when marshaling
    [#5587](https://github.com/Kong/kong/pull/5587).
  - Fix propagation of posted health across workers
    [#5539](https://github.com/Kong/kong/pull/5539).
  - Use proper units for timeouts with cassandra
    [#5571](https://github.com/Kong/kong/pull/5571).
  - Fix broken SNI based routing in L4 proxy mode
    [#5533](https://github.com/Kong/kong/pull/5533).

##### Plugins

  - Enable the ACME plugin by default
    [#5555](https://github.com/Kong/kong/pull/5555).
  - Accept consumer username in anonymous field
    [#5552](https://github.com/Kong/kong/pull/5552).

[Back to TOC](#table-of-contents)


## [2.0.1]

> Released 2020/02/04

This is a patch release in the 2.0 series. Being a patch release, it strictly
contains performance improvements and bugfixes. The are no new features or
breaking changes.


### Fixes

##### Core

  - Migrations include the configured Lua path now
    [#5509](https://github.com/Kong/kong/pull/5509).
  - Hop-by-hop headers to not clear upgrade header on upgrade
    [#5495](https://github.com/Kong/kong/pull/5495).
  - Balancers now properly check if a response is produced by an upstream
    [#5493](https://github.com/Kong/kong/pull/5493).
    Thanks, [onematchfox](https://github.com/onematchfox)!
  - Kong correctly logs an error message when the Lua VM cannot allocate memory
    [#5479](https://github.com/Kong/kong/pull/5479)
    Thanks, [pamiel](https://github.com/pamiel)!
  - Schema validations work again in DB-less mode
    [#5464](https://github.com/Kong/kong/pull/5464).

##### Plugins

  - oauth2: handle `Authorization` headers with missing `access_token` correctly.
    [#5514](https://github.com/Kong/kong/pull/5514).
    Thanks, [jeremyjpj0916](https://github.com/jeremyjpj0916)!
  - oauth2: hash oauth2_tokens cache key via the DAO
    [#5507](https://github.com/Kong/kong/pull/5507)


[Back to TOC](#table-of-contents)


## [2.0.0]

> Released 2020/01/20

This is a new major release of Kong, including new features such as **Hybrid
mode**, **Go language support for plugins** and **buffered proxying**, and
much more.

Kong 2.0.0 removes the deprecated service mesh functionality, which was
been retired in favor of [Kuma](https://kuma.io), as Kong continues to
focus on its core gateway capabilities.

Please note that Kong 2.0.0 also removes support for migrating from versions
below 1.0.0. If you are running Kong 0.x versions below 0.14.1, you need to
migrate to 0.14.1 first, and once you are running 0.14.1, you can migrate to
Kong 1.5.0, which includes special provisions for migrating from Kong 0.x,
such as the `kong migrations migrate-apis` command, and then finally to Kong
2.0.0.

### Dependencies

- :warning: The required OpenResty version is
  [1.15.8.2](http://openresty.org/en/changelog-1015008.html), and the
  the set of patches included has changed, including the latest release of
  [lua-kong-nginx-module](https://github.com/Kong/lua-kong-nginx-module).
  If you are installing Kong from one of our distribution
  packages, you are not affected by this change.

**Note:** if you are not using one of our distribution packages and compiling
OpenResty from source, you must still apply Kong's [OpenResty
patches](https://github.com/Kong/kong-build-tools/tree/master/openresty-build-tools/openresty-patches)
(and, as highlighted above, compile OpenResty with the new
lua-kong-nginx-module). Our [kong-build-tools](https://github.com/Kong/kong-build-tools)
repository will allow you to do both easily.

### Packaging

- RPM packages are now signed with our own GPG keys. You can download our public
  key at https://bintray.com/user/downloadSubjectPublicKey?username=kong
- Kong now ships with a systemd unit file

### Additions

##### Core

  - :fireworks: **Hybrid mode** for management of control-plane and
    data-plane nodes. This allows running control-plane nodes using a
    database and have them deliver configuration updates to DB-less
    data-plane nodes.
    [#5294](https://github.com/Kong/kong/pull/5294)
  - :fireworks: **Buffered proxying** - plugins can now request buffered
    reading of the service response (as opposed to the streaming default),
    allowing them to modify headers based on the contents of the body
    [#5234](https://github.com/Kong/kong/pull/5234)
  - The `transformations` in DAO schemas now also support `on_read`,
    allowing for two-way (read/write) data transformations between
    Admin API input/output and database storage.
    [#5100](https://github.com/Kong/kong/pull/5100)
  - Added `threshold` attribute for health checks
    [#5206](https://github.com/Kong/kong/pull/5206)
  - Caches for core entities and plugin-controlled entities (such as
    credentials, etc.) are now separated, protecting the core entities
    from cache eviction caused by plugin behavior.
    [#5114](https://github.com/Kong/kong/pull/5114)
  - Cipher suite was updated to the Mozilla v5 release.
    [#5342](https://github.com/Kong/kong/pull/5342)
  - Better support for using already existing Cassandra keyspaces
    when migrating
    [#5361](https://github.com/Kong/kong/pull/5361)
  - Better log messages when plugin modules fail to load
    [#5357](https://github.com/Kong/kong/pull/5357)
  - `stream_listen` now supports the `backlog` option.
    [#5346](https://github.com/Kong/kong/pull/5346)
  - The internal cache was split into two independent segments,
    `kong.core_cache` and `kong.cache`. The `core_cache` region is
    used by the Kong core to store configuration data that doesn't
    change often. The other region is used to store plugin
    runtime data that is dependent on traffic pattern and user
    behavior. This change should decrease the cache contention
    between Kong core and plugins and result in better performance
    overall.
    - :warning: Note that both structures rely on the already existent
      `mem_cache_size` configuration option to set their size,
      so when upgrading from a previous Kong version, the cache
      memory consumption might double if this value is not adjusted
      [#5114](https://github.com/Kong/kong/pull/5114)

##### CLI

  - `kong config init` now accepts a filename argument
    [#4451](https://github.com/Kong/kong/pull/4451)

##### Configuration

  - :fireworks: **Extended support for Nginx directive injections**
    via Kong configurations, reducing the needs for custom Nginx
    templates. New injection contexts were added: `nginx_main_`,
    `nginx_events` and `nginx_supstream_` (`upstream` in `stream`
    mode).
    [#5390](https://github.com/Kong/kong/pull/5390)
  - Enable `reuseport` option in the listen directive by default
    and allow specifying both `reuseport` and `backlog=N` in the
    listener flags.
    [#5332](https://github.com/Kong/kong/pull/5332)
  - Check existence of `lua_ssl_trusted_certificate` at startup
    [#5345](https://github.com/Kong/kong/pull/5345)

##### Admin API

  - Added `/upstreams/<id>/health?balancer_health=1` attribute for
    detailed information about balancer health based on health
    threshold configuration
    [#5206](https://github.com/Kong/kong/pull/5206)

##### PDK

  - New functions `kong.service.request.enable_buffering`,
    `kong.service.response.get_raw_body` and
    `kong.service.response.get_body` for use with buffered proxying
    [#5315](https://github.com/Kong/kong/pull/5315)

##### Plugins

  - :fireworks: **Go plugin support** - plugins can now be written in
    Go as well as Lua, through the use of an out-of-process Go plugin server.
    [#5326](https://github.com/Kong/kong/pull/5326)
  - The lifecycle of the Plugin Server daemon for Go language support is
    managed by Kong itself.
    [#5366](https://github.com/Kong/kong/pull/5366)
  - :fireworks: **New plugin: ACME** - Let's Encrypt and ACMEv2 integration with Kong
    [#5333](https://github.com/Kong/kong/pull/5333)
  - :fireworks: aws-lambda: bumped version to 3.0.1, with a number of new features!
    [#5083](https://github.com/Kong/kong/pull/5083)
  - :fireworks: prometheus: bumped to version 0.7.0 including major performance improvements
    [#5295](https://github.com/Kong/kong/pull/5295)
  - zipkin: bumped to version 0.2.1
    [#5239](https://github.com/Kong/kong/pull/5239)
  - session: bumped to version 2.2.0, adding `authenticated_groups` support
    [#5108](https://github.com/Kong/kong/pull/5108)
  - rate-limiting: added experimental support for standardized headers based on the
    ongoing [RFC draft](https://tools.ietf.org/html/draft-polli-ratelimit-headers-01)
    [#5335](https://github.com/Kong/kong/pull/5335)
  - rate-limiting: added Retry-After header on HTTP 429 responses
    [#5329](https://github.com/Kong/kong/pull/5329)
  - datadog: report metrics with tags --
    Thanks [mvanholsteijn](https://github.com/mvanholsteijn) for the patch!
    [#5154](https://github.com/Kong/kong/pull/5154)
  - request-size-limiting: added `size_unit` configuration option.
    [#5214](https://github.com/Kong/kong/pull/5214)
  - request-termination: add extra check for `conf.message` before sending
    response back with body object included.
    [#5202](https://github.com/Kong/kong/pull/5202)
  - jwt: add `X-Credential-Identifier` header in response --
    Thanks [davinwang](https://github.com/davinwang) for the patch!
    [#4993](https://github.com/Kong/kong/pull/4993)

### Fixes

##### Core

  - Correct detection of update upon deleting Targets --
    Thanks [pyrl247](https://github.com/pyrl247) for the patch!
  - Fix declarative config loading of entities with abstract records
    [#5343](https://github.com/Kong/kong/pull/5343)
  - Fix sort priority when matching routes by longest prefix
    [#5430](https://github.com/Kong/kong/pull/5430)
  - Detect changes in Routes that happen halfway through a router update
    [#5431](https://github.com/Kong/kong/pull/5431)

##### Admin API

  - Corrected the behavior when overwriting a Service configuration using
    the `url` shorthand
    [#5315](https://github.com/Kong/kong/pull/5315)

##### Core

  - :warning: **Removed Service Mesh support** - That has been deprecated in
    Kong 1.4 and made off-by-default already, and the code is now gone in 2.0.
    For Service Mesh, we now have [Kuma](https://kuma.io), which is something
    designed for Mesh patterns from day one, so we feel at peace with removing
    Kong's native Service Mesh functionality and focus on its core capabilities
    as a gateway.

##### Configuration

  - Routes using `tls` are now supported in stream mode by adding an
    entry in `stream_listen` with the `ssl` keyword enabled.
    [#5346](https://github.com/Kong/kong/pull/5346)
  - As part of service mesh removal, serviceless proxying was removed.
    You can still set `service = null` when creating a route for use with
    serverless plugins such as `aws-lambda`, or `request-termination`.
    [#5353](https://github.com/Kong/kong/pull/5353)
  - Removed the `origins` property which was used for service mesh.
    [#5351](https://github.com/Kong/kong/pull/5351)
  - Removed the `transparent` property which was used for service mesh.
    [#5350](https://github.com/Kong/kong/pull/5350)
  - Removed the `nginx_optimizations` property; the equivalent settings
    can be performed via Nginx directive injections.
    [#5390](https://github.com/Kong/kong/pull/5390)
  - The Nginx directive injection prefixes `nginx_http_upstream_`
    and `nginx_http_status_` were renamed to `nginx_upstream_` and
    `nginx_status_` respectively.
    [#5390](https://github.com/Kong/kong/pull/5390)

##### Plugins

  - Removed the Sidecar Injector plugin which was used for service mesh.
    [#5199](https://github.com/Kong/kong/pull/5199)


[Back to TOC](#table-of-contents)


## [1.5.1]

> Released 2020/02/19

This is a patch release over 1.5.0, fixing a minor issue in the `kong migrations migrate-apis`
command, which assumed execution in a certain order in the migration process. This now
allows the command to be executed prior to running the migrations from 0.x to 1.5.1.

### Fixes

##### CLI

  - Do not assume new fields are already available when running `kong migrations migrate-apis`
    [#5572](https://github.com/Kong/kong/pull/5572)


[Back to TOC](#table-of-contents)


## [1.5.0]

> Released 2020/01/20

Kong 1.5.0 is the last release in the Kong 1.x series, and it was designed to
help Kong 0.x users upgrade out of that series and into more current releases.
Kong 1.5.0 includes two features designed to ease the transition process: the
new `kong migrations migrate-apis` commands, to help users migrate away from
old `apis` entities which were deprecated in Kong 0.13.0 and removed in Kong
1.0.0, and a compatibility flag to provide better router compatibility across
Kong versions.

### Additions

##### Core

  - New `path_handling` attribute in Routes entities, which selects the behavior
    the router will have when combining the Service Path, the Route Path, and
    the Request path into a single path sent to the upstream. This attribute
    accepts two values, `v0` or `v1`, making the router behave as in Kong 0.x or
    Kong 1.x, respectively. [#5360](https://github.com/Kong/kong/pull/5360)

##### CLI

  - New command `kong migrations migrate-apis`, which converts any existing
    `apis` from an old Kong 0.x installation and generates Route, Service and
    Plugin entities with equivalent configurations. The converted routes are
    set to use `path_handling = v0`, to ensure compatibility.
    [#5176](https://github.com/Kong/kong/pull/5176)

### Fixes

##### Core

  - Fixed the routing prioritization that could lead to a match in a lower
    priority path. [#5443](https://github.com/Kong/kong/pull/5443)
  - Changes in router or plugins entities while the rebuild is in progress now
    are treated in the next rebuild, avoiding to build invalid iterators.
    [#5431](https://github.com/Kong/kong/pull/5431)
  - Fixed invalid incorrect calculation of certificate validity period.
    [#5449](https://github.com/Kong/kong/pull/5449) -- Thanks
    [Bevisy](https://github.com/Bevisy) for the patch!


[Back to TOC](#table-of-contents)


## [1.4.3]

> Released 2020/01/09

:warning: This release includes a security fix to address potentially
sensitive information being written to the error log file. This affects
certain uses of the Admin API for DB-less mode, described below.

This is a patch release in the 1.4 series, and as such, strictly contains
bugfixes. There are no new features nor breaking changes.

### Fixes

##### Core

  - Fix the detection of the need for balancer updates
    when deleting targets
    [#5352](https://github.com/kong/kong/issues/5352) --
    Thanks [zeeshen](https://github.com/zeeshen) for the patch!
  - Fix behavior of longest-path criteria when matching routes
    [#5383](https://github.com/kong/kong/issues/5383)
  - Fix incorrect use of cache when using header-based routing
    [#5267](https://github.com/kong/kong/issues/5267) --
    Thanks [marlonfan](https://github.com/marlonfan) for the patch!

##### Admin API

  - Do not make a debugging dump of the declarative config input into
    `error.log` when posting it with `/config` and using `_format_version`
    as a top-level parameter (instead of embedded in the `config` parameter).
    [#5411](https://github.com/kong/kong/issues/5411)
  - Fix incorrect behavior of PUT for /certificates
    [#5321](https://github.com/kong/kong/issues/5321)

##### Plugins

  - acl: fixed an issue where getting ACLs by group failed when multiple
    consumers share the same group
    [#5322](https://github.com/kong/kong/issues/5322)


[Back to TOC](#table-of-contents)


## [1.4.2]

> Released 2019/12/10

This is another patch release in the 1.4 series, and as such, strictly
contains bugfixes. There are no new features nor breaking changes.

### Fixes

##### Core

  - Fixes some corner cases in the balancer behavior
    [#5318](https://github.com/Kong/kong/pull/5318)

##### Plugins

  - http-log: disable queueing when using the default
    settings, to avoid memory consumption issues
    [#5323](https://github.com/Kong/kong/pull/5323)
  - prometheus: restore compatibility with version 0.6.0
    [#5303](https://github.com/Kong/kong/pull/5303)


[Back to TOC](#table-of-contents)


## [1.4.1]

> Released 2019/12/03

This is a patch release in the 1.4 series, and as such, strictly contains
bugfixes. There are no new features nor breaking changes.

### Fixes

##### Core

  - Fixed a memory leak in the balancer
    [#5229](https://github.com/Kong/kong/pull/5229) --
    Thanks [zeeshen](https://github.com/zeeshen) for the patch!
  - Removed arbitrary limit on worker connections.
    [#5148](https://github.com/Kong/kong/pull/5148)
  - Fixed `preserve_host` behavior for gRPC routes
    [#5225](https://github.com/Kong/kong/pull/5225)
  - Fix migrations for ttl for OAuth2 tokens
    [#5253](https://github.com/Kong/kong/pull/5253)
  - Improve handling of errors when creating balancers
    [#5284](https://github.com/Kong/kong/pull/5284)

##### CLI

  - Fixed an issue with `kong config db_export` when reading
    entities that are ttl-enabled and whose ttl value is `null`.
    [#5185](https://github.com/Kong/kong/pull/5185)

##### Admin API

  - Various fixes for Admin API behavior
    [#5174](https://github.com/Kong/kong/pull/5174),
    [#5178](https://github.com/Kong/kong/pull/5178),
    [#5191](https://github.com/Kong/kong/pull/5191),
    [#5186](https://github.com/Kong/kong/pull/5186)

##### Plugins

  - http-log: do not impose a retry delay on successful sends
    [#5282](https://github.com/Kong/kong/pull/5282)


[Back to TOC](#table-of-contents)

## [1.4.0]

> Released on 2019/10/22

### Installation

  - :warning: All Bintray assets have been renamed from `.all.` / `.noarch.` to be
    architecture specific namely `.arm64.` and `.amd64.`

### Additions

##### Core

  - :fireworks: New configuration option `cassandra_refresh_frequency` to set
    the frequency that Kong will check for Cassandra cluster topology changes,
    avoiding restarts when Cassandra nodes are added or removed.
    [#5071](https://github.com/Kong/kong/pull/5071)
  - New `transformations` property in DAO schemas, which allows adding functions
    that run when database rows are inserted or updated.
    [#5047](https://github.com/Kong/kong/pull/5047)
  - The new attribute `hostname` has been added to `upstreams` entities. This
    attribute is used as the `Host` header when proxying requests through Kong
    to servers that are listening on server names that are different from the
    names to which they resolve.
    [#4959](https://github.com/Kong/kong/pull/4959)
  - New status interface has been introduced. It exposes insensitive health,
    metrics and error read-only information from Kong, which can be consumed by
    other services in the infrastructure to monitor Kong's health.
    This removes the requirement of the long-used workaround to monitor Kong's
    health by injecting a custom server block.
    [#4977](https://github.com/Kong/kong/pull/4977)
  - New Admin API response header `X-Kong-Admin-Latency`, reporting the time
    taken by Kong to process an Admin API request.
    [#4966](https://github.com/Kong/kong/pull/4996/files)

##### Configuration

  - :warning: New configuration option `service_mesh` which enables or disables
    the Service Mesh functionality. The Service Mesh is being deprecated and
    will not be available in the next releases of Kong.
    [#5124](https://github.com/Kong/kong/pull/5124)
  - New configuration option `router_update_frequency` that allows setting the
    frequency that router and plugins will be checked for changes. This new
    option avoids performance degradation when Kong routes or plugins are
    frequently changed. [#4897](https://github.com/Kong/kong/pull/4897)

##### Plugins

  - rate-limiting: in addition to consumer, credential, and IP levels, now
    rate-limiting plugin has service-level support. Thanks
    [wuguangkuo](https://github.com/wuguangkuo) for the patch!
    [#5031](https://github.com/Kong/kong/pull/5031)
  - Now rate-limiting `local` policy counters expire using the shared
    dictionary's TTL, avoiding to keep unnecessary counters in memory. Thanks
    [cb372](https://github.com/cb372) for the patch!
    [#5029](https://github.com/Kong/kong/pull/5029)
  - Authentication plugins have support for tags now.
    [#4945](https://github.com/Kong/kong/pull/4945)
  - response-transformer plugin now supports renaming response headers. Thanks
    [aalmazanarbs](https://github.com/aalmazanarbs) for the patch!
    [#5040](https://github.com/Kong/kong/pull/5040)

### Fixes

##### Core

  - :warning: Service Mesh is known to cause HTTPS requests to upstream to
    ignore `proxy_ssl*` directives, so it is being discontinued in the next
    major release of Kong. In this release it is disabled by default, avoiding
    this issue, and it can be enabled as aforementioned in the configuration
    section. [#5124](https://github.com/Kong/kong/pull/5124)
  - Fixed an issue on reporting the proper request method and URL arguments on
    NGINX-produced errors in logging plugins.
    [#5073](https://github.com/Kong/kong/pull/5073)
  - Fixed an issue where targets were not properly updated in all Kong workers
    when they were removed. [#5041](https://github.com/Kong/kong/pull/5041)
  - Deadlocks cases in database access functions when using Postgres and
    cleaning up `cluster_events` in high-changing scenarios were fixed.
    [#5118](https://github.com/Kong/kong/pull/5118)
  - Fixed issues with tag-filtered GETs on Cassandra-backed nodes.
    [#5105](https://github.com/Kong/kong/pull/5105)

##### Configuration

  - Fixed Lua parsing and error handling in declarative configurations.
    [#5019](https://github.com/Kong/kong/pull/5019)
  - Automatically escape any unescaped `#` characters in parsed `KONG_*`
    environment variables. [#5062](https://github.com/Kong/kong/pull/5062)

##### Plugins

  - file-log: creates log file with proper permissions when Kong uses
    declarative config. [#5028](https://github.com/Kong/kong/pull/5028)
  - basic-auth: fixed credentials parsing when using DB-less
    configurations. [#5080](https://github.com/Kong/kong/pull/5080)
  - jwt: plugin handles empty claims and return the correct error message.
    [#5123](https://github.com/Kong/kong/pull/5123)
    Thanks to [@jeremyjpj0916](https://github.com/jeremyjpj0916) for the patch!
  - serverless-functions: Lua code in declarative configurations is validated
    and loaded correctly.
    [#24](https://github.com/Kong/kong-plugin-serverless-functions/pull/24)
  - request-transformer: fixed bug on removing and then adding request headers
    with the same name.
    [#9](https://github.com/Kong/kong-plugin-request-transformer/pull/9)


[Back to TOC](#table-of-contents)

## [1.3.0]

> Released on 2019/08/21

Kong 1.3 is the first version to officially support **gRPC proxying**!

Following our vision for Kong to proxy modern Web services protocols, we are
excited for this newest addition to the family of protocols already supported
by Kong (HTTP(s), WebSockets, and TCP). As we have recently stated in our
latest [Community Call](https://konghq.com/community-call/), more protocols are
to be expected in the future.

Additionally, this release includes several highly-requested features such as
support for upstream **mutual TLS**, **header-based routing** (not only
`Host`), **database export**, and **configurable upstream keepalive
timeouts**.

### Changes

##### Dependencies

- :warning: The required OpenResty version has been bumped to
  [1.15.8.1](http://openresty.org/en/changelog-1015008.html). If you are
  installing Kong from one of our distribution packages, you are not affected
  by this change. See [#4382](https://github.com/Kong/kong/pull/4382).
  With this new version comes a number of improvements:
  1. The new [ngx\_http\_grpc\_module](https://nginx.org/en/docs/http/ngx_http_grpc_module.html).
  2. Configurable of upstream keepalive connections by timeout or number of
     requests.
  3. Support for ARM64 architectures.
  4. LuaJIT GC64 mode for x86_64 architectures, raising the LuaJIT GC-managed
     memory limit from 2GB to 128TB and producing more predictable GC
     performance.
- :warning: From this version on, the new
  [lua-kong-nginx-module](https://github.com/Kong/lua-kong-nginx-module) Nginx
  module is **required** to be built into OpenResty for Kong to function
  properly. This new module allows Kong to support new features such as mutual
  TLS authentication. If you are installing Kong from one of our distribution
  packages, you are not affected by this change.
  [openresty-build-tools#26](https://github.com/Kong/openresty-build-tools/pull/26)

**Note:** if you are not using one of our distribution packages and compiling
OpenResty from source, you must still apply Kong's [OpenResty
patches](https://github.com/kong/openresty-patches) (and, as highlighted above,
compile OpenResty with the new lua-kong-nginx-module). Our new
[openresty-build-tools](https://github.com/Kong/openresty-build-tools)
repository will allow you to do both easily.

##### Core

- :warning: Bugfixes in the router *may, in some edge-cases*, result in
  different Routes being matched. It was reported to us that the router behaved
  incorrectly in some cases when configuring wildcard Hosts and regex paths
  (e.g. [#3094](https://github.com/Kong/kong/issues/3094)). It may be so that
  you are subject to these bugs without realizing it. Please ensure that
  wildcard Hosts and regex paths Routes you have configured are matching as
  expected before upgrading.
  See [9ca4dc0](https://github.com/Kong/kong/commit/9ca4dc09fdb12b340531be8e0f9d1560c48664d5),
  [2683b86](https://github.com/Kong/kong/commit/2683b86c2f7680238e3fe85da224d6f077e3425d), and
  [6a03e1b](https://github.com/Kong/kong/commit/6a03e1bd95594716167ccac840ff3e892ed66215)
  for details.
- Upstream connections are now only kept-alive for 100 requests or 60 seconds
  (idle) by default. Previously, upstream connections were not actively closed
  by Kong. This is a (non-breaking) change in behavior, inherited from Nginx
  1.15, and configurable via new configuration properties (see below).

##### Configuration

- :warning: The `upstream_keepalive` configuration property is deprecated, and
  replaced by the new `nginx_http_upstream_keepalive` property. Its behavior is
  almost identical, but the notable difference is that the latter leverages the
  [injected Nginx
  directives](https://konghq.com/blog/kong-ce-nginx-injected-directives/)
  feature added in Kong 0.14.0.
  In future releases, we will gradually increase support for injected Nginx
  directives. We have high hopes that this will remove the occasional need for
  custom Nginx configuration templates.
  [#4382](https://github.com/Kong/kong/pull/4382)

### Additions

##### Core

- :fireworks: **Native gRPC proxying.** Two new protocol types; `grpc` and
  `grpcs` correspond to gRPC over h2c and gRPC over h2. They can be specified
  on a Route or a Service's `protocol` attribute (e.g. `protocol = grpcs`).
  When an incoming HTTP/2 request matches a Route with a `grpc(s)` protocol,
  the request will be handled by the
  [ngx\_http\_grpc\_module](https://nginx.org/en/docs/http/ngx_http_grpc_module.html),
  and proxied to the upstream Service according to the gRPC protocol
  specifications.  :warning: Note that not all Kong plugins are compatible with
  gRPC requests yet.  [#4801](https://github.com/Kong/kong/pull/4801)
- :fireworks: **Mutual TLS** handshake with upstream services. The Service
  entity now has a new `client_certificate` attribute, which is a foreign key
  to a Certificate entity. If specified, Kong will use the Certificate as a
  client TLS cert during the upstream TLS handshake.
  [#4800](https://github.com/Kong/kong/pull/4800)
- :fireworks: **Route by any request header**. The router now has the ability
  to match Routes by any request header (not only `Host`). The Route entity now
  has a new `headers` attribute, which is a map of headers names and values.
  E.g. `{ "X-Forwarded-Host": ["example.org"], "Version": ["2", "3"] }`.
  [#4758](https://github.com/Kong/kong/pull/4758)
- :fireworks: **Least-connection load-balancing**. A new `algorithm` attribute
  has been added to the Upstream entity. It can be set to `"round-robin"`
  (default), `"consistent-hashing"`, or `"least-connections"`.
  [#4528](https://github.com/Kong/kong/pull/4528)
- A new core entity, "CA Certificates" has been introduced and can be accessed
  via the new `/ca_certificates` Admin API endpoint. CA Certificates entities
  will be used as CA trust store by Kong. Certificates stored by this entity
  need not include their private key.
  [#4798](https://github.com/Kong/kong/pull/4798)
- Healthchecks now use the combination of IP + Port + Hostname when storing
  upstream health information. Previously, only IP + Port were used. This means
  that different virtual hosts served behind the same IP/port will be treated
  differently with regards to their health status. New endpoints were added to
  the Admin API to manually set a Target's health status.
  [#4792](https://github.com/Kong/kong/pull/4792)

##### Configuration

- :fireworks: A new section in the `kong.conf` file describes [injected Nginx
  directives](https://konghq.com/blog/kong-ce-nginx-injected-directives/)
  (added to Kong 0.14.0) and specifies a few default ones.
  In future releases, we will gradually increase support for injected Nginx
  directives. We have high hopes that this will remove the occasional need for
  custom Nginx configuration templates.
  [#4382](https://github.com/Kong/kong/pull/4382)
- :fireworks: New configuration properties allow for controlling the behavior of
  upstream keepalive connections. `nginx_http_upstream_keepalive_requests` and
  `nginx_http_upstream_keepalive_timeout` respectively control the maximum
  number of proxied requests and idle timeout of an upstream connection.
  [#4382](https://github.com/Kong/kong/pull/4382)
- New flags have been added to the `*_listen` properties: `deferred`, `bind`,
  and `reuseport`.
  [#4692](https://github.com/Kong/kong/pull/4692)

##### CLI

- :fireworks: **Database export** via the new `kong config db_export` CLI
  command. This command will export the configuration present in the database
  Kong is connected to (Postgres or Cassandra) as a YAML file following Kong's
  declarative configuration syntax. This file can thus be imported later on
  in a DB-less Kong node or in another database via `kong config db_import`.
  [#4809](https://github.com/Kong/kong/pull/4809)

##### Admin API

- Many endpoints now support more levels of nesting for ease of access.
  For example: `/services/:services/routes/:routes` is now a valid API
  endpoint.
  [#4713](https://github.com/Kong/kong/pull/4713)
- The API now accepts `form-urlencoded` payloads with deeply nested data
  structures. Previously, it was only possible to send such data structures
  via JSON payloads.
  [#4768](https://github.com/Kong/kong/pull/4768)

##### Plugins

- :fireworks: **New bundled plugin**: the [session
  plugin](https://github.com/Kong/kong-plugin-session) is now bundled in Kong.
  It can be used to manage browser sessions for APIs proxied and authenticated
  by Kong.
  [#4685](https://github.com/Kong/kong/pull/4685)
- ldap-auth: A new `config.ldaps` property allows configuring the plugin to
  connect to the LDAP server via TLS. It provides LDAPS support instead of only
  relying on STARTTLS.
  [#4743](https://github.com/Kong/kong/pull/4743)
- jwt-auth: The new `header_names` property accepts an array of header names
  the JWT plugin should inspect when authenticating a request. It defaults to
  `["Authorization"]`.
  [#4757](https://github.com/Kong/kong/pull/4757)
- [azure-functions](https://github.com/Kong/kong-plugin-azure-functions):
  Bumped to 0.4 for minor fixes and performance improvements.
- [kubernetes-sidecar-injector](https://github.com/Kong/kubernetes-sidecar-injector):
  The plugin is now more resilient to Kubernetes schema changes.
- [serverless-functions](https://github.com/Kong/kong-plugin-serverless-functions):
    - Bumped to 0.3 for minor performance improvements.
    - Functions can now have upvalues.
- [prometheus](https://github.com/Kong/kong-plugin-prometheus): Bumped to
  0.4.1 for minor performance improvements.
- cors: add OPTIONS, TRACE and CONNECT to default allowed methods
  [#4899](https://github.com/Kong/kong/pull/4899)
  Thanks to [@eshepelyuk](https://github.com/eshepelyuk) for the patch!

##### PDK

- New function `kong.service.set_tls_cert_key()`. This functions sets the
  client TLS certificate used while handshaking with the upstream service.
  [#4797](https://github.com/Kong/kong/pull/4797)

### Fixes

##### Core

- Fix WebSocket protocol upgrades in some cases due to case-sensitive
  comparisons of the `Upgrade` header.
  [#4780](https://github.com/Kong/kong/pull/4780)
- Router: Fixed a bug causing invalid matches when configuring two or more
  Routes with a plain `hosts` attribute shadowing another Route's wildcard
  `hosts` attribute. Details of the issue can be seen in
  [01b1cb8](https://github.com/Kong/kong/pull/4775/commits/01b1cb871b1d84e5e93c5605665b68c2f38f5a31).
  [#4775](https://github.com/Kong/kong/pull/4775)
- Router: Ensure regex paths always have priority over plain paths. Details of
  the issue can be seen in
  [2683b86](https://github.com/Kong/kong/commit/2683b86c2f7680238e3fe85da224d6f077e3425d).
  [#4775](https://github.com/Kong/kong/pull/4775)
- Cleanup of expired rows in PostgreSQL is now much more efficient thanks to a
  new query plan.
  [#4716](https://github.com/Kong/kong/pull/4716)
- Improved various query plans against Cassandra instances by increasing the
  default page size.
  [#4770](https://github.com/Kong/kong/pull/4770)

##### Plugins

- cors: ensure non-preflight OPTIONS requests can be proxied.
  [#4899](https://github.com/Kong/kong/pull/4899)
  Thanks to [@eshepelyuk](https://github.com/eshepelyuk) for the patch!
- Consumer references in various plugin entities are now
  properly marked as required, avoiding credentials that map to no Consumer.
  [#4879](https://github.com/Kong/kong/pull/4879)
- hmac-auth: Correct the encoding of HTTP/1.0 requests.
  [#4839](https://github.com/Kong/kong/pull/4839)
- oauth2: empty client_id wasn't checked, causing a server error.
  [#4884](https://github.com/Kong/kong/pull/4884)
- response-transformer: preserve empty arrays correctly.
  [#4901](https://github.com/Kong/kong/pull/4901)

##### CLI

- Fixed an issue when running `kong restart` and Kong was not running,
  causing stdout/stderr logging to turn off.
  [#4772](https://github.com/Kong/kong/pull/4772)

##### Admin API

- Ensure PUT works correctly when applied to plugin configurations.
  [#4882](https://github.com/Kong/kong/pull/4882)

##### PDK

- Prevent PDK calls from failing in custom content blocks.
  This fixes a misbehavior affecting the Prometheus plugin.
  [#4904](https://github.com/Kong/kong/pull/4904)
- Ensure `kong.response.add_header` works in the `rewrite` phase.
  [#4888](https://github.com/Kong/kong/pull/4888)

[Back to TOC](#table-of-contents)

## [1.2.2]

> Released on 2019/08/14

:warning: This release includes patches to the NGINX core (1.13.6) fixing
vulnerabilities in the HTTP/2 module (CVE-2019-9511 CVE-2019-9513
CVE-2019-9516).

This is a patch release in the 1.2 series, and as such, strictly contains
bugfixes. There are no new features nor breaking changes.

### Fixes

##### Core

- Case sensitivity fix when clearing the Upgrade header.
  [#4779](https://github.com/kong/kong/issues/4779)

### Performance

##### Core

- Speed up cascade deletes in Cassandra.
  [#4770](https://github.com/kong/kong/pull/4770)

## [1.2.1]

> Released on 2019/06/26

This is a patch release in the 1.2 series, and as such, strictly contains
bugfixes. There are no new features nor breaking changes.

### Fixes

##### Core

- Fix an issue preventing WebSocket connections from being established by
  clients. This issue was introduced in Kong 1.1.2, and would incorrectly clear
  the `Upgrade` response header.
  [#4719](https://github.com/Kong/kong/pull/4719)
- Fix a memory usage growth issue in the `/config` endpoint when configuring
  Upstream entities. This issue was mostly observed by users of the [Kong
  Ingress Controller](https://github.com/Kong/kubernetes-ingress-controller).
  [#4733](https://github.com/Kong/kong/pull/4733)
- Cassandra: ensure serial consistency is `LOCAL_SERIAL` when a
  datacenter-aware load balancing policy is in use. This fixes unavailability
  exceptions sometimes experienced when connecting to a multi-datacenter
  cluster with cross-datacenter connectivity issues.
  [#4734](https://github.com/Kong/kong/pull/4734)
- Schemas: fix an issue in the schema validator that would not allow specifying
  `false` in some schema rules, such a `{ type = "boolean", eq = false }`.
  [#4708](https://github.com/Kong/kong/pull/4708)
  [#4727](https://github.com/Kong/kong/pull/4727)
- Fix an underlying issue with regards to database entities cache keys
  generation.
  [#4717](https://github.com/Kong/kong/pull/4717)

##### Configuration

- Ensure the `cassandra_local_datacenter` configuration property is specified
  when a datacenter-aware Cassandra load balancing policy is in use.
  [#4734](https://github.com/Kong/kong/pull/4734)

##### Plugins

- request-transformer: fix an issue that would prevent adding a body to
  requests without one.
  [Kong/kong-plugin-request-transformer#4](https://github.com/Kong/kong-plugin-request-transformer/pull/4)
- kubernetes-sidecar-injector: fix an issue causing mutating webhook calls to
  fail.
  [Kong/kubernetes-sidecar-injector#9](https://github.com/Kong/kubernetes-sidecar-injector/pull/9)

[Back to TOC](#table-of-contents)

## [1.2.0]

> Released on: 2019/06/07

This release brings **improvements to reduce long latency tails**,
**consolidates declarative configuration support**, and comes with **newly open
sourced plugins** previously only available to Enterprise customers. It also
ships with new features improving observability and usability.

This release includes database migrations. Please take a few minutes to read
the [1.2 Upgrade Path](https://github.com/Kong/kong/blob/master/UPGRADE.md)
for more details regarding changes and migrations before planning to upgrade
your Kong cluster.

### Installation

- :warning: All Bintray repositories have been renamed from
  `kong-community-edition-*` to `kong-*`.
- :warning: All Kong packages have been renamed from `kong-community-edition`
  to `kong`.

For more details about the updated installation, please visit the official docs:
[https://konghq.com/install](https://konghq.com/install/).

### Additions

##### Core

- :fireworks: Support for **wildcard SNI matching**: the
  `ssl_certificate_by_lua` phase and the stream `preread` phase) is now able to
  match a client hello SNI against any registered wildcard SNI. This is
  particularly helpful for deployments serving a certificate for multiple
  subdomains.
  [#4457](https://github.com/Kong/kong/pull/4457)
- :fireworks: **HTTPS Routes can now be matched by SNI**: the `snis` Route
  attribute (previously only available for `tls` Routes) can now be set for
  `https` Routes and is evaluated by the HTTP router.
  [#4633](https://github.com/Kong/kong/pull/4633)
- :fireworks: **Native support for HTTPS redirects**: Routes have a new
  `https_redirect_status_code` attribute specifying the status code to send
  back to the client if a plain text request was sent to an `https` Route.
  [#4424](https://github.com/Kong/kong/pull/4424)
- The loading of declarative configuration is now done atomically, and with a
  safety check to verify that the new configuration fits in memory.
  [#4579](https://github.com/Kong/kong/pull/4579)
- Schema fields can now be marked as immutable.
  [#4381](https://github.com/Kong/kong/pull/4381)
- Support for loading custom DAO strategies from plugins.
  [#4518](https://github.com/Kong/kong/pull/4518)
- Support for IPv6 to `tcp` and `tls` Routes.
  [#4333](https://github.com/Kong/kong/pull/4333)

##### Configuration

- :fireworks: **Asynchronous router updates**: a new configuration property
  `router_consistency` accepts two possible values: `strict` and `eventual`.
  The former is the default setting and makes router rebuilds highly
  consistent between Nginx workers. It can result in long tail latency if
  frequent Routes and Services updates are expected. The latter helps
  preventing long tail latency issues by instructing Kong to rebuild the router
  asynchronously (with eventual consistency between Nginx workers).
  [#4639](https://github.com/Kong/kong/pull/4639)
- :fireworks: **Database cache warmup**: Kong can now preload entities during
  its initialization. A new configuration property (`db_cache_warmup_entities`)
  was introduced, allowing users to specify which entities should be preloaded.
  DB cache warmup allows for ahead-of-time DNS resolution for Services with a
  hostname. This feature reduces first requests latency, improving the overall
  P99 latency tail.
  [#4565](https://github.com/Kong/kong/pull/4565)
- Improved PostgreSQL connection management: two new configuration properties
  have been added: `pg_max_concurrent_queries` sets the maximum number of
  concurrent queries to the database, and `pg_semaphore_timeout` allows for
  tuning the timeout when acquiring access to a database connection. The
  default behavior remains the same, with no concurrency limitation.
  [#4551](https://github.com/Kong/kong/pull/4551)

##### Admin API

- :fireworks: Add declarative configuration **hash checking** avoiding
  reloading if the configuration has not changed. The `/config` endpoint now
  accepts a `check_hash` query argument. Hash checking only happens if this
  argument's value is set to `1`.
  [#4609](https://github.com/Kong/kong/pull/4609)
- :fireworks: Add a **schema validation endpoint for entities**: a new
  endpoint `/schemas/:entity_name/validate` can be used to validate an instance
  of any entity type in Kong without creating the entity itself.
  [#4413](https://github.com/Kong/kong/pull/4413)
- :fireworks: Add **memory statistics** to the `/status` endpoint. The response
  now includes a `memory` field, which contains the `lua_shared_dicts` and
  `workers_lua_vms` fields with statistics on shared dictionaries and workers
  Lua VM memory usage.
  [#4592](https://github.com/Kong/kong/pull/4592)

##### PDK

- New function `kong.node.get_memory_stats()`. This function returns statistics
  on shared dictionaries and workers Lua VM memory usage, and powers the memory
  statistics newly exposed by the `/status` endpoint.
  [#4632](https://github.com/Kong/kong/pull/4632)

##### Plugins

- :fireworks: **Newly open-sourced plugin**: the HTTP [proxy-cache
  plugin](https://github.com/kong/kong-plugin-proxy-cache) (previously only
  available in Enterprise) is now bundled in Kong.
  [#4650](https://github.com/Kong/kong/pull/4650)
- :fireworks: **Newly open-sourced plugin capabilities**: The
  [request-transformer
  plugin](https://github.com/Kong/kong-plugin-request-transformer) now includes
  capabilities previously only available in Enterprise, among which templating
  and variables interpolation.
  [#4658](https://github.com/Kong/kong/pull/4658)
- Logging plugins: log request TLS version, cipher, and verification status.
  [#4581](https://github.com/Kong/kong/pull/4581)
  [#4626](https://github.com/Kong/kong/pull/4626)
- Plugin development: inheriting from `BasePlugin` is now optional. Avoiding
  the inheritance paradigm improves plugins' performance.
  [#4590](https://github.com/Kong/kong/pull/4590)

### Fixes

##### Core

- Active healthchecks: `http` checks are not performed for `tcp` and `tls`
  Services anymore; only `tcp` healthchecks are performed against such
  Services.
  [#4616](https://github.com/Kong/kong/pull/4616)
- Fix an issue where updates in migrations would not correctly populate default
  values.
  [#4635](https://github.com/Kong/kong/pull/4635)
- Improvements in the reentrancy of Cassandra migrations.
  [#4611](https://github.com/Kong/kong/pull/4611)
- Fix an issue causing the PostgreSQL strategy to not bootstrap the schema when
  using a PostgreSQL account with limited permissions.
  [#4506](https://github.com/Kong/kong/pull/4506)

##### CLI

- Fix `kong db_import` to support inserting entities without specifying a UUID
  for their primary key. Entities with a unique identifier (e.g. `name` for
  Services) can have their primary key omitted.
  [#4657](https://github.com/Kong/kong/pull/4657)
- The `kong migrations [up|finish] -f` commands does not run anymore if there
  are no previously executed migrations.
  [#4617](https://github.com/Kong/kong/pull/4617)

##### Plugins

- ldap-auth: ensure TLS connections are reused.
  [#4620](https://github.com/Kong/kong/pull/4620)
- oauth2: ensured access tokens preserve their `token_expiration` value when
  migrating from previous Kong versions.
  [#4572](https://github.com/Kong/kong/pull/4572)

[Back to TOC](#table-of-contents)

## [1.1.2]

> Released on: 2019/04/24

This is a patch release in the 1.0 series. Being a patch release, it strictly
contains bugfixes. The are no new features or breaking changes.

### Fixes

- core: address issue where field type "record" nested values reset on update
  [#4495](https://github.com/Kong/kong/pull/4495)
- core: correctly manage primary keys of type "foreign"
  [#4429](https://github.com/Kong/kong/pull/4429)
- core: declarative config is not parsed on db-mode anymore
  [#4487](https://github.com/Kong/kong/pull/4487)
  [#4509](https://github.com/Kong/kong/pull/4509)
- db-less: Fixed a problem in Kong balancer timing out.
  [#4534](https://github.com/Kong/kong/pull/4534)
- db-less: Accept declarative config directly in JSON requests.
  [#4527](https://github.com/Kong/kong/pull/4527)
- db-less: do not mis-detect mesh mode
  [#4498](https://github.com/Kong/kong/pull/4498)
- db-less: fix crash when field has same name as entity
  [#4478](https://github.com/Kong/kong/pull/4478)
- basic-auth: ignore password if nil on basic auth credential patch
  [#4470](https://github.com/Kong/kong/pull/4470)
- http-log: Simplify queueing mechanism. Fixed a bug where traces were lost
  in some cases.
  [#4510](https://github.com/Kong/kong/pull/4510)
- request-transformer: validate header values in plugin configuration.
  Thanks, [@rune-chan](https://github.com/rune-chan)!
  [#4512](https://github.com/Kong/kong/pull/4512).
- rate-limiting: added index on rate-limiting metrics.
  Thanks, [@mvanholsteijn](https://github.com/mvanholsteijn)!
  [#4486](https://github.com/Kong/kong/pull/4486)

[Back to TOC](#table-of-contents)

## [1.1.1]

> Released on: 2019/03/28

This release contains a fix for 0.14 Kong clusters using Cassandra to safely
migrate to Kong 1.1.

### Fixes

- Ensure the 0.14 -> 1.1 migration path for Cassandra does not corrupt the
  database schema.
  [#4450](https://github.com/Kong/kong/pull/4450)
- Allow the `kong config init` command to run without a pointing to a prefix
  directory.
  [#4451](https://github.com/Kong/kong/pull/4451)

[Back to TOC](#table-of-contents)

## [1.1.0]

> Released on: 2019/03/27

This release introduces new features such as **Declarative
Configuration**, **DB-less Mode**, **Bulk Database Import**, **Tags**, as well
as **Transparent Proxying**. It contains a large number of other features and
fixes, listed below. Also, the Plugin Development kit also saw a minor
updated, bumped to version 1.1.

This release includes database migrations. Please take a few minutes to read
the [1.1 Upgrade Path](https://github.com/Kong/kong/blob/master/UPGRADE.md)
for more details regarding changes and migrations before planning to upgrade
your Kong cluster.

:large_orange_diamond: **Post-release note (as of 2019/03/28):** an issue has
been found when migrating from a 0.14 Kong cluster to 1.1.0 when running on top
of Cassandra. Kong 1.1.1 has been released to address this issue. Kong clusters
running on top of PostgreSQL are not affected by this issue, and can migrate to
1.1.0 or 1.1.1 safely.

### Additions

##### Core

- :fireworks: Kong can now run **without a database**, using in-memory
  storage only. When running Kong in DB-less mode, entities are loaded via a
  **declarative configuration** file, specified either through Kong's
  configuration file, or uploaded via the Admin API.
  [#4315](https://github.com/Kong/kong/pull/4315)
- :fireworks: **Transparent proxying** - the `service` attribute on
  Routes is now optional; a Route without an assigned Service will
  proxy transparently
  [#4286](https://github.com/Kong/kong/pull/4286)
- Support for **tags** in entities
  [#4275](https://github.com/Kong/kong/pull/4275)
  - Every core entity now adds a `tags` field
- New `protocols` field in the Plugin entity, allowing plugin instances
  to be set for specific protocols only (`http`, `https`, `tcp` or `tls`).
  [#4248](https://github.com/Kong/kong/pull/4248)
  - It filters out plugins during execution according to their `protocols` field
  - It throws an error when trying to associate a Plugin to a Route
    which is not compatible, protocols-wise, or to a Service with no
    compatible routes.

##### Configuration

- New option in `kong.conf`: `database=off` to start Kong without
  a database
- New option in `kong.conf`: `declarative_config=kong.yml` to
  load a YAML file using Kong's new [declarative config
  format](https://discuss.konghq.com/t/rfc-kong-native-declarative-config-format/2719)
- New option in `kong.conf`: `pg_schema` to specify Postgres schema
  to be used
- The Stream subsystem now supports Nginx directive injections
  [#4148](https://github.com/Kong/kong/pull/4148)
  - `nginx_stream_*` (or `KONG_NGINX_STREAM_*` environment variables)
    for injecting entries to the `stream` block
  - `nginx_sproxy_*` (or `KONG_NGINX_SPROXY_*` environment variables)
    for injecting entries to the `server` block inside `stream`

##### CLI

- :fireworks: **Bulk database import** using the same declarative
  configuration format as the in-memory mode, using the new command:
  `kong config db_import kong.yml`. This command upserts all
  entities specified in the given `kong.yml` file in bulk
  [#4284](https://github.com/Kong/kong/pull/4284)
- New command: `kong config init` to generate a template `kong.yml`
  file to get you started
- New command: `kong config parse kong.yml` to verify the syntax of
  the `kong.yml` file before using it
- New option `--wait` in `kong quit` to ease graceful termination when using orchestration tools
  [#4201](https://github.com/Kong/kong/pull/4201)

##### Admin API

- New Admin API endpoint: `/config` to replace the configuration of
  Kong entities entirely, replacing it with the contents of a new
  declarative config file
  - When using the new `database=off` configuration option,
    the Admin API endpoints for entities (such as `/routes` and
    `/services`) are read-only, since the configuration can only
    be updated via `/config`
    [#4308](https://github.com/Kong/kong/pull/4308)
- Admin API endpoints now support searching by tag
  (for example, `/consumers?tags=example_tag`)
  - You can search by multiple tags:
     - `/services?tags=serv1,mobile` to search for services matching tags `serv1` and `mobile`
     - `/services?tags=serv1/serv2` to search for services matching tags `serv1` or `serv2`
- New Admin API endpoint `/tags/` for listing entities by tag: `/tags/example_tag`

##### PDK

- New PDK function: `kong.client.get_protocol` for obtaining the protocol
  in use during the current request
  [#4307](https://github.com/Kong/kong/pull/4307)
- New PDK function: `kong.nginx.get_subsystem`, so plugins can detect whether
  they are running on the HTTP or Stream subsystem
  [#4358](https://github.com/Kong/kong/pull/4358)

##### Plugins

- :fireworks: Support for ACL **authenticated groups**, so that authentication plugins
  that use a 3rd party (other than Kong) to store credentials can benefit
  from using a central ACL plugin to do authorization for them
  [#4013](https://github.com/Kong/kong/pull/4013)
- The Kubernetes Sidecar Injection plugin is now bundled into Kong for a smoother K8s experience
  [#4304](https://github.com/Kong/kong/pull/4304)
- aws-lambda: includes AWS China region.
  Thanks [@wubins](https://github.com/wubins) for the patch!
  [#4176](https://github.com/Kong/kong/pull/4176)

### Changes

##### Dependencies

- The required OpenResty version is still 1.13.6.2, but for a full feature set
  including stream routing and Service Mesh abilities with mutual TLS, Kong's
  [openresty-patches](https://github.com/kong/openresty-patches) must be
  applied (those patches are already bundled with our official distribution
  packages). The openresty-patches bundle was updated in Kong 1.1.0 to include
  the `stream_realip_module` as well.
  Kong in HTTP(S) Gateway scenarios does not require these patches.
  [#4163](https://github.com/Kong/kong/pull/4163)
- Service Mesh abilities require at least OpenSSL version 1.1.1. In our
  official distribution packages, OpenSSL has been bumped to 1.1.1b.
  [#4345](https://github.com/Kong/kong/pull/4345),
  [#4440](https://github.com/Kong/kong/pull/4440)

### Fixes

##### Core

- Resolve hostnames properly during initialization of Cassandra contact points
  [#4296](https://github.com/Kong/kong/pull/4296),
  [#4378](https://github.com/Kong/kong/pull/4378)
- Fix health checks for Targets that need two-level DNS resolution
  (e.g. SRV → A → IP) [#4386](https://github.com/Kong/kong/pull/4386)
- Fix serialization of map types in the Cassandra backend
  [#4383](https://github.com/Kong/kong/pull/4383)
- Fix target cleanup and cascade-delete for Targets
  [#4319](https://github.com/Kong/kong/pull/4319)
- Avoid crash when failing to obtain list of Upstreams
  [#4301](https://github.com/Kong/kong/pull/4301)
- Disallow invalid timeout value of 0ms for attributes in Services
  [#4430](https://github.com/Kong/kong/pull/4430)
- DAO fix for foreign fields used as primary keys
  [#4387](https://github.com/Kong/kong/pull/4387)

##### Admin API

- Proper support for `PUT /{entities}/{entity}/plugins/{plugin}`
  [#4288](https://github.com/Kong/kong/pull/4288)
- Fix Admin API inferencing of map types using form-encoded
  [#4368](https://github.com/Kong/kong/pull/4368)
- Accept UUID-like values in `/consumers?custom_id=`
  [#4435](https://github.com/Kong/kong/pull/4435)

##### Plugins

- basic-auth, ldap-auth, key-auth, jwt, hmac-auth: fixed
  status code for unauthorized requests: they now return HTTP 401
  instead of 403
  [#4238](https://github.com/Kong/kong/pull/4238)
- tcp-log: remove spurious trailing carriage return
  Thanks [@cvuillemez](https://github.com/cvuillemez) for the patch!
  [#4158](https://github.com/Kong/kong/pull/4158)
- jwt: fix `typ` handling for supporting JOSE (JSON Object
  Signature and Validation)
  Thanks [@cdimascio](https://github.com/cdimascio) for the patch!
  [#4256](https://github.com/Kong/kong/pull/4256)
- Fixes to the best-effort auto-converter for legacy plugin schemas
  [#4396](https://github.com/Kong/kong/pull/4396)

[Back to TOC](#table-of-contents)

## [1.0.3]

> Released on: 2019/01/31

This is a patch release addressing several regressions introduced some plugins,
and improving the robustness of our migrations and core components.

### Core

- Improve Cassandra schema consensus logic when running migrations.
  [#4233](https://github.com/Kong/kong/pull/4233)
- Ensure Routes that don't have a `regex_priority` (e.g. if it was removed as
  part of a `PATCH`) don't prevent the router from being built.
  [#4255](https://github.com/Kong/kong/pull/4255)
- Reduce rebuild time of the load balancer by retrieving larger sized pages of
  Target entities.
  [#4206](https://github.com/Kong/kong/pull/4206)
- Ensure schema definitions of Arrays and Sets with `default = {}` are
  JSON-encoded as `[]`.
  [#4257](https://github.com/Kong/kong/pull/4257)

##### Plugins

- request-transformer: fix a regression causing the upstream Host header to be
  unconditionally set to that of the client request (effectively, as if the
  Route had `preserve_host` enabled).
  [#4253](https://github.com/Kong/kong/pull/4253)
- cors: fix a regression that prevented regex origins from being matched.
  Regexes such as `(.*[.])?example\.org` can now be used to match all
  sub-domains, while regexes containing `:` will be evaluated against the
  scheme and port of an origin (i.e.
  `^https?://(.*[.])?example\.org(:8000)?$`).
  [#4261](https://github.com/Kong/kong/pull/4261)
- oauth2: fix a runtime error when using a global token against a plugin
  not configured as global (i.e. with `global_credentials = false`).
  [#4262](https://github.com/Kong/kong/pull/4262)

##### Admin API

- Improve performance of the `PUT` method in auth plugins endpoints (e.g.
  `/consumers/:consumers/basic-auth/:basicauth_credentials`) by preventing
  a unnecessary read-before-write.
  [#4206](https://github.com/Kong/kong/pull/4206)

[Back to TOC](#table-of-contents)

## [1.0.2]

> Released on: 2019/01/18

This is a hotfix release mainly addressing an issue when connecting to the
datastore over TLS (Cassandra and PostgreSQL).

### Fixes

##### Core

- Fix an issue that would prevent Kong from starting when connecting to
  its datastore over TLS. [#4214](https://github.com/Kong/kong/pull/4214)
  [#4218](https://github.com/Kong/kong/pull/4218)
- Ensure plugins added via `PUT` get enabled without requiring a restart.
  [#4220](https://github.com/Kong/kong/pull/4220)

##### Plugins

- zipkin
  - Fix a logging failure when DNS is not resolved.
    [kong-plugin-zipkin@a563f51](https://github.com/Kong/kong-plugin-zipkin/commit/a563f513f943ba0a30f3c69373d9092680a8f670)
  - Avoid sending redundant tags.
    [kong-plugin-zipkin/pull/28](https://github.com/Kong/kong-plugin-zipkin/pull/28)
  - Move `run_on` field to top level plugin schema instead of its config.
    [kong-plugin-zipkin/pull/38](https://github.com/Kong/kong-plugin-zipkin/pull/38)

[Back to TOC](#table-of-contents)

## [1.0.1]

> Released on: 2019/01/16

This is a patch release in the 1.0 series. Being a patch release, it strictly
contains performance improvements and bugfixes. The are no new features or
breaking changes.

:red_circle: **Post-release note (as of 2019/01/17)**: A regression has been
observed with this version, preventing Kong from starting when connecting to
its datastore over TLS. Installing this version is discouraged; consider
upgrading to [1.0.2](#102).

### Changes

##### Core

- :rocket: Assorted changes for warmup time improvements over Kong 1.0.0
  [#4138](https://github.com/kong/kong/issues/4138),
  [#4164](https://github.com/kong/kong/issues/4164),
  [#4178](https://github.com/kong/kong/pull/4178),
  [#4179](https://github.com/kong/kong/pull/4179),
  [#4182](https://github.com/kong/kong/pull/4182)

### Fixes

##### Configuration

- Ensure `lua_ssl_verify_depth` works even when `lua_ssl_trusted_certificate`
  is not set
  [#4165](https://github.com/kong/kong/pull/4165).
  Thanks [@rainest](https://github.com/rainest) for the patch.
- Ensure Kong starts when only a `stream` listener is enabled
  [#4195](https://github.com/kong/kong/pull/4195)
- Ensure Postgres works with non-`public` schemas
  [#4198](https://github.com/kong/kong/pull/4198)

##### Core

- Fix an artifact in upstream migrations where `created_at`
  timestamps would occasionally display fractional values
  [#4183](https://github.com/kong/kong/issues/4183),
  [#4204](https://github.com/kong/kong/pull/4204)
- Fixed issue with HTTP/2 support advertisement
  [#4203](https://github.com/kong/kong/pull/4203)

##### Admin API

- Fixed handling of invalid targets in `/upstreams` endpoints
  for health checks
  [#4132](https://github.com/kong/kong/issues/4132),
  [#4205](https://github.com/kong/kong/pull/4205)
- Fixed the `/plugins/schema/:name` endpoint, as it was failing in
  some cases (e.g. the `datadog` plugin) and producing incorrect
  results in others (e.g. `request-transformer`).
  [#4136](https://github.com/kong/kong/issues/4136),
  [#4137](https://github.com/kong/kong/issues/4137)
  [#4151](https://github.com/kong/kong/pull/4151),
  [#4162](https://github.com/kong/kong/pull/4151)

##### Plugins

- Fix PDK memory leaks in `kong.service.response` and `kong.ctx`
  [#4143](https://github.com/kong/kong/pull/4143),
  [#4172](https://github.com/kong/kong/pull/4172)

[Back to TOC](#table-of-contents)

## [1.0.0]

> Released on: 2018/12/18

This is a major release, introducing new features such as **Service Mesh** and
**Stream Routing** support, as well as a **New Migrations** framework. It also
includes version 1.0.0 of the **Plugin Development Kit**. It contains a large
number of other features and fixes, listed below. Also, all plugins included
with Kong 1.0 are updated to use version 1.0 of the PDK.

As usual, major version upgrades require database migrations and changes to the
Nginx configuration file (if you customized the default template). Please take
a few minutes to read the [1.0 Upgrade
Path](https://github.com/Kong/kong/blob/master/UPGRADE.md) for more details
regarding breaking changes and migrations before planning to upgrade your Kong
cluster.

Being a major version, all entities and concepts that were marked as deprecated
in Kong 0.x are now removed in Kong 1.0. The deprecated features are retained
in [Kong 0.15](#0150), the final entry in the Kong 0.x series, which is being
released simultaneously to Kong 1.0.

### Changes

Kong 1.0 includes all breaking changes from 0.15, as well as the removal
of deprecated concepts.

##### Dependencies

- The required OpenResty version is still 1.13.6.2, but for a full feature set
  including stream routing and Service Mesh abilities with mutual TLS, Kong's
  [openresty-patches](https://github.com/kong/openresty-patches) must be
  applied (those patches are already bundled with our official distribution
  packages). Kong in HTTP(S) Gateway scenarios does not require these patches.
- Service Mesh abilities require at least OpenSSL version 1.1.1. In our
  official distribution packages, OpenSSL has been bumped to 1.1.1.
  [#4005](https://github.com/Kong/kong/pull/4005)

##### Configuration

- :warning: The `custom_plugins` directive is removed (deprecated since 0.14.0,
  July 2018). Use `plugins` instead.
- Modifications must be applied to the Nginx configuration. You are not
  affected by this change if you do not use a custom Nginx template. See the
  [1.0 Upgrade Path](https://github.com/Kong/kong/blob/master/UPGRADE.md) for
  a diff of changes to apply.
- The default value for `cassandra_lb_policy` changed from `RoundRobin` to
  `RequestRoundRobin`. This helps reducing the amount of new connections being
  opened during a request when using the Cassandra strategy.
  [#4004](https://github.com/Kong/kong/pull/4004)

##### Core

- :warning: The **API** entity and related concepts such as the `/apis`
  endpoint, are removed (deprecated since 0.13.0, March 2018). Use **Routes**
  and **Services** instead.
- :warning: The **old DAO** implementation is removed, along with the
  **old schema** validation library (`apis` was the last entity using it).
  Use the new schema format instead in custom plugins.
  To ease the transition of plugins, the plugin loader in 1.0 includes
  a _best-effort_ schema auto-translator, which should be sufficient for many
  plugins.
- Timestamps now bear millisecond precision in their decimal part.
  [#3660](https://github.com/Kong/kong/pull/3660)
- The PDK function `kong.request.get_body` will now return `nil, err, mime`
  when the body is valid JSON but neither an object nor an array.
  [#4063](https://github.com/Kong/kong/pull/4063)

##### CLI

- :warning: The new migrations framework (detailed below) has a different usage
  (and subcommands) compared to its predecessor.
  [#3802](https://github.com/Kong/kong/pull/3802)

##### Admin API

- :warning: In the 0.14.x release, Upstreams, Targets, and Plugins were still
  implemented using the old DAO and Admin API. In 0.15.0 and 1.0.0, all core
  entities use the new `kong.db` DAO, and their endpoints have been upgraded to
  the new Admin API (see below for details).
  [#3689](https://github.com/Kong/kong/pull/3689)
  [#3739](https://github.com/Kong/kong/pull/3739)
  [#3778](https://github.com/Kong/kong/pull/3778)

A summary of the changes introduced in the new Admin API:

- Pagination has been included in all "multi-record" endpoints, and pagination
  control fields are different than in 0.14.x.
- Filtering now happens via URL path changes (`/consumers/x/plugins`) instead
  of querystring fields (`/plugins?consumer_id=x`).
- Array values can't be coerced from comma-separated strings anymore. They must
  now be "proper" JSON values on JSON requests, or use a new syntax on
  form-url-encoded or multipart requests.
- Error messages have been been reworked from the ground up to be more
  consistent, precise and informative.
- The `PUT` method has been reimplemented with idempotent behavior and has
  been added to some entities that didn't have it.

For more details about the new Admin API, please visit the official docs:
https://docs.konghq.com/

##### Plugins

- :warning: The `galileo` plugin has been removed (deprecated since 0.13.0).
  [#3960](https://github.com/Kong/kong/pull/3960)
- :warning: Some internal modules that were occasionally used by plugin authors
  before the introduction of the Plugin Development Kit (PDK) in 0.14.0 are now
  removed:
  - The `kong.tools.ip` module was removed. Use `kong.ip` from the PDK instead.
  - The `kong.tools.public` module was removed. Use the various equivalent
    features from the PDK instead.
  - The `kong.tools.responses` module was removed. Please use
    `kong.response.exit` from the PDK instead. You might want to use
    `kong.log.err` to log internal server errors as well.
  - The `kong.api.crud_helpers` module was removed (deprecated since the
    introduction of the new DAO in 0.13.0). Use `kong.api.endpoints` instead
    if you need to customize the auto-generated endpoints.
- All bundled plugins' schemas and custom entities have been updated to the new
  `kong.db` module, and their APIs have been updated to the new Admin API,
  which is described in the above section.
  [#3766](https://github.com/Kong/kong/pull/3766)
  [#3774](https://github.com/Kong/kong/pull/3774)
  [#3778](https://github.com/Kong/kong/pull/3778)
  [#3839](https://github.com/Kong/kong/pull/3839)
- :warning: All plugins migrations have been converted to the new migration
  framework. Custom plugins must use the new migration framework from 0.15
  onwards.

### Additions

##### :fireworks: Service Mesh and Stream Routes

Kong's Service Mesh support resulted in a number of additions to Kong's
configuration, Admin API, and plugins that deserve their own section in
this changelog.

- **Support for TCP & TLS Stream Routes** via the new `stream_listen` config
  option. [#4009](https://github.com/Kong/kong/pull/4009)
- A new `origins` config property allows overriding hosts from Kong.
  [#3679](https://github.com/Kong/kong/pull/3679)
- A `transparent` suffix added to stream listeners allows for setting up a
  dynamic Service Mesh with `iptables`.
  [#3884](https://github.com/Kong/kong/pull/3884)
- Kong instances can now create a shared internal Certificate Authority, which
  is used for Service Mesh TLS traffic.
  [#3906](https://github.com/Kong/kong/pull/3906)
  [#3861](https://github.com/Kong/kong/pull/3861)
- Plugins get a new `run_on` field to control how they behave in a Service Mesh
  environment.
  [#3930](https://github.com/Kong/kong/pull/3930)
  [#4066](https://github.com/Kong/kong/pull/4066)
- There is a new phase called `preread`. This is where stream traffic routing
  is done.

##### Configuration

- A new `dns_valid_ttl` property can be set to forcefully override the TTL
  value of all resolved DNS records.
  [#3730](https://github.com/Kong/kong/pull/3730)
- A new `pg_timeout` property can be set to configure the timeout of PostgreSQL
  connections. [#3808](https://github.com/Kong/kong/pull/3808)
- `upstream_keepalive` can now be disabled when set to 0.
  Thanks [@pryorda](https://github.com/pryorda) for the patch.
  [#3716](https://github.com/Kong/kong/pull/3716)
- The new `transparent` suffix also applies to the `proxy_listen` directive.

##### CLI

- :fireworks: **New migrations framework**. This new implementation supports
  no-downtime, Blue/Green migrations paths that will help sustain Kong 1.0's
  stability. It brings a considerable number of other improvements, such as new
  commands, better support for automation, improved CLI logging, and many
  more. Additionally, this new framework alleviates the old limitation around
  multiple nodes running concurrent migrations. See the related PR for a
  complete list of improvements.
  [#3802](https://github.com/Kong/kong/pull/3802)

##### Core

- :fireworks: **Support for TLS 1.3**. The support for OpenSSL 1.1.1 (bumped in our
  official distribution packages) not only enabled Service Mesh features, but
  also unlocks support for the latest version of the TLS protocol.
- :fireworks: **Support for HTTPS in active healthchecks**.
  [#3815](https://github.com/Kong/kong/pull/3815)
- :fireworks: Improved router rebuilds resiliency by reducing database accesses
  in high concurrency scenarios.
  [#3782](https://github.com/Kong/kong/pull/3782)
- :fireworks: Significant performance improvements in the core's plugins
  runloop. [#3794](https://github.com/Kong/kong/pull/3794)
- PDK improvements:
  - New `kong.node` module. [#3826](https://github.com/Kong/kong/pull/3826)
  - New functions `kong.response.get_path_with_query()` and
    `kong.request.get_start_time()`.
    [#3842](https://github.com/Kong/kong/pull/3842)
  - Getters and setters for Service, Route, Consumer, and Credential.
    [#3916](https://github.com/Kong/kong/pull/3916)
  - `kong.response.get_source()` returns `error` on nginx-produced errors.
    [#4006](https://github.com/Kong/kong/pull/4006)
  - `kong.response.exit()` can be used in the `header_filter` phase, but only
    without a body. [#4039](https://github.com/Kong/kong/pull/4039)
- Schema improvements:
  - New field validators: `distinct`, `ne`, `is_regex`, `contains`, `gt`.
  - Adding a new field which has a default value to a schema no longer requires
    a migration.
    [#3756](https://github.com/Kong/kong/pull/3756)

##### Admin API

- :fireworks: **Routes now have a `name` field (like Services)**.
  [#3764](https://github.com/Kong/kong/pull/3764)
- Multipart parsing support. [#3776](https://github.com/Kong/kong/pull/3776)
- Admin API errors expose the name of the current strategy.
  [#3612](https://github.com/Kong/kong/pull/3612)

##### Plugins

- :fireworks: aws-lambda: **Support for Lambda Proxy Integration** with the new
  `is_proxy_integration` property.
  Thanks [@aloisbarreras](https://github.com/aloisbarreras) for the patch!
  [#3427](https://github.com/Kong/kong/pull/3427/).
- http-log: Support for buffering logging messages in a configurable logging
  queue. [#3604](https://github.com/Kong/kong/pull/3604)
- Most plugins' logic has been rewritten with the PDK instead of using internal
  Kong functions or ngx_lua APIs.

### Fixes

##### Core

- Fix an issue which would insert an extra `/` in the upstream URL when the
  request path was longer than the configured Route's `path` attribute.
  [#3780](https://github.com/kong/kong/pull/3780)
- Ensure better backwards-compatibility between the new DAO and existing core
  runloop code regarding null values.
  [#3772](https://github.com/Kong/kong/pull/3772)
  [#3710](https://github.com/Kong/kong/pull/3710)
- Ensure support for Datastax Enterprise 6.x. Thanks
  [@gchristidis](https://github.com/gchristidis) for the patch!
  [#3873](https://github.com/Kong/kong/pull/3873)
- Various issues with the PostgreSQL DAO strategy were addressed.
- Various issues related to the new schema library bundled with the new DAO
  were addressed.
- PDK improvements:
    - `kong.request.get_path()` and other functions now properly handle cases
      when `$request_uri` is nil.
      [#3842](https://github.com/Kong/kong/pull/3842)

##### Admin API

- Ensure the `/certificates` endpoints properly returns all SNIs configured on
  a given certificate. [#3722](https://github.com/Kong/kong/pull/3722)
- Ensure the `upstreams/:upstream/targets/...` endpoints returns an empty JSON
  array (`[]`) instead of an empty object (`{}`) when no targets exist.
  [#4058](https://github.com/Kong/kong/pull/4058)
- Improved inferring of arguments with `application/x-www-form-urlencoded`.
  [#3770](https://github.com/Kong/kong/pull/3770)
- Fix the handling of defaults values in some cases when using `PATCH`.
  [#3910](https://github.com/Kong/kong/pull/3910)

##### Plugins

- cors:
  - Ensure `Vary: Origin` is set when `config.credentials` is enabled.
    Thanks [@marckhouzam](https://github.com/marckhouzam) for the patch!
    [#3765](https://github.com/Kong/kong/pull/3765)
  - Return HTTP 200 instead of 204 for preflight requests. Thanks
    [@aslafy-z](https://github.com/aslafy-z) for the patch!
    [#4029](https://github.com/Kong/kong/pull/4029)
  - Ensure request origins specified as flat strings are safely validated.
    [#3872](https://github.com/Kong/kong/pull/3872)
- acl: Minor performance improvements by ensuring proper caching of computed
  values.
  [#4040](https://github.com/Kong/kong/pull/4040)
- correlation-id: Prevent an error to be thrown when the access phase was
  skipped, such as on nginx-produced errors.
  [#4006](https://github.com/Kong/kong/issues/4006)
- aws-lambda: When the client uses HTTP/2, strip response headers that are
  disallowed by the protocols.
  [#4032](https://github.com/Kong/kong/pull/4032)
- rate-limiting & response-ratelimiting: Improve efficiency by avoiding
  unnecessary Redis `SELECT` operations.
  [#3973](https://github.com/Kong/kong/pull/3973)

[Back to TOC](#table-of-contents)

## [0.15.0]

> Released on: 2018/12/18

This is the last release in the 0.x series, giving users one last chance to
upgrade while still using some of the options and concepts that were marked as
deprecated in Kong 0.x and were removed in Kong 1.0.

For a list of additions and fixes in Kong 0.15, see the [1.0.0](#100)
changelog. This release includes all new features included in 1.0 (Service
Mesh, Stream Routes and New Migrations), but unlike Kong 1.0, it retains a lot
of the deprecated functionality, like the **API** entity, around. Still, Kong
0.15 does have a number of breaking changes related to functionality that has
changed since version 0.14 (see below).

If you are starting with Kong, we recommend you to use 1.0.0 instead of this
release.

If you are already using Kong 0.14, our recommendation is to plan to move to
1.0 -- see the [1.0 Upgrade
Path](https://github.com/kong/kong/blob/master/UPGRADE.md) document for
details. Upgrading to 0.15.0 is only recommended if you can't do away with the
deprecated features but you need some fixes or new features right now.

### Changes

##### Dependencies

- The required OpenResty version is still 1.13.6.2, but for a full feature set
  including stream routing and Service Mesh abilities with mutual TLS, Kong's
  [openresty-patches](https://github.com/kong/openresty-patches) must be
  applied (those patches are already bundled with our official distribution
  packages). Kong in HTTP(S) Gateway scenarios does not require these patches.
- Service Mesh abilities require at least OpenSSL version 1.1.1. In our
  official distribution packages, OpenSSL has been bumped to 1.1.1.
  [#4005](https://github.com/Kong/kong/pull/4005)

##### Configuration

- The default value for `cassandra_lb_policy` changed from `RoundRobin` to
  `RequestRoundRobin`. This helps reducing the amount of new connections being
  opened during a request when using the Cassandra strategy.
  [#4004](https://github.com/Kong/kong/pull/4004)

##### Core

- Timestamps now bear millisecond precision in their decimal part.
  [#3660](https://github.com/Kong/kong/pull/3660)
- The PDK function `kong.request.get_body` will now return `nil, err, mime`
  when the body is valid JSON but neither an object nor an array.
  [#4063](https://github.com/Kong/kong/pull/4063)

##### CLI

- :warning: The new migrations framework (detailed in the [1.0.0
  changelog](#100)) has a different usage (and subcommands) compared to its
  predecessor.
  [#3802](https://github.com/Kong/kong/pull/3802)

##### Admin API

- :warning: In the 0.14.x release, Upstreams, Targets, and Plugins were still
  implemented using the old DAO and Admin API. In 0.15.0 and 1.0.0, all core
  entities use the new `kong.db` DAO, and their endpoints have been upgraded to
  the new Admin API (see below for details).
  [#3689](https://github.com/Kong/kong/pull/3689)
  [#3739](https://github.com/Kong/kong/pull/3739)
  [#3778](https://github.com/Kong/kong/pull/3778)

A summary of the changes introduced in the new Admin API:

- Pagination has been included in all "multi-record" endpoints, and pagination
  control fields are different than in 0.14.x.
- Filtering now happens via URL path changes (`/consumers/x/plugins`) instead
  of querystring fields (`/plugins?consumer_id=x`).
- Array values can't be coherced from comma-separated strings. They must be
  "proper" JSON values on JSON requests, or use a new syntax on
  form-url-encoded or multipart requests.
- Error messages have been been reworked from the ground up to be more
  consistent, precise and informative.
- The `PUT` method has been reimplemented with idempotent behavior and has
  been added to some entities that didn't have it.

For more details about the new Admin API, please visit the official docs:
https://docs.konghq.com/

##### Plugins

- All bundled plugins' schemas and custom entities have been updated to the new
  `kong.db` module, and their APIs have been updated to the new Admin API,
  which is described in the above section.
  [#3766](https://github.com/Kong/kong/pull/3766)
  [#3774](https://github.com/Kong/kong/pull/3774)
  [#3778](https://github.com/Kong/kong/pull/3778)
  [#3839](https://github.com/Kong/kong/pull/3839)
- :warning: All plugins migrations have been converted to the new migration
  framework. Custom plugins must use the new migration framework from 0.15
  onwards.

### Additions

Kong 0.15.0 contains the same additions as 1.0.0. See the [1.0.0
changelog](#100) for a complete list.

### Fixes

Kong 0.15.0 contains the same fixes as 1.0.0. See the [1.0.0 changelog](#100)
for a complete list.

[Back to TOC](#table-of-contents)

## [0.14.1]

> Released on: 2018/08/21

### Additions

##### Plugins

- jwt: Support for tokens signed with HS384 and HS512.
  Thanks [@kepkin](https://github.com/kepkin) for the patch.
  [#3589](https://github.com/Kong/kong/pull/3589)
- acl: Add a new `hide_groups_header` configuration option. If enabled, this
  option prevents the plugin from injecting the `X-Consumer-Groups` header
  into the upstream request.
  Thanks [@jeremyjpj0916](https://github.com/jeremyjpj0916) for the patch!
  [#3703](https://github.com/Kong/kong/pull/3703)

### Fixes

##### Core

- Prevent some plugins from breaking in subtle ways when manipulating some
  entities and their attributes. An example of such breaking behavior could be
  observed when Kong was wrongly injecting `X-Consumer-Username: userdata:
  NULL` in upstream requests headers, instead of not injecting this header at
  all.
  [#3714](https://github.com/Kong/kong/pull/3714)
- Fix an issue which, in some cases, prevented the use of Kong with Cassandra
  in environments where DNS load-balancing is in effect for contact points
  provided as hostnames (e.g. Kubernetes with `cassandra_contact_points =
  cassandra`).
  [#3693](https://github.com/Kong/kong/pull/3693)
- Fix an issue which prevented the use of UNIX domain sockets in some logging
  plugins, and custom plugins making use of such sockets.
  Thanks [@rucciva](https://github.com/rucciva) for the patch.
  [#3633](https://github.com/Kong/kong/pull/3633)
- Avoid logging false-negative error messages related to worker events.
  [#3692](https://github.com/Kong/kong/pull/3692)

##### CLI

- Database connectivity errors are properly prefixed with the database name
  again (e.g. `[postgres]`).
  [#3648](https://github.com/Kong/kong/pull/3648)

##### Plugins

- zipkin
  - Allow usage of the plugin with the deprecated "API" entity, and introduce
    a new `kong.api` tag.
    [kong-plugin-zipkin/commit/4a645e9](https://github.com/Kong/kong-plugin-zipkin/commit/4a645e940e560f2e50567e0360b5df3b38f74853)
  - Properly report the `kong.credential` tag.
    [kong-plugin-zipkin/commit/c627c36](https://github.com/Kong/kong-plugin-zipkin/commit/c627c36402c9a14cc48011baa773f4ee08efafcf)
  - Ensure the plugin does not throw errors when no Route was matched.
    [kong-plugin-zipkin#19](https://github.com/Kong/kong-plugin-zipkin/issues/19)
- basic-auth: Passwords with whitespaces are not trimmed anymore.
  Thanks [@aloisbarreras](https://github.com/aloisbarreras) for the patch.
  [#3650](https://github.com/Kong/kong/pull/3650)
- hmac-auth: Ensure backward compatibility for clients generating signatures
  without the request's querystring, as is the case for Kong versions prior to
  0.14.0, which broke this behavior. Users of this plugin on previous versions
  of Kong can now safely upgrade to the 0.14 family.
  Thanks [@mlehner616](https://github.com/mlehner616) for the patch!
  [#3699](https://github.com/Kong/kong/pull/3699)
- ldap-auth
    - Set the WWW-Authenticate header authentication scheme accordingly with
      the `conf.header_type` property, which allows browsers to show the
      authentication popup automatically. Thanks
      [@francois-maillard](https://github.com/francois-maillard) for the patch.
      [#3656](https://github.com/Kong/kong/pull/3656)
    - Invalid authentication attempts do not block subsequent valid attempts
      anymore.
      [#3677](https://github.com/Kong/kong/pull/3677)

[Back to TOC](#table-of-contents)

## [0.14.0] - 2018/07/05

This release introduces the first version of the **Plugin Development Kit**: a
Lua SDK, comprised of a set of functions to ease the development of
custom plugins.

Additionally, it contains several major improvements consolidating Kong's
feature set and flexibility, such as the support for `PUT` endpoints on the
Admin API for idempotent workflows, the execution of plugins during
Nginx-produced errors, and the injection of **Nginx directives** without having
to rely on the custom Nginx configuration pattern!

Finally, new bundled plugins allow Kong to better integrate with **Cloud
Native** environments, such as Zipkin and Prometheus.

As usual, major version upgrades require database migrations and changes to the
Nginx configuration file (if you customized the default template). Please take
a few minutes to read the [0.14 Upgrade
Path](https://github.com/Kong/kong/blob/master/UPGRADE.md#upgrade-to-014x) for
more details regarding breaking changes and migrations before planning to
upgrade your Kong cluster.

### Breaking Changes

##### Dependencies

- :warning: The required OpenResty version has been bumped to 1.13.6.2. If you
  are installing Kong from one of our distribution packages, you are not
  affected by this change.
  [#3498](https://github.com/Kong/kong/pull/3498)
- :warning: Support for PostgreSQL 9.4 (deprecated in 0.12.0) is now dropped.
  [#3490](https://github.com/Kong/kong/pull/3490)
- :warning: Support for Cassandra 2.1 (deprecated in 0.12.0) is now dropped.
  [#3490](https://github.com/Kong/kong/pull/3490)

##### Configuration

- :warning: The `server_tokens` and `latency_tokens` configuration properties
  have been removed. Instead, a new `headers` configuration properties replaces
  them and allows for more granular settings of injected headers (e.g.
  `Server`, `Via`, `X-Kong-*-Latency`, etc...).
  [#3300](https://github.com/Kong/kong/pull/3300)
- :warning: New required `lua_shared_dict` entries must be added to the Nginx
  configuration. You are not affected by this change if you do not use a custom
  Nginx template.
  [#3557](https://github.com/Kong/kong/pull/3557)
- :warning: Other important modifications must be applied to the Nginx
  configuration. You are not affected by this change if you do not use a custom
  Nginx template.
  [#3533](https://github.com/Kong/kong/pull/3533)

##### Plugins

- :warning: The Runscope plugin has been dropped, based on the EoL announcement
  made by Runscope about their Traffic Inspector product.
  [#3495](https://github.com/Kong/kong/pull/3495)

##### Admin API

- :warning: The SSL Certificates and SNI entities have moved to the new DAO
  implementation. As such, the `/certificates` and `/snis` endpoints have
  received notable usability improvements, but suffer from a few breaking
  changes.
  [#3386](https://github.com/Kong/kong/pull/3386)
- :warning: The Consumers entity has moved to the new DAO implementation. As
  such, the `/consumers` endpoint has received notable usability improvements,
  but suffers from a few breaking changes.
  [#3437](https://github.com/Kong/kong/pull/3437)

### Changes

##### Configuration

- The default value of `db_cache_ttl` is now `0` (disabled). Now that our level
  of confidence around the new caching mechanism introduced in 0.11.0 is high
  enough, we consider `0` (no TTL) to be an appropriate default for production
  environments, as it offers a smoother cache consumption behavior and reduces
  database pressure.
  [#3492](https://github.com/Kong/kong/pull/3492)

##### Core

- :fireworks: Serve stale data from the database cache when the datastore
  cannot be reached. Such stale items are "resurrected" for `db_resurrect_ttl`
  seconds (see configuration section).
  [#3579](https://github.com/Kong/kong/pull/3579)
- Reduce LRU churning in the database cache against some workloads.
  [#3550](https://github.com/Kong/kong/pull/3550)

### Additions

##### Configuration

- :fireworks: **Support for injecting Nginx directives via configuration
  properties** (in the `kong.conf` file or via environment variables)! This new
  way of customizing the Nginx configuration should render obsolete the old way
  of maintaining a custom Nginx template in most cases!
  [#3530](https://github.com/Kong/kong/pull/3530)
- :fireworks: **Support for selectively disabling bundled plugins**. A new
  `plugins` configuration property is introduced, and is used to specify which
  plugins should be loaded by the node. Custom plugins should now be specified
  in this new property, and the `custom_plugins` property is **deprecated**.
  If desired, Kong administrators can specify a minimal set of plugins to load
  (instead of the default, bundled plugins), and **improve P99 latency**
  thanks to the resulting decrease in database traffic.
  [#3387](https://github.com/Kong/kong/pull/3387)
- The new `headers` configuration property allows for specifying the injection
  of a new header: `X-Kong-Upstream-Status`. When enabled, Kong will inject
  this header containing the HTTP status code of the upstream response in the
  client response. This is particularly useful for clients to distinguish
  upstream statuses upon rewriting of the response by Kong.
  [#3263](https://github.com/Kong/kong/pull/3263)
- A new `db_resurrect_ttl` configuration property can be set to customize
  the amount of time stale data can be resurrected for when it cannot be
  refreshed. Defaults to 30 seconds.
  [#3579](https://github.com/Kong/kong/pull/3579)
- Two new Cassandra load balancing policies are available: `RequestRoundRobin`
  and `RequestDCAwareRoundRobin`. Both policies guarantee that the same peer
  will be reused across several queries during the lifetime of a request, thus
  guaranteeing no new connection will be opened against a peer during this
  request.
  [#3545](https://github.com/Kong/kong/pull/3545)

##### Core

- :fireworks: **Execute plugins on Nginx-produced errors.** Now, when Nginx
  produces a 4xx error (upon invalid requests) or 5xx (upon failure from the
  load balancer to connect to a Service), Kong will execute the response phases
  of its plugins (`header_filter`, `body_filter`, `log`). As such, Kong logging
  plugins are not blind to such Nginx-produced errors anymore, and will start
  properly reporting them. Plugins should be built defensively against cases
  where their `rewrite` or `access` phases were not executed.
  [#3533](https://github.com/Kong/kong/pull/3533)
- :fireworks: **Support for cookie-based load balancing!**
  [#3472](https://github.com/Kong/kong/pull/3472)

##### Plugins

- :fireworks: **Introduction of the Plugin Development Kit!** A set of Lua
  functions and variables that will greatly ease and speed up the task of
  developing custom plugins.
  The Plugin Development Kit (PDK) allows the retrieval and manipulation of the
  request and response objects, as well as interacting with various core
  components (e.g. logging, load balancing, DAO, etc...) without having to rely
  on OpenResty functions, and with the guarantee of their forward-compatibility
  with future versions of Kong.
  [#3556](https://github.com/Kong/kong/pull/3556)
- :fireworks: **New bundled plugin: Zipkin**! This plugin allows Kong to sample
  traces and report them to a running Zipkin instance.
  (See: https://github.com/Kong/kong-plugin-zipkin)
  [#3434](https://github.com/Kong/kong/pull/3434)
- :fireworks: **New bundled plugin: Prometheus**! This plugin allows Kong to
  expose metrics in the Prometheus Exposition format. Available metrics include
  HTTP status codes, latencies histogram, bandwidth, and more...
  (See: https://github.com/Kong/kong-plugin-prometheus)
  [#3547](https://github.com/Kong/kong/pull/3547)
- :fireworks: **New bundled plugin: Azure Functions**! This plugin can be used
  to invoke [Microsoft Azure
  Functions](https://azure.microsoft.com/en-us/services/functions/), similarly
  to the already existing AWS Lambda and OpenWhisk plugins.
  (See: https://github.com/Kong/kong-plugin-azure-functions)
  [#3428](https://github.com/Kong/kong/pull/3428)
- :fireworks: **New bundled plugin: Serverless Functions**! Dynamically run Lua
  without having to write a full-fledged plugin. Lua code snippets can be
  uploaded via the Admin API and be executed during Kong's `access` phase.
  (See: https://github.com/Kong/kong-plugin-serverless-functions)
  [#3551](https://github.com/Kong/kong/pull/3551)
- jwt: Support for limiting the allowed expiration period of JWT tokens. A new
  `config.maximum_expiration` property can be set to indicate the maximum
  number of seconds the `exp` claim may be ahead in the future.
  Thanks [@mvanholsteijn](https://github.com/mvanholsteijn) for the patch!
  [#3331](https://github.com/Kong/kong/pull/3331)
- aws-lambda: Add `us-gov-west-1` to the list of allowed regions.
  [#3529](https://github.com/Kong/kong/pull/3529)

##### Admin API

- :fireworks: Support for `PUT` in new endpoints (e.g. `/services/{id or
  name}`, `/routes/{id}`, `/consumers/{id or username}`), allowing the
  development of idempotent configuration workflows when scripting the Admin
  API.
  [#3416](https://github.com/Kong/kong/pull/3416)
- Support for `PATCH` and `DELETE` on the `/services/{name}`,
  `/consumers/{username}`, and `/snis/{name}` endpoints.
  [#3416](https://github.com/Kong/kong/pull/3416)

### Fixes

##### Configuration

- Properly support IPv6 addresses in `proxy_listen` and `admin_listen`
  configuration properties.
  [#3508](https://github.com/Kong/kong/pull/3508)

##### Core

- IPv6 nameservers with a scope are now ignored by the DNS resolver.
  [#3478](https://github.com/Kong/kong/pull/3478)
- SRV records without a port number now returns the default port instead of
  `0`.
  [#3478](https://github.com/Kong/kong/pull/3478)
- Ensure DNS-based round robin load balancing starts at a randomized position
  to prevent all Nginx workers from starting with the same peer.
  [#3478](https://github.com/Kong/kong/pull/3478)
- Properly report timeouts in passive health checks. Previously, connection
  timeouts were counted as `tcp_failures`, and upstream timeouts were ignored.
  Health check users should ensure that their `timeout` settings reflect their
  intended behavior.
  [#3539](https://github.com/Kong/kong/pull/3539)
- Ensure active health check probe requests send the `Host` header.
  [#3496](https://github.com/Kong/kong/pull/3496)
- Overall, more reliable health checks healthiness counters behavior.
  [#3496](https://github.com/Kong/kong/pull/3496)
- Do not set `Content-Type` headers on HTTP 204 No Content responses.
  [#3351](https://github.com/Kong/kong/pull/3351)
- Ensure the PostgreSQL connector of the new DAO (used by Services, Routes,
  Consumers, and SSL certs/SNIs) is now fully re-entrant and properly behaves
  in busy workloads (e.g. scripting requests to the Admin API).
  [#3423](https://github.com/Kong/kong/pull/3423)
- Properly route HTTP/1.0 requests without a Host header when using the old
  deprecated "API" entity.
  [#3438](https://github.com/Kong/kong/pull/3438)
- Ensure that all Kong-produced errors respect the `headers` configuration
  setting (previously `server_tokens`) and do not include the `Server` header
  if not configured.
  [#3511](https://github.com/Kong/kong/pull/3511)
- Harden an existing Cassandra migration.
  [#3532](https://github.com/Kong/kong/pull/3532)
- Prevent the load balancer from needlessly rebuilding its state when creating
  Targets.
  [#3477](https://github.com/Kong/kong/pull/3477)
- Prevent some harmless error logs to be printed during startup when
  initialization takes more than a few seconds.
  [#3443](https://github.com/Kong/kong/pull/3443)

##### Plugins

- hmac: Ensure that empty request bodies do not pass validation if there is no
  digest header.
  Thanks [@mvanholsteijn](https://github.com/mvanholsteijn) for the patch!
  [#3347](https://github.com/Kong/kong/pull/3347)
- response-transformer: Prevent the plugin from throwing an error when its
  `access` handler did not get a chance to run (e.g. on short-circuited,
  unauthorized requests).
  [#3524](https://github.com/Kong/kong/pull/3524)
- aws-lambda: Ensure logging plugins subsequently run when this plugin
  terminates.
  [#3512](https://github.com/Kong/kong/pull/3512)
- request-termination: Ensure logging plugins subsequently run when this plugin
  terminates.
  [#3513](https://github.com/Kong/kong/pull/3513)

##### Admin API

- Requests to `/healthy` and `/unhealthy` endpoints for upstream health checks
  now properly propagate the new state to other nodes of a Kong cluster.
  [#3464](https://github.com/Kong/kong/pull/3464)
- Do not produce an HTTP 500 error when POST-ing to `/services` with an empty
  `url` argument.
  [#3452](https://github.com/Kong/kong/pull/3452)
- Ensure foreign keys are required when creating child entities (e.g.
  `service.id` when creating a Route). Previously some rows could have an empty
  `service_id` field.
  [#3548](https://github.com/Kong/kong/pull/3548)
- Better type inference in new endpoints (e.g. `/services`, `/routes`,
  `/consumers`) when using `application/x-www-form-urlencoded` MIME type.
  [#3416](https://github.com/Kong/kong/pull/3416)

[Back to TOC](#table-of-contents)

## [0.13.1] - 2018/04/23

This release contains numerous bug fixes and a few convenience features.
Notably, a best-effort/backwards-compatible approach is followed to resolve
`no memory` errors caused by the fragmentation of shared memory between the
core and plugins.

### Added

##### Core

- Cache misses are now stored in a separate shared memory zone from hits if
  such a zone is defined. This reduces cache turnover and can increase the
  cache hit ratio quite considerably.
  Users with a custom Nginx template are advised to define such a zone to
  benefit from this behavior:
  `lua_shared_dict kong_db_cache_miss 12m;`.
- We now ensure that the Cassandra or PostgreSQL instance Kong is connecting
  to falls within the supported version range. Deprecated versions result in
  warning logs. As a reminder, Kong 0.13.x supports Cassandra 2.2+,
  and PostgreSQL 9.5+. Cassandra 2.1 and PostgreSQL 9.4 are supported, but
  deprecated.
  [#3310](https://github.com/Kong/kong/pull/3310)
- HTTP 494 errors thrown by Nginx are now caught by Kong and produce a native,
  Kong-friendly response.
  Thanks [@ti-mo](https://github.com/ti-mo) for the contribution!
  [#3112](https://github.com/Kong/kong/pull/3112)

##### CLI

- Report errors when compiling custom Nginx templates.
  [#3294](https://github.com/Kong/kong/pull/3294)

##### Admin API

- Friendlier behavior of Routes schema validation: PATCH requests can be made
  without specifying all three of `methods`, `hosts`, or `paths` if at least
  one of the three is specified in the body.
  [#3364](https://github.com/Kong/kong/pull/3364)

##### Plugins

- jwt: Support for identity providers using JWKS by ensuring the
  `config.key_claim_name` values is looked for in the token header.
  Thanks [@brycehemme](https://github.com/brycehemme) for the contribution!
  [#3313](https://github.com/Kong/kong/pull/3313)
- basic-auth: Allow specifying empty passwords.
  Thanks [@zhouzhuojie](https://github.com/zhouzhuojie) and
  [@perryao](https://github.com/perryao) for the contributions!
  [#3243](https://github.com/Kong/kong/pull/3243)

### Fixed

##### Core

- Numerous users have reported `no memory` errors which were caused by
  circumstantial memory fragmentation. Such errors, while still possible if
  plugin authors are not careful, should now mostly be addressed.
  [#3311](https://github.com/Kong/kong/pull/3311)

  **If you are using a custom Nginx template, be sure to define the following
  shared memory zones to benefit from these fixes**:

  ```
  lua_shared_dict kong_db_cache_miss 12m;
  lua_shared_dict kong_rate_limiting_counters 12m;
  ```

##### CLI

- Redirect Nginx's stdout and stderr output to `kong start` when
  `nginx_daemon` is enabled (such as when using the Kong Docker image). This
  also prevents growing log files when Nginx redirects logs to `/dev/stdout`
  and `/dev/stderr` but `nginx_daemon` is disabled.
  [#3297](https://github.com/Kong/kong/pull/3297)

##### Admin API

- Set a Service's `port` to `443` when the `url` convenience parameter uses
  the `https://` scheme.
  [#3358](https://github.com/Kong/kong/pull/3358)
- Ensure PATCH requests do not return an error when un-setting foreign key
  fields with JSON `null`.
  [#3355](https://github.com/Kong/kong/pull/3355)
- Ensure the `/plugin/schema/:name` endpoint does not corrupt plugins' schemas.
  [#3348](https://github.com/Kong/kong/pull/3348)
- Properly URL-decode path segments of plugins endpoints accepting spaces
  (e.g. `/consumers/<consumer>/basic-auth/John%20Doe/`).
  [#3250](https://github.com/Kong/kong/pull/3250)
- Properly serialize boolean filtering values when using Cassandra.
  [#3362](https://github.com/Kong/kong/pull/3362)

##### Plugins

- rate-limiting/response-rate-limiting:
  - If defined in the Nginx configuration, will use a dedicated
    `lua_shared_dict` instead of using the `kong_cache` shared memory zone.
    This prevents memory fragmentation issues resulting in `no memory` errors
    observed by numerous users. Users with a custom Nginx template are advised
    to define such a zone to benefit from this fix:
    `lua_shared_dict kong_rate_limiting_counters 12m;`.
    [#3311](https://github.com/Kong/kong/pull/3311)
  - When using the Redis strategy, ensure the correct Redis database is
    selected. This issue could occur when several request and response
    rate-limiting were configured using different Redis databases.
    Thanks [@mengskysama](https://github.com/mengskysama) for the patch!
    [#3293](https://github.com/Kong/kong/pull/3293)
- key-auth: Respect request MIME type when re-encoding the request body
  if both `config.key_in_body` and `config.hide_credentials` are enabled.
  Thanks [@p0pr0ck5](https://github.com/p0pr0ck5) for the patch!
  [#3213](https://github.com/Kong/kong/pull/3213)
- oauth2: Return HTTP 400 on invalid `scope` type.
  Thanks [@Gman98ish](https://github.com/Gman98ish) for the patch!
  [#3206](https://github.com/Kong/kong/pull/3206)
- ldap-auth: Ensure the plugin does not throw errors when configured as a
  global plugin.
  [#3354](https://github.com/Kong/kong/pull/3354)
- hmac-auth: Verify signature against non-normalized (`$request_uri`) request
  line (instead of `$uri`).
  [#3339](https://github.com/Kong/kong/pull/3339)
- aws-lambda: Fix a typo in upstream headers sent to the function. We now
  properly send the `X-Amz-Log-Type` header.
  [#3398](https://github.com/Kong/kong/pull/3398)

[Back to TOC](#table-of-contents)

## [0.13.0] - 2018/03/22

This release introduces two new core entities that will improve the way you
configure Kong: **Routes** & **Services**. Those entities replace the "API"
entity and simplify the setup of non-naive use-cases by providing better
separation of concerns and allowing for plugins to be applied to specific
**endpoints**.

As usual, major version upgrades require database migrations and changes to
the Nginx configuration file (if you customized the default template).
Please take a few minutes to read the [0.13 Upgrade
Path](https://github.com/Kong/kong/blob/master/UPGRADE.md#upgrade-to-013x) for
more details regarding breaking changes and migrations before planning to
upgrade your Kong cluster.

### Breaking Changes

##### Configuration

- :warning: The `proxy_listen` and `admin_listen` configuration values have a
  new syntax. This syntax is more aligned with that of NGINX and is more
  powerful while also simpler. As a result, the following configuration values
  have been removed because superfluous: `ssl`, `admin_ssl`, `http2`,
  `admin_http2`, `proxy_listen_ssl`, and `admin_listen_ssl`.
  [#3147](https://github.com/Kong/kong/pull/3147)

##### Plugins

- :warning: galileo: As part of the Galileo deprecation path, the galileo
  plugin is not enabled by default anymore, although still bundled with 0.13.
  Users are advised to stop using the plugin, but for the time being can keep
  enabling it by adding it to the `custom_plugin` configuration value.
  [#3233](https://github.com/Kong/kong/pull/3233)
- :warning: rate-limiting (Cassandra): The default migration for including
  Routes and Services in plugins will remove and re-create the Cassandra
  rate-limiting counters table. This means that users that were rate-limited
  because of excessive API consumption will be able to consume the API until
  they reach their limit again. There is no such data deletion in PostgreSQL.
  [def201f](https://github.com/Kong/kong/commit/def201f566ccf2dd9b670e2f38e401a0450b1cb5)

### Changes

##### Dependencies

- **Note to Docker users**: The `latest` tag on Docker Hub now points to the
  **alpine** image instead of CentOS. This also applies to the `0.13.0` tag.
- The OpenResty version shipped with our default packages has been bumped to
  `1.13.6.1`. The 0.13.0 release should still be compatible with the OpenResty
  `1.11.2.x` series for the time being.
- Bumped [lua-resty-dns-client](https://github.com/Kong/lua-resty-dns-client)
  to `2.0.0`.
  [#3220](https://github.com/Kong/kong/pull/3220)
- Bumped [lua-resty-http](https://github.com/pintsized/lua-resty-http) to
  `0.12`.
  [#3196](https://github.com/Kong/kong/pull/3196)
- Bumped [lua-multipart](https://github.com/Kong/lua-multipart) to `0.5.5`.
  [#3318](https://github.com/Kong/kong/pull/3318)
- Bumped [lua-resty-healthcheck](https://github.com/Kong/lua-resty-healthcheck)
  to `0.4.0`.
  [#3321](https://github.com/Kong/kong/pull/3321)

### Additions

##### Configuration

- :fireworks: Support for **control-plane** and **data-plane** modes. The new
  syntax of `proxy_listen` and `admin_listen` supports `off`, which
  disables either one of those interfaces. It is now simpler than ever to
  make a Kong node "Proxy only" (data-plane) or "Admin only" (control-plane).
  [#3147](https://github.com/Kong/kong/pull/3147)

##### Core

- :fireworks: This release introduces two new entities: **Routes** and
  **Services**. Those entities will provide a better separation of concerns
  than the "API" entity offers. Routes will define rules for matching a
  client's request (e.g., method, host, path...), and Services will represent
  upstream services (or backends) that Kong should proxy those requests to.
  Plugins can also be added to both Routes and Services, enabling use-cases to
  apply plugins more granularly (e.g., per endpoint).
  Following this addition, the API entity and related Admin API endpoints are
  now deprecated. This release is backwards-compatible with the previous model
  and all of your currently defined APIs and matching rules are still
  supported, although we advise users to migrate to Routes and Services as soon
  as possible.
  [#3224](https://github.com/Kong/kong/pull/3224)

##### Admin API

- :fireworks: New endpoints: `/routes` and `/services` to interact with the new
  core entities. More specific endpoints are also available such as
  `/services/{service id or name}/routes`,
  `/services/{service id or name}/plugins`, and `/routes/{route id}/plugins`.
  [#3224](https://github.com/Kong/kong/pull/3224)
- :fireworks: Our new endpoints (listed above) provide much better responses
  with regards to producing responses for incomplete entities, errors, etc...
  In the future, existing endpoints will gradually be moved to using this new
  Admin API content producer.
  [#3224](https://github.com/Kong/kong/pull/3224)
- :fireworks: Improved argument parsing in form-urlencoded requests to the new
  endpoints as well.
  Kong now expects the following syntaxes for representing
  arrays: `hosts[]=a.com&hosts[]=b.com`, `hosts[1]=a.com&hosts[2]=b.com`, which
  avoid comma-separated arrays and related issues that can arise.
  In the future, existing endpoints will gradually be moved to using this new
  Admin API content parser.
  [#3224](https://github.com/Kong/kong/pull/3224)

##### Plugins

- jwt: `ngx.ctx.authenticated_jwt_token` is available for other plugins to use.
  [#2988](https://github.com/Kong/kong/pull/2988)
- statsd: The fields `host`, `port` and `metrics` are no longer marked as
  "required", since they have a default value.
  [#3209](https://github.com/Kong/kong/pull/3209)

### Fixes

##### Core

- Fix an issue causing nodes in a cluster to use the default health checks
  configuration when the user configured them from another node (event
  propagated via the cluster).
  [#3319](https://github.com/Kong/kong/pull/3319)
- Increase the default load balancer wheel size from 100 to 10.000. This allows
  for a better distribution of the load between Targets in general.
  [#3296](https://github.com/Kong/kong/pull/3296)

##### Admin API

- Fix several issues with application/multipart MIME type parsing of payloads.
  [#3318](https://github.com/Kong/kong/pull/3318)
- Fix several issues with the parsing of health checks configuration values.
  [#3306](https://github.com/Kong/kong/pull/3306)
  [#3321](https://github.com/Kong/kong/pull/3321)

[Back to TOC](#table-of-contents)

## [0.12.3] - 2018/03/12

### Fixed

- Suppress a memory leak in the core introduced in 0.12.2.
  Thanks [@mengskysama](https://github.com/mengskysama) for the report.
  [#3278](https://github.com/Kong/kong/pull/3278)

[Back to TOC](#table-of-contents)

## [0.12.2] - 2018/02/28

### Added

##### Core

- Load balancers now log DNS errors to facilitate debugging.
  [#3177](https://github.com/Kong/kong/pull/3177)
- Reports now can include custom immutable values.
  [#3180](https://github.com/Kong/kong/pull/3180)

##### CLI

- The `kong migrations reset` command has a new `--yes` flag. This flag makes
  the command run non-interactively, and ensures no confirmation prompt will
  occur.
  [#3189](https://github.com/Kong/kong/pull/3189)

##### Admin API

- A new endpoint `/upstreams/:upstream_id/health` will return the health of the
  specified upstream.
  [#3232](https://github.com/Kong/kong/pull/3232)
- The `/` endpoint in the Admin API now exposes the `node_id` field.
  [#3234](https://github.com/Kong/kong/pull/3234)

### Fixed

##### Core

- HTTP/1.0 requests without a Host header are routed instead of being rejected.
  HTTP/1.1 requests without a Host are considered invalid and will still be
  rejected.
  Thanks to [@rainiest](https://github.com/rainest) for the patch!
  [#3216](https://github.com/Kong/kong/pull/3216)
- Fix the load balancer initialization when some Targets would contain
  hostnames.
  [#3187](https://github.com/Kong/kong/pull/3187)
- Fix incomplete handling of errors when initializing DAO objects.
  [637532e](https://github.com/Kong/kong/commit/637532e05d8ed9a921b5de861cc7f463e96c6e04)
- Remove bogus errors in the logs provoked by healthcheckers between the time
  they are unregistered and the time they are garbage-collected
  ([#3207](https://github.com/Kong/kong/pull/3207)) and when receiving an HTTP
  status not tracked by healthy or unhealthy lists
  ([c8eb5ae](https://github.com/Kong/kong/commit/c8eb5ae28147fc02473c05a7b1dbf502fbb64242)).
- Fix soft errors not being handled correctly inside the Kong cache.
  [#3150](https://github.com/Kong/kong/pull/3150)

##### Migrations

- Better handling of already existing Cassandra keyspaces in migrations.
  [#3203](https://github.com/Kong/kong/pull/3203).
  Thanks to [@pamiel](https://github.com/pamiel) for the patch!

##### Admin API

- Ensure `GET /certificates/{uuid}` does not return HTTP 500 when the given
  identifier does not exist.
  Thanks to [@vdesjardins](https://github.com/vdesjardins) for the patch!
  [#3148](https://github.com/Kong/kong/pull/3148)

[Back to TOC](#table-of-contents)

## [0.12.1] - 2018/01/18

This release addresses a few issues encountered with 0.12.0, including one
which would prevent upgrading from a previous version. The [0.12 Upgrade
Path](https://github.com/Kong/kong/blob/master/UPGRADE.md)
is still relevant for upgrading existing clusters to 0.12.1.

### Fixed

- Fix a migration between previous Kong versions and 0.12.0.
  [#3159](https://github.com/Kong/kong/pull/3159)
- Ensure Lua errors are propagated when thrown in the `access` handler by
  plugins.
  [38580ff](https://github.com/Kong/kong/commit/38580ff547cbd4a557829e3ad135cd6a0f821f7c)

[Back to TOC](#table-of-contents)

## [0.12.0] - 2018/01/16

This major release focuses on two new features we are very excited about:
**health checks** and **hash based load balancing**!

We also took this as an opportunity to fix a few prominent issues, sometimes
at the expense of breaking changes but overall improving the flexibility and
usability of Kong! Do keep in mind that this is a major release, and as such,
that we require of you to run the **migrations step**, via the
`kong migrations up` command.

Please take a few minutes to thoroughly read the [0.12 Upgrade
Path](https://github.com/Kong/kong/blob/master/UPGRADE.md#upgrade-to-012x)
for more details regarding breaking changes and migrations before planning to
upgrade your Kong cluster.

### Deprecation notices

Starting with 0.12.0, we are announcing the deprecation of older versions
of our supported databases:

- Support for PostgreSQL 9.4 is deprecated. Users are advised to upgrade to
  9.5+
- Support for Cassandra 2.1 and below is deprecated. Users are advised to
  upgrade to 2.2+

Note that the above deprecated versions are still supported in this release,
but will be dropped in subsequent ones.

### Breaking changes

##### Core

- :warning: The required OpenResty version has been bumped to 1.11.2.5. If you
  are installing Kong from one of our distribution packages, you are not
  affected by this change.
  [#3097](https://github.com/Kong/kong/pull/3097)
- :warning: As Kong now executes subsequent plugins when a request is being
  short-circuited (e.g. HTTP 401 responses from auth plugins), plugins that
  run in the header or body filter phases will be run upon such responses
  from the access phase. We consider this change a big improvement in the
  Kong run-loop as it allows for more flexibility for plugins. However, it is
  unlikely, but possible that some of these plugins (e.g. your custom plugins)
  now run in scenarios where they were not previously expected to run.
  [#3079](https://github.com/Kong/kong/pull/3079)

##### Admin API

- :warning: By default, the Admin API now only listens on the local interface.
  We consider this change to be an improvement in the default security policy
  of Kong. If you are already using Kong, and your Admin API still binds to all
  interfaces, consider updating it as well. You can do so by updating the
  `admin_listen` configuration value, like so: `admin_listen = 127.0.0.1:8001`.
  Thanks [@pduldig-at-tw](https://github.com/pduldig-at-tw) for the suggestion
  and the patch.
  [#3016](https://github.com/Kong/kong/pull/3016)

  :red_circle: **Note to Docker users**: Beware of this change as you may have
  to ensure that your Admin API is reachable via the host's interface.
  You can use the `-e KONG_ADMIN_LISTEN` argument when provisioning your
  container(s) to update this value; for example,
  `-e KONG_ADMIN_LISTEN=0.0.0.0:8001`.

- :warning: To reduce confusion, the `/upstreams/:upstream_name_or_id/targets/`
  has been updated to not show the full list of Targets anymore, but only
  the ones that are currently active in the load balancer. To retrieve the full
  history of Targets, you can now query
  `/upstreams/:upstream_name_or_id/targets/all`. The
  `/upstreams/:upstream_name_or_id/targets/active` endpoint has been removed.
  Thanks [@hbagdi](https://github.com/hbagdi) for tackling this backlog item!
  [#3049](https://github.com/Kong/kong/pull/3049)
- :warning: The `orderlist` property of Upstreams has been removed, along with
  any confusion it may have brought. The balancer is now able to fully function
  without it, yet with the same level of entropy in its load distribution.
  [#2748](https://github.com/Kong/kong/pull/2748)

##### CLI

- :warning: The `$ kong compile` command which was deprecated in 0.11.0 has
  been removed.
  [#3069](https://github.com/Kong/kong/pull/3069)

##### Plugins

- :warning: In logging plugins, the `request.request_uri` field has been
  renamed to `request.url`.
  [#2445](https://github.com/Kong/kong/pull/2445)
  [#3098](https://github.com/Kong/kong/pull/3098)

### Added

##### Core

- :fireworks: Support for **health checks**! Kong can now short-circuit some
  of your upstream Targets (replicas) from its load balancer when it encounters
  too many TCP or HTTP errors. You can configure the number of failures, or the
  HTTP status codes that should be considered invalid, and Kong will monitor
  the failures and successes of proxied requests to each upstream Target. We
  call this feature **passive health checks**.
  Additionally, you can configure **active health checks**, which will make
  Kong perform periodic HTTP test requests to actively monitor the health of
  your upstream services, and pre-emptively short-circuit them.
  Upstream Targets can be manually taken up or down via two new Admin API
  endpoints: `/healthy` and `/unhealthy`.
  [#3096](https://github.com/Kong/kong/pull/3096)
- :fireworks: Support for **hash based load balancing**! Kong now offers
  consistent hashing/sticky sessions load balancing capabilities via the new
  `hash_*` attributes of the Upstream entity. Hashes can be based off client
  IPs, request headers, or Consumers!
  [#2875](https://github.com/Kong/kong/pull/2875)
- :fireworks: Logging plugins now log requests that were short-circuited by
  Kong! (e.g. HTTP 401 responses from auth plugins or HTTP 429 responses from
  rate limiting plugins, etc.) Kong now executes any subsequent plugins once a
  request has been short-circuited. Your plugin must be using the
  `kong.tools.responses` module for this behavior to be respected.
  [#3079](https://github.com/Kong/kong/pull/3079)
- Kong is now compatible with OpenResty up to version 1.13.6.1. Be aware that
  the recommended (and default) version shipped with this release is still
  1.11.2.5.
  [#3070](https://github.com/Kong/kong/pull/3070)

##### CLI

- `$ kong start` now considers the commonly used `/opt/openresty` prefix when
  searching for the `nginx` executable.
  [#3074](https://github.com/Kong/kong/pull/3074)

##### Admin API

- Two new endpoints, `/healthy` and `/unhealthy` can be used to manually bring
  upstream Targets up or down, as part of the new health checks feature of the
  load balancer.
  [#3096](https://github.com/Kong/kong/pull/3096)

##### Plugins

- logging plugins: A new field `upstream_uri` now logs the value of the
  upstream request's path. This is useful to help debugging plugins or setups
  that aim at rewriting a request's URL during proxying.
  Thanks [@shiprabehera](https://github.com/shiprabehera) for the patch!
  [#2445](https://github.com/Kong/kong/pull/2445)
- tcp-log: Support for TLS handshake with the logs recipients for secure
  transmissions of logging data.
  [#3091](https://github.com/Kong/kong/pull/3091)
- jwt: Support for JWTs passed in cookies. Use the new `config.cookie_names`
  property to configure the behavior to your liking.
  Thanks [@mvanholsteijn](https://github.com/mvanholsteijn) for the patch!
  [#2974](https://github.com/Kong/kong/pull/2974)
- oauth2
    - New `config.auth_header_name` property to customize the authorization
      header's name.
      Thanks [@supraja93](https://github.com/supraja93)
      [#2928](https://github.com/Kong/kong/pull/2928)
    - New `config.refresh_ttl` property to customize the TTL of refresh tokens,
      previously hard-coded to 14 days.
      Thanks [@bob983](https://github.com/bob983) for the patch!
      [#2942](https://github.com/Kong/kong/pull/2942)
    - Avoid an error in the logs when trying to retrieve an access token from
      a request without a body.
      Thanks [@WALL-E](https://github.com/WALL-E) for the patch.
      [#3063](https://github.com/Kong/kong/pull/3063)
- ldap: New `config.header_type` property to customize the authorization method
  in the `Authorization` header.
  Thanks [@francois-maillard](https://github.com/francois-maillard) for the
  patch!
  [#2963](https://github.com/Kong/kong/pull/2963)

### Fixed

##### CLI

- Fix a potential vulnerability in which an attacker could read the Kong
  configuration file with insufficient permissions for a short window of time
  while Kong is being started.
  [#3057](https://github.com/Kong/kong/pull/3057)
- Proper log message upon timeout in `$ kong quit`.
  [#3061](https://github.com/Kong/kong/pull/3061)

##### Admin API

- The `/certificates` endpoint now properly supports the `snis` parameter
  in PUT and PATCH requests.
  Thanks [@hbagdi](https://github.com/hbagdi) for the contribution!
  [#3040](https://github.com/Kong/kong/pull/3040)
- Avoid sending the `HTTP/1.1 415 Unsupported Content Type` response when
  receiving a request with a valid `Content-Type`, but with an empty payload.
  [#3077](https://github.com/Kong/kong/pull/3077)

##### Plugins

- basic-auth:
    - Accept passwords containing `:`.
      Thanks [@nico-acidtango](https://github.com/nico-acidtango) for the patch!
      [#3014](https://github.com/Kong/kong/pull/3014)
    - Performance improvements, courtesy of
      [@nico-acidtango](https://github.com/nico-acidtango)
      [#3014](https://github.com/Kong/kong/pull/3014)

[Back to TOC](#table-of-contents)

## [0.11.2] - 2017/11/29

### Added

##### Plugins

- key-auth: New endpoints to manipulate API keys.
  Thanks [@hbagdi](https://github.com/hbagdi) for the contribution.
  [#2955](https://github.com/Kong/kong/pull/2955)
    - `/key-auths/` to paginate through all keys.
    - `/key-auths/:credential_key_or_id/consumer` to retrieve the Consumer
      associated with a key.
- basic-auth: New endpoints to manipulate basic-auth credentials.
  Thanks [@hbagdi](https://github.com/hbagdi) for the contribution.
  [#2998](https://github.com/Kong/kong/pull/2998)
    - `/basic-auths/` to paginate through all basic-auth credentials.
    - `/basic-auths/:credential_username_or_id/consumer` to retrieve the
      Consumer associated with a credential.
- jwt: New endpoints to manipulate JWTs.
  Thanks [@hbagdi](https://github.com/hbagdi) for the contribution.
  [#3003](https://github.com/Kong/kong/pull/3003)
    - `/jwts/` to paginate through all JWTs.
    - `/jwts/:jwt_key_or_id/consumer` to retrieve the Consumer
      associated with a JWT.
- hmac-auth: New endpoints to manipulate hmac-auth credentials.
  Thanks [@hbagdi](https://github.com/hbagdi) for the contribution.
  [#3009](https://github.com/Kong/kong/pull/3009)
    - `/hmac-auths/` to paginate through all hmac-auth credentials.
    - `/hmac-auths/:hmac_username_or_id/consumer` to retrieve the Consumer
      associated with a credential.
- acl: New endpoints to manipulate ACLs.
  Thanks [@hbagdi](https://github.com/hbagdi) for the contribution.
  [#3039](https://github.com/Kong/kong/pull/3039)
    - `/acls/` to paginate through all ACLs.
    - `/acls/:acl_id/consumer` to retrieve the Consumer
      associated with an ACL.

### Fixed

##### Core

- Avoid logging some unharmful error messages related to clustering.
  [#3002](https://github.com/Kong/kong/pull/3002)
- Improve performance and memory footprint when parsing multipart request
  bodies.
  [Kong/lua-multipart#13](https://github.com/Kong/lua-multipart/pull/13)

##### Configuration

- Add a format check for the `admin_listen_ssl` property, ensuring it contains
  a valid port.
  [#3031](https://github.com/Kong/kong/pull/3031)

##### Admin API

- PUT requests with payloads containing non-existing primary keys for entities
  now return HTTP 404 Not Found, instead of HTTP 200 OK without a response
  body.
  [#3007](https://github.com/Kong/kong/pull/3007)
- On the `/` endpoint, ensure `enabled_in_cluster` shows up as an empty JSON
  Array (`[]`), instead of an empty JSON Object (`{}`).
  Thanks [@hbagdi](https://github.com/hbagdi) for the patch!
  [#2982](https://github.com/Kong/kong/issues/2982)

##### Plugins

- hmac-auth: Better parsing of the `Authorization` header to avoid internal
  errors resulting in HTTP 500.
  Thanks [@mvanholsteijn](https://github.com/mvanholsteijn) for the patch!
  [#2996](https://github.com/Kong/kong/pull/2996)
- Improve the performance of the rate-limiting and response-rate-limiting
  plugins when using the Redis policy.
  [#2956](https://github.com/Kong/kong/pull/2956)
- Improve the performance of the response-transformer plugin.
  [#2977](https://github.com/Kong/kong/pull/2977)

## [0.11.1] - 2017/10/24

### Changed

##### Configuration

- Drop the `lua_code_cache` configuration property. This setting has been
  considered harmful since 0.11.0 as it interferes with Kong's internals.
  [#2854](https://github.com/Kong/kong/pull/2854)

### Fixed

##### Core

- DNS: SRV records pointing to an A record are now properly handled by the
  load balancer when `preserve_host` is disabled. Such records used to throw
  Lua errors on the proxy code path.
  [Kong/lua-resty-dns-client#19](https://github.com/Kong/lua-resty-dns-client/pull/19)
- Fixed an edge-case where `preserve_host` would sometimes craft an upstream
  request with a Host header from a previous client request instead of the
  current one.
  [#2832](https://github.com/Kong/kong/pull/2832)
- Ensure APIs with regex URIs are evaluated in the order that they are created.
  [#2924](https://github.com/Kong/kong/pull/2924)
- Fixed a typo that caused the load balancing components to ignore the Upstream
  slots property.
  [#2747](https://github.com/Kong/kong/pull/2747)

##### CLI

- Fixed the verification of self-signed SSL certificates for PostgreSQL and
  Cassandra in the `kong migrations` command. Self-signed SSL certificates are
  now properly verified during migrations according to the
  `lua_ssl_trusted_certificate` configuration property.
  [#2908](https://github.com/Kong/kong/pull/2908)

##### Admin API

- The `/upstream/{upstream}/targets/active` endpoint used to return HTTP
  `405 Method Not Allowed` when called with a trailing slash. Both notations
  (with and without the trailing slash) are now supported.
  [#2884](https://github.com/Kong/kong/pull/2884)

##### Plugins

- bot-detection: Fixed an issue which would prevent the plugin from running and
  result in an HTTP `500` error if configured globally.
  [#2906](https://github.com/Kong/kong/pull/2906)
- ip-restriction: Fixed support for the `0.0.0.0/0` CIDR block. This block is
  now supported and won't trigger an error when used in this plugin's properties.
  [#2918](https://github.com/Kong/kong/pull/2918)

### Added

##### Plugins

- aws-lambda: Added support to forward the client request's HTTP method,
  headers, URI, and body to the Lambda function.
  [#2823](https://github.com/Kong/kong/pull/2823)
- key-auth: New `run_on_preflight` configuration option to control
  authentication on preflight requests.
  [#2857](https://github.com/Kong/kong/pull/2857)
- jwt: New `run_on_preflight` configuration option to control authentication
  on preflight requests.
  [#2857](https://github.com/Kong/kong/pull/2857)

##### Plugin development

- Ensure migrations have valid, unique names to avoid conflicts between custom
  plugins.
  Thanks [@ikogan](https://github.com/ikogan) for the patch!
  [#2821](https://github.com/Kong/kong/pull/2821)

### Improved

##### Migrations & Deployments

- Improve migrations reliability for future major releases.
  [#2869](https://github.com/Kong/kong/pull/2869)

##### Plugins

- Improve the performance of the acl and oauth2 plugins.
  [#2736](https://github.com/Kong/kong/pull/2736)
  [#2806](https://github.com/Kong/kong/pull/2806)

[Back to TOC](#table-of-contents)

## [0.10.4] - 2017/10/24

### Fixed

##### Core

- DNS: SRV records pointing to an A record are now properly handled by the
  load balancer when `preserve_host` is disabled. Such records used to throw
  Lua errors on the proxy code path.
  [Kong/lua-resty-dns-client#19](https://github.com/Kong/lua-resty-dns-client/pull/19)
- HTTP `400` errors thrown by Nginx are now correctly caught by Kong and return
  a native, Kong-friendly response.
  [#2476](https://github.com/Mashape/kong/pull/2476)
- Fix an edge-case where an API with multiple `uris` and `strip_uri = true`
  would not always strip the client URI.
  [#2562](https://github.com/Mashape/kong/issues/2562)
- Fix an issue where Kong would match an API with a shorter URI (from its
  `uris` value) as a prefix instead of a longer, matching prefix from
  another API.
  [#2662](https://github.com/Mashape/kong/issues/2662)
- Fixed a typo that caused the load balancing components to ignore the
  Upstream `slots` property.
  [#2747](https://github.com/Mashape/kong/pull/2747)

##### Configuration

- Octothorpes (`#`) can now be escaped (`\#`) and included in the Kong
  configuration values such as your datastore passwords or usernames.
  [#2411](https://github.com/Mashape/kong/pull/2411)

##### Admin API

- The `data` response field of the `/upstreams/{upstream}/targets/active`
  Admin API endpoint now returns a list (`[]`) instead of an object (`{}`)
  when no active targets are present.
  [#2619](https://github.com/Mashape/kong/pull/2619)

##### Plugins

- datadog: Avoid a runtime error if the plugin is configured as a global plugin
  but the downstream request did not match any configured API.
  Thanks [@kjsteuer](https://github.com/kjsteuer) for the fix!
  [#2702](https://github.com/Mashape/kong/pull/2702)
- ip-restriction: Fixed support for the `0.0.0.0/0` CIDR block. This block is
  now supported and won't trigger an error when used in this plugin's properties.
  [#2918](https://github.com/Mashape/kong/pull/2918)

[Back to TOC](#table-of-contents)

## [0.11.0] - 2017/08/16

The latest and greatest version of Kong features improvements all over the
board for a better and easier integration with your infrastructure!

The highlights of this release are:

- Support for **regex URIs** in routing, one of the oldest requested
  features from the community.
- Support for HTTP/2 traffic from your clients.
- Kong does not depend on Serf anymore, which makes deployment and networking
  requirements **considerably simpler**.
- A better integration with orchestration tools thanks to the support for **non
  FQDNs** in Kong's DNS resolver.

As per usual, our major releases include datastore migrations which are
considered **breaking changes**. Additionally, this release contains numerous
breaking changes to the deployment process and proxying behavior that you
should be familiar with.

We strongly advise that you read this changeset thoroughly, as well as the
[0.11 Upgrade Path](https://github.com/Kong/kong/blob/master/UPGRADE.md#upgrade-to-011x)
if you are planning to upgrade a Kong cluster.

### Breaking changes

##### Configuration

- :warning: Numerous updates were made to the Nginx configuration template.
  If you are using a custom template, you **must** apply those
  modifications. See the [0.11 Upgrade
  Path](https://github.com/Kong/kong/blob/master/UPGRADE.md#upgrade-to-011x)
  for a complete list of changes to apply.

##### Migrations & Deployment

- :warning: Migrations are **not** executed automatically by `kong start`
  anymore. Migrations are now a **manual** process, which must be executed via
  the `kong migrations` command. In practice, this means that you have to run
  `kong migrations up [-c kong.conf]` in one of your nodes **before** starting
  your Kong nodes. This command should be run from a **single** node/container
  to avoid several nodes running migrations concurrently and potentially
  corrupting your database. Once the migrations are up-to-date, it is
  considered safe to start multiple Kong nodes concurrently.
  [#2421](https://github.com/Kong/kong/pull/2421)
- :warning: :fireworks: Serf is **not** a dependency anymore. Kong nodes now
  handle cache invalidation events via a built-in database polling mechanism.
  See the new "Datastore Cache" section of the configuration file which
  contains 3 new documented properties: `db_update_frequency`,
  `db_update_propagation`, and `db_cache_ttl`. If you are using Cassandra, you
  **should** pay a particular attention to the `db_update_propagation` setting,
  as you **should not** use the default value of `0`.
  [#2561](https://github.com/Kong/kong/pull/2561)

##### Core

- :warning: Kong now requires OpenResty `1.11.2.4`. OpenResty's LuaJIT can
  now be built with Lua 5.2 compatibility.
  [#2489](https://github.com/Kong/kong/pull/2489)
  [#2790](https://github.com/Kong/kong/pull/2790)
- :warning: Previously, the `X-Forwarded-*` and `X-Real-IP` headers were
  trusted from any client by default, and forwarded upstream. With the
  introduction of the new `trusted_ips` property (see the below "Added"
  section) and to enforce best security practices, Kong *does not* trust
  any client IP address by default anymore. This will make Kong *not*
  forward incoming `X-Forwarded-*` headers if not coming from configured,
  trusted IP addresses blocks. This setting also affects the API
  `check_https` field, which itself relies on *trusted* `X-Forwarded-Proto`
  headers **only**.
  [#2236](https://github.com/Kong/kong/pull/2236)
- :warning: The API Object property `http_if_terminated` is now set to `false`
  by default. For Kong to evaluate the client `X-Forwarded-Proto` header, you
  must now configure Kong to trust the client IP (see above change), **and**
  you must explicitly set this value to `true`. This affects you if you are
  doing SSL termination somewhere before your requests hit Kong, and if you
  have configured `https_only` on the API, or if you use a plugin that requires
  HTTPS traffic (e.g. OAuth2).
  [#2588](https://github.com/Kong/kong/pull/2588)
- :warning: The internal DNS resolver now honours the `search` and `ndots`
  configuration options of your `resolv.conf` file. Make sure that DNS
  resolution is still consistent in your environment, and consider
  eventually not using FQDNs anymore.
  [#2425](https://github.com/Kong/kong/pull/2425)

##### Admin API

- :warning: As a result of the Serf removal, Kong is now entirely stateless,
  and as such, the `/cluster` endpoint has disappeared.
  [#2561](https://github.com/Kong/kong/pull/2561)
- :warning: The Admin API `/status` endpoint does not return a count of the
  database entities anymore. Instead, it now returns a `database.reachable`
  boolean value, which reflects the state of the connection between Kong
  and the underlying database. Please note that this flag **does not**
  reflect the health of the database itself.
  [#2567](https://github.com/Kong/kong/pull/2567)

##### Plugin development

- :warning: The upstream URI is now determined via the Nginx
  `$upstream_uri` variable. Custom plugins using the `ngx.req.set_uri()`
  API will not be taken into consideration anymore. One must now set the
  `ngx.var.upstream_uri` variable from the Lua land.
  [#2519](https://github.com/Kong/kong/pull/2519)
- :warning: The `hooks.lua` module for custom plugins is dropped, along
  with the `database_cache.lua` module. Database entities caching and
  eviction has been greatly improved to simplify and automate most caching
  use-cases. See the [Plugins Development
  Guide](https://getkong.org/docs/0.11.x/plugin-development/entities-cache/)
  and the [0.11 Upgrade
  Path](https://github.com/Kong/kong/blob/master/UPGRADE.md#upgrade-to-011x)
  for more details.
  [#2561](https://github.com/Kong/kong/pull/2561)
- :warning: To ensure that the order of execution of plugins is still the same
  for vanilla Kong installations, we had to update the `PRIORITY` field of some
  of our bundled plugins. If your custom plugin must run after or before a
  specific bundled plugin, you might have to update your plugin's `PRIORITY`
  field as well. The complete list of plugins and their priorities is available
  on the [Plugins Development
  Guide](https://getkong.org/docs/0.11.x/plugin-development/custom-logic/).
  [#2489](https://github.com/Kong/kong/pull/2489)
  [#2813](https://github.com/Kong/kong/pull/2813)

### Deprecated

##### CLI

- The `kong compile` command has been deprecated. Instead, prefer using
  the new `kong prepare` command.
  [#2706](https://github.com/Kong/kong/pull/2706)

### Changed

##### Core

- Performance around DNS resolution has been greatly improved in some
  cases.
  [#2625](https://github.com/Kong/kong/pull/2425)
- Secret values are now generated with a kernel-level, Cryptographically
  Secure PRNG.
  [#2536](https://github.com/Kong/kong/pull/2536)
- The `.kong_env` file created by Kong in its running prefix is now written
  without world-read permissions.
  [#2611](https://github.com/Kong/kong/pull/2611)

##### Plugin development

- The `marshall_event` function on schemas is now ignored by Kong, and can be
  safely removed as the new cache invalidation mechanism natively handles
  safer events broadcasting.
  [#2561](https://github.com/Kong/kong/pull/2561)

### Added

##### Core

- :fireworks: Support for regex URIs! You can now define regexes in your
  APIs `uris` property. Those regexes can have capturing groups which can
  be extracted by Kong during a request, and accessed later in the plugins
  (useful for URI rewriting). See the [Proxy
  Guide](https://getkong.org/docs/0.11.x/proxy/#using-regexes-in-uris) for
  documentation on how to use regex URIs.
  [#2681](https://github.com/Kong/kong/pull/2681)
- :fireworks: Support for HTTP/2. A new `http2` directive now enables
  HTTP/2 traffic on the `proxy_listen_ssl` address.
  [#2541](https://github.com/Kong/kong/pull/2541)
- :fireworks: Support for the `search` and `ndots` configuration options of
  your `resolv.conf` file.
  [#2425](https://github.com/Kong/kong/pull/2425)
- Kong now forwards new headers to your upstream services:
  `X-Forwarded-Host`, `X-Forwarded-Port`, and `X-Forwarded-Proto`.
  [#2236](https://github.com/Kong/kong/pull/2236)
- Support for the PROXY protocol. If the new `real_ip_header` configuration
  property is set to `real_ip_header = proxy_protocol`, then Kong will
  append the `proxy_protocol` parameter to the Nginx `listen` directive of
  the Kong proxy port.
  [#2236](https://github.com/Kong/kong/pull/2236)
- Support for BDR compatibility in the PostgreSQL migrations.
  Thanks [@AlexBloor](https://github.com/AlexBloor) for the patch!
  [#2672](https://github.com/Kong/kong/pull/2672)

##### Configuration

- Support for DNS nameservers specified in IPv6 format.
  [#2634](https://github.com/Kong/kong/pull/2634)
- A few new DNS configuration properties allow you to tweak the Kong DNS
  resolver, and in particular, how it handles the resolution of different
  record types or the eviction of stale records.
  [#2625](https://github.com/Kong/kong/pull/2625)
- A new `trusted_ips` configuration property allows you to define a list of
  trusted IP address blocks that are known to send trusted `X-Forwarded-*`
  headers. Requests from trusted IPs will make Kong forward those headers
  upstream. Requests from non-trusted IP addresses will make Kong override
  the `X-Forwarded-*` headers with its own values. In addition, this
  property also sets the ngx_http_realip_module `set_real_ip_from`
  directive(s), which makes Kong trust the incoming `X-Real-IP` header as
  well, which is used for operations such as rate-limiting by IP address,
  and that Kong forwards upstream as well.
  [#2236](https://github.com/Kong/kong/pull/2236)
- You can now configure the ngx_http_realip_module from the Kong
  configuration.  In addition to `trusted_ips` which sets the
  `set_real_ip_from` directives(s), two new properties, `real_ip_header`
  and `real_ip_recursive` allow you to configure the ngx_http_realip_module
  directives bearing the same name.
  [#2236](https://github.com/Kong/kong/pull/2236)
- Ability to hide Kong-specific response headers. Two new configuration
  fields: `server_tokens` and `latency_tokens` will respectively toggle
  whether the `Server` and `X-Kong-*-Latency` headers should be sent to
  downstream clients.
  [#2259](https://github.com/Kong/kong/pull/2259)
- New configuration property to tune handling request body data via the
  `client_max_body_size` and `client_body_buffer_size` directives
  (mirroring their Nginx counterparts). Note these settings are only
  defined for proxy requests; request body handling in the Admin API
  remains unchanged.
  [#2602](https://github.com/Kong/kong/pull/2602)
- New `error_default_type` configuration property. This setting is to
  specify a MIME type that will be used as the error response body format
  when Nginx encounters an error, but no `Accept` header was present in the
  request. The default value is `text/plain` for backwards compatibility.
  Thanks [@therealgambo](https://github.com/therealgambo) for the
  contribution!
  [#2500](https://github.com/Kong/kong/pull/2500)
- New `nginx_user` configuration property, which interfaces with the Nginx
  `user` directive.
  Thanks [@depay](https://github.com/depay) for the contribution!
  [#2180](https://github.com/Kong/kong/pull/2180)

##### CLI

- New `kong prepare` command to prepare the Kong running prefix (creating
  log files, SSL certificates, etc...) and allow for Kong to be started via
  the `nginx` binary. This is useful for environments like containers,
  where the foreground process should be the Nginx master process. The
  `kong compile` command has been deprecated as a result of this addition.
  [#2706](https://github.com/Kong/kong/pull/2706)

##### Admin API

- Ability to retrieve plugins added to a Consumer via two new endpoints:
  `/consumers/:username_or_id/plugins/` and
  `/consumers/:username_or_id/plugins/:plugin_id`.
  [#2714](https://github.com/Kong/kong/pull/2714)
- Support for JSON `null` in `PATCH` requests to unset a value on any
  entity.
  [#2700](https://github.com/Kong/kong/pull/2700)

##### Plugins

- jwt: Support for RS512 signed tokens.
  Thanks [@sarraz1](https://github.com/sarraz1) for the patch!
  [#2666](https://github.com/Kong/kong/pull/2666)
- rate-limiting/response-ratelimiting: Optionally hide informative response
  headers.
  [#2087](https://github.com/Kong/kong/pull/2087)
- aws-lambda: Define a custom response status when the upstream
  `X-Amz-Function-Error` header is "Unhandled".
  Thanks [@erran](https://github.com/erran) for the contribution!
  [#2587](https://github.com/Kong/kong/pull/2587)
- aws-lambda: Add new AWS regions that were previously unsupported.
  [#2769](https://github.com/Kong/kong/pull/2769)
- hmac: New option to validate the client-provided SHA-256 of the request
  body.
  Thanks [@vaibhavatul47](https://github.com/vaibhavatul47) for the
  contribution!
  [#2419](https://github.com/Kong/kong/pull/2419)
- hmac: Added support for `enforce_headers` option and added HMAC-SHA256,
  HMAC-SHA384, and HMAC-SHA512 support.
  [#2644](https://github.com/Kong/kong/pull/2644)
- statsd: New metrics and more flexible configuration. Support for
  prefixes, configurable stat type, and added metrics.
  [#2400](https://github.com/Kong/kong/pull/2400)
- datadog: New metrics and more flexible configuration. Support for
  prefixes, configurable stat type, and added metrics.
  [#2394](https://github.com/Kong/kong/pull/2394)

### Fixed

##### Core

- Kong now ensures that your clients URIs are transparently proxied
  upstream.  No percent-encoding/decoding or querystring stripping will
  occur anymore.
  [#2519](https://github.com/Kong/kong/pull/2519)
- Fix an issue where Kong would match an API with a shorter URI (from its
  `uris` value) as a prefix instead of a longer, matching prefix from
  another API.
  [#2662](https://github.com/Kong/kong/issues/2662)
- Fix an edge-case where an API with multiple `uris` and `strip_uri = true`
  would not always strip the client URI.
  [#2562](https://github.com/Kong/kong/issues/2562)
- HTTP `400` errors thrown by Nginx are now correctly caught by Kong and return
  a native, Kong-friendly response.
  [#2476](https://github.com/Kong/kong/pull/2476)

##### Configuration

- Octothorpes (`#`) can now be escaped (`\#`) and included in the Kong
  configuration values such as your datastore passwords or usernames.
  [#2411](https://github.com/Kong/kong/pull/2411)

##### Admin API

- The `data` response field of the `/upstreams/{upstream}/targets/active`
  Admin API endpoint now returns a list (`[]`) instead of an object (`{}`)
  when no active targets are present.
  [#2619](https://github.com/Kong/kong/pull/2619)

##### Plugins

- The `unique` constraint on OAuth2 `client_secrets` has been removed.
  [#2447](https://github.com/Kong/kong/pull/2447)
- The `unique` constraint on JWT Credentials `secrets` has been removed.
  [#2548](https://github.com/Kong/kong/pull/2548)
- oauth2: When requesting a token from `/oauth2/token`, one can now pass the
  `client_id` as a request body parameter, while `client_id:client_secret` is
  passed via the Authorization header. This allows for better integration
  with some OAuth2 flows proposed out there, such as from Cloudflare Apps.
  Thanks [@cedum](https://github.com/cedum) for the patch!
  [#2577](https://github.com/Kong/kong/pull/2577)
- datadog: Avoid a runtime error if the plugin is configured as a global plugin
  but the downstream request did not match any configured API.
  Thanks [@kjsteuer](https://github.com/kjsteuer) for the fix!
  [#2702](https://github.com/Kong/kong/pull/2702)
- Logging plugins: the produced logs `latencies.kong` field used to omit the
  time Kong spent in its Load Balancing logic, which includes DNS resolution
  time. This latency is now included in `latencies.kong`.
  [#2494](https://github.com/Kong/kong/pull/2494)

[Back to TOC](#table-of-contents)

## [0.10.3] - 2017/05/24

### Changed

- We noticed that some distribution packages were not
  building OpenResty against a JITable PCRE library. This
  happened on Ubuntu and RHEL environments where OpenResty was
  built against the system's PCRE installation.
  We now compile OpenResty against a JITable PCRE source for
  those platforms, which should result in significant performance
  improvements in regex matching.
  [Mashape/kong-distributions #9](https://github.com/Kong/kong-distributions/pull/9)
- TLS connections are now handled with a modern list of
  accepted ciphers, as per the Mozilla recommended TLS
  ciphers list.
  See https://wiki.mozilla.org/Security/Server_Side_TLS.
  This behavior is configurable via the newly
  introduced configuration properties described in the
  below "Added" section.
- Plugins:
  - rate-limiting: Performance improvements when using the
    `cluster` policy. The number of round trips to the
    database has been limited to the number of configured
    limits.
    [#2488](https://github.com/Kong/kong/pull/2488)

### Added

- New `ssl_cipher_suite` and `ssl_ciphers` configuration
  properties to configure the desired set of accepted ciphers,
  based on the Mozilla recommended TLS ciphers list.
  [#2555](https://github.com/Kong/kong/pull/2555)
- New `proxy_ssl_certificate` and `proxy_ssl_certificate_key`
  configuration properties. These properties configure the
  Nginx directives bearing the same name, to set client
  certificates to Kong when connecting to your upstream services.
  [#2556](https://github.com/Kong/kong/pull/2556)
- Proxy and Admin API access and error log paths are now
  configurable. Access logs can be entirely disabled if
  desired.
  [#2552](https://github.com/Kong/kong/pull/2552)
- Plugins:
  - Logging plugins: The produced logs include a new `tries`
    field which contains, which includes the upstream
    connection successes and failures of the load-balancer.
    [#2429](https://github.com/Kong/kong/pull/2429)
  - key-auth: Credentials can now be sent in the request body.
    [#2493](https://github.com/Kong/kong/pull/2493)
  - cors: Origins can now be defined as regular expressions.
    [#2482](https://github.com/Kong/kong/pull/2482)

### Fixed

- APIs matching: prioritize APIs with longer `uris` when said
  APIs also define `hosts` and/or `methods` as well. Thanks
  [@leonzz](https://github.com/leonzz) for the patch.
  [#2523](https://github.com/Kong/kong/pull/2523)
- SSL connections to Cassandra can now properly verify the
  certificate in use (when `cassandra_ssl_verify` is enabled).
  [#2531](https://github.com/Kong/kong/pull/2531)
- The DNS resolver no longer sends a A or AAAA DNS queries for SRV
  records. This should improve performance by avoiding unnecessary
  lookups.
  [#2563](https://github.com/Kong/kong/pull/2563) &
  [Mashape/lua-resty-dns-client #12](https://github.com/Kong/lua-resty-dns-client/pull/12)
- Plugins
  - All authentication plugins don't throw an error anymore when
    invalid credentials are given and the `anonymous` user isn't
    configured.
    [#2508](https://github.com/Kong/kong/pull/2508)
  - rate-limiting: Effectively use the desired Redis database when
    the `redis` policy is in use and the `config.redis_database`
    property is set.
    [#2481](https://github.com/Kong/kong/pull/2481)
  - cors: The regression introduced in 0.10.1 regarding not
    sending the `*` wildcard when `conf.origin` was not specified
    has been fixed.
    [#2518](https://github.com/Kong/kong/pull/2518)
  - oauth2: properly check the client application ownership of a
    token before refreshing it.
    [#2461](https://github.com/Kong/kong/pull/2461)

[Back to TOC](#table-of-contents)

## [0.10.2] - 2017/05/01

### Changed

- The Kong DNS resolver now honors the `MAXNS` setting (3) when parsing the
  nameservers specified in `resolv.conf`.
  [#2290](https://github.com/Kong/kong/issues/2290)
- Kong now matches incoming requests via the `$request_uri` property, instead
  of `$uri`, in order to better handle percent-encoded URIS. A more detailed
  explanation will be included in the below "Fixed" section.
  [#2377](https://github.com/Kong/kong/pull/2377)
- Upstream calls do not unconditionally include a trailing `/` anymore. See the
  below "Added" section for more details.
  [#2315](https://github.com/Kong/kong/pull/2315)
- Admin API:
  - The "active targets" endpoint now only return the most recent nonzero
    weight Targets, instead of all nonzero weight targets. This is to provide
    a better picture of the Targets currently in use by the Kong load balancer.
    [#2310](https://github.com/Kong/kong/pull/2310)

### Added

- :fireworks: Plugins can implement a new `rewrite` handler to execute code in
  the Nginx rewrite phase. This phase is executed prior to matching a
  registered Kong API, and prior to any authentication plugin. As such, only
  global plugins (neither tied to an API or Consumer) will execute this phase.
  [#2354](https://github.com/Kong/kong/pull/2354)
- Ability for the client to chose whether the upstream request (Kong <->
  upstream) should contain a trailing slash in its URI. Prior to this change,
  Kong 0.10 would unconditionally append a trailing slash to all upstream
  requests. The added functionality is described in
  [#2211](https://github.com/Kong/kong/issues/2211), and was implemented in
  [#2315](https://github.com/Kong/kong/pull/2315).
- Ability to hide Kong-specific response headers. Two new configuration fields:
  `server_tokens` and `latency_tokens` will respectively toggle whether the
  `Server` and `X-Kong-*-Latency` headers should be sent to downstream clients.
  [#2259](https://github.com/Kong/kong/pull/2259)
- New `cassandra_schema_consensus_timeout` configuration property, to allow for
  Kong to wait for the schema consensus of your Cassandra cluster during
  migrations.
  [#2326](https://github.com/Kong/kong/pull/2326)
- Serf commands executed by a running Kong node are now logged in the Nginx
  error logs with a `DEBUG` level.
  [#2410](https://github.com/Kong/kong/pull/2410)
- Ensure the required shared dictionaries are defined in the Nginx
  configuration. This will prevent custom Nginx templates from potentially
  resulting in a breaking upgrade for users.
  [#2466](https://github.com/Kong/kong/pull/2466)
- Admin API:
  - Target Objects can now be deleted with their ID as well as their name. The
    endpoint becomes: `/upstreams/:name_or_id/targets/:target_or_id`.
    [#2304](https://github.com/Kong/kong/pull/2304)
- Plugins:
  - :fireworks: **New Request termination plugin**. This plugin allows to
    temporarily disable an API and return a pre-configured response status and
    body to your client. Useful for use-cases such as maintenance mode for your
    upstream services. Thanks to [@pauldaustin](https://github.com/pauldaustin)
    for the contribution.
    [#2051](https://github.com/Kong/kong/pull/2051)
  - Logging plugins: The produced logs include two new fields: a `consumer`
    field, which contains the properties of the authenticated Consumer
    (`id`, `custom_id`, and `username`), if any, and a `tries` field, which
    includes the upstream connection successes and failures of the load-
    balancer.
    [#2367](https://github.com/Kong/kong/pull/2367)
    [#2429](https://github.com/Kong/kong/pull/2429)
  - http-log: Now set an upstream HTTP basic access authentication header if
    the configured `conf.http_endpoint` parameter includes an authentication
    section. Thanks [@amir](https://github.com/amir) for the contribution.
    [#2432](https://github.com/Kong/kong/pull/2432)
  - file-log: New `config.reopen` property to close and reopen the log file on
    every request, in order to effectively rotate the logs.
    [#2348](https://github.com/Kong/kong/pull/2348)
  - jwt: Returns `401 Unauthorized` on invalid claims instead of the previous
    `403 Forbidden` status.
    [#2433](https://github.com/Kong/kong/pull/2433)
  - key-auth: Allow setting API key header names with an underscore.
    [#2370](https://github.com/Kong/kong/pull/2370)
  - cors: When `config.credentials = true`, we do not send an ACAO header with
    value `*`. The ACAO header value will be that of the request's `Origin: `
    header.
    [#2451](https://github.com/Kong/kong/pull/2451)

### Fixed

- Upstream connections over TLS now set their Client Hello SNI field. The SNI
  value is taken from the upstream `Host` header value, and thus also depends
  on the `preserve_host` setting of your API. Thanks
  [@konrade](https://github.com/konrade) for the original patch.
  [#2225](https://github.com/Kong/kong/pull/2225)
- Correctly match APIs with percent-encoded URIs in their `uris` property.
  Generally, this change also avoids normalizing (and thus, potentially
  altering) the request URI when trying to match an API's `uris` value. Instead
  of relying on the Nginx `$uri` variable, we now use `$request_uri`.
  [#2377](https://github.com/Kong/kong/pull/2377)
- Handle a routing edge-case under some conditions with the `uris` matching
  rule of APIs that would falsely lead Kong into believing no API was matched
  for what would actually be a valid request.
  [#2343](https://github.com/Kong/kong/pull/2343)
- If no API was configured with a `hosts` matching rule, then the
  `preserve_host` flag would never be honored.
  [#2344](https://github.com/Kong/kong/pull/2344)
- The `X-Forwarded-For` header sent to your upstream services by Kong is not
  set from the Nginx `$proxy_add_x_forwarded_for` variable anymore. Instead,
  Kong uses the `$realip_remote_addr` variable to append the real IP address
  of a client, instead of `$remote_addr`, which can come from a previous proxy
  hop.
  [#2236](https://github.com/Kong/kong/pull/2236)
- CNAME records are now properly being cached by the DNS resolver. This results
  in a performance improvement over previous 0.10 versions.
  [#2303](https://github.com/Kong/kong/pull/2303)
- When using Cassandra, some migrations would not be performed on the same
  coordinator as the one originally chosen. The same migrations would also
  require a response from other replicas in a cluster, but were not waiting
  for a schema consensus beforehand, causing indeterministic failures in the
  migrations, especially if the cluster's inter-nodes communication is slow.
  [#2326](https://github.com/Kong/kong/pull/2326)
- The `cassandra_timeout` configuration property is now correctly taken into
  consideration by Kong.
  [#2326](https://github.com/Kong/kong/pull/2326)
- Correctly trigger plugins configured on the anonymous Consumer for anonymous
  requests (from auth plugins with the new `config.anonymous` parameter).
  [#2424](https://github.com/Kong/kong/pull/2424)
- When multiple auth plugins were configured with the recent `config.anonymous`
  parameter for "OR" authentication, such plugins would override each other's
  results and response headers, causing false negatives.
  [#2222](https://github.com/Kong/kong/pull/2222)
- Ensure the `cassandra_contact_points` property does not contain any port
  information. Those should be specified in `cassandra_port`. Thanks
  [@Vermeille](https://github.com/Vermeille) for the contribution.
  [#2263](https://github.com/Kong/kong/pull/2263)
- Prevent an upstream or legitimate internal error in the load balancing code
  from throwing a Lua-land error as well.
  [#2327](https://github.com/Kong/kong/pull/2327)
- Allow backwards compatibility with custom Nginx configurations that still
  define the `resolver ${{DNS_RESOLVER}}` directive. Vales from the Kong
  `dns_resolver` property will be flattened to a string and appended to the
  directive.
  [#2386](https://github.com/Kong/kong/pull/2386)
- Plugins:
  - hmac: Better handling of invalid base64-encoded signatures. Previously Kong
    would return an HTTP 500 error. We now properly return HTTP 403 Forbidden.
    [#2283](https://github.com/Kong/kong/pull/2283)
- Admin API:
  - Detect conflicts between SNI Objects in the `/snis` and `/certificates`
    endpoint.
    [#2285](https://github.com/Kong/kong/pull/2285)
  - The `/certificates` route used to not return the `total` and `data` JSON
    fields. We now send those fields back instead of a root list of certificate
    objects.
    [#2463](https://github.com/Kong/kong/pull/2463)
  - Endpoints with path parameters like `/xxx_or_id` will now also yield the
    proper result if the `xxx` field is formatted as a UUID. Most notably, this
    fixes a problem for Consumers whose `username` is a UUID, that could not be
    found when requesting `/consumers/{username_as_uuid}`.
    [#2420](https://github.com/Kong/kong/pull/2420)
  - The "active targets" endpoint does not require a trailing slash anymore.
    [#2307](https://github.com/Kong/kong/pull/2307)
  - Upstream Objects can now be deleted properly when using Cassandra.
    [#2404](https://github.com/Kong/kong/pull/2404)

[Back to TOC](#table-of-contents)

## [0.10.1] - 2017/03/27

### Changed

- :warning: Serf has been downgraded to version 0.7 in our distributions,
  although versions up to 0.8.1 are still supported. This fixes a problem when
  automatically detecting the first non-loopback private IP address, which was
  defaulted to `127.0.0.1` in Kong 0.10.0. Greater versions of Serf can still
  be used, but the IP address needs to be manually specified in the
  `cluster_advertise` configuration property.
- :warning: The [CORS Plugin](https://getkong.org/plugins/cors/) parameter
  `config.origin` is now `config.origins`.
  [#2203](https://github.com/Kong/kong/pull/2203)

   :red_circle: **Post-release note (as of 2017/05/12)**: A faulty behavior
   has been observed with this change. Previously, the plugin would send the
   `*` wildcard when `config.origin` was not specified. With this change, the
   plugin **does not** send the `*` wildcard by default anymore. You will need
   to specify it manually when configuring the plugin, with `config.origins=*`.
   This behavior is to be fixed in a future release.

   :white_check_mark: **Update (2017/05/24)**: A fix to this regression has been
   released as part of 0.10.3. See the section of the Changelog related to this
   release for more details.
- Admin API:
  - Disable support for TLS/1.0.
    [#2212](https://github.com/Kong/kong/pull/2212)

### Added

- Admin API:
  - Active targets can be pulled with `GET /upstreams/{name}/targets/active`.
    [#2230](https://github.com/Kong/kong/pull/2230)
  - Provide a convenience endpoint to disable targets at:
    `DELETE /upstreams/{name}/targets/{target}`.
    Under the hood, this creates a new target with `weight = 0` (the
    correct way of disabling targets, which used to cause confusion).
    [#2256](https://github.com/Kong/kong/pull/2256)
- Plugins:
  - cors: Support for configuring multiple Origin domains.
    [#2203](https://github.com/Kong/kong/pull/2203)

### Fixed

- Use an LRU cache for Lua-land entities caching to avoid exhausting the Lua
  VM memory in long-running instances.
  [#2246](https://github.com/Kong/kong/pull/2246)
- Avoid potential deadlocks upon callback errors in the caching module for
  database entities.
  [#2197](https://github.com/Kong/kong/pull/2197)
- Relax multipart MIME type parsing. A space is allowed in between values
  of the Content-Type header.
  [#2215](https://github.com/Kong/kong/pull/2215)
- Admin API:
  - Better handling of non-supported HTTP methods on endpoints of the Admin
    API. In some cases this used to throw an internal error. Calling any
    endpoint with a non-supported HTTP method now always returns `405 Method
    Not Allowed` as expected.
    [#2213](https://github.com/Kong/kong/pull/2213)
- CLI:
  - Better error handling when missing Serf executable.
    [#2218](https://github.com/Kong/kong/pull/2218)
  - Fix a bug in the `kong migrations` command that would prevent it to run
    correctly.
    [#2238](https://github.com/Kong/kong/pull/2238)
  - Trim list values specified in the configuration file.
    [#2206](https://github.com/Kong/kong/pull/2206)
  - Align the default configuration file's values to the actual, hard-coded
    default values to avoid confusion.
    [#2254](https://github.com/Kong/kong/issues/2254)
- Plugins:
  - hmac: Generate an HMAC secret value if none is provided.
    [#2158](https://github.com/Kong/kong/pull/2158)
  - oauth2: Don't try to remove credential values from request bodies if the
    MIME type is multipart, since such attempts would result in an error.
    [#2176](https://github.com/Kong/kong/pull/2176)
  - ldap: This plugin should not be applied to a single Consumer, however, this
    was not properly enforced. It is now impossible to apply this plugin to a
    single Consumer (as per all authentication plugin).
    [#2237](https://github.com/Kong/kong/pull/2237)
  - aws-lambda: Support for `us-west-2` region in schema.
    [#2257](https://github.com/Kong/kong/pull/2257)

[Back to TOC](#table-of-contents)

## [0.10.0] - 2017/03/07

Kong 0.10 is one of most significant releases to this day. It ships with
exciting new features that have been heavily requested for the last few months,
such as load balancing, Cassandra 3.0 compatibility, Websockets support,
internal DNS resolution (A and SRV records without Dnsmasq), and more flexible
matching capabilities for APIs routing.

On top of those new features, this release received a particular attention to
performance, and brings many improvements and refactors that should make it
perform significantly better than any previous version.

### Changed

- :warning: API Objects (as configured via the Admin API) do **not** support
  the `request_host` and `request_uri` fields anymore. The 0.10 migrations
  should upgrade your current API Objects, but make sure to read the new [0.10
  Proxy Guide](https://getkong.org/docs/0.10.x/proxy) to learn the new routing
  capabilities of Kong. On the good side, this means that Kong can now route
  incoming requests according to a combination of Host headers, URIs, and HTTP
  methods.
- :warning: Final slashes in `upstream_url` are no longer allowed.
  [#2115](https://github.com/Kong/kong/pull/2115)
- :warning: The SSL plugin has been removed and dynamic SSL capabilities have
  been added to Kong core, and are configurable via new properties on the API
  entity. See the related PR for a detailed explanation of this change.
  [#1970](https://github.com/Kong/kong/pull/1970)
- :warning: Drop the Dnsmasq dependency. We now internally resolve both A and
  SRV DNS records.
  [#1587](https://github.com/Kong/kong/pull/1587)
- :warning: Dropping support for insecure `TLS/1.0` and defaulting `Upgrade`
  responses to `TLS/1.2`.
  [#2119](https://github.com/Kong/kong/pull/2119)
- Bump the compatible OpenResty version to `1.11.2.1` and `1.11.2.2`. Support
  for OpenResty `1.11.2.2` requires the `--without-luajit-lua52` compilation
  flag.
- Separate Admin API and Proxy error logs. Admin API logs are now written to
  `logs/admin_access.log`.
  [#1782](https://github.com/Kong/kong/pull/1782)
- Auto-generates stronger SHA-256 with RSA encryption SSL certificates.
  [#2117](https://github.com/Kong/kong/pull/2117)

### Added

- :fireworks: Support for Cassandra 3.x.
  [#1709](https://github.com/Kong/kong/pull/1709)
- :fireworks: SRV records resolution.
  [#1587](https://github.com/Kong/kong/pull/1587)
- :fireworks: Load balancing. When an A or SRV record resolves to multiple
  entries, Kong now rotates those upstream targets with a Round-Robin
  algorithm. This is a first step towards implementing more load balancing
  algorithms.
  Another way to specify multiple upstream targets is to use the newly
  introduced `/upstreams` and `/targets` entities of the Admin API.
  [#1587](https://github.com/Kong/kong/pull/1587)
  [#1735](https://github.com/Kong/kong/pull/1735)
- :fireworks: Multiple hosts and paths per API. Kong can now route incoming
  requests to your services based on a combination of Host headers, URIs and
  HTTP methods. See the related PR for a detailed explanation of the new
  properties and capabilities of the new router.
  [#1970](https://github.com/Kong/kong/pull/1970)
- :fireworks: Maintain upstream connection pools which should greatly improve
  performance, especially for HTTPS upstream connections.  We now use HTTP/1.1
  for upstream connections as well as an nginx `upstream` block with a
  configurable`keepalive` directive, thanks to the new `nginx_keepalive`
  configuration property.
  [#1587](https://github.com/Kong/kong/pull/1587)
  [#1827](https://github.com/Kong/kong/pull/1827)
- :fireworks: Websockets support. Kong can now upgrade client connections to
  use the `ws` protocol when `Upgrade: websocket` is present.
  [#1827](https://github.com/Kong/kong/pull/1827)
- Use an in-memory caching strategy for database entities in order to reduce
  CPU load during requests proxying.
  [#1688](https://github.com/Kong/kong/pull/1688)
- Provide negative-caching for missed database entities. This should improve
  performance in some cases.
  [#1914](https://github.com/Kong/kong/pull/1914)
- Support for serving the Admin API over SSL. This introduces new properties in
  the configuration file: `admin_listen_ssl`, `admin_ssl`, `admin_ssl_cert` and
  `admin_ssl_cert_key`.
  [#1706](https://github.com/Kong/kong/pull/1706)
- Support for upstream connection timeouts. APIs now have 3 new fields:
  `upstream_connect_timeout`, `upstream_send_timeout`, `upstream_read_timeout`
  to specify, in milliseconds, a timeout value for requests between Kong and
  your APIs.
  [#2036](https://github.com/Kong/kong/pull/2036)
- Support for clustering key rotation in the underlying Serf process:
  - new `cluster_keyring_file` property in the configuration file.
  - new `kong cluster keys ..` CLI commands that expose the underlying
    `serf keys ..` commands.
  [#2069](https://github.com/Kong/kong/pull/2069)
- Support for `lua_socket_pool_size` property in configuration file.
  [#2109](https://github.com/Kong/kong/pull/2109)
- Plugins:
  - :fireworks: **New AWS Lambda plugin**. Thanks Tim Erickson for his
    collaboration on this new addition.
    [#1777](https://github.com/Kong/kong/pull/1777)
    [#1190](https://github.com/Kong/kong/pull/1190)
  - Anonymous authentication for auth plugins. When such plugins receive the
    `config.anonymous=<consumer_id>` property, even non-authenticated requests
    will be proxied by Kong, with the traditional Consumer headers set to the
    designated anonymous consumer, but also with a `X-Anonymous-Consumer`
    header. Multiple auth plugins will work in a logical `OR` fashion.
    [#1666](https://github.com/Kong/kong/pull/1666) and
    [#2035](https://github.com/Kong/kong/pull/2035)
  - request-transformer: Ability to change the HTTP method of the upstream
    request. [#1635](https://github.com/Kong/kong/pull/1635)
  - jwt: Support for ES256 signatures.
    [#1920](https://github.com/Kong/kong/pull/1920)
  - rate-limiting: Ability to select the Redis database to use via the new
    `config.redis_database` plugin property.
    [#1941](https://github.com/Kong/kong/pull/1941)

### Fixed

- Looking for Serf in known installation paths.
  [#1997](https://github.com/Kong/kong/pull/1997)
- Including port in upstream `Host` header.
  [#2045](https://github.com/Kong/kong/pull/2045)
- Clarify the purpose of the `cluster_listen_rpc` property in
  the configuration file. Thanks Jeremy Monin for the patch.
  [#1860](https://github.com/Kong/kong/pull/1860)
- Admin API:
  - Properly Return JSON responses (instead of HTML) on HTTP 409 Conflict
    when adding Plugins.
    [#2014](https://github.com/Kong/kong/issues/2014)
- CLI:
  - Avoid double-prefixing migration error messages with the database name
    (PostgreSQL/Cassandra).
- Plugins:
  - Fix fault tolerance logic and error reporting in rate-limiting plugins.
  - CORS: Properly return `Access-Control-Allow-Credentials: false` if
    `Access-Control-Allow-Origin: *`.
    [#2104](https://github.com/Kong/kong/pull/2104)
  - key-auth: enforce `key_names` to be proper header names according to Nginx.
    [#2142](https://github.com/Kong/kong/pull/2142)

[Back to TOC](#table-of-contents)

## [0.9.9] - 2017/02/02

### Fixed

- Correctly put Cassandra sockets into the Nginx connection pool for later
  reuse. This greatly improves the performance for rate-limiting and
  response-ratelimiting plugins.
  [f8f5306](https://github.com/Kong/kong/commit/f8f53061207de625a29bbe5d80f1807da468a1bc)
- Correct length of a year in seconds for rate-limiting and
  response-ratelimiting plugins. A year was wrongly assumed to only be 360
  days long.
  [e4fdb2a](https://github.com/Kong/kong/commit/e4fdb2a3af4a5f2bf298c7b6488d88e67288c98b)
- Prevent misinterpretation of the `%` character in proxied URLs encoding.
  Thanks Thomas Jouannic for the patch.
  [#1998](https://github.com/Kong/kong/pull/1998)
  [#2040](https://github.com/Kong/kong/pull/2040)

[Back to TOC](#table-of-contents)

## [0.9.8] - 2017/01/19

### Fixed

- Properly set the admin IP in the Serf script.

### Changed

- Provide negative-caching for missed database entities. This should improve
  performance in some cases.
  [#1914](https://github.com/Kong/kong/pull/1914)

### Fixed

- Plugins:
  - Fix fault tolerance logic and error reporting in rate-limiting plugins.

[Back to TOC](#table-of-contents)

## [0.9.7] - 2016/12/21

### Fixed

- Fixed a performance issue in Cassandra by removing an old workaround that was
  forcing Cassandra to use LuaSocket instead of cosockets.
  [#1916](https://github.com/Kong/kong/pull/1916)
- Fixed an issue that was causing a recursive attempt to stop Kong's services
  when an error was occurring.
  [#1877](https://github.com/Kong/kong/pull/1877)
- Custom plugins are now properly loaded again.
  [#1910](https://github.com/Kong/kong/pull/1910)
- Plugins:
  - Galileo: properly encode empty arrays.
    [#1909](https://github.com/Kong/kong/pull/1909)
  - OAuth 2: implements a missing Postgres migration for `redirect_uri` in
    every OAuth 2 credential. [#1911](https://github.com/Kong/kong/pull/1911)
  - OAuth 2: safely parse the request body even when no data has been sent.
    [#1915](https://github.com/Kong/kong/pull/1915)

[Back to TOC](#table-of-contents)

## [0.9.6] - 2016/11/29

### Fixed

- Resolve support for PostgreSQL SSL connections.
  [#1720](https://github.com/Kong/kong/issues/1720)
- Ensure `kong start` honors the `--conf` flag is a config file already exists
  at one of the default locations (`/etc/kong.conf`, `/etc/kong/kong.conf`).
  [#1681](https://github.com/Kong/kong/pull/1681)
- Obfuscate sensitive properties from the `/` Admin API route which returns
  the current node's configuration.
  [#1650](https://github.com/Kong/kong/pull/1650)

[Back to TOC](#table-of-contents)

## [0.9.5] - 2016/11/07

### Changed

- Dropping support for OpenResty 1.9.15.1 in favor of 1.11.2.1
  [#1797](https://github.com/Kong/kong/pull/1797)

### Fixed

- Fixed an error (introduced in 0.9.4) in the auto-clustering event

[Back to TOC](#table-of-contents)

## [0.9.4] - 2016/11/02

### Fixed

- Fixed the random string generator that was causing some problems, especially
  in Serf for clustering. [#1754](https://github.com/Kong/kong/pull/1754)
- Seed random number generator in CLI.
  [#1641](https://github.com/Kong/kong/pull/1641)
- Reducing log noise in the Admin API.
  [#1781](https://github.com/Kong/kong/pull/1781)
- Fixed the reports lock implementation that was generating a periodic error
  message. [#1783](https://github.com/Kong/kong/pull/1783)

[Back to TOC](#table-of-contents)

## [0.9.3] - 2016/10/07

### Added

- Added support for Serf 0.8. [#1693](https://github.com/Kong/kong/pull/1693)

### Fixed

- Properly invalidate global plugins.
  [#1723](https://github.com/Kong/kong/pull/1723)

[Back to TOC](#table-of-contents)

## [0.9.2] - 2016/09/20

### Fixed

- Correctly report migrations errors. This was caused by an error being thrown
  from the error handler, and superseding the actual error. [#1605]
  (https://github.com/Kong/kong/pull/1605)
- Prevent Kong from silently failing to start. This would be caused by an
  erroneous error handler. [28f5d10]
  (https://github.com/Kong/kong/commit/28f5d10)
- Only report a random number generator seeding error when it is not already
  seeded. [#1613](https://github.com/Kong/kong/pull/1613)
- Reduce intra-cluster noise by not propagating keepalive requests events.
  [#1660](https://github.com/Kong/kong/pull/1660)
- Admin API:
  - Obfuscates sensitive configuration settings from the `/` route.
    [#1650](https://github.com/Kong/kong/pull/1650)
- CLI:
  - Prevent a failed `kong start` to stop an already running Kong node.
    [#1645](https://github.com/Kong/kong/pull/1645)
  - Remove unset configuration placeholders from the nginx configuration
    template. This would occur when no Internet connection would be
    available and would cause Kong to compile an erroneous nginx config.
    [#1606](https://github.com/Kong/kong/pull/1606)
  - Properly count the number of executed migrations.
    [#1649](https://github.com/Kong/kong/pull/1649)
- Plugins:
  - OAuth2: remove the "Kong" mentions in missing `provision_key` error
    messages. [#1633](https://github.com/Kong/kong/pull/1633)
  - OAuth2: allow to correctly delete applications when using Cassandra.
    [#1659](https://github.com/Kong/kong/pull/1659)
  - galileo: provide a default `bodySize` value when `log_bodies=true` but the
    current request/response has no body.
    [#1657](https://github.com/Kong/kong/pull/1657)

[Back to TOC](#table-of-contents)

## [0.9.1] - 2016/09/02

### Added

- Plugins:
  - ACL: allow to retrieve/update/delete an ACL by group name.
    [#1544](https://github.com/Kong/kong/pull/1544)
  - Basic Authentication: allow to retrieve/update/delete a credential by `username`.
    [#1570](https://github.com/Kong/kong/pull/1570)
  - HMAC Authentication: allow to retrieve/update/delete a credential by `username`.
    [#1570](https://github.com/Kong/kong/pull/1570)
  - JWT Authentication: allow to retrieve/update/delete a credential by `key`.
    [#1570](https://github.com/Kong/kong/pull/1570)
  - Key Authentication: allow to retrieve/update/delete a credential by `key`.
    [#1570](https://github.com/Kong/kong/pull/1570)
  - OAuth2 Authentication: allow to retrieve/update/delete a credential by `client_id` and tokens by `access_token`.
    [#1570](https://github.com/Kong/kong/pull/1570)

### Fixed

- Correctly parse configuration file settings containing comments.
  [#1569](https://github.com/Kong/kong/pull/1569)
- Prevent third-party Lua modules (and plugins) to override the seed for random
  number generation. This prevents the creation of conflicting UUIDs.
  [#1558](https://github.com/Kong/kong/pull/1558)
- Use [pgmoon-mashape](https://github.com/Kong/pgmoon) `2.0.0` which
  properly namespaces our fork, avoiding conflicts with other versions of
  pgmoon, such as the one installed by Lapis.
  [#1582](https://github.com/Kong/kong/pull/1582)
- Avoid exposing OpenResty's information on HTTP `4xx` errors.
  [#1567](https://github.com/Kong/kong/pull/1567)
- ulimit with `unlimited` value is now properly handled.
  [#1545](https://github.com/Kong/kong/pull/1545)
- CLI:
  - Stop third-party services (Dnsmasq/Serf) when Kong could not start.
    [#1588](https://github.com/Kong/kong/pull/1588)
  - Prefix database migration errors (such as Postgres' `connection refused`)
    with the database name (`postgres`/`cassandra`) to avoid confusions.
    [#1583](https://github.com/Kong/kong/pull/1583)
- Plugins:
  - galileo: Use `Content-Length` header to get request/response body size when
    `log_bodies` is disabled.
    [#1584](https://github.com/Kong/kong/pull/1584)
- Admin API:
  - Revert the `/plugins/enabled` endpoint's response to be a JSON array, and
    not an Object. [#1529](https://github.com/Kong/kong/pull/1529)

[Back to TOC](#table-of-contents)

## [0.9.0] - 2016/08/18

The main focus of this release is Kong's new CLI. With a simpler configuration file, new settings, environment variables support, new commands as well as a new interpreter, the new CLI gives more power and flexibility to Kong users and allow for an easier integration in your deployment workflow, as well as better testing for developers and plugins authors. Additionally, some new plugins and performance improvements are included as well as the regular bug fixes.

### Changed

- :warning: PostgreSQL is the new default datastore for Kong. If you were using Cassandra and you are upgrading, you need to explicitly set `cassandra` as your `database`.
- :warning: New CLI, with new commands and refined arguments. This new CLI uses the `resty-cli` interpreter (see [lua-resty-cli](https://github.com/openresty/resty-cli)) instead of LuaJIT. As a result, the `resty` executable must be available in your `$PATH` (resty-cli is shipped in the OpenResty bundle) as well as the `bin/kong` executable. Kong does not rely on Luarocks installing the `bin/kong` executable anymore. This change of behavior is taken care of if you are using one of the official Kong packages.
- :warning: Kong uses a new configuration file, with an easier syntax than the previous YAML file.
- New arguments for the CLI, such as verbose, debug and tracing flags. We also avoid requiring the configuration file as an argument to each command as per the previous CLI.
- Customization of the Nginx configuration can now be taken care of using two different approaches: with a custom Nginx configuration template and using `kong start --template <file>`, or by using `kong compile` to generate the Kong Nginx sub-configuration, and `include` it in a custom Nginx instance.
- Plugins:
  - Rate Limiting: the `continue_on_error` property is now called `fault_tolerant`.
  - Response Rate Limiting: the `continue_on_error` property is now called `fault_tolerant`.

### Added

- :fireworks: Support for overriding configuration settings with environment variables.
- :fireworks: Support for SSL connections between Kong and PostgreSQL. [#1425](https://github.com/Kong/kong/pull/1425)
- :fireworks: Ability to apply plugins with more granularity: per-consumer, and global plugins are now possible. [#1403](https://github.com/Kong/kong/pull/1403)
- New `kong check` command: validates a Kong configuration file.
- Better version check for third-party dependencies (OpenResty, Serf, Dnsmasq). [#1307](https://github.com/Kong/kong/pull/1307)
- Ability to configure the validation depth of database SSL certificates from the configuration file. [#1420](https://github.com/Kong/kong/pull/1420)
- `request_host`: internationalized url support; utf-8 domain names through punycode support and paths through %-encoding. [#1300](https://github.com/Kong/kong/issues/1300)
- Implements caching locks when fetching database configuration (APIs, Plugins...) to avoid dog pile effect on cold nodes. [#1402](https://github.com/Kong/kong/pull/1402)
- Plugins:
  - :fireworks: **New bot-detection plugin**: protect your APIs by detecting and rejecting common bots and crawlers. [#1413](https://github.com/Kong/kong/pull/1413)
  - correlation-id: new "tracker" generator, identifying requests per worker and connection. [#1288](https://github.com/Kong/kong/pull/1288)
  - request/response-transformer: ability to add strings including colon characters. [#1353](https://github.com/Kong/kong/pull/1353)
  - rate-limiting: support for new rate-limiting policies (`cluster`, `local` and `redis`), and for a new `limit_by` property to force rate-limiting by `consumer`, `credential` or `ip`.
  - response-rate-limiting: support for new rate-limiting policies (`cluster`, `local` and `redis`), and for a new `limit_by` property to force rate-limiting by `consumer`, `credential` or `ip`.
  - galileo: performance improvements of ALF serialization. ALFs are not discarded when exceeding 20MBs anymore. [#1463](https://github.com/Kong/kong/issues/1463)
  - statsd: new `upstream_stream` latency metric. [#1466](https://github.com/Kong/kong/pull/1466)
  - datadog: new `upstream_stream` latency metric and tagging support for each metric. [#1473](https://github.com/Kong/kong/pull/1473)

### Removed

- We now use [lua-resty-jit-uuid](https://github.com/thibaultCha/lua-resty-jit-uuid) for UUID generation, which is a pure Lua implementation of [RFC 4122](https://www.ietf.org/rfc/rfc4122.txt). As a result, libuuid is not a dependency of Kong anymore.

### Fixed

- Sensitive configuration settings are not printed to stdout anymore. [#1256](https://github.com/Kong/kong/issues/1256)
- Fixed bug that caused nodes to remove themselves from the database when they attempted to join the cluster. [#1437](https://github.com/Kong/kong/pull/1437)
- Plugins:
  - request-size-limiting: use proper constant for MB units while setting the size limit. [#1416](https://github.com/Kong/kong/pull/1416)
  - OAuth2: security and config validation fixes. [#1409](https://github.com/Kong/kong/pull/1409) [#1112](https://github.com/Kong/kong/pull/1112)
  - request/response-transformer: better validation of fields provided without a value. [#1399](https://github.com/Kong/kong/pull/1399)
  - JWT: handle some edge-cases that could result in HTTP 500 errors. [#1362](https://github.com/Kong/kong/pull/1362)

> **internal**
> - new test suite using resty-cli and removing the need to monkey-patch the `ngx` global.
> - custom assertions and new helper methods (`wait_until()`) to gracefully fail in case of timeout.
> - increase atomicity of the testing environment.
> - lighter testing instance, only running 1 worker and not using Dnsmasq by default.

[Back to TOC](#table-of-contents)

## [0.8.3] - 2016/06/01

This release includes some bugfixes:

### Changed

- Switched the log level of the "No nodes found in cluster" warning to `INFO`, that was printed when starting up the first Kong node in a new cluster.
- Kong now requires OpenResty `1.9.7.5`.

### Fixed

- New nodes are now properly registered into the `nodes` table when running on the same machine. [#1281](https://github.com/Kong/kong/pull/1281)
- Fixed a failed error parsing on Postgres. [#1269](https://github.com/Kong/kong/pull/1269)
- Plugins:
  - Response Transformer: Slashes are now encoded properly, and fixed a bug that hang the execution of the plugin. [#1257](https://github.com/Kong/kong/pull/1257) and [#1263](https://github.com/Kong/kong/pull/1263)
  - JWT: If a value for `algorithm` is missing, it's now `HS256` by default. This problem occurred when migrating from older versions of Kong.
  - OAuth 2.0: Fixed a Postgres problem that was preventing an application from being created, and fixed a check on the `redirect_uri` field. [#1264](https://github.com/Kong/kong/pull/1264) and [#1267](https://github.com/Kong/kong/issues/1267)

[Back to TOC](#table-of-contents)

## [0.8.2] - 2016/05/25

This release includes bugfixes and minor updates:

### Added

- Support for a simple slash in `request_path`. [#1227](https://github.com/Kong/kong/pull/1227)
- Plugins:
  - Response Rate Limiting: it now appends usage headers to the upstream requests in the form of `X-Ratelimit-Remaining-{limit_name}` and introduces a new `config.block_on_first_violation` property. [#1235](https://github.com/Kong/kong/pull/1235)

#### Changed

- Plugins:
  - **Mashape Analytics: The plugin is now called "Galileo", and added support for Galileo v3. [#1159](https://github.com/Kong/kong/pull/1159)**

#### Fixed

- Postgres now relies on the `search_path` configured on the database and its default value `$user, public`. [#1196](https://github.com/Kong/kong/issues/1196)
- Kong now properly encodes an empty querystring parameter like `?param=` when proxying the request. [#1210](https://github.com/Kong/kong/pull/1210)
- The configuration now checks that `cluster.ttl_on_failure` is at least 60 seconds. [#1199](https://github.com/Kong/kong/pull/1199)
- Plugins:
  - Loggly: Fixed an issue that was triggering 400 and 500 errors. [#1184](https://github.com/Kong/kong/pull/1184)
  - JWT: The `TYP` value in the header is not optional and case-insensitive. [#1192](https://github.com/Kong/kong/pull/1192)
  - Request Transformer: Fixed a bug when transforming request headers. [#1202](https://github.com/Kong/kong/pull/1202)
  - OAuth 2.0: Multiple redirect URIs are now supported. [#1112](https://github.com/Kong/kong/pull/1112)
  - IP Restriction: Fixed that prevented the plugin for working properly when added on an API. [#1245](https://github.com/Kong/kong/pull/1245)
  - CORS: Fixed an issue when `config.preflight_continue` was enabled. [#1240](https://github.com/Kong/kong/pull/1240)

[Back to TOC](#table-of-contents)

## [0.8.1] - 2016/04/27

This release includes some fixes and minor updates:

### Added

- Adds `X-Forwarded-Host` and `X-Forwarded-Prefix` to the upstream request headers. [#1180](https://github.com/Kong/kong/pull/1180)
- Plugins:
  - Datadog: Added two new metrics, `unique_users` and `request_per_user`, that log the consumer information. [#1179](https://github.com/Kong/kong/pull/1179)

### Fixed

- Fixed a DAO bug that affected full entity updates. [#1163](https://github.com/Kong/kong/pull/1163)
- Fixed a bug when setting the authentication provider in Cassandra.
- Updated the Cassandra driver to v0.5.2.
- Properly enforcing required fields in PUT requests. [#1177](https://github.com/Kong/kong/pull/1177)
- Fixed a bug that prevented to retrieve the hostname of the local machine on certain systems. [#1178](https://github.com/Kong/kong/pull/1178)

[Back to TOC](#table-of-contents)

## [0.8.0] - 2016/04/18

This release includes support for PostgreSQL as Kong's primary datastore!

### Breaking changes

- Remove support for the long deprecated `/consumers/:consumer/keyauth/` and `/consumers/:consumer/basicauth/` routes (deprecated in `0.5.0`). The new routes (available since `0.5.0` too) use the real name of the plugin: `/consumers/:consumer/key-auth` and `/consumers/:consumer/basic-auth`.

### Added

- Support for PostgreSQL 9.4+ as Kong's primary datastore. [#331](https://github.com/Kong/kong/issues/331) [#1054](https://github.com/Kong/kong/issues/1054)
- Configurable Cassandra reading/writing consistency. [#1026](https://github.com/Kong/kong/pull/1026)
- Admin API: including pending and running timers count in the response to `/`. [#992](https://github.com/Kong/kong/pull/992)
- Plugins
  - **New correlation-id plugin**: assign unique identifiers to the requests processed by Kong. Courtesy of [@opyate](https://github.com/opyate). [#1094](https://github.com/Kong/kong/pull/1094)
  - LDAP: add support for LDAP authentication. [#1133](https://github.com/Kong/kong/pull/1133)
  - StatsD: add support for StatsD logging. [#1142](https://github.com/Kong/kong/pull/1142)
  - JWT: add support for RS256 signed tokens thanks to [@kdstew](https://github.com/kdstew)! [#1053](https://github.com/Kong/kong/pull/1053)
  - ACL: appends `X-Consumer-Groups` to the request, so the upstream service can check what groups the consumer belongs to. [#1154](https://github.com/Kong/kong/pull/1154)
  - Galileo (mashape-analytics): increase batch sending timeout to 30s. [#1091](https://github.com/Kong/kong/pull/1091)
- Added `ttl_on_failure` option in the cluster configuration, to configure the TTL of failed nodes. [#1125](https://github.com/Kong/kong/pull/1125)

### Fixed

- Introduce a new `port` option when connecting to your Cassandra cluster instead of using the CQL default (9042). [#1139](https://github.com/Kong/kong/issues/1139)
- Plugins
  - Request/Response Transformer: add missing migrations for upgrades from ` <= 0.5.x`. [#1064](https://github.com/Kong/kong/issues/1064)
  - OAuth2
    - Error responses comply to RFC 6749. [#1017](https://github.com/Kong/kong/issues/1017)
    - Handle multipart requests. [#1067](https://github.com/Kong/kong/issues/1067)
    - Make access_tokens correctly expire. [#1089](https://github.com/Kong/kong/issues/1089)

> **internal**
> - replace globals with singleton pattern thanks to [@mars](https://github.com/mars).
> - fixed resolution mismatches when using deep paths in the path resolver.

[Back to TOC](#table-of-contents)

## [0.7.0] - 2016/02/24

### Breaking changes

Due to the NGINX security fixes (CVE-2016-0742, CVE-2016-0746, CVE-2016-0747), OpenResty was bumped to `1.9.7.3` which is not backwards compatible, and thus requires changes to be made to the `nginx` property of Kong's configuration file. See the [0.7 upgrade path](https://github.com/Kong/kong/blob/master/UPGRADE.md#upgrade-to-07x) for instructions.

However by upgrading the underlying OpenResty version, source installations do not have to patch the NGINX core and use the old `ssl-cert-by-lua` branch of ngx_lua anymore. This will make source installations much easier.

### Added

- Support for OpenResty `1.9.7.*`. This includes NGINX security fixes (CVE-2016-0742, CVE-2016-0746, CVE-2016-0747). [#906](https://github.com/Kong/kong/pull/906)
- Plugins
  - **New Runscope plugin**: Monitor your APIs from Kong with Runscope. Courtesy of [@mansilladev](https://github.com/mansilladev). [#924](https://github.com/Kong/kong/pull/924)
  - Datadog: New `response.size` metric. [#923](https://github.com/Kong/kong/pull/923)
  - Rate-Limiting and Response Rate-Limiting
    - New `config.async` option to asynchronously increment counters to reduce latency at the cost of slightly reducing the accuracy. [#912](https://github.com/Kong/kong/pull/912)
    - New `config.continue_on_error` option to keep proxying requests in case the datastore is unreachable. rate-limiting operations will be disabled until the datastore is responsive again. [#953](https://github.com/Kong/kong/pull/953)
- CLI
  - Perform a simple permission check on the NGINX working directory when starting, to prevent errors during execution. [#939](https://github.com/Kong/kong/pull/939)
- Send 50x errors with the appropriate format. [#927](https://github.com/Kong/kong/pull/927) [#970](https://github.com/Kong/kong/pull/970)

### Fixed

- Plugins
  - OAuth2
    - Better handling of `redirect_uri` (prevent the use of fragments and correctly handle querystrings). Courtesy of [@PGBI](https://github.com/PGBI). [#930](https://github.com/Kong/kong/pull/930)
    - Add `PUT` support to the `/auth2_tokens` route. [#897](https://github.com/Kong/kong/pull/897)
    - Better error message when the `access_token` is missing. [#1003](https://github.com/Kong/kong/pull/1003)
  - IP restriction: Fix an issue that could arise when restarting Kong. Now Kong does not need to be restarted for the ip-restriction configuration to take effect. [#782](https://github.com/Kong/kong/pull/782) [#960](https://github.com/Kong/kong/pull/960)
  - ACL: Properly invalidating entities when assigning a new ACL group. [#996](https://github.com/Kong/kong/pull/996)
  - SSL: Replace shelled out openssl calls with native `ngx.ssl` conversion utilities, which preserve the certificate chain. [#968](https://github.com/Kong/kong/pull/968)
- Avoid user warning on start when the user is not root. [#964](https://github.com/Kong/kong/pull/964)
- Store Serf logs in NGINX working directory to prevent eventual permission issues. [#975](https://github.com/Kong/kong/pull/975)
- Allow plugins configured on a Consumer *without* being configured on an API to run. [#978](https://github.com/Kong/kong/issues/978) [#980](https://github.com/Kong/kong/pull/980)
- Fixed an edge-case where Kong nodes would not be registered in the `nodes` table. [#1008](https://github.com/Kong/kong/pull/1008)

[Back to TOC](#table-of-contents)

## [0.6.1] - 2016/02/03

This release contains tiny bug fixes that were especially annoying for complex Cassandra setups and power users of the Admin API!

### Added

- A `timeout` property for the Cassandra configuration. In ms, this timeout is effective as a connection and a reading timeout. [#937](https://github.com/Kong/kong/pull/937)

### Fixed

- Correctly set the Cassandra SSL certificate in the Nginx configuration while starting Kong. [#921](https://github.com/Kong/kong/pull/921)
- Rename the `user` Cassandra property to `username` (Kong looks for `username`, hence `user` would fail). [#922](https://github.com/Kong/kong/pull/922)
- Allow Cassandra authentication with arbitrary plain text auth providers (such as Instaclustr uses), fixing authentication with them. [#937](https://github.com/Kong/kong/pull/937)
- Admin API
  - Fix the `/plugins/:id` route for `PATCH` method. [#941](https://github.com/Kong/kong/pull/941)
- Plugins
  - HTTP logging: remove the additional `\r\n` at the end of the logging request body. [#926](https://github.com/Kong/kong/pull/926)
  - Galileo: catch occasional internal errors happening when a request was cancelled by the client and fix missing shm for the retry policy. [#931](https://github.com/Kong/kong/pull/931)

[Back to TOC](#table-of-contents)

## [0.6.0] - 2016/01/22

### Breaking changes

 We would recommended to consult the suggested [0.6 upgrade path](https://github.com/Kong/kong/blob/master/UPGRADE.md#upgrade-to-06x) for this release.

- [Serf](https://www.serf.io/) is now a Kong dependency. It allows Kong nodes to communicate between each other opening the way to many features and improvements.
- The configuration file changed. Some properties were renamed, others were moved, and some are new. We would recommend checking out the new default configuration file.
- Drop the Lua 5.1 dependency which was only used by the CLI. The CLI now runs with LuaJIT, which is consistent with other Kong components (Luarocks and OpenResty) already relying on LuaJIT. Make sure the LuaJIT interpreter is included in your `$PATH`. [#799](https://github.com/Kong/kong/pull/799)

### Added

One of the biggest new features of this release is the cluster-awareness added to Kong in [#729](https://github.com/Kong/kong/pull/729), which deserves its own section:

- Each Kong node is now aware of belonging to a cluster through Serf. Nodes automatically join the specified cluster according to the configuration file's settings.
- The datastore cache is not invalidated by expiration time anymore, but following an invalidation strategy between the nodes of a same cluster, leading to improved performance.
- Admin API
  - Expose a `/cache` endpoint for retrieving elements stored in the in-memory cache of a node.
  - Expose a `/cluster` endpoint used to add/remove/list members of the cluster, and also used internally for data propagation.
- CLI
  - New `kong cluster` command for cluster management.
  - New `kong status` command for cluster healthcheck.

Other additions include:

- New Cassandra driver which makes Kong aware of the Cassandra cluster. Kong is now unaffected if one of your Cassandra nodes goes down as long as a replica is available on another node. Load balancing policies also improve the performance along with many other smaller improvements. [#803](https://github.com/Kong/kong/pull/803)
- Admin API
  - A new `total` field in API responses, that counts the total number of entities in the datastore. [#635](https://github.com/Kong/kong/pull/635)
- Configuration
  - Possibility to configure the keyspace replication strategy for Cassandra. It will be taken into account by the migrations when the configured keyspace does not already exist. [#350](https://github.com/Kong/kong/issues/350)
  - Dnsmasq is now optional. You can specify a custom DNS resolver address that Kong will use when resolving hostnames. This can be configured in `kong.yml`. [#625](https://github.com/Kong/kong/pull/625)
- Plugins
  - **New "syslog" plugin**: send logs to local system log. [#698](https://github.com/Kong/kong/pull/698)
  - **New "loggly" plugin**: send logs to Loggly over UDP. [#698](https://github.com/Kong/kong/pull/698)
  - **New "datadog" plugin**: send logs to Datadog server. [#758](https://github.com/Kong/kong/pull/758)
  - OAuth2
    - Add support for `X-Forwarded-Proto` header. [#650](https://github.com/Kong/kong/pull/650)
    - Expose a new `/oauth2_tokens` endpoint with the possibility to retrieve, update or delete OAuth 2.0 access tokens. [#729](https://github.com/Kong/kong/pull/729)
  - JWT
    - Support for base64 encoded secrets. [#838](https://github.com/Kong/kong/pull/838) [#577](https://github.com/Kong/kong/issues/577)
    - Support to configure the claim in which the key is given into the token (not `iss` only anymore). [#838](https://github.com/Kong/kong/pull/838)
  - Request transformer
    - Support for more transformation options: `remove`, `replace`, `add`, `append` motivated by [#393](https://github.com/Kong/kong/pull/393). See [#824](https://github.com/Kong/kong/pull/824)
    - Support JSON body transformation. [#569](https://github.com/Kong/kong/issues/569)
  - Response transformer
    - Support for more transformation options: `remove`, `replace`, `add`, `append` motivated by [#393](https://github.com/Kong/kong/pull/393). See [#822](https://github.com/Kong/kong/pull/822)

### Changed

- As mentioned in the breaking changes section, a new configuration file format and validation. All properties are now documented and commented out with their default values. This allows for a lighter configuration file and more clarity as to what properties relate to. It also catches configuration mistakes. [#633](https://github.com/Kong/kong/pull/633)
- Replace the UUID generator library with a new implementation wrapping lib-uuid, fixing eventual conflicts happening in cases such as described in [#659](https://github.com/Kong/kong/pull/659). See [#695](https://github.com/Kong/kong/pull/695)
- Admin API
  - Increase the maximum body size to 10MB in order to handle configuration requests with heavy payloads. [#700](https://github.com/Kong/kong/pull/700)
  - Disable access logs for the `/status` endpoint.
  - The `/status` endpoint now includes `database` statistics, while the previous stats have been moved to a `server` response field. [#635](https://github.com/Kong/kong/pull/635)

### Fixed

- Behaviors described in [#603](https://github.com/Kong/kong/issues/603) related to the failure of Cassandra nodes thanks to the new driver. [#803](https://github.com/Kong/kong/issues/803)
- Latency headers are now properly included in responses sent to the client. [#708](https://github.com/Kong/kong/pull/708)
- `strip_request_path` does not add a trailing slash to the API's `upstream_url` anymore before proxying. [#675](https://github.com/Kong/kong/issues/675)
- Do not URL decode querystring before proxying the request to the upstream service. [#749](https://github.com/Kong/kong/issues/749)
- Handle cases when the request would be terminated prior to the Kong execution (that is, before ngx_lua reaches the `access_by_lua` context) in cases such as the use of a custom nginx module. [#594](https://github.com/Kong/kong/issues/594)
- Admin API
  - The PUT method now correctly updates boolean fields (such as `strip_request_path`). [#765](https://github.com/Kong/kong/pull/765)
  - The PUT method now correctly resets a plugin configuration. [#720](https://github.com/Kong/kong/pull/720)
  - PATCH correctly set previously unset fields. [#861](https://github.com/Kong/kong/pull/861)
  - In the responses, the `next` link is not being displayed anymore if there are no more entities to be returned. [#635](https://github.com/Kong/kong/pull/635)
  - Prevent the update of `created_at` fields. [#820](https://github.com/Kong/kong/pull/820)
  - Better `request_path` validation for APIs. "/" is not considered a valid path anymore. [#881](https://github.com/Kong/kong/pull/881)
- Plugins
  - Galileo: ensure the `mimeType` value is always a string in ALFs. [#584](https://github.com/Kong/kong/issues/584)
  - JWT: allow to update JWT credentials using the PATCH method. It previously used to reply with `405 Method not allowed` because the PATCH method was not implemented. [#667](https://github.com/Kong/kong/pull/667)
  - Rate limiting: fix a warning when many periods are configured. [#681](https://github.com/Kong/kong/issues/681)
  - Basic Authentication: do not re-hash the password field when updating a credential. [#726](https://github.com/Kong/kong/issues/726)
  - File log: better permissions for on file creation for file-log plugin. [#877](https://github.com/Kong/kong/pull/877)
  - OAuth2
    - Implement correct responses when the OAuth2 challenges are refused. [#737](https://github.com/Kong/kong/issues/737)
    - Handle querystring on `/authorize` and `/token` URLs. [#687](https://github.com/Kong/kong/pull/667)
    - Handle punctuation in scopes on `/authorize` and `/token` endpoints. [#658](https://github.com/Kong/kong/issues/658)

> ***internal***
> - Event bus for local and cluster-wide events propagation. Plans for this event bus is to be widely used among Kong in the future.
> - The Kong Public Lua API (Lua helpers integrated in Kong such as DAO and Admin API helpers) is now documented with [ldoc](http://stevedonovan.github.io/ldoc/).
> - Work has been done to restore the reliability of the CI platforms.
> - Migrations can now execute DML queries (instead of DDL queries only). Handy for migrations implying plugin configuration changes, plugins renamings etc... [#770](https://github.com/Kong/kong/pull/770)

[Back to TOC](#table-of-contents)

## [0.5.4] - 2015/12/03

### Fixed

- Mashape Analytics plugin (renamed Galileo):
  - Improve stability under heavy load. [#757](https://github.com/Kong/kong/issues/757)
  - base64 encode ALF request/response bodies, enabling proper support for Galileo bodies inspection capabilities. [#747](https://github.com/Kong/kong/pull/747)
  - Do not include JSON bodies in ALF `postData.params` field. [#766](https://github.com/Kong/kong/pull/766)

[Back to TOC](#table-of-contents)

## [0.5.3] - 2015/11/16

### Fixed

- Avoids additional URL encoding when proxying to an upstream service. [#691](https://github.com/Kong/kong/pull/691)
- Potential timing comparison bug in HMAC plugin. [#704](https://github.com/Kong/kong/pull/704)

### Added

- The Galileo plugin now supports arbitrary host, port and path values. [#721](https://github.com/Kong/kong/pull/721)

[Back to TOC](#table-of-contents)

## [0.5.2] - 2015/10/21

A few fixes requested by the community!

### Fixed

- Kong properly search the `nginx` in your $PATH variable.
- Plugins:
  - OAuth2: can detect that the originating protocol for a request was HTTPS through the `X-Forwarded-Proto` header and work behind another reverse proxy (load balancer). [#650](https://github.com/Kong/kong/pull/650)
  - HMAC signature: support for `X-Date` header to sign the request for usage in browsers (since the `Date` header is protected). [#641](https://github.com/Kong/kong/issues/641)

[Back to TOC](#table-of-contents)

## [0.5.1] - 2015/10/13

Fixing a few glitches we let out with 0.5.0!

### Added

- Basic Authentication and HMAC Authentication plugins now also send the `X-Credential-Username` to the upstream server.
- Admin API now accept JSON when receiving a CORS request. [#580](https://github.com/Kong/kong/pull/580)
- Add a `WWW-Authenticate` header for HTTP 401 responses for basic-auth and key-auth. [#588](https://github.com/Kong/kong/pull/588)

### Changed

- Protect Kong from POODLE SSL attacks by omitting SSLv3 (CVE-2014-3566). [#563](https://github.com/Kong/kong/pull/563)
- Remove support for key-auth key in body. [#566](https://github.com/Kong/kong/pull/566)

### Fixed

- Plugins
  - HMAC
    - The migration for this plugin is now correctly being run. [#611](https://github.com/Kong/kong/pull/611)
    - Wrong username doesn't return HTTP 500 anymore, but 403. [#602](https://github.com/Kong/kong/pull/602)
  - JWT: `iss` not being found doesn't return HTTP 500 anymore, but 403. [#578](https://github.com/Kong/kong/pull/578)
  - OAuth2: client credentials flow does not include a refresh token anymore. [#562](https://github.com/Kong/kong/issues/562)
- Fix an occasional error when updating a plugin without a config. [#571](https://github.com/Kong/kong/pull/571)

[Back to TOC](#table-of-contents)

## [0.5.0] - 2015/09/25

With new plugins, many improvements and bug fixes, this release comes with breaking changes that will require your attention.

### Breaking changes

Several breaking changes are introduced. You will have to slightly change your configuration file and a migration script will take care of updating your database cluster. **Please follow the instructions in [UPGRADE.md](/UPGRADE.md#update-to-kong-050) for an update without downtime.**
- Many plugins were renamed due to new naming conventions for consistency. [#480](https://github.com/Kong/kong/issues/480)
- In the configuration file, the Cassandra `hosts` property was renamed to `contact_points`. [#513](https://github.com/Kong/kong/issues/513)
- Properties belonging to APIs entities have been renamed for clarity. [#513](https://github.com/Kong/kong/issues/513)
  - `public_dns` -> `request_host`
  - `path` -> `request_path`
  - `strip_path` -> `strip_request_path`
  - `target_url` -> `upstream_url`
- `plugins_configurations` have been renamed to `plugins`, and their `value` property has been renamed to `config` to avoid confusions. [#513](https://github.com/Kong/kong/issues/513)
- The database schema has been updated to handle the separation of plugins outside of the core repository.
- The Key authentication and Basic authentication plugins routes have changed:

```
Old route                             New route
/consumers/:consumer/keyauth       -> /consumers/:consumer/key-auth
/consumers/:consumer/keyauth/:id   -> /consumers/:consumer/key-auth/:id
/consumers/:consumer/basicauth     -> /consumers/:consumer/basic-auth
/consumers/:consumer/basicauth/:id -> /consumers/:consumer/basic-auth/:id
```

The old routes are still maintained but will be removed in upcoming versions. Consider them **deprecated**.

- Admin API
  - The route to retrieve enabled plugins is now under `/plugins/enabled`.
  - The route to retrieve a plugin's configuration schema is now under `/plugins/schema/{plugin name}`.

#### Added

- Plugins
  - **New Response Rate Limiting plugin**: Give a usage quota to your users based on a parameter in your response. [#247](https://github.com/Kong/kong/pull/247)
  - **New ACL (Access Control) plugin**: Configure authorizations for your Consumers. [#225](https://github.com/Kong/kong/issues/225)
  - **New JWT (JSON Web Token) plugin**: Verify and authenticate JWTs. [#519](https://github.com/Kong/kong/issues/519)
  - **New HMAC signature plugin**: Verify and authenticate HMAC signed HTTP requests. [#549](https://github.com/Kong/kong/pull/549)
  - Plugins migrations. Each plugin can now have its own migration scripts if it needs to store data in your cluster. This is a step forward to improve Kong's pluggable architecture. [#443](https://github.com/Kong/kong/pull/443)
  - Basic Authentication: the password field is now sha1 encrypted. [#33](https://github.com/Kong/kong/issues/33)
  - Basic Authentication: now supports credentials in the `Proxy-Authorization` header. [#460](https://github.com/Kong/kong/issues/460)

#### Changed

- Basic Authentication and Key Authentication now require authentication parameters even when the `Expect: 100-continue` header is being sent. [#408](https://github.com/Kong/kong/issues/408)
- Key Auth plugin does not support passing the key in the request payload anymore. [#566](https://github.com/Kong/kong/pull/566)
- APIs' names cannot contain characters from the RFC 3986 reserved list. [#589](https://github.com/Kong/kong/pull/589)

#### Fixed

- Resolver
  - Making a request with a querystring will now correctly match an API's path. [#496](https://github.com/Kong/kong/pull/496)
- Admin API
  - Data associated to a given API/Consumer will correctly be deleted if related Consumer/API is deleted. [#107](https://github.com/Kong/kong/issues/107) [#438](https://github.com/Kong/kong/issues/438) [#504](https://github.com/Kong/kong/issues/504)
  - The `/api/{api_name_or_id}/plugins/{plugin_name_or_id}` changed to `/api/{api_name_or_id}/plugins/{plugin_id}` to avoid requesting the wrong plugin if two are configured for one API. [#482](https://github.com/Kong/kong/pull/482)
  - APIs created without a `name` but with a `request_path` will now have a name which defaults to the set `request_path`. [#547](https://github.com/Kong/kong/issues/547)
- Plugins
  - Mashape Analytics: More robust buffer and better error logging. [#471](https://github.com/Kong/kong/pull/471)
  - Mashape Analytics: Several ALF (API Log Format) serialization fixes. [#515](https://github.com/Kong/kong/pull/515)
  - Oauth2: A response is now returned on `http://kong:8001/consumers/{consumer}/oauth2/{oauth2_id}`. [#469](https://github.com/Kong/kong/issues/469)
  - Oauth2: Saving `authenticated_userid` on Password Grant. [#476](https://github.com/Kong/kong/pull/476)
  - Oauth2: Proper handling of the `/oauth2/authorize` and `/oauth2/token` endpoints in the OAuth 2.0 Plugin when an API with a `path` is being consumed using the `public_dns` instead. [#503](https://github.com/Kong/kong/issues/503)
  - OAuth2: Properly returning `X-Authenticated-UserId` in the `client_credentials` and `password` flows. [#535](https://github.com/Kong/kong/issues/535)
  - Response-Transformer: Properly handling JSON responses that have a charset specified in their `Content-Type` header.

[Back to TOC](#table-of-contents)

## [0.4.2] - 2015/08/10

#### Added

- Cassandra authentication and SSL encryption. [#405](https://github.com/Kong/kong/pull/405)
- `preserve_host` flag on APIs to preserve the Host header when a request is proxied. [#444](https://github.com/Kong/kong/issues/444)
- Added the Resource Owner Password Credentials Grant to the OAuth 2.0 Plugin. [#448](https://github.com/Kong/kong/issues/448)
- Auto-generation of default SSL certificate. [#453](https://github.com/Kong/kong/issues/453)

#### Changed

- Remove `cassandra.port` property in configuration. Ports are specified by having `cassandra.hosts` addresses using the `host:port` notation (RFC 3986). [#457](https://github.com/Kong/kong/pull/457)
- Default SSL certificate is now auto-generated and stored in the `nginx_working_dir`.
- OAuth 2.0 plugin now properly forces HTTPS.

#### Fixed

- Better handling of multi-nodes Cassandra clusters. [#450](https://github.com/Kong/kong/pull/405)
- mashape-analytics plugin: handling of numerical values in querystrings. [#449](https://github.com/Kong/kong/pull/405)
- Path resolver `strip_path` option wrongfully matching the `path` property multiple times in the request URI. [#442](https://github.com/Kong/kong/issues/442)
- File Log Plugin bug that prevented the file creation in some environments. [#461](https://github.com/Kong/kong/issues/461)
- Clean output of the Kong CLI. [#235](https://github.com/Kong/kong/issues/235)

[Back to TOC](#table-of-contents)

## [0.4.1] - 2015/07/23

#### Fixed

- Issues with the Mashape Analytics plugin. [#425](https://github.com/Kong/kong/pull/425)
- Handle hyphens when executing path routing with `strip_path` option enabled. [#431](https://github.com/Kong/kong/pull/431)
- Adding the Client Credentials OAuth 2.0 flow. [#430](https://github.com/Kong/kong/issues/430)
- A bug that prevented "dnsmasq" from being started on some systems, including Debian. [f7da790](https://github.com/Kong/kong/commit/f7da79057ce29c7d1f6d90f4bc160cc3d9c8611f)
- File Log plugin: optimizations by avoiding the buffered I/O layer. [20bb478](https://github.com/Kong/kong/commit/20bb478952846faefec6091905bd852db24a0289)

[Back to TOC](#table-of-contents)

## [0.4.0] - 2015/07/15

#### Added

- Implement wildcard subdomains for APIs' `public_dns`. [#381](https://github.com/Kong/kong/pull/381) [#297](https://github.com/Kong/kong/pull/297)
- Plugins
  - **New OAuth 2.0 plugin.** [#341](https://github.com/Kong/kong/pull/341) [#169](https://github.com/Kong/kong/pull/169)
  - **New Mashape Analytics plugin.** [#360](https://github.com/Kong/kong/pull/360) [#272](https://github.com/Kong/kong/pull/272)
  - **New IP restriction plugin.** [#379](https://github.com/Kong/kong/pull/379)
  - Ratelimiting: support for multiple limits. [#382](https://github.com/Kong/kong/pull/382) [#205](https://github.com/Kong/kong/pull/205)
  - HTTP logging: support for HTTPS endpoint. [#342](https://github.com/Kong/kong/issues/342)
  - Logging plugins: new properties for logs timing. [#351](https://github.com/Kong/kong/issues/351)
  - Key authentication: now auto-generates a key if none is specified. [#48](https://github.com/Kong/kong/pull/48)
- Resolver
  - `path` property now accepts arbitrary depth. [#310](https://github.com/Kong/kong/issues/310)
- Admin API
  - Enable CORS by default. [#371](https://github.com/Kong/kong/pull/371)
  - Expose a new endpoint to get a plugin configuration's schema. [#376](https://github.com/Kong/kong/pull/376) [#309](https://github.com/Kong/kong/pull/309)
  - Expose a new endpoint to retrieve a node's status. [417c137](https://github.com/Kong/kong/commit/417c1376c08d3562bebe0c0816c6b54df045f515)
- CLI
  - `$ kong migrations reset` now asks for confirmation. [#365](https://github.com/Kong/kong/pull/365)

#### Fixed

- Plugins
  - Basic authentication not being executed if added to an API with default configuration. [6d732cd](https://github.com/Kong/kong/commit/6d732cd8b0ec92ef328faa843215d8264f50fb75)
  - SSL plugin configuration parsing. [#353](https://github.com/Kong/kong/pull/353)
  - SSL plugin doesn't accept a `consumer_id` anymore, as this wouldn't make sense. [#372](https://github.com/Kong/kong/pull/372) [#322](https://github.com/Kong/kong/pull/322)
  - Authentication plugins now return `401` when missing credentials. [#375](https://github.com/Kong/kong/pull/375) [#354](https://github.com/Kong/kong/pull/354)
- Admin API
  - Non supported HTTP methods now return `405` instead of `500`. [38f1b7f](https://github.com/Kong/kong/commit/38f1b7fa9f45f60c4130ef5ff9fe2c850a2ba586)
  - Prevent PATCH requests from overriding a plugin's configuration if partially updated. [9a7388d](https://github.com/Kong/kong/commit/9a7388d695c9de105917cde23a684a7d6722a3ca)
- Handle occasionally missing `schema_migrations` table. [#365](https://github.com/Kong/kong/pull/365) [#250](https://github.com/Kong/kong/pull/250)

> **internal**
> - DAO:
>   - Complete refactor. No more need for hard-coded queries. [#346](https://github.com/Kong/kong/pull/346)
> - Schemas:
>   - New `self_check` test for schema definitions. [5bfa7ca](https://github.com/Kong/kong/commit/5bfa7ca13561173161781f872244d1340e4152c1)

[Back to TOC](#table-of-contents)

## [0.3.2] - 2015/06/08

#### Fixed

- Uppercase Cassandra keyspace bug that prevented Kong to work with [kongdb.org](http://kongdb.org/)
- Multipart requests not properly parsed in the admin API. [#344](https://github.com/Kong/kong/issues/344)

[Back to TOC](#table-of-contents)

## [0.3.1] - 2015/06/07

#### Fixed

- Schema migrations are now automatic, which was missing from previous releases. [#303](https://github.com/Kong/kong/issues/303)

[Back to TOC](#table-of-contents)

## [0.3.0] - 2015/06/04

#### Added

- Support for SSL.
- Plugins
  - New HTTP logging plugin. [#226](https://github.com/Kong/kong/issues/226) [#251](https://github.com/Kong/kong/pull/251)
  - New SSL plugin.
  - New request size limiting plugin. [#292](https://github.com/Kong/kong/pull/292)
  - Default logging format improvements. [#226](https://github.com/Kong/kong/issues/226) [#262](https://github.com/Kong/kong/issues/262)
  - File logging now logs to a custom file. [#202](https://github.com/Kong/kong/issues/202)
  - Keyauth plugin now defaults `key_names` to "apikey".
- Admin API
  - RESTful routing. Much nicer Admin API routing. Ex: `/apis/{name_or_id}/plugins`. [#98](https://github.com/Kong/kong/issues/98) [#257](https://github.com/Kong/kong/pull/257)
  - Support `PUT` method for endpoints such as `/apis/`, `/apis/plugins/`, `/consumers/`
  - Support for `application/json` and `x-www-form-urlencoded` Content Types for all `PUT`, `POST` and `PATCH` endpoints by passing a `Content-Type` header. [#236](https://github.com/Kong/kong/pull/236)
- Resolver
  - Support resolving APIs by Path as well as by Header. [#192](https://github.com/Kong/kong/pull/192) [#282](https://github.com/Kong/kong/pull/282)
  - Support for `X-Host-Override` as an alternative to `Host` for browsers. [#203](https://github.com/Kong/kong/issues/203) [#246](https://github.com/Kong/kong/pull/246)
- Auth plugins now send user informations to your upstream services. [#228](https://github.com/Kong/kong/issues/228)
- Invalid `target_url` value are now being caught when creating an API. [#149](https://github.com/Kong/kong/issues/149)

#### Fixed

- Uppercase Cassandra keyspace causing migration failure. [#249](https://github.com/Kong/kong/issues/249)
- Guarantee that ratelimiting won't allow requests in case the atomicity of the counter update is not guaranteed. [#289](https://github.com/Kong/kong/issues/289)

> **internal**
> - Schemas:
>   - New property type: `array`. [#277](https://github.com/Kong/kong/pull/277)
>   - Entities schemas now live in their own files and are starting to be unit tested.
>   - Subfields are handled better: (notify required subfields and auto-vivify is subfield has default values).
> - Way faster unit tests. Not resetting the DB anymore between tests.
> - Improved coverage computation (exclude `vendor/`).
> - Travis now lints `kong/`.
> - Way faster Travis setup.
> - Added a new HTTP client for in-nginx usage, using the cosocket API.
> - Various refactorings.
> - Fix [#196](https://github.com/Kong/kong/issues/196).
> - Disabled ipv6 in resolver.

[Back to TOC](#table-of-contents)

## [0.2.1] - 2015/05/12

This is a maintenance release including several bug fixes and usability improvements.

#### Added
- Support for local DNS resolution. [#194](https://github.com/Kong/kong/pull/194)
- Support for Debian 8 and Ubuntu 15.04.
- DAO
  - Cassandra version bumped to 2.1.5
  - Support for Cassandra downtime. If Cassandra goes down and is brought back up, Kong will not need to restart anymore, statements will be re-prepared on-the-fly. This is part of an ongoing effort from [jbochi/lua-resty-cassandra#47](https://github.com/jbochi/lua-resty-cassandra/pull/47), [#146](https://github.com/Kong/kong/pull/146) and [#187](https://github.com/Kong/kong/pull/187).
Queries effectuated during the downtime will still be lost. [#11](https://github.com/Kong/kong/pull/11)
  - Leverage reused sockets. If the DAO reuses a socket, it will not re-set their keyspace. This should give a small but appreciable performance improvement. [#170](https://github.com/Kong/kong/pull/170)
  - Cascade delete plugins configurations when deleting a Consumer or an API associated with it. [#107](https://github.com/Kong/kong/pull/107)
  - Allow Cassandra hosts listening on different ports than the default. [#185](https://github.com/Kong/kong/pull/185)
- CLI
  - Added a notice log when Kong tries to connect to Cassandra to avoid user confusion. [#168](https://github.com/Kong/kong/pull/168)
  - The CLI now tests if the ports are already being used before starting and warns.
- Admin API
  - `name` is now an optional property for APIs. If none is being specified, the name will be the API `public_dns`. [#181](https://github.com/Kong/kong/pull/181)
- Configuration
  - The memory cache size is now configurable. [#208](https://github.com/Kong/kong/pull/208)

#### Fixed
- Resolver
  - More explicit "API not found" message from the resolver if the Host was not found in the system. "API not found with Host: %s".
  - If multiple hosts headers are being sent, Kong will test them all to see if one of the API is in the system. [#186](https://github.com/Kong/kong/pull/186)
- Admin API: responses now have a new line after the body. [#164](https://github.com/Kong/kong/issues/164)
- DAO: keepalive property is now properly passed when Kong calls `set_keepalive` on Cassandra sockets.
- Multipart dependency throwing error at startup. [#213](https://github.com/Kong/kong/pull/213)

> **internal**
> - Separate Migrations from the DAO factory.
> - Update dev config + Makefile rules (`run` becomes `start`).
> - Introducing an `ngx` stub for unit tests and CLI.
> - Switch many PCRE regexes to using patterns.

[Back to TOC](#table-of-contents)

## [0.2.0-2] - 2015/04/27

First public release of Kong. This version brings a lot of internal improvements as well as more usability and a few additional plugins.

#### Added
- Plugins
  - CORS plugin.
  - Request transformation plugin.
  - NGINX plus monitoring plugin.
- Configuration
  - New properties: `proxy_port` and `api_admin_port`. [#142](https://github.com/Kong/kong/issues/142)
- CLI
  - Better info, help and error messages. [#118](https://github.com/Kong/kong/issues/118) [#124](https://github.com/Kong/kong/issues/124)
  - New commands: `kong reload`, `kong quit`. [#114](https://github.com/Kong/kong/issues/114) Alias of `version`: `kong --version` [#119](https://github.com/Kong/kong/issues/119)
  - `kong restart` simply starts Kong if not previously running + better pid file handling. [#131](https://github.com/Kong/kong/issues/131)
- Package distributions: .rpm, .deb and .pkg for easy installs on most common platforms.

#### Fixed
- Admin API: trailing slash is not necessary anymore for core resources such as `/apis` or `/consumers`.
- Leaner default configuration. [#156](https://github.com/Kong/kong/issues/156)

> **internal**
> - All scripts moved to the CLI as "hidden" commands (`kong db`, `kong config`).
> - More tests as always, and they are structured better. The coverage went down mainly because of plugins which will later move to their own repos. We are all eagerly waiting for that!
> - `src/` was renamed to `kong/` for ease of development
> - All system dependencies versions for package building and travis-ci are now listed in `versions.sh`
> - DAO doesn't need to `:prepare()` prior to run queries. Queries can be prepared at runtime. [#146](https://github.com/Kong/kong/issues/146)

[Back to TOC](#table-of-contents)

## [0.1.1beta-2] - 2015/03/30

#### Fixed

- Wrong behavior of auto-migration in `kong start`.

[Back to TOC](#table-of-contents)

## [0.1.0beta-3] - 2015/03/25

First public beta. Includes caching and better usability.

#### Added
- Required Openresty is now `1.7.10.1`.
- Freshly built CLI, rewritten in Lua
- `kong start` using a new DB keyspace will automatically migrate the schema. [#68](https://github.com/Kong/kong/issues/68)
- Anonymous error reporting on Proxy and API. [#64](https://github.com/Kong/kong/issues/64)
- Configuration
  - Simplified configuration file (unified in `kong.yml`).
  - In configuration, `plugins_installed` was renamed to `plugins_available`. [#59](https://github.com/Kong/kong/issues/59)
  - Order of `plugins_available` doesn't matter anymore. [#17](https://github.com/Kong/kong/issues/17)
  - Better handling of plugins: Kong now detects which plugins are configured and if they are installed on the current machine.
  - `bin/kong` now defaults on `/etc/kong.yml` for config and `/var/logs/kong` for output. [#71](https://github.com/Kong/kong/issues/71)
- Proxy: APIs/Consumers caching with expiration for faster authentication.
- Admin API: Plugins now use plain form parameters for configuration. [#70](https://github.com/Kong/kong/issues/70)
- Keep track of already executed migrations. `rollback` now behaves as expected. [#8](https://github.com/Kong/kong/issues/8)

#### Fixed
- `Server` header now sends Kong. [#57](https://github.com/Kong/kong/issues/57)
- migrations not being executed in order on Linux. This issue wasn't noticed until unit testing the migrations because for now we only have 1 migration file.
- Admin API: Errors responses are now sent as JSON. [#58](https://github.com/Kong/kong/issues/58)

> **internal**
> - We now have code linting and coverage.
> - Faker and Migrations instances don't live in the DAO Factory anymore, they are only used in scripts and tests.
> - `scripts/config.lua` allows environment based configurations. `make dev` generates a `kong.DEVELOPMENT.yml` and `kong_TEST.yml`. Different keyspaces and ports.
> - `spec_helpers.lua` allows tests to not rely on the `Makefile` anymore. Integration tests can run 100% from `busted`.
> - Switch integration testing from [httpbin.org] to [mockbin.com].
> - `core` plugin was renamed to `resolver`.

[Back to TOC](#table-of-contents)

## [0.0.1alpha-1] - 2015/02/25

First version running with Cassandra.

#### Added
- Basic proxying.
- Built-in authentication plugin (api key, HTTP basic).
- Built-in ratelimiting plugin.
- Built-in TCP logging plugin.
- Configuration API (for consumers, apis, plugins).
- CLI `bin/kong` script.
- Database migrations (using `db.lua`).

[Back to TOC](#table-of-contents)

[2.8.1]: https://github.com/Kong/kong/compare/2.8.0...2.8.1
[2.8.0]: https://github.com/Kong/kong/compare/2.7.0...2.8.0
[2.7.1]: https://github.com/Kong/kong/compare/2.7.0...2.7.1
[2.7.0]: https://github.com/Kong/kong/compare/2.6.0...2.7.0
[2.6.1]: https://github.com/Kong/kong/compare/2.6.0...2.6.1
[2.6.0]: https://github.com/Kong/kong/compare/2.5.1...2.6.0
[2.5.1]: https://github.com/Kong/kong/compare/2.5.0...2.5.1
[2.5.0]: https://github.com/Kong/kong/compare/2.4.1...2.5.0
[2.4.1]: https://github.com/Kong/kong/compare/2.4.0...2.4.1
[2.4.0]: https://github.com/Kong/kong/compare/2.3.3...2.4.0
[2.3.3]: https://github.com/Kong/kong/compare/2.3.2...2.3.3
[2.3.2]: https://github.com/Kong/kong/compare/2.3.1...2.3.2
[2.3.1]: https://github.com/Kong/kong/compare/2.3.0...2.3.1
[2.3.0]: https://github.com/Kong/kong/compare/2.2.0...2.3.0
[2.2.2]: https://github.com/Kong/kong/compare/2.2.1...2.2.2
[2.2.1]: https://github.com/Kong/kong/compare/2.2.0...2.2.1
[2.2.0]: https://github.com/Kong/kong/compare/2.1.3...2.2.0
[2.1.4]: https://github.com/Kong/kong/compare/2.1.3...2.1.4
[2.1.3]: https://github.com/Kong/kong/compare/2.1.2...2.1.3
[2.1.2]: https://github.com/Kong/kong/compare/2.1.1...2.1.2
[2.1.1]: https://github.com/Kong/kong/compare/2.1.0...2.1.1
[2.1.0]: https://github.com/Kong/kong/compare/2.0.5...2.1.0
[2.0.5]: https://github.com/Kong/kong/compare/2.0.4...2.0.5
[2.0.4]: https://github.com/Kong/kong/compare/2.0.3...2.0.4
[2.0.3]: https://github.com/Kong/kong/compare/2.0.2...2.0.3
[2.0.2]: https://github.com/Kong/kong/compare/2.0.1...2.0.2
[2.0.1]: https://github.com/Kong/kong/compare/2.0.0...2.0.1
[2.0.0]: https://github.com/Kong/kong/compare/1.5.0...2.0.0
[1.5.1]: https://github.com/Kong/kong/compare/1.5.0...1.5.1
[1.5.0]: https://github.com/Kong/kong/compare/1.4.3...1.5.0
[1.4.3]: https://github.com/Kong/kong/compare/1.4.2...1.4.3
[1.4.2]: https://github.com/Kong/kong/compare/1.4.1...1.4.2
[1.4.1]: https://github.com/Kong/kong/compare/1.4.0...1.4.1
[1.4.0]: https://github.com/Kong/kong/compare/1.3.0...1.4.0
[1.3.0]: https://github.com/Kong/kong/compare/1.2.2...1.3.0
[1.2.2]: https://github.com/Kong/kong/compare/1.2.1...1.2.2
[1.2.1]: https://github.com/Kong/kong/compare/1.2.0...1.2.1
[1.2.0]: https://github.com/Kong/kong/compare/1.1.2...1.2.0
[1.1.2]: https://github.com/Kong/kong/compare/1.1.1...1.1.2
[1.1.1]: https://github.com/Kong/kong/compare/1.1.0...1.1.1
[1.1.0]: https://github.com/Kong/kong/compare/1.0.3...1.1.0
[1.0.3]: https://github.com/Kong/kong/compare/1.0.2...1.0.3
[1.0.2]: https://github.com/Kong/kong/compare/1.0.1...1.0.2
[1.0.1]: https://github.com/Kong/kong/compare/1.0.0...1.0.1
[1.0.0]: https://github.com/Kong/kong/compare/0.15.0...1.0.0
[0.15.0]: https://github.com/Kong/kong/compare/0.14.1...0.15.0
[0.14.1]: https://github.com/Kong/kong/compare/0.14.0...0.14.1
[0.14.0]: https://github.com/Kong/kong/compare/0.13.1...0.14.0
[0.13.1]: https://github.com/Kong/kong/compare/0.13.0...0.13.1
[0.13.0]: https://github.com/Kong/kong/compare/0.12.3...0.13.0
[0.12.3]: https://github.com/Kong/kong/compare/0.12.2...0.12.3
[0.12.2]: https://github.com/Kong/kong/compare/0.12.1...0.12.2
[0.12.1]: https://github.com/Kong/kong/compare/0.12.0...0.12.1
[0.12.0]: https://github.com/Kong/kong/compare/0.11.2...0.12.0
[0.11.2]: https://github.com/Kong/kong/compare/0.11.1...0.11.2
[0.11.1]: https://github.com/Kong/kong/compare/0.11.0...0.11.1
[0.10.4]: https://github.com/Kong/kong/compare/0.10.3...0.10.4
[0.11.0]: https://github.com/Kong/kong/compare/0.10.3...0.11.0
[0.10.3]: https://github.com/Kong/kong/compare/0.10.2...0.10.3
[0.10.2]: https://github.com/Kong/kong/compare/0.10.1...0.10.2
[0.10.1]: https://github.com/Kong/kong/compare/0.10.0...0.10.1
[0.10.0]: https://github.com/Kong/kong/compare/0.9.9...0.10.0
[0.9.9]: https://github.com/Kong/kong/compare/0.9.8...0.9.9
[0.9.8]: https://github.com/Kong/kong/compare/0.9.7...0.9.8
[0.9.7]: https://github.com/Kong/kong/compare/0.9.6...0.9.7
[0.9.6]: https://github.com/Kong/kong/compare/0.9.5...0.9.6
[0.9.5]: https://github.com/Kong/kong/compare/0.9.4...0.9.5
[0.9.4]: https://github.com/Kong/kong/compare/0.9.3...0.9.4
[0.9.3]: https://github.com/Kong/kong/compare/0.9.2...0.9.3
[0.9.2]: https://github.com/Kong/kong/compare/0.9.1...0.9.2
[0.9.1]: https://github.com/Kong/kong/compare/0.9.0...0.9.1
[0.9.0]: https://github.com/Kong/kong/compare/0.8.3...0.9.0
[0.8.3]: https://github.com/Kong/kong/compare/0.8.2...0.8.3
[0.8.2]: https://github.com/Kong/kong/compare/0.8.1...0.8.2
[0.8.1]: https://github.com/Kong/kong/compare/0.8.0...0.8.1
[0.8.0]: https://github.com/Kong/kong/compare/0.7.0...0.8.0
[0.7.0]: https://github.com/Kong/kong/compare/0.6.1...0.7.0
[0.6.1]: https://github.com/Kong/kong/compare/0.6.0...0.6.1
[0.6.0]: https://github.com/Kong/kong/compare/0.5.4...0.6.0
[0.5.4]: https://github.com/Kong/kong/compare/0.5.3...0.5.4
[0.5.3]: https://github.com/Kong/kong/compare/0.5.2...0.5.3
[0.5.2]: https://github.com/Kong/kong/compare/0.5.1...0.5.2
[0.5.1]: https://github.com/Kong/kong/compare/0.5.0...0.5.1
[0.5.0]: https://github.com/Kong/kong/compare/0.4.2...0.5.0
[0.4.2]: https://github.com/Kong/kong/compare/0.4.1...0.4.2
[0.4.1]: https://github.com/Kong/kong/compare/0.4.0...0.4.1
[0.4.0]: https://github.com/Kong/kong/compare/0.3.2...0.4.0
[0.3.2]: https://github.com/Kong/kong/compare/0.3.1...0.3.2
[0.3.1]: https://github.com/Kong/kong/compare/0.3.0...0.3.1
[0.3.0]: https://github.com/Kong/kong/compare/0.2.1...0.3.0
[0.2.1]: https://github.com/Kong/kong/compare/0.2.0-2...0.2.1
[0.2.0-2]: https://github.com/Kong/kong/compare/0.1.1beta-2...0.2.0-2
[0.1.1beta-2]: https://github.com/Kong/kong/compare/0.1.0beta-3...0.1.1beta-2
[0.1.0beta-3]: https://github.com/Kong/kong/compare/2236374d5624ad98ea21340ca685f7584ec35744...0.1.0beta-3
[0.0.1alpha-1]: https://github.com/Kong/kong/compare/ffd70b3101ba38d9acc776038d124f6e2fccac3c...2236374d5624ad98ea21340ca685f7584ec35744<|MERGE_RESOLUTION|>--- conflicted
+++ resolved
@@ -239,10 +239,6 @@
   migrations, designating a function to call.  The `up_f` part is
   invoked after the `up` part has been executed against the database
   for both Postgres and Cassandra.
-<<<<<<< HEAD
-  
-=======
->>>>>>> 6c9a2661
 - A new CLI command, `kong migrations status`, generates the status on a JSON file.
 
 ### Dependencies
