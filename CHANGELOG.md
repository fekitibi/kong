# Table of Contents


<<<<<<< HEAD
- [2.2.0-alpha.1](#220-alpha1)
=======
- [2.2.0-beta.1](#220-beta1)
>>>>>>> 834ce3e8
- [2.1.4](#214)
- [2.1.3](#213)
- [2.1.2](#212)
- [2.1.1](#211)
- [2.1.0](#210)
- [2.0.5](#205)
- [2.0.4](#204)
- [2.0.3](#203)
- [2.0.2](#202)
- [2.0.1](#201)
- [2.0.0](#200)
- [1.5.1](#151)
- [1.5.0](#150)
- [1.4.3](#143)
- [1.4.2](#142)
- [1.4.1](#141)
- [1.4.0](#140)
- [1.3.0](#130)
- [1.2.2](#122)
- [1.2.1](#121)
- [1.2.0](#120)
- [1.1.2](#112)
- [1.1.1](#111)
- [1.1.0](#110)
- [1.0.3](#103)
- [1.0.2](#102)
- [1.0.1](#101)
- [1.0.0](#100)
- [0.15.0](#0150)
- [0.14.1](#0141)
- [0.14.0](#0140---20180705)
- [0.13.1](#0131---20180423)
- [0.13.0](#0130---20180322)
- [0.12.3](#0123---20180312)
- [0.12.2](#0122---20180228)
- [0.12.1](#0121---20180118)
- [0.12.0](#0120---20180116)
- [0.11.2](#0112---20171129)
- [0.11.1](#0111---20171024)
- [0.10.4](#0104---20171024)
- [0.11.0](#0110---20170816)
- [0.10.3](#0103---20170524)
- [0.10.2](#0102---20170501)
- [0.10.1](#0101---20170327)
- [0.10.0](#0100---20170307)
- [0.9.9 and prior](#099---20170202)


<<<<<<< HEAD
## [2.2.0-alpha.1]

> Released 2020/09/09

This is an *alpha* pre-release of the upcoming Kong 2.2 series.
Since 2.2 is a minor release there are no breaking changes with
respect to the 2.x series, but being an alpha pre-release, development
is not feature-frozen at this time: and any new features introduced here
may change between this release and 2.2.0, and new features may be
added.

### Dependencies

- :warning: The required OpenResty version has been bumped to
=======
## [2.2.0-beta.1]

> Released 2020/10/02

This is a *beta* pre-release of the upcoming Kong 2.2 series. There are no
breaking changes with respect to the 2.x series. Being a beta pre-release,
development for 2.2 is now in *feature freeze*: only bugfixes are going to be
merged between this release and Kong 2.2.0. This is now the time to test the
new features and report any issues!

This changelog entry all new features and fixes for the 2.2.0 series, including
changes previously added in the 2.2.0-alpha.1 release.
, and all fixes from Kong 2.1.4.

### Dependencies

- :warning: For Kong 2.2, the required OpenResty version has been bumped to
>>>>>>> 834ce3e8
  [1.17.8.2](http://openresty.org/en/changelog-1017008.html), and the
  the set of patches included has changed, including the latest release of
  [lua-kong-nginx-module](https://github.com/Kong/lua-kong-nginx-module).
  If you are installing Kong from one of our distribution
  packages, you are not affected by this change.
<<<<<<< HEAD
=======
- Bump OpenSSL version from `1.1.1g` to `1.1.1h`.
  [#6382](https://github.com/Kong/kong/pull/6382)
>>>>>>> 834ce3e8

**Note:** if you are not using one of our distribution packages and compiling
OpenResty from source, you must still apply Kong's [OpenResty
patches](https://github.com/Kong/kong-build-tools/tree/master/openresty-build-tools/openresty-patches)
(and, as highlighted above, compile OpenResty with the new
lua-kong-nginx-module). Our [kong-build-tools](https://github.com/Kong/kong-build-tools)
repository will allow you to do both easily.

- :warning: Cassandra 2.x support is now deprecated. If you are still
  using Cassandra 2.x with Kong, we recommend you to upgrade, since this
  series of Cassandra is about to be EOL with the upcoming release of
  Cassandra 4.0.

### Additions

##### Core

- :fireworks: **UDP support**: Kong now features support for UDP proxying
  in its stream subsystem. The `"udp"` protocol is now accepted in the `protocols`
  attribute of Routes and the `protocol` attribute of Services.
  Load balancing and logging plugins support UDP as well.
<<<<<<< HEAD
=======
  [#6215](https://github.com/Kong/kong/pull/6215)
- **Configurable Request and Response Buffering**: The buffering of requests
  or responses can now be enabled or disabled on a per-route basis, through
  setting attributes `Route.request_buffering` or `Route.response_buffering`
  to `true` or `false`. Default behavior remains the same: buffering is enabled
  by default for requests and responses.
  [#6057](https://github.com/Kong/kong/pull/6057)
- **Option to Automatically Load OS Certificates**: The configuration
  attribute `lua_ssl_trusted_certificate` was extended to accept a
  comma-separated list of certificate paths, as well as a special `system`
  value, which expands to the "system default" certificates file installed
  by the operating system. This follows a very simple heuristic to try to
  use the most common certificate file in most popular distros.
  [#6342](https://github.com/Kong/kong/pull/6342)
>>>>>>> 834ce3e8
- Add `X-Forwarded-Path` header: if a trusted source provides a
  `X-Forwarded-Path` header, it is proxied as-is. Otherwise, Kong will set
  the content of said header to the request's path.
  [#6251](https://github.com/Kong/kong/pull/6251)
- Hybrid mode synchronization performance improvements: Kong now uses a
  new internal synchronization method to push changes from the Control Plane
  to the Data Plane, drastically reducing the amount of communication between
  nodes during bulk updates.
  [#6293](https://github.com/Kong/kong/pull/6293)
<<<<<<< HEAD
=======
- The `Upstream.client_certificate` attribute can now be used from proxying:
  This allows `client_certificate` setting used for mTLS handshaking with
  the `Upstream` server to be shared easily among different Services.
  However, `Service.client_certificate` will take precedence over
  `Upstream.client_certificate` if both are set simultaneously.
  In previous releases, `Upstream.client_certificate` was only used for
  mTLS in active health checks.
  [#6348](https://github.com/Kong/kong/pull/6348)
- New `shorthand_fields` top-level attribute in schema definitions, which
  deprecates `shorthands` and includes type definitions in addition to the
  shorthand callback.
  [#6364](https://github.com/Kong/kong/pull/6364)
- Hybrid Mode: the table of Data Plane nodes at the Control Plane is now
  cleaned up automatically, according to a delay value configurable via
  the `cluster_data_plane_purge_delay` attribute, set to 14 days by default.
  [#6376](https://github.com/Kong/kong/pull/6376)

##### Admin API

- Admin API responses now honor the `headers` configuration setting for
  including or removing the `Server` header.
  [#6371](https://github.com/Kong/kong/pull/6371)
>>>>>>> 834ce3e8

##### PDK

- New function `kong.request.get_forwarded_prefix`: returns the prefix path
  component of the request's URL that Kong stripped before proxying to upstream,
  respecting the value of `X-Forwarded-Prefix` when it comes from a trusted source.
  [#6251](https://github.com/Kong/kong/pull/6251)
<<<<<<< HEAD
=======
- `kong.response.exit` now honors the `headers` configuration setting for
  including or removing the `Server` header.
  [#6371](https://github.com/Kong/kong/pull/6371)
>>>>>>> 834ce3e8

##### Plugins

- **New Response Phase**: both Go and Lua pluggins now support a new plugin
  phase called `response` in Lua plugins and `Response` in Go. Using it
  automatically enables response buffering, which allows you to manipulate
  both the response headers and the response body in the same phase.
  This enables support for response handling in Go, where header and body
  filter phases are not available, allowing you to use PDK functions such
  as `kong.Response.GetBody()`, and provides an equivalent simplified
  feature for handling buffered responses from Lua plugins as well.
  [#5991](https://github.com/Kong/kong/pull/5991)
<<<<<<< HEAD
- grpc-web: Introduce configuration pass_stripped_path, which, if set to true,
=======
- aws-lambda: bump to version 3.5.0:
  [#6379](https://github.com/Kong/kong/pull/6379)
  * support for 'isBase64Encoded' flag in Lambda function responses
- grpc-web: introduce configuration pass_stripped_path, which, if set to true,
>>>>>>> 834ce3e8
  causes the plugin to pass the stripped request path (see the `strip_path` Route
  attribute) to the upstream gRPC service.
- rate-limiting: Support for rate limiting by path, by setting the
  `limit_by = "path"` configuration attribute.
  Thanks [KongGuide](https://github.com/KongGuide) for the patch!
  [#6286](https://github.com/Kong/kong/pull/6286)
<<<<<<< HEAD

### Fixes

##### Plugins

- prometheus: Remove unnecessary `WARN` log that was seen in the Kong 2.1
  series.
  [#6258](https://github.com/Kong/kong/pull/6258)


[Back to TOC](#table-of-contents)


=======
- correlation-id: the plugin now generates a correlation-id value by default
  if the correlation id header arrives but is empty.
  [#6358](https://github.com/Kong/kong/pull/6358)
>>>>>>> 834ce3e8
## [2.1.4]

> Released 2020/09/18

This is a patch release in the 2.0 series. Being a patch release, it strictly
contains bugfixes. The are no new features or breaking changes.

### Fixes

##### Core

- Improve graceful exit of Control Plane and Data Plane nodes in Hybrid Mode.
  [#6306](https://github.com/Kong/kong/pull/6306)

##### Plugins

- datadog, loggly, statsd: fixes for supporting logging TCP/UDP services.
  [#6344](https://github.com/Kong/kong/pull/6344)
- Logging plugins: request and response sizes are now reported
  by the log serializer as number attributes instead of string.
  [#6356](https://github.com/Kong/kong/pull/6356)
- prometheus: Remove unnecessary `WARN` log that was seen in the Kong 2.1
  series.
  [#6258](https://github.com/Kong/kong/pull/6258)
- key-auth: no longer trigger HTTP 400 error when the body cannot be decoded.
  [#6357](https://github.com/Kong/kong/pull/6357)
- aws-lambda: respect `skip_large_bodies` config setting even when not using
  AWS API Gateway compatibility.
  [#6379](https://github.com/Kong/kong/pull/6379)


[Back to TOC](#table-of-contents)
- Fix issue where `kong reload` would occasionally leave stale workers locked
  at 100% CPU.
  [#6300](https://github.com/Kong/kong/pull/6300)
- Hybrid Mode: more informative error message when the Control Plane cannot
  be reached.
  [#6267](https://github.com/Kong/kong/pull/6267)

##### CLI

- `kong hybrid gen_cert` now reports "permission denied" errors correctly
  when it fails to write the certificate files.
  [#6368](https://github.com/Kong/kong/pull/6368)

##### Plugins

- acl: bumped to 3.0.1
  * Fix regression in a scenario where an ACL plugin with a `deny` clause
    was configured for a group that does not exist would cause a HTTP 401
    when an authenticated plugin would match the anonymous consumer. The
    behavior is now restored to that seen in Kong 1.x and 2.0.
    [#6354](https://github.com/Kong/kong/pull/6354)
- request-transformer: bumped to 1.2.7
  * Fix the construction of the error message when a template throws a Lua error.
    [#26](https://github.com/Kong/kong-plugin-request-transformer/pull/26)


## [2.1.3]

> Released 2020/08/19

This is a patch release in the 2.0 series. Being a patch release, it strictly
contains bugfixes. The are no new features or breaking changes.

### Fixes

##### Core

- Fix behavior of `X-Forwarded-Prefix` header with stripped path prefixes:
  the stripped portion of path is now added in `X-Forwarded-Prefix`,
  except if it is `/` or if it is received from a trusted client.
  [#6222](https://github.com/Kong/kong/pull/6222)

##### Migrations

- Avoid creating unnecessary an index for Postgres.
  [#6250](https://github.com/Kong/kong/pull/6250)

##### Admin API

- DB-less: fix concurrency issues with `/config` endpoint. It now waits for
  the configuration to update across workers before returning, and returns
  HTTP 429 on attempts to perform concurrent updates and HTTP 504 in case
  of update timeouts.
  [#6121](https://github.com/Kong/kong/pull/6121)

##### Plugins

- request-transformer: bump from v1.2.5 to v1.2.6
  * Fix an issue where query parameters would get incorrectly URL-encoded.
    [#24](https://github.com/Kong/kong-plugin-request-transformer/pull/24)
- acl: Fix migration of ACLs table for the Kong 2.1 series.
  [#6250](https://github.com/Kong/kong/pull/6250)


## [2.1.2]

> Released 2020/08/13

:white_check_mark: **Update (2020/08/13)**: This release fixed a balancer
bug that may cause incorrect request payloads to be sent to unrelated
upstreams during balancer retries, potentially causing responses for
other requests to be returned. Therefore it is **highly recommended**
that Kong users running versions `2.1.0` and `2.1.1` to upgrade to this
version as soon as possible, or apply mitigation from the
[2.1.0](#210) section below.

### Fixes

##### Core

- Fix a bug that balancer retries causes incorrect requests to be sent to
  subsequent upstream connections of unrelated requests.
  [#6224](https://github.com/Kong/kong/pull/6224)
- Fix an issue where plugins iterator was being built before setting the
  default workspace id, therefore indexing the plugins under the wrong workspace.
  [#6206](https://github.com/Kong/kong/pull/6206)

##### Migrations

- Improve reentrancy of Cassandra migrations.
  [#6206](https://github.com/Kong/kong/pull/6206)

##### PDK

- Make sure the `kong.response.error` PDK function respects gRPC related
  content types.
  [#6214](https://github.com/Kong/kong/pull/6214)


## [2.1.1]

> Released 2020/08/05

:red_circle: **Post-release note (as of 2020/08/13)**: A faulty behavior
has been observed with this change. When Kong proxies using the balancer
and a request to one of the upstream `Target` fails, Kong might send the
same request to another healthy `Target` in a different request later,
causing response for the failed request to be returned.

This bug could be mitigated temporarily by disabling upstream keepalive pools.
It can be achieved by either:

1. In `kong.conf`, set `upstream_keepalive_pool_size=0`, or
2. Setting the environment `KONG_UPSTREAM_KEEPALIVE_POOL_SIZE=0` when starting
   Kong with the CLI.

Then restart/reload the Kong instance.

Thanks Nham Le (@nhamlh) for reporting it in [#6212](https://github.com/Kong/kong/issues/6212).

:white_check_mark: **Update (2020/08/13)**: A fix to this regression has been
released as part of [2.1.2](#212). See the section of the Changelog related to this
release for more details.

### Dependencies

- Bump [lua-multipart](https://github.com/Kong/lua-multipart) to `0.5.9`.
  [#6148](https://github.com/Kong/kong/pull/6148)

### Fixes

##### Core

- No longer reject valid characters (as specified in the RFC 3986) in the `path` attribute of the
  Service entity.
  [#6183](https://github.com/Kong/kong/pull/6183)

##### Migrations

- Fix issue in Cassandra migrations where empty values in some entities would be incorrectly migrated.
  [#6171](https://github.com/Kong/kong/pull/6171)

##### Admin API

- Fix issue where consumed worker memory as reported by the `kong.node.get_memory_stats()` PDK method would be incorrectly reported in kilobytes, rather than bytes, leading to inaccurate values in the `/status` Admin API endpoint (and other users of said PDK method).
  [#6170](https://github.com/Kong/kong/pull/6170)

##### Plugins

- rate-limiting: fix issue where rate-limiting by Service would result in a global limit, rather than per Service.
  [#6157](https://github.com/Kong/kong/pull/6157)
- rate-limiting: fix issue where a TTL would not be set to some Redis keys.
  [#6150](https://github.com/Kong/kong/pull/6150)


[Back to TOC](#table-of-contents)


## [2.1.0]

> Released 2020/07/16

:red_circle: **Post-release note (as of 2020/08/13)**: A faulty behavior
has been observed with this change. When Kong proxies using the balancer
and a request to one of the upstream `Target` fails, Kong might send the
same request to another healthy `Target` in a different request later,
causing response for the failed request to be returned.

This bug could be mitigated temporarily by disabling upstream keepalive pools.
It can be achieved by either:

1. In `kong.conf`, set `upstream_keepalive_pool_size=0`, or
2. Setting the environment `KONG_UPSTREAM_KEEPALIVE_POOL_SIZE=0` when starting
   Kong with the CLI.

Then restart/reload the Kong instance.

Thanks Nham Le (@nhamlh) for reporting it in [#6212](https://github.com/Kong/kong/issues/6212).

:white_check_mark: **Update (2020/08/13)**: A fix to this regression has been
released as part of [2.1.2](#212). See the section of the Changelog related to this
release for more details.

### Distributions

- :gift: Introduce package for Ubuntu 20.04.
  [#6006](https://github.com/Kong/kong/pull/6006)
- Add `ca-certificates` to the Alpine Docker image.
  [#373](https://github.com/Kong/docker-kong/pull/373)
- :warning: The [go-pluginserver](https://github.com/Kong/go-pluginserver) no
  longer ships with Kong packages; users are encouraged to build it along with
  their Go plugins. For more info, check out the [Go Guide](https://docs.konghq.com/latest/go/).

### Dependencies

- :warning: In order to use all Kong features, including the new
  dynamic upstream keepalive behavior, the required OpenResty version is
  [1.15.8.3](http://openresty.org/en/changelog-1015008.html).
  If you are installing Kong from one of our distribution
  packages, this version and all required patches and modules are included.
  If you are building from source, you must apply
  Kong's [OpenResty patches](https://github.com/Kong/kong-build-tools/tree/master/openresty-build-tools/openresty-patches)
  as well as include [lua-kong-nginx-module](https://github.com/Kong/lua-kong-nginx-module).
  Our [kong-build-tools](https://github.com/Kong/kong-build-tools)
  repository allows you to do both easily.
- Bump OpenSSL version from `1.1.1f` to `1.1.1g`.
  [#5820](https://github.com/Kong/kong/pull/5810)
- Bump [lua-resty-dns-client](https://github.com/Kong/lua-resty-dns-client) from `4.1.3`
  to `5.0.1`.
  [#5499](https://github.com/Kong/kong/pull/5499)
- Bump [lyaml](https://github.com/gvvaughan/lyaml) from `0.2.4` to `0.2.5`.
  [#5984](https://github.com/Kong/kong/pull/5984)
- Bump [lua-resty-openssl](https://github.com/fffonion/lua-resty-openssl)
  from `0.6.0` to `0.6.2`.
  [#5941](https://github.com/Kong/kong/pull/5941)

### Changes

##### Core

- Increase maximum allowed payload size in hybrid mode.
  [#5654](https://github.com/Kong/kong/pull/5654)
- Targets now support a weight range of 0-65535.
  [#5871](https://github.com/Kong/kong/pull/5871)

##### Configuration

- :warning: The configuration properties `router_consistency` and
  `router_update_frequency` have been renamed to `worker_consistency` and
  `worker_state_update_frequency`, respectively. The new properties allow for
  configuring the consistency settings of additional internal structures, see
  below for details.
  [#5325](https://github.com/Kong/kong/pull/5325)
- :warning: The `nginx_upstream_keepalive_*` configuration properties have been
  renamed to `upstream_keepalive_*`. This is due to the introduction of dynamic
  upstream keepalive pools, see below for details.
  [#5771](https://github.com/Kong/kong/pull/5771)
- :warning: The default value of `worker_state_update_frequency` (previously
  `router_update_frequency`) was changed from `1` to `5`.
  [#5325](https://github.com/Kong/kong/pull/5325)

##### Plugins

- :warning: Change authentication plugins to standardize on `allow` and
  `deny` as terms for access control. Previous nomenclature is deprecated and
  support will be removed in Kong 3.0.
  * ACL: use `allow` and `deny` instead of `whitelist` and `blacklist`
  * bot-detection: use `allow` and `deny` instead of `whitelist` and `blacklist`
  * ip-restriction: use `allow` and `deny` instead of `whitelist` and `blacklist`
  [#6014](https://github.com/Kong/kong/pull/6014)

### Additions

##### Core

- :fireworks: **Asynchronous upstream updates**: Kong's load balancer is now able to
  update its internal structures asynchronously instead of onto the request/stream
  path.

  This change required the introduction of new configuration properties and the
  deprecation of older ones:
    - New properties:
      * `worker_consistency`
      * `worker_state_update_frequency`
    - Deprecated properties:
      * `router_consistency`
      * `router_update_frequency`

  The new `worker_consistency` property is similar to `router_consistency` and accepts
  either of `strict` (default, synchronous) or `eventual` (asynchronous). Unlike its
  deprecated counterpart, this new property aims at configuring the consistency of *all*
  internal structures of Kong, and not only the router.
  [#5325](https://github.com/Kong/kong/pull/5325)
- :fireworks: **Read-Only Postgres**: Kong users are now able to configure
  a read-only Postgres replica. When configured, Kong will attempt to fulfill
  read operations through the read-only replica instead of the main Postgres
  connection.
  [#5584](https://github.com/Kong/kong/pull/5584)
- Introducing **dynamic upstream keepalive pools**. This change prevents virtual
  host confusion when Kong proxies traffic to virtual services (hosted on the
  same IP/port) over TLS.
  Keepalive pools are now created by the `upstream IP/upstream port/SNI/client
  certificate` tuple instead of `IP/port` only. Users running Kong in front of
  virtual services should consider adjusting their keepalive settings
  appropriately.

  This change required the introduction of new configuration properties and
  the deprecation of older ones:
    - New properties:
        * `upstream_keepalive_pool_size`
        * `upstream_keepalive_max_requests`
        * `upstream_keepalive_idle_timeout`
    - Deprecated properties:
        * `nginx_upstream_keepalive`
        * `nginx_upstream_keepalive_requests`
        * `nginx_upstream_keepalive_timeout`

  Additionally, this change allows for specifying an indefinite amount of max
  requests and idle timeout threshold for upstream keepalive connections, a
  capability that was previously removed by Nginx 1.15.3.
  [#5771](https://github.com/Kong/kong/pull/5771)
- The default certificate for the proxy can now be configured via Admin API
  using the `/certificates` endpoint. A special `*` SNI has been introduced
  which stands for the default certificate.
  [#5404](https://github.com/Kong/kong/pull/5404)
- Add support for PKI in Hybrid Mode mTLS.
  [#5396](https://github.com/Kong/kong/pull/5396)
- Add `X-Forwarded-Prefix` to set of headers forwarded to upstream requests.
  [#5620](https://github.com/Kong/kong/pull/5620)
- Introduce a `_transform` option to declarative configuration, which allows
  importing basicauth credentials with and without hashed passwords. This change
  is only supported in declarative configuration format version `2.1`.
  [#5835](https://github.com/Kong/kong/pull/5835)
- Add capability to define different consistency levels for read and write
  operations in Cassandra. New configuration properties `cassandra_write_consistency`
  and `cassandra_read_consistency` were introduced and the existing
  `cassandra_consistency` property was deprecated.
  Thanks [Abhishekvrshny](https://github.com/Abhishekvrshny) for the patch!
  [#5812](https://github.com/Kong/kong/pull/5812)
- Introduce certificate expiry and CA constraint checks to Hybrid Mode
  certificates (`cluster_cert` and `cluster_ca_cert`).
  [#6000](https://github.com/Kong/kong/pull/6000)
- Introduce new attributes to the Services entity, allowing for customizations
  in TLS verification parameters:
  [#5976](https://github.com/Kong/kong/pull/5976)
  * `tls_verify`: whether TLS verification is enabled while handshaking
    with the upstream Service
  * `tls_verify_depth`: the maximum depth of verification when validating
    upstream Service's TLS certificate
  * `ca_certificates`: the CA trust store to use when validating upstream
    Service's TLS certificate
- Introduce new attribute `client_certificate` in Upstreams entry, used
  for supporting mTLS in active health checks.
  [#5838](https://github.com/Kong/kong/pull/5838)

##### CLI

- Migrations: add a new `--force` flag to `kong migrations bootstrap`.
  [#5635](https://github.com/Kong/kong/pull/5635)

##### Configuration

- Introduce configuration property `db_cache_neg_ttl`, allowing the configuration
  of negative TTL for DB entities.
  Thanks [ealogar](https://github.com/ealogar) for the patch!
  [#5397](https://github.com/Kong/kong/pull/5397)

##### PDK

- Support `kong.response.exit` in Stream (L4) proxy mode.
  [#5524](https://github.com/Kong/kong/pull/5524)
- Introduce `kong.request.get_forwarded_path` method, which returns
  the path component of the request's URL, but also considers
  `X-Forwarded-Prefix` if it comes from a trusted source.
  [#5620](https://github.com/Kong/kong/pull/5620)
- Introduce `kong.response.error` method, that allows PDK users to exit with
  an error while honoring the Accept header or manually forcing a content-type.
  [#5562](https://github.com/Kong/kong/pull/5562)
- Introduce `kong.client.tls` module, which provides the following methods for
  interacting with downstream mTLS:
  * `kong.client.tls.request_client_certificate()`: request client to present its
    client-side certificate to initiate mutual TLS authentication between server
    and client.
  * `kong.client.tls.disable_session_reuse()`: prevent the TLS session for the current
    connection from being reused by disabling session ticket and session ID for
    the current TLS connection.
  * `kong.client.tls.get_full_client_certificate_chain()`: return the PEM encoded
    downstream client certificate chain with the client certificate at the top
    and intermediate certificates (if any) at the bottom.
  [#5890](https://github.com/Kong/kong/pull/5890)
- Introduce `kong.log.serialize` method.
  [#5995](https://github.com/Kong/kong/pull/5995)
- Introduce new methods to the `kong.service` PDK module:
  * `kong.service.set_tls_verify()`: set whether TLS verification is enabled while
    handshaking with the upstream Service
  * `kong.service.set_tls_verify_depth()`: set the maximum depth of verification
    when validating upstream Service's TLS certificate
  * `kong.service.set_tls_verify_store()`: set the CA trust store to use when
    validating upstream Service's TLS certificate

##### Plugins

- :fireworks: **New Plugin**: introduce the [grpc-web plugin](https://github.com/Kong/kong-plugin-grpc-web), allowing clients
  to consume gRPC services via the gRPC-Web protocol.
  [#5607](https://github.com/Kong/kong/pull/5607)
- :fireworks: **New Plugin**: introduce the [grpc-gateway plugin](https://github.com/Kong/kong-plugin-grpc-gateway), allowing
  access to upstream gRPC services through a plain HTTP request.
  [#5939](https://github.com/Kong/kong/pull/5939)
- Go: add getter and setter methods for `kong.ctx.shared`.
  [#5496](https://github.com/Kong/kong/pull/5496/)
- Add `X-Credential-Identifier` header to the following authentication plugins:
  * basic-auth
  * key-auth
  * ldap-auth
  * oauth2
  [#5516](https://github.com/Kong/kong/pull/5516)
- Rate-Limiting: auto-cleanup expired rate-limiting metrics in Postgres.
  [#5498](https://github.com/Kong/kong/pull/5498)
- OAuth2: add ability to persist refresh tokens throughout their life cycle.
  Thanks [amberheilman](https://github.com/amberheilman) for the patch!
  [#5264](https://github.com/Kong/kong/pull/5264)
- IP-Restriction: add support for IPv6.
  [#5640](https://github.com/Kong/kong/pull/5640)
- OAuth2: add support for PKCE.
  Thanks [amberheilman](https://github.com/amberheilman) for the patch!
  [#5268](https://github.com/Kong/kong/pull/5268)
- OAuth2: allow optional hashing of client secrets.
  [#5610](https://github.com/Kong/kong/pull/5610)
- aws-lambda: bump from v3.1.0 to v3.4.0
  * Add `host` configuration to allow for custom Lambda endpoints.
    [#35](https://github.com/Kong/kong-plugin-aws-lambda/pull/35)
- zipkin: bump from 0.2 to 1.1.0
  * Add support for B3 single header
    [#66](https://github.com/Kong/kong-plugin-zipkin/pull/66)
  * Add `traceid_byte_count` config option
    [#74](https://github.com/Kong/kong-plugin-zipkin/pull/74)
  * Add support for W3C header
    [#75](https://github.com/Kong/kong-plugin-zipkin/pull/75)
  * Add new option `header_type`
    [#75](https://github.com/Kong/kong-plugin-zipkin/pull/75)
- serverless-functions: bump from 0.3.1 to 1.0.0
  * Add ability to run functions in each request processing phase.
    [#21](https://github.com/Kong/kong-plugin-serverless-functions/pull/21)
- prometheus: bump from 0.7.1 to 0.9.0
  * Performance: significant improvements in throughput and CPU usage.
    [#79](https://github.com/Kong/kong-plugin-prometheus/pull/79)
  * Expose healthiness of upstreams targets.
    Thanks [carnei-ro](https://github.com/carnei-ro) for the patch!
    [#88](https://github.com/Kong/kong-plugin-prometheus/pull/88)
- rate-limiting: allow rate-limiting by custom header.
  Thanks [carnei-ro](https://github.com/carnei-ro) for the patch!
  [#5969](https://github.com/Kong/kong/pull/5969)
- session: bumped from 2.3.0 to 2.4.0.
  [#5868](https://github.com/Kong/kong/pull/5868)

### Fixes

##### Core

- Fix memory leak when loading a declarative configuration that fails
  schema validation.
  [#5759](https://github.com/Kong/kong/pull/5759)
- Fix migration issue where the index for the `ca_certificates` table would
  fail to be created.
  [#5764](https://github.com/Kong/kong/pull/5764)
- Fix issue where DNS resolution would fail in DB-less mode.
  [#5831](https://github.com/Kong/kong/pull/5831)

##### Admin API

- Disallow `PATCH` on `/upstreams/:upstreams/targets/:targets`

##### Plugins

- Go: fix issue where instances of the same Go plugin applied to different
  Routes would get mixed up.
  [#5597](https://github.com/Kong/kong/pull/5597)
- Strip `Authorization` value from logged headers. Values are now shown as
  `REDACTED`.
  [#5628](https://github.com/Kong/kong/pull/5628).
- ACL: respond with HTTP 401 rather than 403 if credentials are not provided.
  [#5452](https://github.com/Kong/kong/pull/5452)
- ldap-auth: set credential ID upon authentication, allowing subsequent
  plugins (e.g., rate-limiting) to act on said value.
  [#5497](https://github.com/Kong/kong/pull/5497)
- ldap-auth: hash the cache key generated by the plugin.
  [#5497](https://github.com/Kong/kong/pull/5497)
- zipkin: bump from 0.2 to 1.1.0
  * Stopped tagging non-erroneous spans with `error=false`.
    [#63](https://github.com/Kong/kong-plugin-zipkin/pull/63)
  * Changed the structure of `localEndpoint` and `remoteEndpoint`.
    [#63](https://github.com/Kong/kong-plugin-zipkin/pull/63)
  * Store annotation times in microseconds.
    [#71](https://github.com/Kong/kong-plugin-zipkin/pull/71)
  * Prevent an error triggered when timing-related kong variables
    were not present.
    [#71](https://github.com/Kong/kong-plugin-zipkin/pull/71)
- aws-lambda: AWS regions are no longer validated against a hardcoded list; if an
  invalid region name is provided, a proxy Internal Server Error is raised,
  and a DNS resolution error message is logged.
  [#33](https://github.com/Kong/kong-plugin-aws-lambda/pull/33)

[Back to TOC](#table-of-contents)


## [2.0.5]

> Released 2020/06/30

### Dependencies

- Bump OpenSSL version from `1.1.1f` to `1.1.1g`.
  [#5820](https://github.com/Kong/kong/pull/5810)
- Bump [go-pluginserver](https://github.com/Kong/go-pluginserver) from version
  from `0.2.0` to `0.3.2`, leveraging [go-pdk](https://github.com/Kong/go-pdk) `0.3.1`.
  See the [go-pdk changelog](https://github.com/Kong/go-pdk/blob/master/CHANGELOG.md#v031).

### Fixes

##### Core

- Fix a race condition leading to random config fetching failure in DB-less mode.
  [#5833](https://github.com/Kong/kong/pull/5833)
- Fix issue where a respawned worker would not use the existing configuration
  in DB-less mode.
  [#5850](https://github.com/Kong/kong/pull/5850)
- Fix issue where declarative configuration would fail with the error:
  `Cannot serialise table: excessively sparse array`.
  [#5768](https://github.com/Kong/kong/pull/5865)
- Targets now support a weight range of 0-65535.
  [#5871](https://github.com/Kong/kong/pull/5871)
- Make kong.ctx.plugin light-thread safe
  Thanks [tdelaune](https://github.com/tdelaune) for the assistance!
  [#5873](https://github.com/Kong/kong/pull/5873)
- Go: fix issue with Go plugins where the plugin instance would be
  intermittently killed.
  Thanks [primableatom](https://github.com/primableatom) for the patch!
  [#5903](https://github.com/Kong/kong/pull/5903)
- Auto-convert `config.anonymous` from empty string to the `ngx.null` value.
  [#5906](https://github.com/Kong/kong/pull/5906)
- Fix issue where DB-less wouldn't correctly validate input with missing IDs,
  names, or cache key.
  [#5929](https://github.com/Kong/kong/pull/5929)
- Fix issue where a request to the upstream health endpoint would fail with
  HTTP 500 Internal Server Error.
  [#5943](https://github.com/Kong/kong/pull/5943)
- Fix issue where providing a declarative configuration file containing
  fields with explicit null values would result in an error.
  [#5999](https://github.com/Kong/kong/pull/5999)
- Fix issue where the balancer wouldn't be built for all workers.
  [#5931](https://github.com/Kong/kong/pull/5931)
- Fix issue where a declarative configuration file with primary keys specified
  as numbers would result in an error.
  [#6005](https://github.com/Kong/kong/pull/6005)

##### CLI

##### Configuration

- Fix issue where the Postgres password from the Kong configuration file
  would be truncated if it contained a `#` character.
  [#5822](https://github.com/Kong/kong/pull/5822)

##### Admin API

- Fix issue where a `PUT` request on `/upstreams/:upstreams/targets/:targets`
  would result in HTTP 500 Internal Server Error.
  [#6012](https://github.com/Kong/kong/pull/6012)

##### PDK

- Stop request processing flow if body encoding fails.
  [#5829](https://github.com/Kong/kong/pull/5829)
- Ensure `kong.service.set_target()` includes the port number if a non-default
  port is used.
  [#5996](https://github.com/Kong/kong/pull/5996)

##### Plugins

- Go: fix issue where the go-pluginserver would not reload Go plugins'
  configurations.
  Thanks [wopol](https://github.com/wopol) for the patch!
  [#5866](https://github.com/Kong/kong/pull/5866)
- basic-auth: avoid fetching credentials when password is not given.
  Thanks [Abhishekvrshny](https://github.com/Abhishekvrshny) for the patch!
  [#5880](https://github.com/Kong/kong/pull/5880)
- cors: avoid overwriting upstream response `Vary` header; new values are now
  added as additional `Vary` headers.
  Thanks [aldor007](https://github.com/aldor007) for the patch!
  [#5794](https://github.com/Kong/kong/pull/5794)

[Back to TOC](#table-of-contents)


## [2.0.4]

> Released 2020/04/22

### Fixes

##### Core

  - Disable JIT mlcache:get_bulk() on ARM64
    [#5797](https://github.com/Kong/kong/pull/5797)
  - Don't incrementing log counters on unexpected errors
    [#5783](https://github.com/Kong/kong/pull/5783)
  - Invalidate target history at cleanup so balancers stay synced
    [#5775](https://github.com/Kong/kong/pull/5775)
  - Set a log prefix with the upstream name
    [#5773](https://github.com/Kong/kong/pull/5773)
  - Fix memory leaks when loading a declarative config that fails schema validation
    [#5766](https://github.com/Kong/kong/pull/5766)
  - Fix some balancer and cluster_events issues
    [#5804](https://github.com/Kong/kong/pull/5804)

##### Configuration

  - Send declarative config updates to stream subsystem via Unix domain
    [#5786](https://github.com/Kong/kong/pull/5786)
  - Now when using declarative configurations the cache is purged on reload, cleaning any references to removed entries
    [#5769](https://github.com/Kong/kong/pull/5769)


[Back to TOC](#table-of-contents)


## [2.0.3]

> Released 2020/04/06

This is a patch release in the 2.0 series. Being a patch release, it strictly
contains performance improvements and bugfixes. The are no new features or
breaking changes.

### Fixes

##### Core

  - Setting the target weight to 0 does not automatically remove the upstream.
    [#5710](https://github.com/Kong/kong/pull/5710).
  - The plugins iterator is now always fully built, even if the initialization
    of any of them fails.
    [#5692](https://github.com/Kong/kong/pull/5692).
  - Fixed the load of `dns_not_found_ttl` and `dns_error_ttl` configuration
    options.
    [#5684](https://github.com/Kong/kong/pull/5684).
  - Consumers and tags are properly warmed-up from the plugins' perspective,
    i.e. they are loaded to the cache space that plugins access.
    [#5669](https://github.com/Kong/kong/pull/5669).
  - Customized error messages don't affect subsequent default error responses
    now.
    [#5673](https://github.com/Kong/kong/pull/5673).

##### CLI

  - Fixed the `lua_package_path` option precedence over `LUA_PATH` environment
    variable.
    [#5729](https://github.com/Kong/kong/pull/5729).
  - Support to Nginx binary upgrade by correctly handling the `USR2` signal.
    [#5657](https://github.com/Kong/kong/pull/5657).

##### Configuration

  - Fixed the logrotate configuration file with the right line terminators.
    [#243](https://github.com/Kong/kong-build-tools/pull/243).
    Thanks, [WALL-E](https://github.com/WALL-E)

##### Admin API

  - Fixed the `sni is duplicated` error when sending multiple `SNIs` as body
    arguments and an `SNI` on URL that matched one from the body.
    [#5660](https://github.com/Kong/kong/pull/5660).

[Back to TOC](#table-of-contents)


## [2.0.2]

> Released 2020/02/27

This is a patch release in the 2.0 series. Being a patch release, it strictly
contains performance improvements and bugfixes. The are no new features or
breaking changes.

### Fixes

##### Core

  - Fix issue related to race condition in Cassandra select each method
    [#5564](https://github.com/Kong/kong/pull/5564).
    Thanks, [vasuharish](https://github.com/vasuharish)!
  - Fix issue related to running control plane under multiple Nginx workers
    [#5612](https://github.com/Kong/kong/pull/5612).
  - Don't change route paths when marshaling
    [#5587](https://github.com/Kong/kong/pull/5587).
  - Fix propagation of posted health across workers
    [#5539](https://github.com/Kong/kong/pull/5539).
  - Use proper units for timeouts with cassandra
    [#5571](https://github.com/Kong/kong/pull/5571).
  - Fix broken SNI based routing in L4 proxy mode
    [#5533](https://github.com/Kong/kong/pull/5533).

##### Plugins

  - Enable the ACME plugin by default
    [#5555](https://github.com/Kong/kong/pull/5555).
  - Accept consumer username in anonymous field
    [#5552](https://github.com/Kong/kong/pull/5552).

[Back to TOC](#table-of-contents)


## [2.0.1]

> Released 2020/02/04

This is a patch release in the 2.0 series. Being a patch release, it strictly
contains performance improvements and bugfixes. The are no new features or
breaking changes.


### Fixes

##### Core

  - Migrations include the configured Lua path now
    [#5509](https://github.com/Kong/kong/pull/5509).
  - Hop-by-hop headers to not clear upgrade header on upgrade
    [#5495](https://github.com/Kong/kong/pull/5495).
  - Balancers now properly check if a response is produced by an upstream
    [#5493](https://github.com/Kong/kong/pull/5493).
    Thanks, [onematchfox](https://github.com/onematchfox)!
  - Kong correctly logs an error message when the Lua VM cannot allocate memory
    [#5479](https://github.com/Kong/kong/pull/5479)
    Thanks, [pamiel](https://github.com/pamiel)!
  - Schema validations work again in DB-less mode
    [#5464](https://github.com/Kong/kong/pull/5464).

##### Plugins

  - oauth2: handle `Authorization` headers with missing `access_token` correctly.
    [#5514](https://github.com/Kong/kong/pull/5514).
    Thanks, [jeremyjpj0916](https://github.com/jeremyjpj0916)!
  - oauth2: hash oauth2_tokens cache key via the DAO
    [#5507](https://github.com/Kong/kong/pull/5507)


[Back to TOC](#table-of-contents)


## [2.0.0]

> Released 2020/01/20

This is a new major release of Kong, including new features such as **Hybrid
mode**, **Go language support for plugins** and **buffered proxying**, and
much more.

Kong 2.0.0 removes the deprecated service mesh functionality, which was
been retired in favor of [Kuma](https://kuma.io), as Kong continues to
focus on its core gateway capabilities.

Please note that Kong 2.0.0 also removes support for migrating from versions
below 1.0.0. If you are running Kong 0.x versions below 0.14.1, you need to
migrate to 0.14.1 first, and once you are running 0.14.1, you can migrate to
Kong 1.5.0, which includes special provisions for migrating from Kong 0.x,
such as the `kong migrations migrate-apis` command, and then finally to Kong
2.0.0.

### Dependencies

- :warning: The required OpenResty version is
  [1.15.8.2](http://openresty.org/en/changelog-1015008.html), and the
  the set of patches included has changed, including the latest release of
  [lua-kong-nginx-module](https://github.com/Kong/lua-kong-nginx-module).
  If you are installing Kong from one of our distribution
  packages, you are not affected by this change.

**Note:** if you are not using one of our distribution packages and compiling
OpenResty from source, you must still apply Kong's [OpenResty
patches](https://github.com/Kong/kong-build-tools/tree/master/openresty-build-tools/openresty-patches)
(and, as highlighted above, compile OpenResty with the new
lua-kong-nginx-module). Our [kong-build-tools](https://github.com/Kong/kong-build-tools)
repository will allow you to do both easily.

### Packaging

- RPM packages are now signed with our own GPG keys. You can download our public
  key at https://bintray.com/user/downloadSubjectPublicKey?username=kong
- Kong now ships with a systemd unit file

### Additions

##### Core

  - :fireworks: **Hybrid mode** for management of control-plane and
    data-plane nodes. This allows running control-plane nodes using a
    database and have them deliver configuration updates to DB-less
    data-plane nodes.
    [#5294](https://github.com/Kong/kong/pull/5294)
  - :fireworks: **Buffered proxying** - plugins can now request buffered
    reading of the service response (as opposed to the streaming default),
    allowing them to modify headers based on the contents of the body
    [#5234](https://github.com/Kong/kong/pull/5234)
  - The `transformations` in DAO schemas now also support `on_read`,
    allowing for two-way (read/write) data transformations between
    Admin API input/output and database storage.
    [#5100](https://github.com/Kong/kong/pull/5100)
  - Added `threshold` attribute for health checks
    [#5206](https://github.com/Kong/kong/pull/5206)
  - Caches for core entities and plugin-controlled entities (such as
    credentials, etc.) are now separated, protecting the core entities
    from cache eviction caused by plugin behavior.
    [#5114](https://github.com/Kong/kong/pull/5114)
  - Cipher suite was updated to the Mozilla v5 release.
    [#5342](https://github.com/Kong/kong/pull/5342)
  - Better support for using already existing Cassandra keyspaces
    when migrating
    [#5361](https://github.com/Kong/kong/pull/5361)
  - Better log messages when plugin modules fail to load
    [#5357](https://github.com/Kong/kong/pull/5357)
  - `stream_listen` now supports the `backlog` option.
    [#5346](https://github.com/Kong/kong/pull/5346)
  - The internal cache was split into two independent segments,
    `kong.core_cache` and `kong.cache`. The `core_cache` region is
    used by the Kong core to store configuration data that doesn't
    change often. The other region is used to store plugin
    runtime data that is dependent on traffic pattern and user
    behavior. This change should decrease the cache contention
    between Kong core and plugins and result in better performance
    overall.
    - :warning: Note that both structures rely on the already existent
      `mem_cache_size` configuration option to set their size,
      so when upgrading from a previous Kong version, the cache
      memory consumption might double if this value is not adjusted
      [#5114](https://github.com/Kong/kong/pull/5114)

##### CLI

  - `kong config init` now accepts a filename argument
    [#4451](https://github.com/Kong/kong/pull/4451)

##### Configuration

  - :fireworks: **Extended support for Nginx directive injections**
    via Kong configurations, reducing the needs for custom Nginx
    templates. New injection contexts were added: `nginx_main_`,
    `nginx_events` and `nginx_supstream_` (`upstream` in `stream`
    mode).
    [#5390](https://github.com/Kong/kong/pull/5390)
  - Enable `reuseport` option in the listen directive by default
    and allow specifying both `reuseport` and `backlog=N` in the
    listener flags.
    [#5332](https://github.com/Kong/kong/pull/5332)
  - Check existence of `lua_ssl_trusted_certificate` at startup
    [#5345](https://github.com/Kong/kong/pull/5345)

##### Admin API

  - Added `/upstreams/<id>/health?balancer_health=1` attribute for
    detailed information about balancer health based on health
    threshold configuration
    [#5206](https://github.com/Kong/kong/pull/5206)

##### PDK

  - New functions `kong.service.request.enable_buffering`,
    `kong.service.response.get_raw_body` and
    `kong.service.response.get_body` for use with buffered proxying
    [#5315](https://github.com/Kong/kong/pull/5315)

##### Plugins

  - :fireworks: **Go plugin support** - plugins can now be written in
    Go as well as Lua, through the use of an out-of-process Go plugin server.
    [#5326](https://github.com/Kong/kong/pull/5326)
  - The lifecycle of the Plugin Server daemon for Go language support is
    managed by Kong itself.
    [#5366](https://github.com/Kong/kong/pull/5366)
  - :fireworks: **New plugin: ACME** - Let's Encrypt and ACMEv2 integration with Kong
    [#5333](https://github.com/Kong/kong/pull/5333)
  - :fireworks: aws-lambda: bumped version to 3.0.1, with a number of new features!
    [#5083](https://github.com/Kong/kong/pull/5083)
  - :fireworks: prometheus: bumped to version 0.7.0 including major performance improvements
    [#5295](https://github.com/Kong/kong/pull/5295)
  - zipkin: bumped to version 0.2.1
    [#5239](https://github.com/Kong/kong/pull/5239)
  - session: bumped to version 2.2.0, adding `authenticated_groups` support
    [#5108](https://github.com/Kong/kong/pull/5108)
  - rate-limiting: added experimental support for standardized headers based on the
    ongoing [RFC draft](https://tools.ietf.org/html/draft-polli-ratelimit-headers-01)
    [#5335](https://github.com/Kong/kong/pull/5335)
  - rate-limiting: added Retry-After header on HTTP 429 responses
    [#5329](https://github.com/Kong/kong/pull/5329)
  - datadog: report metrics with tags --
    Thanks [mvanholsteijn](https://github.com/mvanholsteijn) for the patch!
    [#5154](https://github.com/Kong/kong/pull/5154)
  - request-size-limiting: added `size_unit` configuration option.
    [#5214](https://github.com/Kong/kong/pull/5214)
  - request-termination: add extra check for `conf.message` before sending
    response back with body object included.
    [#5202](https://github.com/Kong/kong/pull/5202)
  - jwt: add `X-Credential-Identifier` header in response --
    Thanks [davinwang](https://github.com/davinwang) for the patch!
    [#4993](https://github.com/Kong/kong/pull/4993)

### Fixes

##### Core

  - Correct detection of update upon deleting Targets --
    Thanks [pyrl247](https://github.com/pyrl247) for the patch!
  - Fix declarative config loading of entities with abstract records
    [#5343](https://github.com/Kong/kong/pull/5343)
  - Fix sort priority when matching routes by longest prefix
    [#5430](https://github.com/Kong/kong/pull/5430)
  - Detect changes in Routes that happen halfway through a router update
    [#5431](https://github.com/Kong/kong/pull/5431)

##### Admin API

  - Corrected the behavior when overwriting a Service configuration using
    the `url` shorthand
    [#5315](https://github.com/Kong/kong/pull/5315)

##### Core

  - :warning: **Removed Service Mesh support** - That has been deprecated in
    Kong 1.4 and made off-by-default already, and the code is now gone in 2.0.
    For Service Mesh, we now have [Kuma](https://kuma.io), which is something
    designed for Mesh patterns from day one, so we feel at peace with removing
    Kong's native Service Mesh functionality and focus on its core capabilities
    as a gateway.

##### Configuration

  - Routes using `tls` are now supported in stream mode by adding an
    entry in `stream_listen` with the `ssl` keyword enabled.
    [#5346](https://github.com/Kong/kong/pull/5346)
  - As part of service mesh removal, serviceless proxying was removed.
    You can still set `service = null` when creating a route for use with
    serverless plugins such as `aws-lambda`, or `request-termination`.
    [#5353](https://github.com/Kong/kong/pull/5353)
  - Removed the `origins` property which was used for service mesh.
    [#5351](https://github.com/Kong/kong/pull/5351)
  - Removed the `transparent` property which was used for service mesh.
    [#5350](https://github.com/Kong/kong/pull/5350)
  - Removed the `nginx_optimizations` property; the equivalent settings
    can be performed via Nginx directive injections.
    [#5390](https://github.com/Kong/kong/pull/5390)
  - The Nginx directive injection prefixes `nginx_http_upstream_`
    and `nginx_http_status_` were renamed to `nginx_upstream_` and
    `nginx_status_` respectively.
    [#5390](https://github.com/Kong/kong/pull/5390)

##### Plugins

  - Removed the Sidecar Injector plugin which was used for service mesh.
    [#5199](https://github.com/Kong/kong/pull/5199)


[Back to TOC](#table-of-contents)


## [1.5.1]

> Released 2020/02/19

This is a patch release over 1.5.0, fixing a minor issue in the `kong migrations migrate-apis`
command, which assumed execution in a certain order in the migration process. This now
allows the command to be executed prior to running the migrations from 0.x to 1.5.1.

### Fixes

##### CLI

  - Do not assume new fields are already available when running `kong migrations migrate-apis`
    [#5572](https://github.com/Kong/kong/pull/5572)


[Back to TOC](#table-of-contents)


## [1.5.0]

> Released 2020/01/20

Kong 1.5.0 is the last release in the Kong 1.x series, and it was designed to
help Kong 0.x users upgrade out of that series and into more current releases.
Kong 1.5.0 includes two features designed to ease the transition process: the
new `kong migrations migrate-apis` commands, to help users migrate away from
old `apis` entities which were deprecated in Kong 0.13.0 and removed in Kong
1.0.0, and a compatibility flag to provide better router compatibility across
Kong versions.

### Additions

##### Core

  - New `path_handling` attribute in Routes entities, which selects the behavior
    the router will have when combining the Service Path, the Route Path, and
    the Request path into a single path sent to the upstream. This attribute
    accepts two values, `v0` or `v1`, making the router behave as in Kong 0.x or
    Kong 1.x, respectively. [#5360](https://github.com/Kong/kong/pull/5360)

##### CLI

  - New command `kong migrations migrate-apis`, which converts any existing
    `apis` from an old Kong 0.x installation and generates Route, Service and
    Plugin entities with equivalent configurations. The converted routes are
    set to use `path_handling = v0`, to ensure compatibility.
    [#5176](https://github.com/Kong/kong/pull/5176)

### Fixes

##### Core

  - Fixed the routing prioritization that could lead to a match in a lower
    priority path. [#5443](https://github.com/Kong/kong/pull/5443)
  - Changes in router or plugins entities while the rebuild is in progress now
    are treated in the next rebuild, avoiding to build invalid iterators.
    [#5431](https://github.com/Kong/kong/pull/5431)
  - Fixed invalid incorrect calculation of certificate validity period.
    [#5449](https://github.com/Kong/kong/pull/5449) -- Thanks
    [Bevisy](https://github.com/Bevisy) for the patch!


[Back to TOC](#table-of-contents)


## [1.4.3]

> Released 2020/01/09

:warning: This release includes a security fix to address potentially
sensitive information being written to the error log file. This affects
certain uses of the Admin API for DB-less mode, described below.

This is a patch release in the 1.4 series, and as such, strictly contains
bugfixes. There are no new features nor breaking changes.

### Fixes

##### Core

  - Fix the detection of the need for balancer updates
    when deleting targets
    [#5352](https://github.com/kong/kong/issues/5352) --
    Thanks [zeeshen](https://github.com/zeeshen) for the patch!
  - Fix behavior of longest-path criteria when matching routes
    [#5383](https://github.com/kong/kong/issues/5383)
  - Fix incorrect use of cache when using header-based routing
    [#5267](https://github.com/kong/kong/issues/5267) --
    Thanks [marlonfan](https://github.com/marlonfan) for the patch!

##### Admin API

  - Do not make a debugging dump of the declarative config input into
    `error.log` when posting it with `/config` and using `_format_version`
    as a top-level parameter (instead of embedded in the `config` parameter).
    [#5411](https://github.com/kong/kong/issues/5411)
  - Fix incorrect behavior of PUT for /certificates
    [#5321](https://github.com/kong/kong/issues/5321)

##### Plugins

  - acl: fixed an issue where getting ACLs by group failed when multiple
    consumers share the same group
    [#5322](https://github.com/kong/kong/issues/5322)


[Back to TOC](#table-of-contents)


## [1.4.2]

> Released 2019/12/10

This is another patch release in the 1.4 series, and as such, strictly
contains bugfixes. There are no new features nor breaking changes.

### Fixes

##### Core

  - Fixes some corner cases in the balancer behavior
    [#5318](https://github.com/Kong/kong/pull/5318)

##### Plugins

  - http-log: disable queueing when using the default
    settings, to avoid memory consumption issues
    [#5323](https://github.com/Kong/kong/pull/5323)
  - prometheus: restore compatibility with version 0.6.0
    [#5303](https://github.com/Kong/kong/pull/5303)


[Back to TOC](#table-of-contents)


## [1.4.1]

> Released 2019/12/03

This is a patch release in the 1.4 series, and as such, strictly contains
bugfixes. There are no new features nor breaking changes.

### Fixes

##### Core

  - Fixed a memory leak in the balancer
    [#5229](https://github.com/Kong/kong/pull/5229) --
    Thanks [zeeshen](https://github.com/zeeshen) for the patch!
  - Removed arbitrary limit on worker connections.
    [#5148](https://github.com/Kong/kong/pull/5148)
  - Fixed `preserve_host` behavior for gRPC routes
    [#5225](https://github.com/Kong/kong/pull/5225)
  - Fix migrations for ttl for OAuth2 tokens
    [#5253](https://github.com/Kong/kong/pull/5253)
  - Improve handling of errors when creating balancers
    [#5284](https://github.com/Kong/kong/pull/5284)

##### CLI

  - Fixed an issue with `kong config db_export` when reading
    entities that are ttl-enabled and whose ttl value is `null`.
    [#5185](https://github.com/Kong/kong/pull/5185)

##### Admin API

  - Various fixes for Admin API behavior
    [#5174](https://github.com/Kong/kong/pull/5174),
    [#5178](https://github.com/Kong/kong/pull/5178),
    [#5191](https://github.com/Kong/kong/pull/5191),
    [#5186](https://github.com/Kong/kong/pull/5186)

##### Plugins

  - http-log: do not impose a retry delay on successful sends
    [#5282](https://github.com/Kong/kong/pull/5282)


[Back to TOC](#table-of-contents)

## [1.4.0]

> Released on 2019/10/22

### Installation

  - :warning: All Bintray assets have been renamed from `.all.` / `.noarch.` to be
    architecture specific namely `.arm64.` and `.amd64.`

### Additions

##### Core

  - :fireworks: New configuration option `cassandra_refresh_frequency` to set
    the frequency that Kong will check for Cassandra cluster topology changes,
    avoiding restarts when Cassandra nodes are added or removed.
    [#5071](https://github.com/Kong/kong/pull/5071)
  - New `transformations` property in DAO schemas, which allows adding functions
    that run when database rows are inserted or updated.
    [#5047](https://github.com/Kong/kong/pull/5047)
  - The new attribute `hostname` has been added to `upstreams` entities. This
    attribute is used as the `Host` header when proxying requests through Kong
    to servers that are listening on server names that are different from the
    names to which they resolve.
    [#4959](https://github.com/Kong/kong/pull/4959)
  - New status interface has been introduced. It exposes insensitive health,
    metrics and error read-only information from Kong, which can be consumed by
    other services in the infrastructure to monitor Kong's health.
    This removes the requirement of the long-used workaround to monitor Kong's
    health by injecting a custom server block.
    [#4977](https://github.com/Kong/kong/pull/4977)
  - New Admin API response header `X-Kong-Admin-Latency`, reporting the time
    taken by Kong to process an Admin API request.
    [#4966](https://github.com/Kong/kong/pull/4996/files)

##### Configuration

  - :warning: New configuration option `service_mesh` which enables or disables
    the Service Mesh functionality. The Service Mesh is being deprecated and
    will not be available in the next releases of Kong.
    [#5124](https://github.com/Kong/kong/pull/5124)
  - New configuration option `router_update_frequency` that allows setting the
    frequency that router and plugins will be checked for changes. This new
    option avoids performance degradation when Kong routes or plugins are
    frequently changed. [#4897](https://github.com/Kong/kong/pull/4897)

##### Plugins

  - rate-limiting: in addition to consumer, credential, and IP levels, now
    rate-limiting plugin has service-level support. Thanks
    [wuguangkuo](https://github.com/wuguangkuo) for the patch!
    [#5031](https://github.com/Kong/kong/pull/5031)
  - Now rate-limiting `local` policy counters expire using the shared
    dictionary's TTL, avoiding to keep unnecessary counters in memory. Thanks
    [cb372](https://github.com/cb372) for the patch!
    [#5029](https://github.com/Kong/kong/pull/5029)
  - Authentication plugins have support for tags now.
    [#4945](https://github.com/Kong/kong/pull/4945)
  - response-transformer plugin now supports renaming response headers. Thanks
    [aalmazanarbs](https://github.com/aalmazanarbs) for the patch!
    [#5040](https://github.com/Kong/kong/pull/5040)

### Fixes

##### Core

  - :warning: Service Mesh is known to cause HTTPS requests to upstream to
    ignore `proxy_ssl*` directives, so it is being discontinued in the next
    major release of Kong. In this release it is disabled by default, avoiding
    this issue, and it can be enabled as aforementioned in the configuration
    section. [#5124](https://github.com/Kong/kong/pull/5124)
  - Fixed an issue on reporting the proper request method and URL arguments on
    NGINX-produced errors in logging plugins.
    [#5073](https://github.com/Kong/kong/pull/5073)
  - Fixed an issue where targets were not properly updated in all Kong workers
    when they were removed. [#5041](https://github.com/Kong/kong/pull/5041)
  - Deadlocks cases in database access functions when using Postgres and
    cleaning up `cluster_events` in high-changing scenarios were fixed.
    [#5118](https://github.com/Kong/kong/pull/5118)
  - Fixed issues with tag-filtered GETs on Cassandra-backed nodes.
    [#5105](https://github.com/Kong/kong/pull/5105)

##### Configuration

  - Fixed Lua parsing and error handling in declarative configurations.
    [#5019](https://github.com/Kong/kong/pull/5019)
  - Automatically escape any unescaped `#` characters in parsed `KONG_*`
    environment variables. [#5062](https://github.com/Kong/kong/pull/5062)

##### Plugins

  - file-log: creates log file with proper permissions when Kong uses
    declarative config. [#5028](https://github.com/Kong/kong/pull/5028)
  - basic-auth: fixed credentials parsing when using DB-less
    configurations. [#5080](https://github.com/Kong/kong/pull/5080)
  - jwt: plugin handles empty claims and return the correct error message.
    [#5123](https://github.com/Kong/kong/pull/5123)
    Thanks to [@jeremyjpj0916](https://github.com/jeremyjpj0916) for the patch!
  - serverless-functions: Lua code in declarative configurations is validated
    and loaded correctly.
    [#24](https://github.com/Kong/kong-plugin-serverless-functions/pull/24)
  - request-transformer: fixed bug on removing and then adding request headers
    with the same name.
    [#9](https://github.com/Kong/kong-plugin-request-transformer/pull/9)


[Back to TOC](#table-of-contents)

## [1.3.0]

> Released on 2019/08/21

Kong 1.3 is the first version to officially support **gRPC proxying**!

Following our vision for Kong to proxy modern Web services protocols, we are
excited for this newest addition to the family of protocols already supported
by Kong (HTTP(s), WebSockets, and TCP). As we have recently stated in our
latest [Community Call](https://konghq.com/community-call/), more protocols are
to be expected in the future.

Additionally, this release includes several highly-requested features such as
support for upstream **mutual TLS**, **header-based routing** (not only
`Host`), **database export**, and **configurable upstream keepalive
timeouts**.

### Changes

##### Dependencies

- :warning: The required OpenResty version has been bumped to
  [1.15.8.1](http://openresty.org/en/changelog-1015008.html). If you are
  installing Kong from one of our distribution packages, you are not affected
  by this change. See [#4382](https://github.com/Kong/kong/pull/4382).
  With this new version comes a number of improvements:
  1. The new [ngx\_http\_grpc\_module](https://nginx.org/en/docs/http/ngx_http_grpc_module.html).
  2. Configurable of upstream keepalive connections by timeout or number of
     requests.
  3. Support for ARM64 architectures.
  4. LuaJIT GC64 mode for x86_64 architectures, raising the LuaJIT GC-managed
     memory limit from 2GB to 128TB and producing more predictable GC
     performance.
- :warning: From this version on, the new
  [lua-kong-nginx-module](https://github.com/Kong/lua-kong-nginx-module) Nginx
  module is **required** to be built into OpenResty for Kong to function
  properly. This new module allows Kong to support new features such as mutual
  TLS authentication. If you are installing Kong from one of our distribution
  packages, you are not affected by this change.
  [openresty-build-tools#26](https://github.com/Kong/openresty-build-tools/pull/26)

**Note:** if you are not using one of our distribution packages and compiling
OpenResty from source, you must still apply Kong's [OpenResty
patches](https://github.com/kong/openresty-patches) (and, as highlighted above,
compile OpenResty with the new lua-kong-nginx-module). Our new
[openresty-build-tools](https://github.com/Kong/openresty-build-tools)
repository will allow you to do both easily.

##### Core

- :warning: Bugfixes in the router *may, in some edge-cases*, result in
  different Routes being matched. It was reported to us that the router behaved
  incorrectly in some cases when configuring wildcard Hosts and regex paths
  (e.g. [#3094](https://github.com/Kong/kong/issues/3094)). It may be so that
  you are subject to these bugs without realizing it. Please ensure that
  wildcard Hosts and regex paths Routes you have configured are matching as
  expected before upgrading.
  See [9ca4dc0](https://github.com/Kong/kong/commit/9ca4dc09fdb12b340531be8e0f9d1560c48664d5),
  [2683b86](https://github.com/Kong/kong/commit/2683b86c2f7680238e3fe85da224d6f077e3425d), and
  [6a03e1b](https://github.com/Kong/kong/commit/6a03e1bd95594716167ccac840ff3e892ed66215)
  for details.
- Upstream connections are now only kept-alive for 100 requests or 60 seconds
  (idle) by default. Previously, upstream connections were not actively closed
  by Kong. This is a (non-breaking) change in behavior, inherited from Nginx
  1.15, and configurable via new configuration properties (see below).

##### Configuration

- :warning: The `upstream_keepalive` configuration property is deprecated, and
  replaced by the new `nginx_http_upstream_keepalive` property. Its behavior is
  almost identical, but the notable difference is that the latter leverages the
  [injected Nginx
  directives](https://konghq.com/blog/kong-ce-nginx-injected-directives/)
  feature added in Kong 0.14.0.
  In future releases, we will gradually increase support for injected Nginx
  directives. We have high hopes that this will remove the occasional need for
  custom Nginx configuration templates.
  [#4382](https://github.com/Kong/kong/pull/4382)

### Additions

##### Core

- :fireworks: **Native gRPC proxying.** Two new protocol types; `grpc` and
  `grpcs` correspond to gRPC over h2c and gRPC over h2. They can be specified
  on a Route or a Service's `protocol` attribute (e.g. `protocol = grpcs`).
  When an incoming HTTP/2 request matches a Route with a `grpc(s)` protocol,
  the request will be handled by the
  [ngx\_http\_grpc\_module](https://nginx.org/en/docs/http/ngx_http_grpc_module.html),
  and proxied to the upstream Service according to the gRPC protocol
  specifications.  :warning: Note that not all Kong plugins are compatible with
  gRPC requests yet.  [#4801](https://github.com/Kong/kong/pull/4801)
- :fireworks: **Mutual TLS** handshake with upstream services. The Service
  entity now has a new `client_certificate` attribute, which is a foreign key
  to a Certificate entity. If specified, Kong will use the Certificate as a
  client TLS cert during the upstream TLS handshake.
  [#4800](https://github.com/Kong/kong/pull/4800)
- :fireworks: **Route by any request header**. The router now has the ability
  to match Routes by any request header (not only `Host`). The Route entity now
  has a new `headers` attribute, which is a map of headers names and values.
  E.g. `{ "X-Forwarded-Host": ["example.org"], "Version": ["2", "3"] }`.
  [#4758](https://github.com/Kong/kong/pull/4758)
- :fireworks: **Least-connection load-balancing**. A new `algorithm` attribute
  has been added to the Upstream entity. It can be set to `"round-robin"`
  (default), `"consistent-hashing"`, or `"least-connections"`.
  [#4528](https://github.com/Kong/kong/pull/4528)
- A new core entity, "CA Certificates" has been introduced and can be accessed
  via the new `/ca_certificates` Admin API endpoint. CA Certificates entities
  will be used as CA trust store by Kong. Certificates stored by this entity
  need not include their private key.
  [#4798](https://github.com/Kong/kong/pull/4798)
- Healthchecks now use the combination of IP + Port + Hostname when storing
  upstream health information. Previously, only IP + Port were used. This means
  that different virtual hosts served behind the same IP/port will be treated
  differently with regards to their health status. New endpoints were added to
  the Admin API to manually set a Target's health status.
  [#4792](https://github.com/Kong/kong/pull/4792)

##### Configuration

- :fireworks: A new section in the `kong.conf` file describes [injected Nginx
  directives](https://konghq.com/blog/kong-ce-nginx-injected-directives/)
  (added to Kong 0.14.0) and specifies a few default ones.
  In future releases, we will gradually increase support for injected Nginx
  directives. We have high hopes that this will remove the occasional need for
  custom Nginx configuration templates.
  [#4382](https://github.com/Kong/kong/pull/4382)
- :fireworks: New configuration properties allow for controlling the behavior of
  upstream keepalive connections. `nginx_http_upstream_keepalive_requests` and
  `nginx_http_upstream_keepalive_timeout` respectively control the maximum
  number of proxied requests and idle timeout of an upstream connection.
  [#4382](https://github.com/Kong/kong/pull/4382)
- New flags have been added to the `*_listen` properties: `deferred`, `bind`,
  and `reuseport`.
  [#4692](https://github.com/Kong/kong/pull/4692)

##### CLI

- :fireworks: **Database export** via the new `kong config db_export` CLI
  command. This command will export the configuration present in the database
  Kong is connected to (Postgres or Cassandra) as a YAML file following Kong's
  declarative configuration syntax. This file can thus be imported later on
  in a DB-less Kong node or in another database via `kong config db_import`.
  [#4809](https://github.com/Kong/kong/pull/4809)

##### Admin API

- Many endpoints now support more levels of nesting for ease of access.
  For example: `/services/:services/routes/:routes` is now a valid API
  endpoint.
  [#4713](https://github.com/Kong/kong/pull/4713)
- The API now accepts `form-urlencoded` payloads with deeply nested data
  structures. Previously, it was only possible to send such data structures
  via JSON payloads.
  [#4768](https://github.com/Kong/kong/pull/4768)

##### Plugins

- :fireworks: **New bundled plugin**: the [session
  plugin](https://github.com/Kong/kong-plugin-session) is now bundled in Kong.
  It can be used to manage browser sessions for APIs proxied and authenticated
  by Kong.
  [#4685](https://github.com/Kong/kong/pull/4685)
- ldap-auth: A new `config.ldaps` property allows configuring the plugin to
  connect to the LDAP server via TLS. It provides LDAPS support instead of only
  relying on STARTTLS.
  [#4743](https://github.com/Kong/kong/pull/4743)
- jwt-auth: The new `header_names` property accepts an array of header names
  the JWT plugin should inspect when authenticating a request. It defaults to
  `["Authorization"]`.
  [#4757](https://github.com/Kong/kong/pull/4757)
- [azure-functions](https://github.com/Kong/kong-plugin-azure-functions):
  Bumped to 0.4 for minor fixes and performance improvements.
- [kubernetes-sidecar-injector](https://github.com/Kong/kubernetes-sidecar-injector):
  The plugin is now more resilient to Kubernetes schema changes.
- [serverless-functions](https://github.com/Kong/kong-plugin-serverless-functions):
    - Bumped to 0.3 for minor performance improvements.
    - Functions can now have upvalues.
- [prometheus](https://github.com/Kong/kong-plugin-prometheus): Bumped to
  0.4.1 for minor performance improvements.
- cors: add OPTIONS, TRACE and CONNECT to default allowed methods
  [#4899](https://github.com/Kong/kong/pull/4899)
  Thanks to [@eshepelyuk](https://github.com/eshepelyuk) for the patch!

##### PDK

- New function `kong.service.set_tls_cert_key()`. This functions sets the
  client TLS certificate used while handshaking with the upstream service.
  [#4797](https://github.com/Kong/kong/pull/4797)

### Fixes

##### Core

- Fix WebSocket protocol upgrades in some cases due to case-sensitive
  comparisons of the `Upgrade` header.
  [#4780](https://github.com/Kong/kong/pull/4780)
- Router: Fixed a bug causing invalid matches when configuring two or more
  Routes with a plain `hosts` attribute shadowing another Route's wildcard
  `hosts` attribute. Details of the issue can be seen in
  [01b1cb8](https://github.com/Kong/kong/pull/4775/commits/01b1cb871b1d84e5e93c5605665b68c2f38f5a31).
  [#4775](https://github.com/Kong/kong/pull/4775)
- Router: Ensure regex paths always have priority over plain paths. Details of
  the issue can be seen in
  [2683b86](https://github.com/Kong/kong/commit/2683b86c2f7680238e3fe85da224d6f077e3425d).
  [#4775](https://github.com/Kong/kong/pull/4775)
- Cleanup of expired rows in PostgreSQL is now much more efficient thanks to a
  new query plan.
  [#4716](https://github.com/Kong/kong/pull/4716)
- Improved various query plans against Cassandra instances by increasing the
  default page size.
  [#4770](https://github.com/Kong/kong/pull/4770)

##### Plugins

- cors: ensure non-preflight OPTIONS requests can be proxied.
  [#4899](https://github.com/Kong/kong/pull/4899)
  Thanks to [@eshepelyuk](https://github.com/eshepelyuk) for the patch!
- Consumer references in various plugin entities are now
  properly marked as required, avoiding credentials that map to no Consumer.
  [#4879](https://github.com/Kong/kong/pull/4879)
- hmac-auth: Correct the encoding of HTTP/1.0 requests.
  [#4839](https://github.com/Kong/kong/pull/4839)
- oauth2: empty client_id wasn't checked, causing a server error.
  [#4884](https://github.com/Kong/kong/pull/4884)
- response-transformer: preserve empty arrays correctly.
  [#4901](https://github.com/Kong/kong/pull/4901)

##### CLI

- Fixed an issue when running `kong restart` and Kong was not running,
  causing stdout/stderr logging to turn off.
  [#4772](https://github.com/Kong/kong/pull/4772)

##### Admin API

- Ensure PUT works correctly when applied to plugin configurations.
  [#4882](https://github.com/Kong/kong/pull/4882)

##### PDK

- Prevent PDK calls from failing in custom content blocks.
  This fixes a misbehavior affecting the Prometheus plugin.
  [#4904](https://github.com/Kong/kong/pull/4904)
- Ensure `kong.response.add_header` works in the `rewrite` phase.
  [#4888](https://github.com/Kong/kong/pull/4888)

[Back to TOC](#table-of-contents)

## [1.2.2]

> Released on 2019/08/14

:warning: This release includes patches to the NGINX core (1.13.6) fixing
vulnerabilities in the HTTP/2 module (CVE-2019-9511 CVE-2019-9513
CVE-2019-9516).

This is a patch release in the 1.2 series, and as such, strictly contains
bugfixes. There are no new features nor breaking changes.

### Fixes

##### Core

- Case sensitivity fix when clearing the Upgrade header.
  [#4779](https://github.com/kong/kong/issues/4779)

### Performance

##### Core

- Speed up cascade deletes in Cassandra.
  [#4770](https://github.com/kong/kong/pull/4770)

## [1.2.1]

> Released on 2019/06/26

This is a patch release in the 1.2 series, and as such, strictly contains
bugfixes. There are no new features nor breaking changes.

### Fixes

##### Core

- Fix an issue preventing WebSocket connections from being established by
  clients. This issue was introduced in Kong 1.1.2, and would incorrectly clear
  the `Upgrade` response header.
  [#4719](https://github.com/Kong/kong/pull/4719)
- Fix a memory usage growth issue in the `/config` endpoint when configuring
  Upstream entities. This issue was mostly observed by users of the [Kong
  Ingress Controller](https://github.com/Kong/kubernetes-ingress-controller).
  [#4733](https://github.com/Kong/kong/pull/4733)
- Cassandra: ensure serial consistency is `LOCAL_SERIAL` when a
  datacenter-aware load balancing policy is in use. This fixes unavailability
  exceptions sometimes experienced when connecting to a multi-datacenter
  cluster with cross-datacenter connectivity issues.
  [#4734](https://github.com/Kong/kong/pull/4734)
- Schemas: fix an issue in the schema validator that would not allow specifying
  `false` in some schema rules, such a `{ type = "boolean", eq = false }`.
  [#4708](https://github.com/Kong/kong/pull/4708)
  [#4727](https://github.com/Kong/kong/pull/4727)
- Fix an underlying issue with regards to database entities cache keys
  generation.
  [#4717](https://github.com/Kong/kong/pull/4717)

##### Configuration

- Ensure the `cassandra_local_datacenter` configuration property is specified
  when a datacenter-aware Cassandra load balancing policy is in use.
  [#4734](https://github.com/Kong/kong/pull/4734)

##### Plugins

- request-transformer: fix an issue that would prevent adding a body to
  requests without one.
  [Kong/kong-plugin-request-transformer#4](https://github.com/Kong/kong-plugin-request-transformer/pull/4)
- kubernetes-sidecar-injector: fix an issue causing mutating webhook calls to
  fail.
  [Kong/kubernetes-sidecar-injector#9](https://github.com/Kong/kubernetes-sidecar-injector/pull/9)

[Back to TOC](#table-of-contents)

## [1.2.0]

> Released on: 2019/06/07

This release brings **improvements to reduce long latency tails**,
**consolidates declarative configuration support**, and comes with **newly open
sourced plugins** previously only available to Enterprise customers. It also
ships with new features improving observability and usability.

This release includes database migrations. Please take a few minutes to read
the [1.2 Upgrade Path](https://github.com/Kong/kong/blob/master/UPGRADE.md)
for more details regarding changes and migrations before planning to upgrade
your Kong cluster.

### Installation

- :warning: All Bintray repositories have been renamed from
  `kong-community-edition-*` to `kong-*`.
- :warning: All Kong packages have been renamed from `kong-community-edition`
  to `kong`.

For more details about the updated installation, please visit the official docs:
[https://konghq.com/install](https://konghq.com/install/).

### Additions

##### Core

- :fireworks: Support for **wildcard SNI matching**: the
  `ssl_certificate_by_lua` phase and the stream `preread` phase) is now able to
  match a client hello SNI against any registered wildcard SNI. This is
  particularly helpful for deployments serving a certificate for multiple
  subdomains.
  [#4457](https://github.com/Kong/kong/pull/4457)
- :fireworks: **HTTPS Routes can now be matched by SNI**: the `snis` Route
  attribute (previously only available for `tls` Routes) can now be set for
  `https` Routes and is evaluated by the HTTP router.
  [#4633](https://github.com/Kong/kong/pull/4633)
- :fireworks: **Native support for HTTPS redirects**: Routes have a new
  `https_redirect_status_code` attribute specifying the status code to send
  back to the client if a plain text request was sent to an `https` Route.
  [#4424](https://github.com/Kong/kong/pull/4424)
- The loading of declarative configuration is now done atomically, and with a
  safety check to verify that the new configuration fits in memory.
  [#4579](https://github.com/Kong/kong/pull/4579)
- Schema fields can now be marked as immutable.
  [#4381](https://github.com/Kong/kong/pull/4381)
- Support for loading custom DAO strategies from plugins.
  [#4518](https://github.com/Kong/kong/pull/4518)
- Support for IPv6 to `tcp` and `tls` Routes.
  [#4333](https://github.com/Kong/kong/pull/4333)

##### Configuration

- :fireworks: **Asynchronous router updates**: a new configuration property
  `router_consistency` accepts two possible values: `strict` and `eventual`.
  The former is the default setting and makes router rebuilds highly
  consistent between Nginx workers. It can result in long tail latency if
  frequent Routes and Services updates are expected. The latter helps
  preventing long tail latency issues by instructing Kong to rebuild the router
  asynchronously (with eventual consistency between Nginx workers).
  [#4639](https://github.com/Kong/kong/pull/4639)
- :fireworks: **Database cache warmup**: Kong can now preload entities during
  its initialization. A new configuration property (`db_cache_warmup_entities`)
  was introduced, allowing users to specify which entities should be preloaded.
  DB cache warmup allows for ahead-of-time DNS resolution for Services with a
  hostname. This feature reduces first requests latency, improving the overall
  P99 latency tail.
  [#4565](https://github.com/Kong/kong/pull/4565)
- Improved PostgreSQL connection management: two new configuration properties
  have been added: `pg_max_concurrent_queries` sets the maximum number of
  concurrent queries to the database, and `pg_semaphore_timeout` allows for
  tuning the timeout when acquiring access to a database connection. The
  default behavior remains the same, with no concurrency limitation.
  [#4551](https://github.com/Kong/kong/pull/4551)

##### Admin API

- :fireworks: Add declarative configuration **hash checking** avoiding
  reloading if the configuration has not changed. The `/config` endpoint now
  accepts a `check_hash` query argument. Hash checking only happens if this
  argument's value is set to `1`.
  [#4609](https://github.com/Kong/kong/pull/4609)
- :fireworks: Add a **schema validation endpoint for entities**: a new
  endpoint `/schemas/:entity_name/validate` can be used to validate an instance
  of any entity type in Kong without creating the entity itself.
  [#4413](https://github.com/Kong/kong/pull/4413)
- :fireworks: Add **memory statistics** to the `/status` endpoint. The response
  now includes a `memory` field, which contains the `lua_shared_dicts` and
  `workers_lua_vms` fields with statistics on shared dictionaries and workers
  Lua VM memory usage.
  [#4592](https://github.com/Kong/kong/pull/4592)

##### PDK

- New function `kong.node.get_memory_stats()`. This function returns statistics
  on shared dictionaries and workers Lua VM memory usage, and powers the memory
  statistics newly exposed by the `/status` endpoint.
  [#4632](https://github.com/Kong/kong/pull/4632)

##### Plugins

- :fireworks: **Newly open-sourced plugin**: the HTTP [proxy-cache
  plugin](https://github.com/kong/kong-plugin-proxy-cache) (previously only
  available in Enterprise) is now bundled in Kong.
  [#4650](https://github.com/Kong/kong/pull/4650)
- :fireworks: **Newly open-sourced plugin capabilities**: The
  [request-transformer
  plugin](https://github.com/Kong/kong-plugin-request-transformer) now includes
  capabilities previously only available in Enterprise, among which templating
  and variables interpolation.
  [#4658](https://github.com/Kong/kong/pull/4658)
- Logging plugins: log request TLS version, cipher, and verification status.
  [#4581](https://github.com/Kong/kong/pull/4581)
  [#4626](https://github.com/Kong/kong/pull/4626)
- Plugin development: inheriting from `BasePlugin` is now optional. Avoiding
  the inheritance paradigm improves plugins' performance.
  [#4590](https://github.com/Kong/kong/pull/4590)

### Fixes

##### Core

- Active healthchecks: `http` checks are not performed for `tcp` and `tls`
  Services anymore; only `tcp` healthchecks are performed against such
  Services.
  [#4616](https://github.com/Kong/kong/pull/4616)
- Fix an issue where updates in migrations would not correctly populate default
  values.
  [#4635](https://github.com/Kong/kong/pull/4635)
- Improvements in the reentrancy of Cassandra migrations.
  [#4611](https://github.com/Kong/kong/pull/4611)
- Fix an issue causing the PostgreSQL strategy to not bootstrap the schema when
  using a PostgreSQL account with limited permissions.
  [#4506](https://github.com/Kong/kong/pull/4506)

##### CLI

- Fix `kong db_import` to support inserting entities without specifying a UUID
  for their primary key. Entities with a unique identifier (e.g. `name` for
  Services) can have their primary key omitted.
  [#4657](https://github.com/Kong/kong/pull/4657)
- The `kong migrations [up|finish] -f` commands does not run anymore if there
  are no previously executed migrations.
  [#4617](https://github.com/Kong/kong/pull/4617)

##### Plugins

- ldap-auth: ensure TLS connections are reused.
  [#4620](https://github.com/Kong/kong/pull/4620)
- oauth2: ensured access tokens preserve their `token_expiration` value when
  migrating from previous Kong versions.
  [#4572](https://github.com/Kong/kong/pull/4572)

[Back to TOC](#table-of-contents)

## [1.1.2]

> Released on: 2019/04/24

This is a patch release in the 1.0 series. Being a patch release, it strictly
contains bugfixes. The are no new features or breaking changes.

### Fixes

- core: address issue where field type "record" nested values reset on update
  [#4495](https://github.com/Kong/kong/pull/4495)
- core: correctly manage primary keys of type "foreign"
  [#4429](https://github.com/Kong/kong/pull/4429)
- core: declarative config is not parsed on db-mode anymore
  [#4487](https://github.com/Kong/kong/pull/4487)
  [#4509](https://github.com/Kong/kong/pull/4509)
- db-less: Fixed a problem in Kong balancer timing out.
  [#4534](https://github.com/Kong/kong/pull/4534)
- db-less: Accept declarative config directly in JSON requests.
  [#4527](https://github.com/Kong/kong/pull/4527)
- db-less: do not mis-detect mesh mode
  [#4498](https://github.com/Kong/kong/pull/4498)
- db-less: fix crash when field has same name as entity
  [#4478](https://github.com/Kong/kong/pull/4478)
- basic-auth: ignore password if nil on basic auth credential patch
  [#4470](https://github.com/Kong/kong/pull/4470)
- http-log: Simplify queueing mechanism. Fixed a bug where traces were lost
  in some cases.
  [#4510](https://github.com/Kong/kong/pull/4510)
- request-transformer: validate header values in plugin configuration.
  Thanks, [@rune-chan](https://github.com/rune-chan)!
  [#4512](https://github.com/Kong/kong/pull/4512).
- rate-limiting: added index on rate-limiting metrics.
  Thanks, [@mvanholsteijn](https://github.com/mvanholsteijn)!
  [#4486](https://github.com/Kong/kong/pull/4486)

[Back to TOC](#table-of-contents)

## [1.1.1]

> Released on: 2019/03/28

This release contains a fix for 0.14 Kong clusters using Cassandra to safely
migrate to Kong 1.1.

### Fixes

- Ensure the 0.14 -> 1.1 migration path for Cassandra does not corrupt the
  database schema.
  [#4450](https://github.com/Kong/kong/pull/4450)
- Allow the `kong config init` command to run without a pointing to a prefix
  directory.
  [#4451](https://github.com/Kong/kong/pull/4451)

[Back to TOC](#table-of-contents)

## [1.1.0]

> Released on: 2019/03/27

This release introduces new features such as **Declarative
Configuration**, **DB-less Mode**, **Bulk Database Import**, **Tags**, as well
as **Transparent Proxying**. It contains a large number of other features and
fixes, listed below. Also, the Plugin Development kit also saw a minor
updated, bumped to version 1.1.

This release includes database migrations. Please take a few minutes to read
the [1.1 Upgrade Path](https://github.com/Kong/kong/blob/master/UPGRADE.md)
for more details regarding changes and migrations before planning to upgrade
your Kong cluster.

:large_orange_diamond: **Post-release note (as of 2019/03/28):** an issue has
been found when migrating from a 0.14 Kong cluster to 1.1.0 when running on top
of Cassandra. Kong 1.1.1 has been released to address this issue. Kong clusters
running on top of PostgreSQL are not affected by this issue, and can migrate to
1.1.0 or 1.1.1 safely.

### Additions

##### Core

- :fireworks: Kong can now run **without a database**, using in-memory
  storage only. When running Kong in DB-less mode, entities are loaded via a
  **declarative configuration** file, specified either through Kong's
  configuration file, or uploaded via the Admin API.
  [#4315](https://github.com/Kong/kong/pull/4315)
- :fireworks: **Transparent proxying** - the `service` attribute on
  Routes is now optional; a Route without an assigned Service will
  proxy transparently
  [#4286](https://github.com/Kong/kong/pull/4286)
- Support for **tags** in entities
  [#4275](https://github.com/Kong/kong/pull/4275)
  - Every core entity now adds a `tags` field
- New `protocols` field in the Plugin entity, allowing plugin instances
  to be set for specific protocols only (`http`, `https`, `tcp` or `tls`).
  [#4248](https://github.com/Kong/kong/pull/4248)
  - It filters out plugins during execution according to their `protocols` field
  - It throws an error when trying to associate a Plugin to a Route
    which is not compatible, protocols-wise, or to a Service with no
    compatible routes.

##### Configuration

- New option in `kong.conf`: `database=off` to start Kong without
  a database
- New option in `kong.conf`: `declarative_config=kong.yml` to
  load a YAML file using Kong's new [declarative config
  format](https://discuss.konghq.com/t/rfc-kong-native-declarative-config-format/2719)
- New option in `kong.conf`: `pg_schema` to specify Postgres schema
  to be used
- The Stream subsystem now supports Nginx directive injections
  [#4148](https://github.com/Kong/kong/pull/4148)
  - `nginx_stream_*` (or `KONG_NGINX_STREAM_*` environment variables)
    for injecting entries to the `stream` block
  - `nginx_sproxy_*` (or `KONG_NGINX_SPROXY_*` environment variables)
    for injecting entries to the `server` block inside `stream`

##### CLI

- :fireworks: **Bulk database import** using the same declarative
  configuration format as the in-memory mode, using the new command:
  `kong config db_import kong.yml`. This command upserts all
  entities specified in the given `kong.yml` file in bulk
  [#4284](https://github.com/Kong/kong/pull/4284)
- New command: `kong config init` to generate a template `kong.yml`
  file to get you started
- New command: `kong config parse kong.yml` to verify the syntax of
  the `kong.yml` file before using it
- New option `--wait` in `kong quit` to ease graceful termination when using orchestration tools
  [#4201](https://github.com/Kong/kong/pull/4201)

##### Admin API

- New Admin API endpoint: `/config` to replace the configuration of
  Kong entities entirely, replacing it with the contents of a new
  declarative config file
  - When using the new `database=off` configuration option,
    the Admin API endpoints for entities (such as `/routes` and
    `/services`) are read-only, since the configuration can only
    be updated via `/config`
    [#4308](https://github.com/Kong/kong/pull/4308)
- Admin API endpoints now support searching by tag
  (for example, `/consumers?tags=example_tag`)
  - You can search by multiple tags:
     - `/services?tags=serv1,mobile` to search for services matching tags `serv1` and `mobile`
     - `/services?tags=serv1/serv2` to search for services matching tags `serv1` or `serv2`
- New Admin API endpoint `/tags/` for listing entities by tag: `/tags/example_tag`

##### PDK

- New PDK function: `kong.client.get_protocol` for obtaining the protocol
  in use during the current request
  [#4307](https://github.com/Kong/kong/pull/4307)
- New PDK function: `kong.nginx.get_subsystem`, so plugins can detect whether
  they are running on the HTTP or Stream subsystem
  [#4358](https://github.com/Kong/kong/pull/4358)

##### Plugins

- :fireworks: Support for ACL **authenticated groups**, so that authentication plugins
  that use a 3rd party (other than Kong) to store credentials can benefit
  from using a central ACL plugin to do authorization for them
  [#4013](https://github.com/Kong/kong/pull/4013)
- The Kubernetes Sidecar Injection plugin is now bundled into Kong for a smoother K8s experience
  [#4304](https://github.com/Kong/kong/pull/4304)
- aws-lambda: includes AWS China region.
  Thanks [@wubins](https://github.com/wubins) for the patch!
  [#4176](https://github.com/Kong/kong/pull/4176)

### Changes

##### Dependencies

- The required OpenResty version is still 1.13.6.2, but for a full feature set
  including stream routing and Service Mesh abilities with mutual TLS, Kong's
  [openresty-patches](https://github.com/kong/openresty-patches) must be
  applied (those patches are already bundled with our official distribution
  packages). The openresty-patches bundle was updated in Kong 1.1.0 to include
  the `stream_realip_module` as well.
  Kong in HTTP(S) Gateway scenarios does not require these patches.
  [#4163](https://github.com/Kong/kong/pull/4163)
- Service Mesh abilities require at least OpenSSL version 1.1.1. In our
  official distribution packages, OpenSSL has been bumped to 1.1.1b.
  [#4345](https://github.com/Kong/kong/pull/4345),
  [#4440](https://github.com/Kong/kong/pull/4440)

### Fixes

##### Core

- Resolve hostnames properly during initialization of Cassandra contact points
  [#4296](https://github.com/Kong/kong/pull/4296),
  [#4378](https://github.com/Kong/kong/pull/4378)
- Fix health checks for Targets that need two-level DNS resolution
  (e.g. SRV → A → IP) [#4386](https://github.com/Kong/kong/pull/4386)
- Fix serialization of map types in the Cassandra backend
  [#4383](https://github.com/Kong/kong/pull/4383)
- Fix target cleanup and cascade-delete for Targets
  [#4319](https://github.com/Kong/kong/pull/4319)
- Avoid crash when failing to obtain list of Upstreams
  [#4301](https://github.com/Kong/kong/pull/4301)
- Disallow invalid timeout value of 0ms for attributes in Services
  [#4430](https://github.com/Kong/kong/pull/4430)
- DAO fix for foreign fields used as primary keys
  [#4387](https://github.com/Kong/kong/pull/4387)

##### Admin API

- Proper support for `PUT /{entities}/{entity}/plugins/{plugin}`
  [#4288](https://github.com/Kong/kong/pull/4288)
- Fix Admin API inferencing of map types using form-encoded
  [#4368](https://github.com/Kong/kong/pull/4368)
- Accept UUID-like values in `/consumers?custom_id=`
  [#4435](https://github.com/Kong/kong/pull/4435)

##### Plugins

- basic-auth, ldap-auth, key-auth, jwt, hmac-auth: fixed
  status code for unauthorized requests: they now return HTTP 401
  instead of 403
  [#4238](https://github.com/Kong/kong/pull/4238)
- tcp-log: remove spurious trailing carriage return
  Thanks [@cvuillemez](https://github.com/cvuillemez) for the patch!
  [#4158](https://github.com/Kong/kong/pull/4158)
- jwt: fix `typ` handling for supporting JOSE (JSON Object
  Signature and Validation)
  Thanks [@cdimascio](https://github.com/cdimascio) for the patch!
  [#4256](https://github.com/Kong/kong/pull/4256)
- Fixes to the best-effort auto-converter for legacy plugin schemas
  [#4396](https://github.com/Kong/kong/pull/4396)

[Back to TOC](#table-of-contents)

## [1.0.3]

> Released on: 2019/01/31

This is a patch release addressing several regressions introduced some plugins,
and improving the robustness of our migrations and core components.

### Core

- Improve Cassandra schema consensus logic when running migrations.
  [#4233](https://github.com/Kong/kong/pull/4233)
- Ensure Routes that don't have a `regex_priority` (e.g. if it was removed as
  part of a `PATCH`) don't prevent the router from being built.
  [#4255](https://github.com/Kong/kong/pull/4255)
- Reduce rebuild time of the load balancer by retrieving larger sized pages of
  Target entities.
  [#4206](https://github.com/Kong/kong/pull/4206)
- Ensure schema definitions of Arrays and Sets with `default = {}` are
  JSON-encoded as `[]`.
  [#4257](https://github.com/Kong/kong/pull/4257)

##### Plugins

- request-transformer: fix a regression causing the upstream Host header to be
  unconditionally set to that of the client request (effectively, as if the
  Route had `preserve_host` enabled).
  [#4253](https://github.com/Kong/kong/pull/4253)
- cors: fix a regression that prevented regex origins from being matched.
  Regexes such as `(.*[.])?example\.org` can now be used to match all
  sub-domains, while regexes containing `:` will be evaluated against the
  scheme and port of an origin (i.e.
  `^https?://(.*[.])?example\.org(:8000)?$`).
  [#4261](https://github.com/Kong/kong/pull/4261)
- oauth2: fix a runtime error when using a global token against a plugin
  not configured as global (i.e. with `global_credentials = false`).
  [#4262](https://github.com/Kong/kong/pull/4262)

##### Admin API

- Improve performance of the `PUT` method in auth plugins endpoints (e.g.
  `/consumers/:consumers/basic-auth/:basicauth_credentials`) by preventing
  a unnecessary read-before-write.
  [#4206](https://github.com/Kong/kong/pull/4206)

[Back to TOC](#table-of-contents)

## [1.0.2]

> Released on: 2019/01/18

This is a hotfix release mainly addressing an issue when connecting to the
datastore over TLS (Cassandra and PostgreSQL).

### Fixes

##### Core

- Fix an issue that would prevent Kong from starting when connecting to
  its datastore over TLS. [#4214](https://github.com/Kong/kong/pull/4214)
  [#4218](https://github.com/Kong/kong/pull/4218)
- Ensure plugins added via `PUT` get enabled without requiring a restart.
  [#4220](https://github.com/Kong/kong/pull/4220)

##### Plugins

- zipkin
  - Fix a logging failure when DNS is not resolved.
    [kong-plugin-zipkin@a563f51](https://github.com/Kong/kong-plugin-zipkin/commit/a563f513f943ba0a30f3c69373d9092680a8f670)
  - Avoid sending redundant tags.
    [kong-plugin-zipkin/pull/28](https://github.com/Kong/kong-plugin-zipkin/pull/28)
  - Move `run_on` field to top level plugin schema instead of its config.
    [kong-plugin-zipkin/pull/38](https://github.com/Kong/kong-plugin-zipkin/pull/38)

[Back to TOC](#table-of-contents)

## [1.0.1]

> Released on: 2019/01/16

This is a patch release in the 1.0 series. Being a patch release, it strictly
contains performance improvements and bugfixes. The are no new features or
breaking changes.

:red_circle: **Post-release note (as of 2019/01/17)**: A regression has been
observed with this version, preventing Kong from starting when connecting to
its datastore over TLS. Installing this version is discouraged; consider
upgrading to [1.0.2](#102).

### Changes

##### Core

- :rocket: Assorted changes for warmup time improvements over Kong 1.0.0
  [#4138](https://github.com/kong/kong/issues/4138),
  [#4164](https://github.com/kong/kong/issues/4164),
  [#4178](https://github.com/kong/kong/pull/4178),
  [#4179](https://github.com/kong/kong/pull/4179),
  [#4182](https://github.com/kong/kong/pull/4182)

### Fixes

##### Configuration

- Ensure `lua_ssl_verify_depth` works even when `lua_ssl_trusted_certificate`
  is not set
  [#4165](https://github.com/kong/kong/pull/4165).
  Thanks [@rainest](https://github.com/rainest) for the patch.
- Ensure Kong starts when only a `stream` listener is enabled
  [#4195](https://github.com/kong/kong/pull/4195)
- Ensure Postgres works with non-`public` schemas
  [#4198](https://github.com/kong/kong/pull/4198)

##### Core

- Fix an artifact in upstream migrations where `created_at`
  timestamps would occasionally display fractional values
  [#4183](https://github.com/kong/kong/issues/4183),
  [#4204](https://github.com/kong/kong/pull/4204)
- Fixed issue with HTTP/2 support advertisement
  [#4203](https://github.com/kong/kong/pull/4203)

##### Admin API

- Fixed handling of invalid targets in `/upstreams` endpoints
  for health checks
  [#4132](https://github.com/kong/kong/issues/4132),
  [#4205](https://github.com/kong/kong/pull/4205)
- Fixed the `/plugins/schema/:name` endpoint, as it was failing in
  some cases (e.g. the `datadog` plugin) and producing incorrect
  results in others (e.g. `request-transformer`).
  [#4136](https://github.com/kong/kong/issues/4136),
  [#4137](https://github.com/kong/kong/issues/4137)
  [#4151](https://github.com/kong/kong/pull/4151),
  [#4162](https://github.com/kong/kong/pull/4151)

##### Plugins

- Fix PDK memory leaks in `kong.service.response` and `kong.ctx`
  [#4143](https://github.com/kong/kong/pull/4143),
  [#4172](https://github.com/kong/kong/pull/4172)

[Back to TOC](#table-of-contents)

## [1.0.0]

> Released on: 2018/12/18

This is a major release, introducing new features such as **Service Mesh** and
**Stream Routing** support, as well as a **New Migrations** framework. It also
includes version 1.0.0 of the **Plugin Development Kit**. It contains a large
number of other features and fixes, listed below. Also, all plugins included
with Kong 1.0 are updated to use version 1.0 of the PDK.

As usual, major version upgrades require database migrations and changes to the
Nginx configuration file (if you customized the default template). Please take
a few minutes to read the [1.0 Upgrade
Path](https://github.com/Kong/kong/blob/master/UPGRADE.md) for more details
regarding breaking changes and migrations before planning to upgrade your Kong
cluster.

Being a major version, all entities and concepts that were marked as deprecated
in Kong 0.x are now removed in Kong 1.0. The deprecated features are retained
in [Kong 0.15](#0150), the final entry in the Kong 0.x series, which is being
released simultaneously to Kong 1.0.

### Changes

Kong 1.0 includes all breaking changes from 0.15, as well as the removal
of deprecated concepts.

##### Dependencies

- The required OpenResty version is still 1.13.6.2, but for a full feature set
  including stream routing and Service Mesh abilities with mutual TLS, Kong's
  [openresty-patches](https://github.com/kong/openresty-patches) must be
  applied (those patches are already bundled with our official distribution
  packages). Kong in HTTP(S) Gateway scenarios does not require these patches.
- Service Mesh abilities require at least OpenSSL version 1.1.1. In our
  official distribution packages, OpenSSL has been bumped to 1.1.1.
  [#4005](https://github.com/Kong/kong/pull/4005)

##### Configuration

- :warning: The `custom_plugins` directive is removed (deprecated since 0.14.0,
  July 2018). Use `plugins` instead.
- Modifications must be applied to the Nginx configuration. You are not
  affected by this change if you do not use a custom Nginx template. See the
  [1.0 Upgrade Path](https://github.com/Kong/kong/blob/master/UPGRADE.md) for
  a diff of changes to apply.
- The default value for `cassandra_lb_policy` changed from `RoundRobin` to
  `RequestRoundRobin`. This helps reducing the amount of new connections being
  opened during a request when using the Cassandra strategy.
  [#4004](https://github.com/Kong/kong/pull/4004)

##### Core

- :warning: The **API** entity and related concepts such as the `/apis`
  endpoint, are removed (deprecated since 0.13.0, March 2018). Use **Routes**
  and **Services** instead.
- :warning: The **old DAO** implementation is removed, along with the
  **old schema** validation library (`apis` was the last entity using it).
  Use the new schema format instead in custom plugins.
  To ease the transition of plugins, the plugin loader in 1.0 includes
  a _best-effort_ schema auto-translator, which should be sufficient for many
  plugins.
- Timestamps now bear millisecond precision in their decimal part.
  [#3660](https://github.com/Kong/kong/pull/3660)
- The PDK function `kong.request.get_body` will now return `nil, err, mime`
  when the body is valid JSON but neither an object nor an array.
  [#4063](https://github.com/Kong/kong/pull/4063)

##### CLI

- :warning: The new migrations framework (detailed below) has a different usage
  (and subcommands) compared to its predecessor.
  [#3802](https://github.com/Kong/kong/pull/3802)

##### Admin API

- :warning: In the 0.14.x release, Upstreams, Targets, and Plugins were still
  implemented using the old DAO and Admin API. In 0.15.0 and 1.0.0, all core
  entities use the new `kong.db` DAO, and their endpoints have been upgraded to
  the new Admin API (see below for details).
  [#3689](https://github.com/Kong/kong/pull/3689)
  [#3739](https://github.com/Kong/kong/pull/3739)
  [#3778](https://github.com/Kong/kong/pull/3778)

A summary of the changes introduced in the new Admin API:

- Pagination has been included in all "multi-record" endpoints, and pagination
  control fields are different than in 0.14.x.
- Filtering now happens via URL path changes (`/consumers/x/plugins`) instead
  of querystring fields (`/plugins?consumer_id=x`).
- Array values can't be coerced from comma-separated strings anymore. They must
  now be "proper" JSON values on JSON requests, or use a new syntax on
  form-url-encoded or multipart requests.
- Error messages have been been reworked from the ground up to be more
  consistent, precise and informative.
- The `PUT` method has been reimplemented with idempotent behavior and has
  been added to some entities that didn't have it.

For more details about the new Admin API, please visit the official docs:
https://docs.konghq.com/

##### Plugins

- :warning: The `galileo` plugin has been removed (deprecated since 0.13.0).
  [#3960](https://github.com/Kong/kong/pull/3960)
- :warning: Some internal modules that were occasionally used by plugin authors
  before the introduction of the Plugin Development Kit (PDK) in 0.14.0 are now
  removed:
  - The `kong.tools.ip` module was removed. Use `kong.ip` from the PDK instead.
  - The `kong.tools.public` module was removed. Use the various equivalent
    features from the PDK instead.
  - The `kong.tools.responses` module was removed. Please use
    `kong.response.exit` from the PDK instead. You might want to use
    `kong.log.err` to log internal server errors as well.
  - The `kong.api.crud_helpers` module was removed (deprecated since the
    introduction of the new DAO in 0.13.0). Use `kong.api.endpoints` instead
    if you need to customize the auto-generated endpoints.
- All bundled plugins' schemas and custom entities have been updated to the new
  `kong.db` module, and their APIs have been updated to the new Admin API,
  which is described in the above section.
  [#3766](https://github.com/Kong/kong/pull/3766)
  [#3774](https://github.com/Kong/kong/pull/3774)
  [#3778](https://github.com/Kong/kong/pull/3778)
  [#3839](https://github.com/Kong/kong/pull/3839)
- :warning: All plugins migrations have been converted to the new migration
  framework. Custom plugins must use the new migration framework from 0.15
  onwards.

### Additions

##### :fireworks: Service Mesh and Stream Routes

Kong's Service Mesh support resulted in a number of additions to Kong's
configuration, Admin API, and plugins that deserve their own section in
this changelog.

- **Support for TCP & TLS Stream Routes** via the new `stream_listen` config
  option. [#4009](https://github.com/Kong/kong/pull/4009)
- A new `origins` config property allows overriding hosts from Kong.
  [#3679](https://github.com/Kong/kong/pull/3679)
- A `transparent` suffix added to stream listeners allows for setting up a
  dynamic Service Mesh with `iptables`.
  [#3884](https://github.com/Kong/kong/pull/3884)
- Kong instances can now create a shared internal Certificate Authority, which
  is used for Service Mesh TLS traffic.
  [#3906](https://github.com/Kong/kong/pull/3906)
  [#3861](https://github.com/Kong/kong/pull/3861)
- Plugins get a new `run_on` field to control how they behave in a Service Mesh
  environment.
  [#3930](https://github.com/Kong/kong/pull/3930)
  [#4066](https://github.com/Kong/kong/pull/4066)
- There is a new phase called `preread`. This is where stream traffic routing
  is done.

##### Configuration

- A new `dns_valid_ttl` property can be set to forcefully override the TTL
  value of all resolved DNS records.
  [#3730](https://github.com/Kong/kong/pull/3730)
- A new `pg_timeout` property can be set to configure the timeout of PostgreSQL
  connections. [#3808](https://github.com/Kong/kong/pull/3808)
- `upstream_keepalive` can now be disabled when set to 0.
  Thanks [@pryorda](https://github.com/pryorda) for the patch.
  [#3716](https://github.com/Kong/kong/pull/3716)
- The new `transparent` suffix also applies to the `proxy_listen` directive.

##### CLI

- :fireworks: **New migrations framework**. This new implementation supports
  no-downtime, Blue/Green migrations paths that will help sustain Kong 1.0's
  stability. It brings a considerable number of other improvements, such as new
  commands, better support for automation, improved CLI logging, and many
  more. Additionally, this new framework alleviates the old limitation around
  multiple nodes running concurrent migrations. See the related PR for a
  complete list of improvements.
  [#3802](https://github.com/Kong/kong/pull/3802)

##### Core

- :fireworks: **Support for TLS 1.3**. The support for OpenSSL 1.1.1 (bumped in our
  official distribution packages) not only enabled Service Mesh features, but
  also unlocks support for the latest version of the TLS protocol.
- :fireworks: **Support for HTTPS in active healthchecks**.
  [#3815](https://github.com/Kong/kong/pull/3815)
- :fireworks: Improved router rebuilds resiliency by reducing database accesses
  in high concurrency scenarios.
  [#3782](https://github.com/Kong/kong/pull/3782)
- :fireworks: Significant performance improvements in the core's plugins
  runloop. [#3794](https://github.com/Kong/kong/pull/3794)
- PDK improvements:
  - New `kong.node` module. [#3826](https://github.com/Kong/kong/pull/3826)
  - New functions `kong.response.get_path_with_query()` and
    `kong.request.get_start_time()`.
    [#3842](https://github.com/Kong/kong/pull/3842)
  - Getters and setters for Service, Route, Consumer, and Credential.
    [#3916](https://github.com/Kong/kong/pull/3916)
  - `kong.response.get_source()` returns `error` on nginx-produced errors.
    [#4006](https://github.com/Kong/kong/pull/4006)
  - `kong.response.exit()` can be used in the `header_filter` phase, but only
    without a body. [#4039](https://github.com/Kong/kong/pull/4039)
- Schema improvements:
  - New field validators: `distinct`, `ne`, `is_regex`, `contains`, `gt`.
  - Adding a new field which has a default value to a schema no longer requires
    a migration.
    [#3756](https://github.com/Kong/kong/pull/3756)

##### Admin API

- :fireworks: **Routes now have a `name` field (like Services)**.
  [#3764](https://github.com/Kong/kong/pull/3764)
- Multipart parsing support. [#3776](https://github.com/Kong/kong/pull/3776)
- Admin API errors expose the name of the current strategy.
  [#3612](https://github.com/Kong/kong/pull/3612)

##### Plugins

- :fireworks: aws-lambda: **Support for Lambda Proxy Integration** with the new
  `is_proxy_integration` property.
  Thanks [@aloisbarreras](https://github.com/aloisbarreras) for the patch!
  [#3427](https://github.com/Kong/kong/pull/3427/).
- http-log: Support for buffering logging messages in a configurable logging
  queue. [#3604](https://github.com/Kong/kong/pull/3604)
- Most plugins' logic has been rewritten with the PDK instead of using internal
  Kong functions or ngx_lua APIs.

### Fixes

##### Core

- Fix an issue which would insert an extra `/` in the upstream URL when the
  request path was longer than the configured Route's `path` attribute.
  [#3780](https://github.com/kong/kong/pull/3780)
- Ensure better backwards-compatibility between the new DAO and existing core
  runloop code regarding null values.
  [#3772](https://github.com/Kong/kong/pull/3772)
  [#3710](https://github.com/Kong/kong/pull/3710)
- Ensure support for Datastax Enterprise 6.x. Thanks
  [@gchristidis](https://github.com/gchristidis) for the patch!
  [#3873](https://github.com/Kong/kong/pull/3873)
- Various issues with the PostgreSQL DAO strategy were addressed.
- Various issues related to the new schema library bundled with the new DAO
  were addressed.
- PDK improvements:
    - `kong.request.get_path()` and other functions now properly handle cases
      when `$request_uri` is nil.
      [#3842](https://github.com/Kong/kong/pull/3842)

##### Admin API

- Ensure the `/certificates` endpoints properly returns all SNIs configured on
  a given certificate. [#3722](https://github.com/Kong/kong/pull/3722)
- Ensure the `upstreams/:upstream/targets/...` endpoints returns an empty JSON
  array (`[]`) instead of an empty object (`{}`) when no targets exist.
  [#4058](https://github.com/Kong/kong/pull/4058)
- Improved inferring of arguments with `application/x-www-form-urlencoded`.
  [#3770](https://github.com/Kong/kong/pull/3770)
- Fix the handling of defaults values in some cases when using `PATCH`.
  [#3910](https://github.com/Kong/kong/pull/3910)

##### Plugins

- cors:
  - Ensure `Vary: Origin` is set when `config.credentials` is enabled.
    Thanks [@marckhouzam](https://github.com/marckhouzam) for the patch!
    [#3765](https://github.com/Kong/kong/pull/3765)
  - Return HTTP 200 instead of 204 for preflight requests. Thanks
    [@aslafy-z](https://github.com/aslafy-z) for the patch!
    [#4029](https://github.com/Kong/kong/pull/4029)
  - Ensure request origins specified as flat strings are safely validated.
    [#3872](https://github.com/Kong/kong/pull/3872)
- acl: Minor performance improvements by ensuring proper caching of computed
  values.
  [#4040](https://github.com/Kong/kong/pull/4040)
- correlation-id: Prevent an error to be thrown when the access phase was
  skipped, such as on nginx-produced errors.
  [#4006](https://github.com/Kong/kong/issues/4006)
- aws-lambda: When the client uses HTTP/2, strip response headers that are
  disallowed by the protocols.
  [#4032](https://github.com/Kong/kong/pull/4032)
- rate-limiting & response-ratelimiting: Improve efficiency by avoiding
  unnecessary Redis `SELECT` operations.
  [#3973](https://github.com/Kong/kong/pull/3973)

[Back to TOC](#table-of-contents)

## [0.15.0]

> Released on: 2018/12/18

This is the last release in the 0.x series, giving users one last chance to
upgrade while still using some of the options and concepts that were marked as
deprecated in Kong 0.x and were removed in Kong 1.0.

For a list of additions and fixes in Kong 0.15, see the [1.0.0](#100)
changelog. This release includes all new features included in 1.0 (Service
Mesh, Stream Routes and New Migrations), but unlike Kong 1.0, it retains a lot
of the deprecated functionality, like the **API** entity, around. Still, Kong
0.15 does have a number of breaking changes related to functionality that has
changed since version 0.14 (see below).

If you are starting with Kong, we recommend you to use 1.0.0 instead of this
release.

If you are already using Kong 0.14, our recommendation is to plan to move to
1.0 -- see the [1.0 Upgrade
Path](https://github.com/kong/kong/blob/master/UPGRADE.md) document for
details. Upgrading to 0.15.0 is only recommended if you can't do away with the
deprecated features but you need some fixes or new features right now.

### Changes

##### Dependencies

- The required OpenResty version is still 1.13.6.2, but for a full feature set
  including stream routing and Service Mesh abilities with mutual TLS, Kong's
  [openresty-patches](https://github.com/kong/openresty-patches) must be
  applied (those patches are already bundled with our official distribution
  packages). Kong in HTTP(S) Gateway scenarios does not require these patches.
- Service Mesh abilities require at least OpenSSL version 1.1.1. In our
  official distribution packages, OpenSSL has been bumped to 1.1.1.
  [#4005](https://github.com/Kong/kong/pull/4005)

##### Configuration

- The default value for `cassandra_lb_policy` changed from `RoundRobin` to
  `RequestRoundRobin`. This helps reducing the amount of new connections being
  opened during a request when using the Cassandra strategy.
  [#4004](https://github.com/Kong/kong/pull/4004)

##### Core

- Timestamps now bear millisecond precision in their decimal part.
  [#3660](https://github.com/Kong/kong/pull/3660)
- The PDK function `kong.request.get_body` will now return `nil, err, mime`
  when the body is valid JSON but neither an object nor an array.
  [#4063](https://github.com/Kong/kong/pull/4063)

##### CLI

- :warning: The new migrations framework (detailed in the [1.0.0
  changelog](#100)) has a different usage (and subcommands) compared to its
  predecessor.
  [#3802](https://github.com/Kong/kong/pull/3802)

##### Admin API

- :warning: In the 0.14.x release, Upstreams, Targets, and Plugins were still
  implemented using the old DAO and Admin API. In 0.15.0 and 1.0.0, all core
  entities use the new `kong.db` DAO, and their endpoints have been upgraded to
  the new Admin API (see below for details).
  [#3689](https://github.com/Kong/kong/pull/3689)
  [#3739](https://github.com/Kong/kong/pull/3739)
  [#3778](https://github.com/Kong/kong/pull/3778)

A summary of the changes introduced in the new Admin API:

- Pagination has been included in all "multi-record" endpoints, and pagination
  control fields are different than in 0.14.x.
- Filtering now happens via URL path changes (`/consumers/x/plugins`) instead
  of querystring fields (`/plugins?consumer_id=x`).
- Array values can't be coherced from comma-separated strings. They must be
  "proper" JSON values on JSON requests, or use a new syntax on
  form-url-encoded or multipart requests.
- Error messages have been been reworked from the ground up to be more
  consistent, precise and informative.
- The `PUT` method has been reimplemented with idempotent behavior and has
  been added to some entities that didn't have it.

For more details about the new Admin API, please visit the official docs:
https://docs.konghq.com/

##### Plugins

- All bundled plugins' schemas and custom entities have been updated to the new
  `kong.db` module, and their APIs have been updated to the new Admin API,
  which is described in the above section.
  [#3766](https://github.com/Kong/kong/pull/3766)
  [#3774](https://github.com/Kong/kong/pull/3774)
  [#3778](https://github.com/Kong/kong/pull/3778)
  [#3839](https://github.com/Kong/kong/pull/3839)
- :warning: All plugins migrations have been converted to the new migration
  framework. Custom plugins must use the new migration framework from 0.15
  onwards.

### Additions

Kong 0.15.0 contains the same additions as 1.0.0. See the [1.0.0
changelog](#100) for a complete list.

### Fixes

Kong 0.15.0 contains the same fixes as 1.0.0. See the [1.0.0 changelog](#100)
for a complete list.

[Back to TOC](#table-of-contents)

## [0.14.1]

> Released on: 2018/08/21

### Additions

##### Plugins

- jwt: Support for tokens signed with HS384 and HS512.
  Thanks [@kepkin](https://github.com/kepkin) for the patch.
  [#3589](https://github.com/Kong/kong/pull/3589)
- acl: Add a new `hide_groups_header` configuration option. If enabled, this
  option prevents the plugin from injecting the `X-Consumer-Groups` header
  into the upstream request.
  Thanks [@jeremyjpj0916](https://github.com/jeremyjpj0916) for the patch!
  [#3703](https://github.com/Kong/kong/pull/3703)

### Fixes

##### Core

- Prevent some plugins from breaking in subtle ways when manipulating some
  entities and their attributes. An example of such breaking behavior could be
  observed when Kong was wrongly injecting `X-Consumer-Username: userdata:
  NULL` in upstream requests headers, instead of not injecting this header at
  all.
  [#3714](https://github.com/Kong/kong/pull/3714)
- Fix an issue which, in some cases, prevented the use of Kong with Cassandra
  in environments where DNS load-balancing is in effect for contact points
  provided as hostnames (e.g. Kubernetes with `cassandra_contact_points =
  cassandra`).
  [#3693](https://github.com/Kong/kong/pull/3693)
- Fix an issue which prevented the use of UNIX domain sockets in some logging
  plugins, and custom plugins making use of such sockets.
  Thanks [@rucciva](https://github.com/rucciva) for the patch.
  [#3633](https://github.com/Kong/kong/pull/3633)
- Avoid logging false-negative error messages related to worker events.
  [#3692](https://github.com/Kong/kong/pull/3692)

##### CLI

- Database connectivity errors are properly prefixed with the database name
  again (e.g. `[postgres]`).
  [#3648](https://github.com/Kong/kong/pull/3648)

##### Plugins

- zipkin
  - Allow usage of the plugin with the deprecated "API" entity, and introduce
    a new `kong.api` tag.
    [kong-plugin-zipkin/commit/4a645e9](https://github.com/Kong/kong-plugin-zipkin/commit/4a645e940e560f2e50567e0360b5df3b38f74853)
  - Properly report the `kong.credential` tag.
    [kong-plugin-zipkin/commit/c627c36](https://github.com/Kong/kong-plugin-zipkin/commit/c627c36402c9a14cc48011baa773f4ee08efafcf)
  - Ensure the plugin does not throw errors when no Route was matched.
    [kong-plugin-zipkin#19](https://github.com/Kong/kong-plugin-zipkin/issues/19)
- basic-auth: Passwords with whitespaces are not trimmed anymore.
  Thanks [@aloisbarreras](https://github.com/aloisbarreras) for the patch.
  [#3650](https://github.com/Kong/kong/pull/3650)
- hmac-auth: Ensure backward compatibility for clients generating signatures
  without the request's querystring, as is the case for Kong versions prior to
  0.14.0, which broke this behavior. Users of this plugin on previous versions
  of Kong can now safely upgrade to the 0.14 family.
  Thanks [@mlehner616](https://github.com/mlehner616) for the patch!
  [#3699](https://github.com/Kong/kong/pull/3699)
- ldap-auth
    - Set the WWW-Authenticate header authentication scheme accordingly with
      the `conf.header_type` property, which allows browsers to show the
      authentication popup automatically. Thanks
      [@francois-maillard](https://github.com/francois-maillard) for the patch.
      [#3656](https://github.com/Kong/kong/pull/3656)
    - Invalid authentication attempts do not block subsequent valid attempts
      anymore.
      [#3677](https://github.com/Kong/kong/pull/3677)

[Back to TOC](#table-of-contents)

## [0.14.0] - 2018/07/05

This release introduces the first version of the **Plugin Development Kit**: a
Lua SDK, comprised of a set of functions to ease the development of
custom plugins.

Additionally, it contains several major improvements consolidating Kong's
feature set and flexibility, such as the support for `PUT` endpoints on the
Admin API for idempotent workflows, the execution of plugins during
Nginx-produced errors, and the injection of **Nginx directives** without having
to rely on the custom Nginx configuration pattern!

Finally, new bundled plugins allow Kong to better integrate with **Cloud
Native** environments, such as Zipkin and Prometheus.

As usual, major version upgrades require database migrations and changes to the
Nginx configuration file (if you customized the default template). Please take
a few minutes to read the [0.14 Upgrade
Path](https://github.com/Kong/kong/blob/master/UPGRADE.md#upgrade-to-014x) for
more details regarding breaking changes and migrations before planning to
upgrade your Kong cluster.

### Breaking Changes

##### Dependencies

- :warning: The required OpenResty version has been bumped to 1.13.6.2. If you
  are installing Kong from one of our distribution packages, you are not
  affected by this change.
  [#3498](https://github.com/Kong/kong/pull/3498)
- :warning: Support for PostgreSQL 9.4 (deprecated in 0.12.0) is now dropped.
  [#3490](https://github.com/Kong/kong/pull/3490)
- :warning: Support for Cassandra 2.1 (deprecated in 0.12.0) is now dropped.
  [#3490](https://github.com/Kong/kong/pull/3490)

##### Configuration

- :warning: The `server_tokens` and `latency_tokens` configuration properties
  have been removed. Instead, a new `headers` configuration properties replaces
  them and allows for more granular settings of injected headers (e.g.
  `Server`, `Via`, `X-Kong-*-Latency`, etc...).
  [#3300](https://github.com/Kong/kong/pull/3300)
- :warning: New required `lua_shared_dict` entries must be added to the Nginx
  configuration. You are not affected by this change if you do not use a custom
  Nginx template.
  [#3557](https://github.com/Kong/kong/pull/3557)
- :warning: Other important modifications must be applied to the Nginx
  configuration. You are not affected by this change if you do not use a custom
  Nginx template.
  [#3533](https://github.com/Kong/kong/pull/3533)

##### Plugins

- :warning: The Runscope plugin has been dropped, based on the EoL announcement
  made by Runscope about their Traffic Inspector product.
  [#3495](https://github.com/Kong/kong/pull/3495)

##### Admin API

- :warning: The SSL Certificates and SNI entities have moved to the new DAO
  implementation. As such, the `/certificates` and `/snis` endpoints have
  received notable usability improvements, but suffer from a few breaking
  changes.
  [#3386](https://github.com/Kong/kong/pull/3386)
- :warning: The Consumers entity has moved to the new DAO implementation. As
  such, the `/consumers` endpoint has received notable usability improvements,
  but suffers from a few breaking changes.
  [#3437](https://github.com/Kong/kong/pull/3437)

### Changes

##### Configuration

- The default value of `db_cache_ttl` is now `0` (disabled). Now that our level
  of confidence around the new caching mechanism introduced in 0.11.0 is high
  enough, we consider `0` (no TTL) to be an appropriate default for production
  environments, as it offers a smoother cache consumption behavior and reduces
  database pressure.
  [#3492](https://github.com/Kong/kong/pull/3492)

##### Core

- :fireworks: Serve stale data from the database cache when the datastore
  cannot be reached. Such stale items are "resurrected" for `db_resurrect_ttl`
  seconds (see configuration section).
  [#3579](https://github.com/Kong/kong/pull/3579)
- Reduce LRU churning in the database cache against some workloads.
  [#3550](https://github.com/Kong/kong/pull/3550)

### Additions

##### Configuration

- :fireworks: **Support for injecting Nginx directives via configuration
  properties** (in the `kong.conf` file or via environment variables)! This new
  way of customizing the Nginx configuration should render obsolete the old way
  of maintaining a custom Nginx template in most cases!
  [#3530](https://github.com/Kong/kong/pull/3530)
- :fireworks: **Support for selectively disabling bundled plugins**. A new
  `plugins` configuration property is introduced, and is used to specify which
  plugins should be loaded by the node. Custom plugins should now be specified
  in this new property, and the `custom_plugins` property is **deprecated**.
  If desired, Kong administrators can specify a minimal set of plugins to load
  (instead of the default, bundled plugins), and **improve P99 latency**
  thanks to the resulting decrease in database traffic.
  [#3387](https://github.com/Kong/kong/pull/3387)
- The new `headers` configuration property allows for specifying the injection
  of a new header: `X-Kong-Upstream-Status`. When enabled, Kong will inject
  this header containing the HTTP status code of the upstream response in the
  client response. This is particularly useful for clients to distinguish
  upstream statuses upon rewriting of the response by Kong.
  [#3263](https://github.com/Kong/kong/pull/3263)
- A new `db_resurrect_ttl` configuration property can be set to customize
  the amount of time stale data can be resurrected for when it cannot be
  refreshed. Defaults to 30 seconds.
  [#3579](https://github.com/Kong/kong/pull/3579)
- Two new Cassandra load balancing policies are available: `RequestRoundRobin`
  and `RequestDCAwareRoundRobin`. Both policies guarantee that the same peer
  will be reused across several queries during the lifetime of a request, thus
  guaranteeing no new connection will be opened against a peer during this
  request.
  [#3545](https://github.com/Kong/kong/pull/3545)

##### Core

- :fireworks: **Execute plugins on Nginx-produced errors.** Now, when Nginx
  produces a 4xx error (upon invalid requests) or 5xx (upon failure from the
  load balancer to connect to a Service), Kong will execute the response phases
  of its plugins (`header_filter`, `body_filter`, `log`). As such, Kong logging
  plugins are not blind to such Nginx-produced errors anymore, and will start
  properly reporting them. Plugins should be built defensively against cases
  where their `rewrite` or `access` phases were not executed.
  [#3533](https://github.com/Kong/kong/pull/3533)
- :fireworks: **Support for cookie-based load balancing!**
  [#3472](https://github.com/Kong/kong/pull/3472)

##### Plugins

- :fireworks: **Introduction of the Plugin Development Kit!** A set of Lua
  functions and variables that will greatly ease and speed up the task of
  developing custom plugins.
  The Plugin Development Kit (PDK) allows the retrieval and manipulation of the
  request and response objects, as well as interacting with various core
  components (e.g. logging, load balancing, DAO, etc...) without having to rely
  on OpenResty functions, and with the guarantee of their forward-compatibility
  with future versions of Kong.
  [#3556](https://github.com/Kong/kong/pull/3556)
- :fireworks: **New bundled plugin: Zipkin**! This plugin allows Kong to sample
  traces and report them to a running Zipkin instance.
  (See: https://github.com/Kong/kong-plugin-zipkin)
  [#3434](https://github.com/Kong/kong/pull/3434)
- :fireworks: **New bundled plugin: Prometheus**! This plugin allows Kong to
  expose metrics in the Prometheus Exposition format. Available metrics include
  HTTP status codes, latencies histogram, bandwidth, and more...
  (See: https://github.com/Kong/kong-plugin-prometheus)
  [#3547](https://github.com/Kong/kong/pull/3547)
- :fireworks: **New bundled plugin: Azure Functions**! This plugin can be used
  to invoke [Microsoft Azure
  Functions](https://azure.microsoft.com/en-us/services/functions/), similarly
  to the already existing AWS Lambda and OpenWhisk plugins.
  (See: https://github.com/Kong/kong-plugin-azure-functions)
  [#3428](https://github.com/Kong/kong/pull/3428)
- :fireworks: **New bundled plugin: Serverless Functions**! Dynamically run Lua
  without having to write a full-fledged plugin. Lua code snippets can be
  uploaded via the Admin API and be executed during Kong's `access` phase.
  (See: https://github.com/Kong/kong-plugin-serverless-functions)
  [#3551](https://github.com/Kong/kong/pull/3551)
- jwt: Support for limiting the allowed expiration period of JWT tokens. A new
  `config.maximum_expiration` property can be set to indicate the maximum
  number of seconds the `exp` claim may be ahead in the future.
  Thanks [@mvanholsteijn](https://github.com/mvanholsteijn) for the patch!
  [#3331](https://github.com/Kong/kong/pull/3331)
- aws-lambda: Add `us-gov-west-1` to the list of allowed regions.
  [#3529](https://github.com/Kong/kong/pull/3529)

##### Admin API

- :fireworks: Support for `PUT` in new endpoints (e.g. `/services/{id or
  name}`, `/routes/{id}`, `/consumers/{id or username}`), allowing the
  development of idempotent configuration workflows when scripting the Admin
  API.
  [#3416](https://github.com/Kong/kong/pull/3416)
- Support for `PATCH` and `DELETE` on the `/services/{name}`,
  `/consumers/{username}`, and `/snis/{name}` endpoints.
  [#3416](https://github.com/Kong/kong/pull/3416)

### Fixes

##### Configuration

- Properly support IPv6 addresses in `proxy_listen` and `admin_listen`
  configuration properties.
  [#3508](https://github.com/Kong/kong/pull/3508)

##### Core

- IPv6 nameservers with a scope are now ignored by the DNS resolver.
  [#3478](https://github.com/Kong/kong/pull/3478)
- SRV records without a port number now returns the default port instead of
  `0`.
  [#3478](https://github.com/Kong/kong/pull/3478)
- Ensure DNS-based round robin load balancing starts at a randomized position
  to prevent all Nginx workers from starting with the same peer.
  [#3478](https://github.com/Kong/kong/pull/3478)
- Properly report timeouts in passive health checks. Previously, connection
  timeouts were counted as `tcp_failures`, and upstream timeouts were ignored.
  Health check users should ensure that their `timeout` settings reflect their
  intended behavior.
  [#3539](https://github.com/Kong/kong/pull/3539)
- Ensure active health check probe requests send the `Host` header.
  [#3496](https://github.com/Kong/kong/pull/3496)
- Overall, more reliable health checks healthiness counters behavior.
  [#3496](https://github.com/Kong/kong/pull/3496)
- Do not set `Content-Type` headers on HTTP 204 No Content responses.
  [#3351](https://github.com/Kong/kong/pull/3351)
- Ensure the PostgreSQL connector of the new DAO (used by Services, Routes,
  Consumers, and SSL certs/SNIs) is now fully re-entrant and properly behaves
  in busy workloads (e.g. scripting requests to the Admin API).
  [#3423](https://github.com/Kong/kong/pull/3423)
- Properly route HTTP/1.0 requests without a Host header when using the old
  deprecated "API" entity.
  [#3438](https://github.com/Kong/kong/pull/3438)
- Ensure that all Kong-produced errors respect the `headers` configuration
  setting (previously `server_tokens`) and do not include the `Server` header
  if not configured.
  [#3511](https://github.com/Kong/kong/pull/3511)
- Harden an existing Cassandra migration.
  [#3532](https://github.com/Kong/kong/pull/3532)
- Prevent the load balancer from needlessly rebuilding its state when creating
  Targets.
  [#3477](https://github.com/Kong/kong/pull/3477)
- Prevent some harmless error logs to be printed during startup when
  initialization takes more than a few seconds.
  [#3443](https://github.com/Kong/kong/pull/3443)

##### Plugins

- hmac: Ensure that empty request bodies do not pass validation if there is no
  digest header.
  Thanks [@mvanholsteijn](https://github.com/mvanholsteijn) for the patch!
  [#3347](https://github.com/Kong/kong/pull/3347)
- response-transformer: Prevent the plugin from throwing an error when its
  `access` handler did not get a chance to run (e.g. on short-circuited,
  unauthorized requests).
  [#3524](https://github.com/Kong/kong/pull/3524)
- aws-lambda: Ensure logging plugins subsequently run when this plugin
  terminates.
  [#3512](https://github.com/Kong/kong/pull/3512)
- request-termination: Ensure logging plugins subsequently run when this plugin
  terminates.
  [#3513](https://github.com/Kong/kong/pull/3513)

##### Admin API

- Requests to `/healthy` and `/unhealthy` endpoints for upstream health checks
  now properly propagate the new state to other nodes of a Kong cluster.
  [#3464](https://github.com/Kong/kong/pull/3464)
- Do not produce an HTTP 500 error when POST-ing to `/services` with an empty
  `url` argument.
  [#3452](https://github.com/Kong/kong/pull/3452)
- Ensure foreign keys are required when creating child entities (e.g.
  `service.id` when creating a Route). Previously some rows could have an empty
  `service_id` field.
  [#3548](https://github.com/Kong/kong/pull/3548)
- Better type inference in new endpoints (e.g. `/services`, `/routes`,
  `/consumers`) when using `application/x-www-form-urlencoded` MIME type.
  [#3416](https://github.com/Kong/kong/pull/3416)

[Back to TOC](#table-of-contents)

## [0.13.1] - 2018/04/23

This release contains numerous bug fixes and a few convenience features.
Notably, a best-effort/backwards-compatible approach is followed to resolve
`no memory` errors caused by the fragmentation of shared memory between the
core and plugins.

### Added

##### Core

- Cache misses are now stored in a separate shared memory zone from hits if
  such a zone is defined. This reduces cache turnover and can increase the
  cache hit ratio quite considerably.
  Users with a custom Nginx template are advised to define such a zone to
  benefit from this behavior:
  `lua_shared_dict kong_db_cache_miss 12m;`.
- We now ensure that the Cassandra or PostgreSQL instance Kong is connecting
  to falls within the supported version range. Deprecated versions result in
  warning logs. As a reminder, Kong 0.13.x supports Cassandra 2.2+,
  and PostgreSQL 9.5+. Cassandra 2.1 and PostgreSQL 9.4 are supported, but
  deprecated.
  [#3310](https://github.com/Kong/kong/pull/3310)
- HTTP 494 errors thrown by Nginx are now caught by Kong and produce a native,
  Kong-friendly response.
  Thanks [@ti-mo](https://github.com/ti-mo) for the contribution!
  [#3112](https://github.com/Kong/kong/pull/3112)

##### CLI

- Report errors when compiling custom Nginx templates.
  [#3294](https://github.com/Kong/kong/pull/3294)

##### Admin API

- Friendlier behavior of Routes schema validation: PATCH requests can be made
  without specifying all three of `methods`, `hosts`, or `paths` if at least
  one of the three is specified in the body.
  [#3364](https://github.com/Kong/kong/pull/3364)

##### Plugins

- jwt: Support for identity providers using JWKS by ensuring the
  `config.key_claim_name` values is looked for in the token header.
  Thanks [@brycehemme](https://github.com/brycehemme) for the contribution!
  [#3313](https://github.com/Kong/kong/pull/3313)
- basic-auth: Allow specifying empty passwords.
  Thanks [@zhouzhuojie](https://github.com/zhouzhuojie) and
  [@perryao](https://github.com/perryao) for the contributions!
  [#3243](https://github.com/Kong/kong/pull/3243)

### Fixed

##### Core

- Numerous users have reported `no memory` errors which were caused by
  circumstantial memory fragmentation. Such errors, while still possible if
  plugin authors are not careful, should now mostly be addressed.
  [#3311](https://github.com/Kong/kong/pull/3311)

  **If you are using a custom Nginx template, be sure to define the following
  shared memory zones to benefit from these fixes**:

  ```
  lua_shared_dict kong_db_cache_miss 12m;
  lua_shared_dict kong_rate_limiting_counters 12m;
  ```

##### CLI

- Redirect Nginx's stdout and stderr output to `kong start` when
  `nginx_daemon` is enabled (such as when using the Kong Docker image). This
  also prevents growing log files when Nginx redirects logs to `/dev/stdout`
  and `/dev/stderr` but `nginx_daemon` is disabled.
  [#3297](https://github.com/Kong/kong/pull/3297)

##### Admin API

- Set a Service's `port` to `443` when the `url` convenience parameter uses
  the `https://` scheme.
  [#3358](https://github.com/Kong/kong/pull/3358)
- Ensure PATCH requests do not return an error when un-setting foreign key
  fields with JSON `null`.
  [#3355](https://github.com/Kong/kong/pull/3355)
- Ensure the `/plugin/schema/:name` endpoint does not corrupt plugins' schemas.
  [#3348](https://github.com/Kong/kong/pull/3348)
- Properly URL-decode path segments of plugins endpoints accepting spaces
  (e.g. `/consumers/<consumer>/basic-auth/John%20Doe/`).
  [#3250](https://github.com/Kong/kong/pull/3250)
- Properly serialize boolean filtering values when using Cassandra.
  [#3362](https://github.com/Kong/kong/pull/3362)

##### Plugins

- rate-limiting/response-rate-limiting:
  - If defined in the Nginx configuration, will use a dedicated
    `lua_shared_dict` instead of using the `kong_cache` shared memory zone.
    This prevents memory fragmentation issues resulting in `no memory` errors
    observed by numerous users. Users with a custom Nginx template are advised
    to define such a zone to benefit from this fix:
    `lua_shared_dict kong_rate_limiting_counters 12m;`.
    [#3311](https://github.com/Kong/kong/pull/3311)
  - When using the Redis strategy, ensure the correct Redis database is
    selected. This issue could occur when several request and response
    rate-limiting were configured using different Redis databases.
    Thanks [@mengskysama](https://github.com/mengskysama) for the patch!
    [#3293](https://github.com/Kong/kong/pull/3293)
- key-auth: Respect request MIME type when re-encoding the request body
  if both `config.key_in_body` and `config.hide_credentials` are enabled.
  Thanks [@p0pr0ck5](https://github.com/p0pr0ck5) for the patch!
  [#3213](https://github.com/Kong/kong/pull/3213)
- oauth2: Return HTTP 400 on invalid `scope` type.
  Thanks [@Gman98ish](https://github.com/Gman98ish) for the patch!
  [#3206](https://github.com/Kong/kong/pull/3206)
- ldap-auth: Ensure the plugin does not throw errors when configured as a
  global plugin.
  [#3354](https://github.com/Kong/kong/pull/3354)
- hmac-auth: Verify signature against non-normalized (`$request_uri`) request
  line (instead of `$uri`).
  [#3339](https://github.com/Kong/kong/pull/3339)
- aws-lambda: Fix a typo in upstream headers sent to the function. We now
  properly send the `X-Amz-Log-Type` header.
  [#3398](https://github.com/Kong/kong/pull/3398)

[Back to TOC](#table-of-contents)

## [0.13.0] - 2018/03/22

This release introduces two new core entities that will improve the way you
configure Kong: **Routes** & **Services**. Those entities replace the "API"
entity and simplify the setup of non-naive use-cases by providing better
separation of concerns and allowing for plugins to be applied to specific
**endpoints**.

As usual, major version upgrades require database migrations and changes to
the Nginx configuration file (if you customized the default template).
Please take a few minutes to read the [0.13 Upgrade
Path](https://github.com/Kong/kong/blob/master/UPGRADE.md#upgrade-to-013x) for
more details regarding breaking changes and migrations before planning to
upgrade your Kong cluster.

### Breaking Changes

##### Configuration

- :warning: The `proxy_listen` and `admin_listen` configuration values have a
  new syntax. This syntax is more aligned with that of NGINX and is more
  powerful while also simpler. As a result, the following configuration values
  have been removed because superfluous: `ssl`, `admin_ssl`, `http2`,
  `admin_http2`, `proxy_listen_ssl`, and `admin_listen_ssl`.
  [#3147](https://github.com/Kong/kong/pull/3147)

##### Plugins

- :warning: galileo: As part of the Galileo deprecation path, the galileo
  plugin is not enabled by default anymore, although still bundled with 0.13.
  Users are advised to stop using the plugin, but for the time being can keep
  enabling it by adding it to the `custom_plugin` configuration value.
  [#3233](https://github.com/Kong/kong/pull/3233)
- :warning: rate-limiting (Cassandra): The default migration for including
  Routes and Services in plugins will remove and re-create the Cassandra
  rate-limiting counters table. This means that users that were rate-limited
  because of excessive API consumption will be able to consume the API until
  they reach their limit again. There is no such data deletion in PostgreSQL.
  [def201f](https://github.com/Kong/kong/commit/def201f566ccf2dd9b670e2f38e401a0450b1cb5)

### Changes

##### Dependencies

- **Note to Docker users**: The `latest` tag on Docker Hub now points to the
  **alpine** image instead of CentOS. This also applies to the `0.13.0` tag.
- The OpenResty version shipped with our default packages has been bumped to
  `1.13.6.1`. The 0.13.0 release should still be compatible with the OpenResty
  `1.11.2.x` series for the time being.
- Bumped [lua-resty-dns-client](https://github.com/Kong/lua-resty-dns-client)
  to `2.0.0`.
  [#3220](https://github.com/Kong/kong/pull/3220)
- Bumped [lua-resty-http](https://github.com/pintsized/lua-resty-http) to
  `0.12`.
  [#3196](https://github.com/Kong/kong/pull/3196)
- Bumped [lua-multipart](https://github.com/Kong/lua-multipart) to `0.5.5`.
  [#3318](https://github.com/Kong/kong/pull/3318)
- Bumped [lua-resty-healthcheck](https://github.com/Kong/lua-resty-healthcheck)
  to `0.4.0`.
  [#3321](https://github.com/Kong/kong/pull/3321)

### Additions

##### Configuration

- :fireworks: Support for **control-plane** and **data-plane** modes. The new
  syntax of `proxy_listen` and `admin_listen` supports `off`, which
  disables either one of those interfaces. It is now simpler than ever to
  make a Kong node "Proxy only" (data-plane) or "Admin only" (control-plane).
  [#3147](https://github.com/Kong/kong/pull/3147)

##### Core

- :fireworks: This release introduces two new entities: **Routes** and
  **Services**. Those entities will provide a better separation of concerns
  than the "API" entity offers. Routes will define rules for matching a
  client's request (e.g., method, host, path...), and Services will represent
  upstream services (or backends) that Kong should proxy those requests to.
  Plugins can also be added to both Routes and Services, enabling use-cases to
  apply plugins more granularly (e.g., per endpoint).
  Following this addition, the API entity and related Admin API endpoints are
  now deprecated. This release is backwards-compatible with the previous model
  and all of your currently defined APIs and matching rules are still
  supported, although we advise users to migrate to Routes and Services as soon
  as possible.
  [#3224](https://github.com/Kong/kong/pull/3224)

##### Admin API

- :fireworks: New endpoints: `/routes` and `/services` to interact with the new
  core entities. More specific endpoints are also available such as
  `/services/{service id or name}/routes`,
  `/services/{service id or name}/plugins`, and `/routes/{route id}/plugins`.
  [#3224](https://github.com/Kong/kong/pull/3224)
- :fireworks: Our new endpoints (listed above) provide much better responses
  with regards to producing responses for incomplete entities, errors, etc...
  In the future, existing endpoints will gradually be moved to using this new
  Admin API content producer.
  [#3224](https://github.com/Kong/kong/pull/3224)
- :fireworks: Improved argument parsing in form-urlencoded requests to the new
  endpoints as well.
  Kong now expects the following syntaxes for representing
  arrays: `hosts[]=a.com&hosts[]=b.com`, `hosts[1]=a.com&hosts[2]=b.com`, which
  avoid comma-separated arrays and related issues that can arise.
  In the future, existing endpoints will gradually be moved to using this new
  Admin API content parser.
  [#3224](https://github.com/Kong/kong/pull/3224)

##### Plugins

- jwt: `ngx.ctx.authenticated_jwt_token` is available for other plugins to use.
  [#2988](https://github.com/Kong/kong/pull/2988)
- statsd: The fields `host`, `port` and `metrics` are no longer marked as
  "required", since they have a default value.
  [#3209](https://github.com/Kong/kong/pull/3209)

### Fixes

##### Core

- Fix an issue causing nodes in a cluster to use the default health checks
  configuration when the user configured them from another node (event
  propagated via the cluster).
  [#3319](https://github.com/Kong/kong/pull/3319)
- Increase the default load balancer wheel size from 100 to 10.000. This allows
  for a better distribution of the load between Targets in general.
  [#3296](https://github.com/Kong/kong/pull/3296)

##### Admin API

- Fix several issues with application/multipart MIME type parsing of payloads.
  [#3318](https://github.com/Kong/kong/pull/3318)
- Fix several issues with the parsing of health checks configuration values.
  [#3306](https://github.com/Kong/kong/pull/3306)
  [#3321](https://github.com/Kong/kong/pull/3321)

[Back to TOC](#table-of-contents)

## [0.12.3] - 2018/03/12

### Fixed

- Suppress a memory leak in the core introduced in 0.12.2.
  Thanks [@mengskysama](https://github.com/mengskysama) for the report.
  [#3278](https://github.com/Kong/kong/pull/3278)

[Back to TOC](#table-of-contents)

## [0.12.2] - 2018/02/28

### Added

##### Core

- Load balancers now log DNS errors to facilitate debugging.
  [#3177](https://github.com/Kong/kong/pull/3177)
- Reports now can include custom immutable values.
  [#3180](https://github.com/Kong/kong/pull/3180)

##### CLI

- The `kong migrations reset` command has a new `--yes` flag. This flag makes
  the command run non-interactively, and ensures no confirmation prompt will
  occur.
  [#3189](https://github.com/Kong/kong/pull/3189)

##### Admin API

- A new endpoint `/upstreams/:upstream_id/health` will return the health of the
  specified upstream.
  [#3232](https://github.com/Kong/kong/pull/3232)
- The `/` endpoint in the Admin API now exposes the `node_id` field.
  [#3234](https://github.com/Kong/kong/pull/3234)

### Fixed

##### Core

- HTTP/1.0 requests without a Host header are routed instead of being rejected.
  HTTP/1.1 requests without a Host are considered invalid and will still be
  rejected.
  Thanks to [@rainiest](https://github.com/rainest) for the patch!
  [#3216](https://github.com/Kong/kong/pull/3216)
- Fix the load balancer initialization when some Targets would contain
  hostnames.
  [#3187](https://github.com/Kong/kong/pull/3187)
- Fix incomplete handling of errors when initializing DAO objects.
  [637532e](https://github.com/Kong/kong/commit/637532e05d8ed9a921b5de861cc7f463e96c6e04)
- Remove bogus errors in the logs provoked by healthcheckers between the time
  they are unregistered and the time they are garbage-collected
  ([#3207](https://github.com/Kong/kong/pull/3207)) and when receiving an HTTP
  status not tracked by healthy or unhealthy lists
  ([c8eb5ae](https://github.com/Kong/kong/commit/c8eb5ae28147fc02473c05a7b1dbf502fbb64242)).
- Fix soft errors not being handled correctly inside the Kong cache.
  [#3150](https://github.com/Kong/kong/pull/3150)

##### Migrations

- Better handling of already existing Cassandra keyspaces in migrations.
  [#3203](https://github.com/Kong/kong/pull/3203).
  Thanks to [@pamiel](https://github.com/pamiel) for the patch!

##### Admin API

- Ensure `GET /certificates/{uuid}` does not return HTTP 500 when the given
  identifier does not exist.
  Thanks to [@vdesjardins](https://github.com/vdesjardins) for the patch!
  [#3148](https://github.com/Kong/kong/pull/3148)

[Back to TOC](#table-of-contents)

## [0.12.1] - 2018/01/18

This release addresses a few issues encountered with 0.12.0, including one
which would prevent upgrading from a previous version. The [0.12 Upgrade
Path](https://github.com/Kong/kong/blob/master/UPGRADE.md)
is still relevant for upgrading existing clusters to 0.12.1.

### Fixed

- Fix a migration between previous Kong versions and 0.12.0.
  [#3159](https://github.com/Kong/kong/pull/3159)
- Ensure Lua errors are propagated when thrown in the `access` handler by
  plugins.
  [38580ff](https://github.com/Kong/kong/commit/38580ff547cbd4a557829e3ad135cd6a0f821f7c)

[Back to TOC](#table-of-contents)

## [0.12.0] - 2018/01/16

This major release focuses on two new features we are very excited about:
**health checks** and **hash based load balancing**!

We also took this as an opportunity to fix a few prominent issues, sometimes
at the expense of breaking changes but overall improving the flexibility and
usability of Kong! Do keep in mind that this is a major release, and as such,
that we require of you to run the **migrations step**, via the
`kong migrations up` command.

Please take a few minutes to thoroughly read the [0.12 Upgrade
Path](https://github.com/Kong/kong/blob/master/UPGRADE.md#upgrade-to-012x)
for more details regarding breaking changes and migrations before planning to
upgrade your Kong cluster.

### Deprecation notices

Starting with 0.12.0, we are announcing the deprecation of older versions
of our supported databases:

- Support for PostgreSQL 9.4 is deprecated. Users are advised to upgrade to
  9.5+
- Support for Cassandra 2.1 and below is deprecated. Users are advised to
  upgrade to 2.2+

Note that the above deprecated versions are still supported in this release,
but will be dropped in subsequent ones.

### Breaking changes

##### Core

- :warning: The required OpenResty version has been bumped to 1.11.2.5. If you
  are installing Kong from one of our distribution packages, you are not
  affected by this change.
  [#3097](https://github.com/Kong/kong/pull/3097)
- :warning: As Kong now executes subsequent plugins when a request is being
  short-circuited (e.g. HTTP 401 responses from auth plugins), plugins that
  run in the header or body filter phases will be run upon such responses
  from the access phase. We consider this change a big improvement in the
  Kong run-loop as it allows for more flexibility for plugins. However, it is
  unlikely, but possible that some of these plugins (e.g. your custom plugins)
  now run in scenarios where they were not previously expected to run.
  [#3079](https://github.com/Kong/kong/pull/3079)

##### Admin API

- :warning: By default, the Admin API now only listens on the local interface.
  We consider this change to be an improvement in the default security policy
  of Kong. If you are already using Kong, and your Admin API still binds to all
  interfaces, consider updating it as well. You can do so by updating the
  `admin_listen` configuration value, like so: `admin_listen = 127.0.0.1:8001`.
  Thanks [@pduldig-at-tw](https://github.com/pduldig-at-tw) for the suggestion
  and the patch.
  [#3016](https://github.com/Kong/kong/pull/3016)

  :red_circle: **Note to Docker users**: Beware of this change as you may have
  to ensure that your Admin API is reachable via the host's interface.
  You can use the `-e KONG_ADMIN_LISTEN` argument when provisioning your
  container(s) to update this value; for example,
  `-e KONG_ADMIN_LISTEN=0.0.0.0:8001`.

- :warning: To reduce confusion, the `/upstreams/:upstream_name_or_id/targets/`
  has been updated to not show the full list of Targets anymore, but only
  the ones that are currently active in the load balancer. To retrieve the full
  history of Targets, you can now query
  `/upstreams/:upstream_name_or_id/targets/all`. The
  `/upstreams/:upstream_name_or_id/targets/active` endpoint has been removed.
  Thanks [@hbagdi](https://github.com/hbagdi) for tackling this backlog item!
  [#3049](https://github.com/Kong/kong/pull/3049)
- :warning: The `orderlist` property of Upstreams has been removed, along with
  any confusion it may have brought. The balancer is now able to fully function
  without it, yet with the same level of entropy in its load distribution.
  [#2748](https://github.com/Kong/kong/pull/2748)

##### CLI

- :warning: The `$ kong compile` command which was deprecated in 0.11.0 has
  been removed.
  [#3069](https://github.com/Kong/kong/pull/3069)

##### Plugins

- :warning: In logging plugins, the `request.request_uri` field has been
  renamed to `request.url`.
  [#2445](https://github.com/Kong/kong/pull/2445)
  [#3098](https://github.com/Kong/kong/pull/3098)

### Added

##### Core

- :fireworks: Support for **health checks**! Kong can now short-circuit some
  of your upstream Targets (replicas) from its load balancer when it encounters
  too many TCP or HTTP errors. You can configure the number of failures, or the
  HTTP status codes that should be considered invalid, and Kong will monitor
  the failures and successes of proxied requests to each upstream Target. We
  call this feature **passive health checks**.
  Additionally, you can configure **active health checks**, which will make
  Kong perform periodic HTTP test requests to actively monitor the health of
  your upstream services, and pre-emptively short-circuit them.
  Upstream Targets can be manually taken up or down via two new Admin API
  endpoints: `/healthy` and `/unhealthy`.
  [#3096](https://github.com/Kong/kong/pull/3096)
- :fireworks: Support for **hash based load balancing**! Kong now offers
  consistent hashing/sticky sessions load balancing capabilities via the new
  `hash_*` attributes of the Upstream entity. Hashes can be based off client
  IPs, request headers, or Consumers!
  [#2875](https://github.com/Kong/kong/pull/2875)
- :fireworks: Logging plugins now log requests that were short-circuited by
  Kong! (e.g. HTTP 401 responses from auth plugins or HTTP 429 responses from
  rate limiting plugins, etc.) Kong now executes any subsequent plugins once a
  request has been short-circuited. Your plugin must be using the
  `kong.tools.responses` module for this behavior to be respected.
  [#3079](https://github.com/Kong/kong/pull/3079)
- Kong is now compatible with OpenResty up to version 1.13.6.1. Be aware that
  the recommended (and default) version shipped with this release is still
  1.11.2.5.
  [#3070](https://github.com/Kong/kong/pull/3070)

##### CLI

- `$ kong start` now considers the commonly used `/opt/openresty` prefix when
  searching for the `nginx` executable.
  [#3074](https://github.com/Kong/kong/pull/3074)

##### Admin API

- Two new endpoints, `/healthy` and `/unhealthy` can be used to manually bring
  upstream Targets up or down, as part of the new health checks feature of the
  load balancer.
  [#3096](https://github.com/Kong/kong/pull/3096)

##### Plugins

- logging plugins: A new field `upstream_uri` now logs the value of the
  upstream request's path. This is useful to help debugging plugins or setups
  that aim at rewriting a request's URL during proxying.
  Thanks [@shiprabehera](https://github.com/shiprabehera) for the patch!
  [#2445](https://github.com/Kong/kong/pull/2445)
- tcp-log: Support for TLS handshake with the logs recipients for secure
  transmissions of logging data.
  [#3091](https://github.com/Kong/kong/pull/3091)
- jwt: Support for JWTs passed in cookies. Use the new `config.cookie_names`
  property to configure the behavior to your liking.
  Thanks [@mvanholsteijn](https://github.com/mvanholsteijn) for the patch!
  [#2974](https://github.com/Kong/kong/pull/2974)
- oauth2
    - New `config.auth_header_name` property to customize the authorization
      header's name.
      Thanks [@supraja93](https://github.com/supraja93)
      [#2928](https://github.com/Kong/kong/pull/2928)
    - New `config.refresh_ttl` property to customize the TTL of refresh tokens,
      previously hard-coded to 14 days.
      Thanks [@bob983](https://github.com/bob983) for the patch!
      [#2942](https://github.com/Kong/kong/pull/2942)
    - Avoid an error in the logs when trying to retrieve an access token from
      a request without a body.
      Thanks [@WALL-E](https://github.com/WALL-E) for the patch.
      [#3063](https://github.com/Kong/kong/pull/3063)
- ldap: New `config.header_type` property to customize the authorization method
  in the `Authorization` header.
  Thanks [@francois-maillard](https://github.com/francois-maillard) for the
  patch!
  [#2963](https://github.com/Kong/kong/pull/2963)

### Fixed

##### CLI

- Fix a potential vulnerability in which an attacker could read the Kong
  configuration file with insufficient permissions for a short window of time
  while Kong is being started.
  [#3057](https://github.com/Kong/kong/pull/3057)
- Proper log message upon timeout in `$ kong quit`.
  [#3061](https://github.com/Kong/kong/pull/3061)

##### Admin API

- The `/certificates` endpoint now properly supports the `snis` parameter
  in PUT and PATCH requests.
  Thanks [@hbagdi](https://github.com/hbagdi) for the contribution!
  [#3040](https://github.com/Kong/kong/pull/3040)
- Avoid sending the `HTTP/1.1 415 Unsupported Content Type` response when
  receiving a request with a valid `Content-Type`, but with an empty payload.
  [#3077](https://github.com/Kong/kong/pull/3077)

##### Plugins

- basic-auth:
    - Accept passwords containing `:`.
      Thanks [@nico-acidtango](https://github.com/nico-acidtango) for the patch!
      [#3014](https://github.com/Kong/kong/pull/3014)
    - Performance improvements, courtesy of
      [@nico-acidtango](https://github.com/nico-acidtango)
      [#3014](https://github.com/Kong/kong/pull/3014)

[Back to TOC](#table-of-contents)

## [0.11.2] - 2017/11/29

### Added

##### Plugins

- key-auth: New endpoints to manipulate API keys.
  Thanks [@hbagdi](https://github.com/hbagdi) for the contribution.
  [#2955](https://github.com/Kong/kong/pull/2955)
    - `/key-auths/` to paginate through all keys.
    - `/key-auths/:credential_key_or_id/consumer` to retrieve the Consumer
      associated with a key.
- basic-auth: New endpoints to manipulate basic-auth credentials.
  Thanks [@hbagdi](https://github.com/hbagdi) for the contribution.
  [#2998](https://github.com/Kong/kong/pull/2998)
    - `/basic-auths/` to paginate through all basic-auth credentials.
    - `/basic-auths/:credential_username_or_id/consumer` to retrieve the
      Consumer associated with a credential.
- jwt: New endpoints to manipulate JWTs.
  Thanks [@hbagdi](https://github.com/hbagdi) for the contribution.
  [#3003](https://github.com/Kong/kong/pull/3003)
    - `/jwts/` to paginate through all JWTs.
    - `/jwts/:jwt_key_or_id/consumer` to retrieve the Consumer
      associated with a JWT.
- hmac-auth: New endpoints to manipulate hmac-auth credentials.
  Thanks [@hbagdi](https://github.com/hbagdi) for the contribution.
  [#3009](https://github.com/Kong/kong/pull/3009)
    - `/hmac-auths/` to paginate through all hmac-auth credentials.
    - `/hmac-auths/:hmac_username_or_id/consumer` to retrieve the Consumer
      associated with a credential.
- acl: New endpoints to manipulate ACLs.
  Thanks [@hbagdi](https://github.com/hbagdi) for the contribution.
  [#3039](https://github.com/Kong/kong/pull/3039)
    - `/acls/` to paginate through all ACLs.
    - `/acls/:acl_id/consumer` to retrieve the Consumer
      associated with an ACL.

### Fixed

##### Core

- Avoid logging some unharmful error messages related to clustering.
  [#3002](https://github.com/Kong/kong/pull/3002)
- Improve performance and memory footprint when parsing multipart request
  bodies.
  [Kong/lua-multipart#13](https://github.com/Kong/lua-multipart/pull/13)

##### Configuration

- Add a format check for the `admin_listen_ssl` property, ensuring it contains
  a valid port.
  [#3031](https://github.com/Kong/kong/pull/3031)

##### Admin API

- PUT requests with payloads containing non-existing primary keys for entities
  now return HTTP 404 Not Found, instead of HTTP 200 OK without a response
  body.
  [#3007](https://github.com/Kong/kong/pull/3007)
- On the `/` endpoint, ensure `enabled_in_cluster` shows up as an empty JSON
  Array (`[]`), instead of an empty JSON Object (`{}`).
  Thanks [@hbagdi](https://github.com/hbagdi) for the patch!
  [#2982](https://github.com/Kong/kong/issues/2982)

##### Plugins

- hmac-auth: Better parsing of the `Authorization` header to avoid internal
  errors resulting in HTTP 500.
  Thanks [@mvanholsteijn](https://github.com/mvanholsteijn) for the patch!
  [#2996](https://github.com/Kong/kong/pull/2996)
- Improve the performance of the rate-limiting and response-rate-limiting
  plugins when using the Redis policy.
  [#2956](https://github.com/Kong/kong/pull/2956)
- Improve the performance of the response-transformer plugin.
  [#2977](https://github.com/Kong/kong/pull/2977)

## [0.11.1] - 2017/10/24

### Changed

##### Configuration

- Drop the `lua_code_cache` configuration property. This setting has been
  considered harmful since 0.11.0 as it interferes with Kong's internals.
  [#2854](https://github.com/Kong/kong/pull/2854)

### Fixed

##### Core

- DNS: SRV records pointing to an A record are now properly handled by the
  load balancer when `preserve_host` is disabled. Such records used to throw
  Lua errors on the proxy code path.
  [Kong/lua-resty-dns-client#19](https://github.com/Kong/lua-resty-dns-client/pull/19)
- Fixed an edge-case where `preserve_host` would sometimes craft an upstream
  request with a Host header from a previous client request instead of the
  current one.
  [#2832](https://github.com/Kong/kong/pull/2832)
- Ensure APIs with regex URIs are evaluated in the order that they are created.
  [#2924](https://github.com/Kong/kong/pull/2924)
- Fixed a typo that caused the load balancing components to ignore the Upstream
  slots property.
  [#2747](https://github.com/Kong/kong/pull/2747)

##### CLI

- Fixed the verification of self-signed SSL certificates for PostgreSQL and
  Cassandra in the `kong migrations` command. Self-signed SSL certificates are
  now properly verified during migrations according to the
  `lua_ssl_trusted_certificate` configuration property.
  [#2908](https://github.com/Kong/kong/pull/2908)

##### Admin API

- The `/upstream/{upstream}/targets/active` endpoint used to return HTTP
  `405 Method Not Allowed` when called with a trailing slash. Both notations
  (with and without the trailing slash) are now supported.
  [#2884](https://github.com/Kong/kong/pull/2884)

##### Plugins

- bot-detection: Fixed an issue which would prevent the plugin from running and
  result in an HTTP `500` error if configured globally.
  [#2906](https://github.com/Kong/kong/pull/2906)
- ip-restriction: Fixed support for the `0.0.0.0/0` CIDR block. This block is
  now supported and won't trigger an error when used in this plugin's properties.
  [#2918](https://github.com/Kong/kong/pull/2918)

### Added

##### Plugins

- aws-lambda: Added support to forward the client request's HTTP method,
  headers, URI, and body to the Lambda function.
  [#2823](https://github.com/Kong/kong/pull/2823)
- key-auth: New `run_on_preflight` configuration option to control
  authentication on preflight requests.
  [#2857](https://github.com/Kong/kong/pull/2857)
- jwt: New `run_on_preflight` configuration option to control authentication
  on preflight requests.
  [#2857](https://github.com/Kong/kong/pull/2857)

##### Plugin development

- Ensure migrations have valid, unique names to avoid conflicts between custom
  plugins.
  Thanks [@ikogan](https://github.com/ikogan) for the patch!
  [#2821](https://github.com/Kong/kong/pull/2821)

### Improved

##### Migrations & Deployments

- Improve migrations reliability for future major releases.
  [#2869](https://github.com/Kong/kong/pull/2869)

##### Plugins

- Improve the performance of the acl and oauth2 plugins.
  [#2736](https://github.com/Kong/kong/pull/2736)
  [#2806](https://github.com/Kong/kong/pull/2806)

[Back to TOC](#table-of-contents)

## [0.10.4] - 2017/10/24

### Fixed

##### Core

- DNS: SRV records pointing to an A record are now properly handled by the
  load balancer when `preserve_host` is disabled. Such records used to throw
  Lua errors on the proxy code path.
  [Kong/lua-resty-dns-client#19](https://github.com/Kong/lua-resty-dns-client/pull/19)
- HTTP `400` errors thrown by Nginx are now correctly caught by Kong and return
  a native, Kong-friendly response.
  [#2476](https://github.com/Mashape/kong/pull/2476)
- Fix an edge-case where an API with multiple `uris` and `strip_uri = true`
  would not always strip the client URI.
  [#2562](https://github.com/Mashape/kong/issues/2562)
- Fix an issue where Kong would match an API with a shorter URI (from its
  `uris` value) as a prefix instead of a longer, matching prefix from
  another API.
  [#2662](https://github.com/Mashape/kong/issues/2662)
- Fixed a typo that caused the load balancing components to ignore the
  Upstream `slots` property.
  [#2747](https://github.com/Mashape/kong/pull/2747)

##### Configuration

- Octothorpes (`#`) can now be escaped (`\#`) and included in the Kong
  configuration values such as your datastore passwords or usernames.
  [#2411](https://github.com/Mashape/kong/pull/2411)

##### Admin API

- The `data` response field of the `/upstreams/{upstream}/targets/active`
  Admin API endpoint now returns a list (`[]`) instead of an object (`{}`)
  when no active targets are present.
  [#2619](https://github.com/Mashape/kong/pull/2619)

##### Plugins

- datadog: Avoid a runtime error if the plugin is configured as a global plugin
  but the downstream request did not match any configured API.
  Thanks [@kjsteuer](https://github.com/kjsteuer) for the fix!
  [#2702](https://github.com/Mashape/kong/pull/2702)
- ip-restriction: Fixed support for the `0.0.0.0/0` CIDR block. This block is
  now supported and won't trigger an error when used in this plugin's properties.
  [#2918](https://github.com/Mashape/kong/pull/2918)

[Back to TOC](#table-of-contents)

## [0.11.0] - 2017/08/16

The latest and greatest version of Kong features improvements all over the
board for a better and easier integration with your infrastructure!

The highlights of this release are:

- Support for **regex URIs** in routing, one of the oldest requested
  features from the community.
- Support for HTTP/2 traffic from your clients.
- Kong does not depend on Serf anymore, which makes deployment and networking
  requirements **considerably simpler**.
- A better integration with orchestration tools thanks to the support for **non
  FQDNs** in Kong's DNS resolver.

As per usual, our major releases include datastore migrations which are
considered **breaking changes**. Additionally, this release contains numerous
breaking changes to the deployment process and proxying behavior that you
should be familiar with.

We strongly advise that you read this changeset thoroughly, as well as the
[0.11 Upgrade Path](https://github.com/Kong/kong/blob/master/UPGRADE.md#upgrade-to-011x)
if you are planning to upgrade a Kong cluster.

### Breaking changes

##### Configuration

- :warning: Numerous updates were made to the Nginx configuration template.
  If you are using a custom template, you **must** apply those
  modifications. See the [0.11 Upgrade
  Path](https://github.com/Kong/kong/blob/master/UPGRADE.md#upgrade-to-011x)
  for a complete list of changes to apply.

##### Migrations & Deployment

- :warning: Migrations are **not** executed automatically by `kong start`
  anymore. Migrations are now a **manual** process, which must be executed via
  the `kong migrations` command. In practice, this means that you have to run
  `kong migrations up [-c kong.conf]` in one of your nodes **before** starting
  your Kong nodes. This command should be run from a **single** node/container
  to avoid several nodes running migrations concurrently and potentially
  corrupting your database. Once the migrations are up-to-date, it is
  considered safe to start multiple Kong nodes concurrently.
  [#2421](https://github.com/Kong/kong/pull/2421)
- :warning: :fireworks: Serf is **not** a dependency anymore. Kong nodes now
  handle cache invalidation events via a built-in database polling mechanism.
  See the new "Datastore Cache" section of the configuration file which
  contains 3 new documented properties: `db_update_frequency`,
  `db_update_propagation`, and `db_cache_ttl`. If you are using Cassandra, you
  **should** pay a particular attention to the `db_update_propagation` setting,
  as you **should not** use the default value of `0`.
  [#2561](https://github.com/Kong/kong/pull/2561)

##### Core

- :warning: Kong now requires OpenResty `1.11.2.4`. OpenResty's LuaJIT can
  now be built with Lua 5.2 compatibility.
  [#2489](https://github.com/Kong/kong/pull/2489)
  [#2790](https://github.com/Kong/kong/pull/2790)
- :warning: Previously, the `X-Forwarded-*` and `X-Real-IP` headers were
  trusted from any client by default, and forwarded upstream. With the
  introduction of the new `trusted_ips` property (see the below "Added"
  section) and to enforce best security practices, Kong *does not* trust
  any client IP address by default anymore. This will make Kong *not*
  forward incoming `X-Forwarded-*` headers if not coming from configured,
  trusted IP addresses blocks. This setting also affects the API
  `check_https` field, which itself relies on *trusted* `X-Forwarded-Proto`
  headers **only**.
  [#2236](https://github.com/Kong/kong/pull/2236)
- :warning: The API Object property `http_if_terminated` is now set to `false`
  by default. For Kong to evaluate the client `X-Forwarded-Proto` header, you
  must now configure Kong to trust the client IP (see above change), **and**
  you must explicitly set this value to `true`. This affects you if you are
  doing SSL termination somewhere before your requests hit Kong, and if you
  have configured `https_only` on the API, or if you use a plugin that requires
  HTTPS traffic (e.g. OAuth2).
  [#2588](https://github.com/Kong/kong/pull/2588)
- :warning: The internal DNS resolver now honours the `search` and `ndots`
  configuration options of your `resolv.conf` file. Make sure that DNS
  resolution is still consistent in your environment, and consider
  eventually not using FQDNs anymore.
  [#2425](https://github.com/Kong/kong/pull/2425)

##### Admin API

- :warning: As a result of the Serf removal, Kong is now entirely stateless,
  and as such, the `/cluster` endpoint has disappeared.
  [#2561](https://github.com/Kong/kong/pull/2561)
- :warning: The Admin API `/status` endpoint does not return a count of the
  database entities anymore. Instead, it now returns a `database.reachable`
  boolean value, which reflects the state of the connection between Kong
  and the underlying database. Please note that this flag **does not**
  reflect the health of the database itself.
  [#2567](https://github.com/Kong/kong/pull/2567)

##### Plugin development

- :warning: The upstream URI is now determined via the Nginx
  `$upstream_uri` variable. Custom plugins using the `ngx.req.set_uri()`
  API will not be taken into consideration anymore. One must now set the
  `ngx.var.upstream_uri` variable from the Lua land.
  [#2519](https://github.com/Kong/kong/pull/2519)
- :warning: The `hooks.lua` module for custom plugins is dropped, along
  with the `database_cache.lua` module. Database entities caching and
  eviction has been greatly improved to simplify and automate most caching
  use-cases. See the [Plugins Development
  Guide](https://getkong.org/docs/0.11.x/plugin-development/entities-cache/)
  and the [0.11 Upgrade
  Path](https://github.com/Kong/kong/blob/master/UPGRADE.md#upgrade-to-011x)
  for more details.
  [#2561](https://github.com/Kong/kong/pull/2561)
- :warning: To ensure that the order of execution of plugins is still the same
  for vanilla Kong installations, we had to update the `PRIORITY` field of some
  of our bundled plugins. If your custom plugin must run after or before a
  specific bundled plugin, you might have to update your plugin's `PRIORITY`
  field as well. The complete list of plugins and their priorities is available
  on the [Plugins Development
  Guide](https://getkong.org/docs/0.11.x/plugin-development/custom-logic/).
  [#2489](https://github.com/Kong/kong/pull/2489)
  [#2813](https://github.com/Kong/kong/pull/2813)

### Deprecated

##### CLI

- The `kong compile` command has been deprecated. Instead, prefer using
  the new `kong prepare` command.
  [#2706](https://github.com/Kong/kong/pull/2706)

### Changed

##### Core

- Performance around DNS resolution has been greatly improved in some
  cases.
  [#2625](https://github.com/Kong/kong/pull/2425)
- Secret values are now generated with a kernel-level, Cryptographically
  Secure PRNG.
  [#2536](https://github.com/Kong/kong/pull/2536)
- The `.kong_env` file created by Kong in its running prefix is now written
  without world-read permissions.
  [#2611](https://github.com/Kong/kong/pull/2611)

##### Plugin development

- The `marshall_event` function on schemas is now ignored by Kong, and can be
  safely removed as the new cache invalidation mechanism natively handles
  safer events broadcasting.
  [#2561](https://github.com/Kong/kong/pull/2561)

### Added

##### Core

- :fireworks: Support for regex URIs! You can now define regexes in your
  APIs `uris` property. Those regexes can have capturing groups which can
  be extracted by Kong during a request, and accessed later in the plugins
  (useful for URI rewriting). See the [Proxy
  Guide](https://getkong.org/docs/0.11.x/proxy/#using-regexes-in-uris) for
  documentation on how to use regex URIs.
  [#2681](https://github.com/Kong/kong/pull/2681)
- :fireworks: Support for HTTP/2. A new `http2` directive now enables
  HTTP/2 traffic on the `proxy_listen_ssl` address.
  [#2541](https://github.com/Kong/kong/pull/2541)
- :fireworks: Support for the `search` and `ndots` configuration options of
  your `resolv.conf` file.
  [#2425](https://github.com/Kong/kong/pull/2425)
- Kong now forwards new headers to your upstream services:
  `X-Forwarded-Host`, `X-Forwarded-Port`, and `X-Forwarded-Proto`.
  [#2236](https://github.com/Kong/kong/pull/2236)
- Support for the PROXY protocol. If the new `real_ip_header` configuration
  property is set to `real_ip_header = proxy_protocol`, then Kong will
  append the `proxy_protocol` parameter to the Nginx `listen` directive of
  the Kong proxy port.
  [#2236](https://github.com/Kong/kong/pull/2236)
- Support for BDR compatibility in the PostgreSQL migrations.
  Thanks [@AlexBloor](https://github.com/AlexBloor) for the patch!
  [#2672](https://github.com/Kong/kong/pull/2672)

##### Configuration

- Support for DNS nameservers specified in IPv6 format.
  [#2634](https://github.com/Kong/kong/pull/2634)
- A few new DNS configuration properties allow you to tweak the Kong DNS
  resolver, and in particular, how it handles the resolution of different
  record types or the eviction of stale records.
  [#2625](https://github.com/Kong/kong/pull/2625)
- A new `trusted_ips` configuration property allows you to define a list of
  trusted IP address blocks that are known to send trusted `X-Forwarded-*`
  headers. Requests from trusted IPs will make Kong forward those headers
  upstream. Requests from non-trusted IP addresses will make Kong override
  the `X-Forwarded-*` headers with its own values. In addition, this
  property also sets the ngx_http_realip_module `set_real_ip_from`
  directive(s), which makes Kong trust the incoming `X-Real-IP` header as
  well, which is used for operations such as rate-limiting by IP address,
  and that Kong forwards upstream as well.
  [#2236](https://github.com/Kong/kong/pull/2236)
- You can now configure the ngx_http_realip_module from the Kong
  configuration.  In addition to `trusted_ips` which sets the
  `set_real_ip_from` directives(s), two new properties, `real_ip_header`
  and `real_ip_recursive` allow you to configure the ngx_http_realip_module
  directives bearing the same name.
  [#2236](https://github.com/Kong/kong/pull/2236)
- Ability to hide Kong-specific response headers. Two new configuration
  fields: `server_tokens` and `latency_tokens` will respectively toggle
  whether the `Server` and `X-Kong-*-Latency` headers should be sent to
  downstream clients.
  [#2259](https://github.com/Kong/kong/pull/2259)
- New configuration property to tune handling request body data via the
  `client_max_body_size` and `client_body_buffer_size` directives
  (mirroring their Nginx counterparts). Note these settings are only
  defined for proxy requests; request body handling in the Admin API
  remains unchanged.
  [#2602](https://github.com/Kong/kong/pull/2602)
- New `error_default_type` configuration property. This setting is to
  specify a MIME type that will be used as the error response body format
  when Nginx encounters an error, but no `Accept` header was present in the
  request. The default value is `text/plain` for backwards compatibility.
  Thanks [@therealgambo](https://github.com/therealgambo) for the
  contribution!
  [#2500](https://github.com/Kong/kong/pull/2500)
- New `nginx_user` configuration property, which interfaces with the Nginx
  `user` directive.
  Thanks [@depay](https://github.com/depay) for the contribution!
  [#2180](https://github.com/Kong/kong/pull/2180)

##### CLI

- New `kong prepare` command to prepare the Kong running prefix (creating
  log files, SSL certificates, etc...) and allow for Kong to be started via
  the `nginx` binary. This is useful for environments like containers,
  where the foreground process should be the Nginx master process. The
  `kong compile` command has been deprecated as a result of this addition.
  [#2706](https://github.com/Kong/kong/pull/2706)

##### Admin API

- Ability to retrieve plugins added to a Consumer via two new endpoints:
  `/consumers/:username_or_id/plugins/` and
  `/consumers/:username_or_id/plugins/:plugin_id`.
  [#2714](https://github.com/Kong/kong/pull/2714)
- Support for JSON `null` in `PATCH` requests to unset a value on any
  entity.
  [#2700](https://github.com/Kong/kong/pull/2700)

##### Plugins

- jwt: Support for RS512 signed tokens.
  Thanks [@sarraz1](https://github.com/sarraz1) for the patch!
  [#2666](https://github.com/Kong/kong/pull/2666)
- rate-limiting/response-ratelimiting: Optionally hide informative response
  headers.
  [#2087](https://github.com/Kong/kong/pull/2087)
- aws-lambda: Define a custom response status when the upstream
  `X-Amz-Function-Error` header is "Unhandled".
  Thanks [@erran](https://github.com/erran) for the contribution!
  [#2587](https://github.com/Kong/kong/pull/2587)
- aws-lambda: Add new AWS regions that were previously unsupported.
  [#2769](https://github.com/Kong/kong/pull/2769)
- hmac: New option to validate the client-provided SHA-256 of the request
  body.
  Thanks [@vaibhavatul47](https://github.com/vaibhavatul47) for the
  contribution!
  [#2419](https://github.com/Kong/kong/pull/2419)
- hmac: Added support for `enforce_headers` option and added HMAC-SHA256,
  HMAC-SHA384, and HMAC-SHA512 support.
  [#2644](https://github.com/Kong/kong/pull/2644)
- statsd: New metrics and more flexible configuration. Support for
  prefixes, configurable stat type, and added metrics.
  [#2400](https://github.com/Kong/kong/pull/2400)
- datadog: New metrics and more flexible configuration. Support for
  prefixes, configurable stat type, and added metrics.
  [#2394](https://github.com/Kong/kong/pull/2394)

### Fixed

##### Core

- Kong now ensures that your clients URIs are transparently proxied
  upstream.  No percent-encoding/decoding or querystring stripping will
  occur anymore.
  [#2519](https://github.com/Kong/kong/pull/2519)
- Fix an issue where Kong would match an API with a shorter URI (from its
  `uris` value) as a prefix instead of a longer, matching prefix from
  another API.
  [#2662](https://github.com/Kong/kong/issues/2662)
- Fix an edge-case where an API with multiple `uris` and `strip_uri = true`
  would not always strip the client URI.
  [#2562](https://github.com/Kong/kong/issues/2562)
- HTTP `400` errors thrown by Nginx are now correctly caught by Kong and return
  a native, Kong-friendly response.
  [#2476](https://github.com/Kong/kong/pull/2476)

##### Configuration

- Octothorpes (`#`) can now be escaped (`\#`) and included in the Kong
  configuration values such as your datastore passwords or usernames.
  [#2411](https://github.com/Kong/kong/pull/2411)

##### Admin API

- The `data` response field of the `/upstreams/{upstream}/targets/active`
  Admin API endpoint now returns a list (`[]`) instead of an object (`{}`)
  when no active targets are present.
  [#2619](https://github.com/Kong/kong/pull/2619)

##### Plugins

- The `unique` constraint on OAuth2 `client_secrets` has been removed.
  [#2447](https://github.com/Kong/kong/pull/2447)
- The `unique` constraint on JWT Credentials `secrets` has been removed.
  [#2548](https://github.com/Kong/kong/pull/2548)
- oauth2: When requesting a token from `/oauth2/token`, one can now pass the
  `client_id` as a request body parameter, while `client_id:client_secret` is
  passed via the Authorization header. This allows for better integration
  with some OAuth2 flows proposed out there, such as from Cloudflare Apps.
  Thanks [@cedum](https://github.com/cedum) for the patch!
  [#2577](https://github.com/Kong/kong/pull/2577)
- datadog: Avoid a runtime error if the plugin is configured as a global plugin
  but the downstream request did not match any configured API.
  Thanks [@kjsteuer](https://github.com/kjsteuer) for the fix!
  [#2702](https://github.com/Kong/kong/pull/2702)
- Logging plugins: the produced logs `latencies.kong` field used to omit the
  time Kong spent in its Load Balancing logic, which includes DNS resolution
  time. This latency is now included in `latencies.kong`.
  [#2494](https://github.com/Kong/kong/pull/2494)

[Back to TOC](#table-of-contents)

## [0.10.3] - 2017/05/24

### Changed

- We noticed that some distribution packages were not
  building OpenResty against a JITable PCRE library. This
  happened on Ubuntu and RHEL environments where OpenResty was
  built against the system's PCRE installation.
  We now compile OpenResty against a JITable PCRE source for
  those platforms, which should result in significant performance
  improvements in regex matching.
  [Mashape/kong-distributions #9](https://github.com/Kong/kong-distributions/pull/9)
- TLS connections are now handled with a modern list of
  accepted ciphers, as per the Mozilla recommended TLS
  ciphers list.
  See https://wiki.mozilla.org/Security/Server_Side_TLS.
  This behavior is configurable via the newly
  introduced configuration properties described in the
  below "Added" section.
- Plugins:
  - rate-limiting: Performance improvements when using the
    `cluster` policy. The number of round trips to the
    database has been limited to the number of configured
    limits.
    [#2488](https://github.com/Kong/kong/pull/2488)

### Added

- New `ssl_cipher_suite` and `ssl_ciphers` configuration
  properties to configure the desired set of accepted ciphers,
  based on the Mozilla recommended TLS ciphers list.
  [#2555](https://github.com/Kong/kong/pull/2555)
- New `proxy_ssl_certificate` and `proxy_ssl_certificate_key`
  configuration properties. These properties configure the
  Nginx directives bearing the same name, to set client
  certificates to Kong when connecting to your upstream services.
  [#2556](https://github.com/Kong/kong/pull/2556)
- Proxy and Admin API access and error log paths are now
  configurable. Access logs can be entirely disabled if
  desired.
  [#2552](https://github.com/Kong/kong/pull/2552)
- Plugins:
  - Logging plugins: The produced logs include a new `tries`
    field which contains, which includes the upstream
    connection successes and failures of the load-balancer.
    [#2429](https://github.com/Kong/kong/pull/2429)
  - key-auth: Credentials can now be sent in the request body.
    [#2493](https://github.com/Kong/kong/pull/2493)
  - cors: Origins can now be defined as regular expressions.
    [#2482](https://github.com/Kong/kong/pull/2482)

### Fixed

- APIs matching: prioritize APIs with longer `uris` when said
  APIs also define `hosts` and/or `methods` as well. Thanks
  [@leonzz](https://github.com/leonzz) for the patch.
  [#2523](https://github.com/Kong/kong/pull/2523)
- SSL connections to Cassandra can now properly verify the
  certificate in use (when `cassandra_ssl_verify` is enabled).
  [#2531](https://github.com/Kong/kong/pull/2531)
- The DNS resolver no longer sends a A or AAAA DNS queries for SRV
  records. This should improve performance by avoiding unnecessary
  lookups.
  [#2563](https://github.com/Kong/kong/pull/2563) &
  [Mashape/lua-resty-dns-client #12](https://github.com/Kong/lua-resty-dns-client/pull/12)
- Plugins
  - All authentication plugins don't throw an error anymore when
    invalid credentials are given and the `anonymous` user isn't
    configured.
    [#2508](https://github.com/Kong/kong/pull/2508)
  - rate-limiting: Effectively use the desired Redis database when
    the `redis` policy is in use and the `config.redis_database`
    property is set.
    [#2481](https://github.com/Kong/kong/pull/2481)
  - cors: The regression introduced in 0.10.1 regarding not
    sending the `*` wildcard when `conf.origin` was not specified
    has been fixed.
    [#2518](https://github.com/Kong/kong/pull/2518)
  - oauth2: properly check the client application ownership of a
    token before refreshing it.
    [#2461](https://github.com/Kong/kong/pull/2461)

[Back to TOC](#table-of-contents)

## [0.10.2] - 2017/05/01

### Changed

- The Kong DNS resolver now honors the `MAXNS` setting (3) when parsing the
  nameservers specified in `resolv.conf`.
  [#2290](https://github.com/Kong/kong/issues/2290)
- Kong now matches incoming requests via the `$request_uri` property, instead
  of `$uri`, in order to better handle percent-encoded URIS. A more detailed
  explanation will be included in the below "Fixed" section.
  [#2377](https://github.com/Kong/kong/pull/2377)
- Upstream calls do not unconditionally include a trailing `/` anymore. See the
  below "Added" section for more details.
  [#2315](https://github.com/Kong/kong/pull/2315)
- Admin API:
  - The "active targets" endpoint now only return the most recent nonzero
    weight Targets, instead of all nonzero weight targets. This is to provide
    a better picture of the Targets currently in use by the Kong load balancer.
    [#2310](https://github.com/Kong/kong/pull/2310)

### Added

- :fireworks: Plugins can implement a new `rewrite` handler to execute code in
  the Nginx rewrite phase. This phase is executed prior to matching a
  registered Kong API, and prior to any authentication plugin. As such, only
  global plugins (neither tied to an API or Consumer) will execute this phase.
  [#2354](https://github.com/Kong/kong/pull/2354)
- Ability for the client to chose whether the upstream request (Kong <->
  upstream) should contain a trailing slash in its URI. Prior to this change,
  Kong 0.10 would unconditionally append a trailing slash to all upstream
  requests. The added functionality is described in
  [#2211](https://github.com/Kong/kong/issues/2211), and was implemented in
  [#2315](https://github.com/Kong/kong/pull/2315).
- Ability to hide Kong-specific response headers. Two new configuration fields:
  `server_tokens` and `latency_tokens` will respectively toggle whether the
  `Server` and `X-Kong-*-Latency` headers should be sent to downstream clients.
  [#2259](https://github.com/Kong/kong/pull/2259)
- New `cassandra_schema_consensus_timeout` configuration property, to allow for
  Kong to wait for the schema consensus of your Cassandra cluster during
  migrations.
  [#2326](https://github.com/Kong/kong/pull/2326)
- Serf commands executed by a running Kong node are now logged in the Nginx
  error logs with a `DEBUG` level.
  [#2410](https://github.com/Kong/kong/pull/2410)
- Ensure the required shared dictionaries are defined in the Nginx
  configuration. This will prevent custom Nginx templates from potentially
  resulting in a breaking upgrade for users.
  [#2466](https://github.com/Kong/kong/pull/2466)
- Admin API:
  - Target Objects can now be deleted with their ID as well as their name. The
    endpoint becomes: `/upstreams/:name_or_id/targets/:target_or_id`.
    [#2304](https://github.com/Kong/kong/pull/2304)
- Plugins:
  - :fireworks: **New Request termination plugin**. This plugin allows to
    temporarily disable an API and return a pre-configured response status and
    body to your client. Useful for use-cases such as maintenance mode for your
    upstream services. Thanks to [@pauldaustin](https://github.com/pauldaustin)
    for the contribution.
    [#2051](https://github.com/Kong/kong/pull/2051)
  - Logging plugins: The produced logs include two new fields: a `consumer`
    field, which contains the properties of the authenticated Consumer
    (`id`, `custom_id`, and `username`), if any, and a `tries` field, which
    includes the upstream connection successes and failures of the load-
    balancer.
    [#2367](https://github.com/Kong/kong/pull/2367)
    [#2429](https://github.com/Kong/kong/pull/2429)
  - http-log: Now set an upstream HTTP basic access authentication header if
    the configured `conf.http_endpoint` parameter includes an authentication
    section. Thanks [@amir](https://github.com/amir) for the contribution.
    [#2432](https://github.com/Kong/kong/pull/2432)
  - file-log: New `config.reopen` property to close and reopen the log file on
    every request, in order to effectively rotate the logs.
    [#2348](https://github.com/Kong/kong/pull/2348)
  - jwt: Returns `401 Unauthorized` on invalid claims instead of the previous
    `403 Forbidden` status.
    [#2433](https://github.com/Kong/kong/pull/2433)
  - key-auth: Allow setting API key header names with an underscore.
    [#2370](https://github.com/Kong/kong/pull/2370)
  - cors: When `config.credentials = true`, we do not send an ACAO header with
    value `*`. The ACAO header value will be that of the request's `Origin: `
    header.
    [#2451](https://github.com/Kong/kong/pull/2451)

### Fixed

- Upstream connections over TLS now set their Client Hello SNI field. The SNI
  value is taken from the upstream `Host` header value, and thus also depends
  on the `preserve_host` setting of your API. Thanks
  [@konrade](https://github.com/konrade) for the original patch.
  [#2225](https://github.com/Kong/kong/pull/2225)
- Correctly match APIs with percent-encoded URIs in their `uris` property.
  Generally, this change also avoids normalizing (and thus, potentially
  altering) the request URI when trying to match an API's `uris` value. Instead
  of relying on the Nginx `$uri` variable, we now use `$request_uri`.
  [#2377](https://github.com/Kong/kong/pull/2377)
- Handle a routing edge-case under some conditions with the `uris` matching
  rule of APIs that would falsely lead Kong into believing no API was matched
  for what would actually be a valid request.
  [#2343](https://github.com/Kong/kong/pull/2343)
- If no API was configured with a `hosts` matching rule, then the
  `preserve_host` flag would never be honored.
  [#2344](https://github.com/Kong/kong/pull/2344)
- The `X-Forwarded-For` header sent to your upstream services by Kong is not
  set from the Nginx `$proxy_add_x_forwarded_for` variable anymore. Instead,
  Kong uses the `$realip_remote_addr` variable to append the real IP address
  of a client, instead of `$remote_addr`, which can come from a previous proxy
  hop.
  [#2236](https://github.com/Kong/kong/pull/2236)
- CNAME records are now properly being cached by the DNS resolver. This results
  in a performance improvement over previous 0.10 versions.
  [#2303](https://github.com/Kong/kong/pull/2303)
- When using Cassandra, some migrations would not be performed on the same
  coordinator as the one originally chosen. The same migrations would also
  require a response from other replicas in a cluster, but were not waiting
  for a schema consensus beforehand, causing indeterministic failures in the
  migrations, especially if the cluster's inter-nodes communication is slow.
  [#2326](https://github.com/Kong/kong/pull/2326)
- The `cassandra_timeout` configuration property is now correctly taken into
  consideration by Kong.
  [#2326](https://github.com/Kong/kong/pull/2326)
- Correctly trigger plugins configured on the anonymous Consumer for anonymous
  requests (from auth plugins with the new `config.anonymous` parameter).
  [#2424](https://github.com/Kong/kong/pull/2424)
- When multiple auth plugins were configured with the recent `config.anonymous`
  parameter for "OR" authentication, such plugins would override each other's
  results and response headers, causing false negatives.
  [#2222](https://github.com/Kong/kong/pull/2222)
- Ensure the `cassandra_contact_points` property does not contain any port
  information. Those should be specified in `cassandra_port`. Thanks
  [@Vermeille](https://github.com/Vermeille) for the contribution.
  [#2263](https://github.com/Kong/kong/pull/2263)
- Prevent an upstream or legitimate internal error in the load balancing code
  from throwing a Lua-land error as well.
  [#2327](https://github.com/Kong/kong/pull/2327)
- Allow backwards compatibility with custom Nginx configurations that still
  define the `resolver ${{DNS_RESOLVER}}` directive. Vales from the Kong
  `dns_resolver` property will be flattened to a string and appended to the
  directive.
  [#2386](https://github.com/Kong/kong/pull/2386)
- Plugins:
  - hmac: Better handling of invalid base64-encoded signatures. Previously Kong
    would return an HTTP 500 error. We now properly return HTTP 403 Forbidden.
    [#2283](https://github.com/Kong/kong/pull/2283)
- Admin API:
  - Detect conflicts between SNI Objects in the `/snis` and `/certificates`
    endpoint.
    [#2285](https://github.com/Kong/kong/pull/2285)
  - The `/certificates` route used to not return the `total` and `data` JSON
    fields. We now send those fields back instead of a root list of certificate
    objects.
    [#2463](https://github.com/Kong/kong/pull/2463)
  - Endpoints with path parameters like `/xxx_or_id` will now also yield the
    proper result if the `xxx` field is formatted as a UUID. Most notably, this
    fixes a problem for Consumers whose `username` is a UUID, that could not be
    found when requesting `/consumers/{username_as_uuid}`.
    [#2420](https://github.com/Kong/kong/pull/2420)
  - The "active targets" endpoint does not require a trailing slash anymore.
    [#2307](https://github.com/Kong/kong/pull/2307)
  - Upstream Objects can now be deleted properly when using Cassandra.
    [#2404](https://github.com/Kong/kong/pull/2404)

[Back to TOC](#table-of-contents)

## [0.10.1] - 2017/03/27

### Changed

- :warning: Serf has been downgraded to version 0.7 in our distributions,
  although versions up to 0.8.1 are still supported. This fixes a problem when
  automatically detecting the first non-loopback private IP address, which was
  defaulted to `127.0.0.1` in Kong 0.10.0. Greater versions of Serf can still
  be used, but the IP address needs to be manually specified in the
  `cluster_advertise` configuration property.
- :warning: The [CORS Plugin](https://getkong.org/plugins/cors/) parameter
  `config.origin` is now `config.origins`.
  [#2203](https://github.com/Kong/kong/pull/2203)

   :red_circle: **Post-release note (as of 2017/05/12)**: A faulty behavior
   has been observed with this change. Previously, the plugin would send the
   `*` wildcard when `config.origin` was not specified. With this change, the
   plugin **does not** send the `*` wildcard by default anymore. You will need
   to specify it manually when configuring the plugin, with `config.origins=*`.
   This behavior is to be fixed in a future release.

   :white_check_mark: **Update (2017/05/24)**: A fix to this regression has been
   released as part of 0.10.3. See the section of the Changelog related to this
   release for more details.
- Admin API:
  - Disable support for TLS/1.0.
    [#2212](https://github.com/Kong/kong/pull/2212)

### Added

- Admin API:
  - Active targets can be pulled with `GET /upstreams/{name}/targets/active`.
    [#2230](https://github.com/Kong/kong/pull/2230)
  - Provide a convenience endpoint to disable targets at:
    `DELETE /upstreams/{name}/targets/{target}`.
    Under the hood, this creates a new target with `weight = 0` (the
    correct way of disabling targets, which used to cause confusion).
    [#2256](https://github.com/Kong/kong/pull/2256)
- Plugins:
  - cors: Support for configuring multiple Origin domains.
    [#2203](https://github.com/Kong/kong/pull/2203)

### Fixed

- Use an LRU cache for Lua-land entities caching to avoid exhausting the Lua
  VM memory in long-running instances.
  [#2246](https://github.com/Kong/kong/pull/2246)
- Avoid potential deadlocks upon callback errors in the caching module for
  database entities.
  [#2197](https://github.com/Kong/kong/pull/2197)
- Relax multipart MIME type parsing. A space is allowed in between values
  of the Content-Type header.
  [#2215](https://github.com/Kong/kong/pull/2215)
- Admin API:
  - Better handling of non-supported HTTP methods on endpoints of the Admin
    API. In some cases this used to throw an internal error. Calling any
    endpoint with a non-supported HTTP method now always returns `405 Method
    Not Allowed` as expected.
    [#2213](https://github.com/Kong/kong/pull/2213)
- CLI:
  - Better error handling when missing Serf executable.
    [#2218](https://github.com/Kong/kong/pull/2218)
  - Fix a bug in the `kong migrations` command that would prevent it to run
    correctly.
    [#2238](https://github.com/Kong/kong/pull/2238)
  - Trim list values specified in the configuration file.
    [#2206](https://github.com/Kong/kong/pull/2206)
  - Align the default configuration file's values to the actual, hard-coded
    default values to avoid confusion.
    [#2254](https://github.com/Kong/kong/issues/2254)
- Plugins:
  - hmac: Generate an HMAC secret value if none is provided.
    [#2158](https://github.com/Kong/kong/pull/2158)
  - oauth2: Don't try to remove credential values from request bodies if the
    MIME type is multipart, since such attempts would result in an error.
    [#2176](https://github.com/Kong/kong/pull/2176)
  - ldap: This plugin should not be applied to a single Consumer, however, this
    was not properly enforced. It is now impossible to apply this plugin to a
    single Consumer (as per all authentication plugin).
    [#2237](https://github.com/Kong/kong/pull/2237)
  - aws-lambda: Support for `us-west-2` region in schema.
    [#2257](https://github.com/Kong/kong/pull/2257)

[Back to TOC](#table-of-contents)

## [0.10.0] - 2017/03/07

Kong 0.10 is one of most significant releases to this day. It ships with
exciting new features that have been heavily requested for the last few months,
such as load balancing, Cassandra 3.0 compatibility, Websockets support,
internal DNS resolution (A and SRV records without Dnsmasq), and more flexible
matching capabilities for APIs routing.

On top of those new features, this release received a particular attention to
performance, and brings many improvements and refactors that should make it
perform significantly better than any previous version.

### Changed

- :warning: API Objects (as configured via the Admin API) do **not** support
  the `request_host` and `request_uri` fields anymore. The 0.10 migrations
  should upgrade your current API Objects, but make sure to read the new [0.10
  Proxy Guide](https://getkong.org/docs/0.10.x/proxy) to learn the new routing
  capabilities of Kong. On the good side, this means that Kong can now route
  incoming requests according to a combination of Host headers, URIs, and HTTP
  methods.
- :warning: Final slashes in `upstream_url` are no longer allowed.
  [#2115](https://github.com/Kong/kong/pull/2115)
- :warning: The SSL plugin has been removed and dynamic SSL capabilities have
  been added to Kong core, and are configurable via new properties on the API
  entity. See the related PR for a detailed explanation of this change.
  [#1970](https://github.com/Kong/kong/pull/1970)
- :warning: Drop the Dnsmasq dependency. We now internally resolve both A and
  SRV DNS records.
  [#1587](https://github.com/Kong/kong/pull/1587)
- :warning: Dropping support for insecure `TLS/1.0` and defaulting `Upgrade`
  responses to `TLS/1.2`.
  [#2119](https://github.com/Kong/kong/pull/2119)
- Bump the compatible OpenResty version to `1.11.2.1` and `1.11.2.2`. Support
  for OpenResty `1.11.2.2` requires the `--without-luajit-lua52` compilation
  flag.
- Separate Admin API and Proxy error logs. Admin API logs are now written to
  `logs/admin_access.log`.
  [#1782](https://github.com/Kong/kong/pull/1782)
- Auto-generates stronger SHA-256 with RSA encryption SSL certificates.
  [#2117](https://github.com/Kong/kong/pull/2117)

### Added

- :fireworks: Support for Cassandra 3.x.
  [#1709](https://github.com/Kong/kong/pull/1709)
- :fireworks: SRV records resolution.
  [#1587](https://github.com/Kong/kong/pull/1587)
- :fireworks: Load balancing. When an A or SRV record resolves to multiple
  entries, Kong now rotates those upstream targets with a Round-Robin
  algorithm. This is a first step towards implementing more load balancing
  algorithms.
  Another way to specify multiple upstream targets is to use the newly
  introduced `/upstreams` and `/targets` entities of the Admin API.
  [#1587](https://github.com/Kong/kong/pull/1587)
  [#1735](https://github.com/Kong/kong/pull/1735)
- :fireworks: Multiple hosts and paths per API. Kong can now route incoming
  requests to your services based on a combination of Host headers, URIs and
  HTTP methods. See the related PR for a detailed explanation of the new
  properties and capabilities of the new router.
  [#1970](https://github.com/Kong/kong/pull/1970)
- :fireworks: Maintain upstream connection pools which should greatly improve
  performance, especially for HTTPS upstream connections.  We now use HTTP/1.1
  for upstream connections as well as an nginx `upstream` block with a
  configurable`keepalive` directive, thanks to the new `nginx_keepalive`
  configuration property.
  [#1587](https://github.com/Kong/kong/pull/1587)
  [#1827](https://github.com/Kong/kong/pull/1827)
- :fireworks: Websockets support. Kong can now upgrade client connections to
  use the `ws` protocol when `Upgrade: websocket` is present.
  [#1827](https://github.com/Kong/kong/pull/1827)
- Use an in-memory caching strategy for database entities in order to reduce
  CPU load during requests proxying.
  [#1688](https://github.com/Kong/kong/pull/1688)
- Provide negative-caching for missed database entities. This should improve
  performance in some cases.
  [#1914](https://github.com/Kong/kong/pull/1914)
- Support for serving the Admin API over SSL. This introduces new properties in
  the configuration file: `admin_listen_ssl`, `admin_ssl`, `admin_ssl_cert` and
  `admin_ssl_cert_key`.
  [#1706](https://github.com/Kong/kong/pull/1706)
- Support for upstream connection timeouts. APIs now have 3 new fields:
  `upstream_connect_timeout`, `upstream_send_timeout`, `upstream_read_timeout`
  to specify, in milliseconds, a timeout value for requests between Kong and
  your APIs.
  [#2036](https://github.com/Kong/kong/pull/2036)
- Support for clustering key rotation in the underlying Serf process:
  - new `cluster_keyring_file` property in the configuration file.
  - new `kong cluster keys ..` CLI commands that expose the underlying
    `serf keys ..` commands.
  [#2069](https://github.com/Kong/kong/pull/2069)
- Support for `lua_socket_pool_size` property in configuration file.
  [#2109](https://github.com/Kong/kong/pull/2109)
- Plugins:
  - :fireworks: **New AWS Lambda plugin**. Thanks Tim Erickson for his
    collaboration on this new addition.
    [#1777](https://github.com/Kong/kong/pull/1777)
    [#1190](https://github.com/Kong/kong/pull/1190)
  - Anonymous authentication for auth plugins. When such plugins receive the
    `config.anonymous=<consumer_id>` property, even non-authenticated requests
    will be proxied by Kong, with the traditional Consumer headers set to the
    designated anonymous consumer, but also with a `X-Anonymous-Consumer`
    header. Multiple auth plugins will work in a logical `OR` fashion.
    [#1666](https://github.com/Kong/kong/pull/1666) and
    [#2035](https://github.com/Kong/kong/pull/2035)
  - request-transformer: Ability to change the HTTP method of the upstream
    request. [#1635](https://github.com/Kong/kong/pull/1635)
  - jwt: Support for ES256 signatures.
    [#1920](https://github.com/Kong/kong/pull/1920)
  - rate-limiting: Ability to select the Redis database to use via the new
    `config.redis_database` plugin property.
    [#1941](https://github.com/Kong/kong/pull/1941)

### Fixed

- Looking for Serf in known installation paths.
  [#1997](https://github.com/Kong/kong/pull/1997)
- Including port in upstream `Host` header.
  [#2045](https://github.com/Kong/kong/pull/2045)
- Clarify the purpose of the `cluster_listen_rpc` property in
  the configuration file. Thanks Jeremy Monin for the patch.
  [#1860](https://github.com/Kong/kong/pull/1860)
- Admin API:
  - Properly Return JSON responses (instead of HTML) on HTTP 409 Conflict
    when adding Plugins.
    [#2014](https://github.com/Kong/kong/issues/2014)
- CLI:
  - Avoid double-prefixing migration error messages with the database name
    (PostgreSQL/Cassandra).
- Plugins:
  - Fix fault tolerance logic and error reporting in rate-limiting plugins.
  - CORS: Properly return `Access-Control-Allow-Credentials: false` if
    `Access-Control-Allow-Origin: *`.
    [#2104](https://github.com/Kong/kong/pull/2104)
  - key-auth: enforce `key_names` to be proper header names according to Nginx.
    [#2142](https://github.com/Kong/kong/pull/2142)

[Back to TOC](#table-of-contents)

## [0.9.9] - 2017/02/02

### Fixed

- Correctly put Cassandra sockets into the Nginx connection pool for later
  reuse. This greatly improves the performance for rate-limiting and
  response-ratelimiting plugins.
  [f8f5306](https://github.com/Kong/kong/commit/f8f53061207de625a29bbe5d80f1807da468a1bc)
- Correct length of a year in seconds for rate-limiting and
  response-ratelimiting plugins. A year was wrongly assumed to only be 360
  days long.
  [e4fdb2a](https://github.com/Kong/kong/commit/e4fdb2a3af4a5f2bf298c7b6488d88e67288c98b)
- Prevent misinterpretation of the `%` character in proxied URLs encoding.
  Thanks Thomas Jouannic for the patch.
  [#1998](https://github.com/Kong/kong/pull/1998)
  [#2040](https://github.com/Kong/kong/pull/2040)

[Back to TOC](#table-of-contents)

## [0.9.8] - 2017/01/19

### Fixed

- Properly set the admin IP in the Serf script.

### Changed

- Provide negative-caching for missed database entities. This should improve
  performance in some cases.
  [#1914](https://github.com/Kong/kong/pull/1914)

### Fixed

- Plugins:
  - Fix fault tolerance logic and error reporting in rate-limiting plugins.

[Back to TOC](#table-of-contents)

## [0.9.7] - 2016/12/21

### Fixed

- Fixed a performance issue in Cassandra by removing an old workaround that was
  forcing Cassandra to use LuaSocket instead of cosockets.
  [#1916](https://github.com/Kong/kong/pull/1916)
- Fixed an issue that was causing a recursive attempt to stop Kong's services
  when an error was occurring.
  [#1877](https://github.com/Kong/kong/pull/1877)
- Custom plugins are now properly loaded again.
  [#1910](https://github.com/Kong/kong/pull/1910)
- Plugins:
  - Galileo: properly encode empty arrays.
    [#1909](https://github.com/Kong/kong/pull/1909)
  - OAuth 2: implements a missing Postgres migration for `redirect_uri` in
    every OAuth 2 credential. [#1911](https://github.com/Kong/kong/pull/1911)
  - OAuth 2: safely parse the request body even when no data has been sent.
    [#1915](https://github.com/Kong/kong/pull/1915)

[Back to TOC](#table-of-contents)

## [0.9.6] - 2016/11/29

### Fixed

- Resolve support for PostgreSQL SSL connections.
  [#1720](https://github.com/Kong/kong/issues/1720)
- Ensure `kong start` honors the `--conf` flag is a config file already exists
  at one of the default locations (`/etc/kong.conf`, `/etc/kong/kong.conf`).
  [#1681](https://github.com/Kong/kong/pull/1681)
- Obfuscate sensitive properties from the `/` Admin API route which returns
  the current node's configuration.
  [#1650](https://github.com/Kong/kong/pull/1650)

[Back to TOC](#table-of-contents)

## [0.9.5] - 2016/11/07

### Changed

- Dropping support for OpenResty 1.9.15.1 in favor of 1.11.2.1
  [#1797](https://github.com/Kong/kong/pull/1797)

### Fixed

- Fixed an error (introduced in 0.9.4) in the auto-clustering event

[Back to TOC](#table-of-contents)

## [0.9.4] - 2016/11/02

### Fixed

- Fixed the random string generator that was causing some problems, especially
  in Serf for clustering. [#1754](https://github.com/Kong/kong/pull/1754)
- Seed random number generator in CLI.
  [#1641](https://github.com/Kong/kong/pull/1641)
- Reducing log noise in the Admin API.
  [#1781](https://github.com/Kong/kong/pull/1781)
- Fixed the reports lock implementation that was generating a periodic error
  message. [#1783](https://github.com/Kong/kong/pull/1783)

[Back to TOC](#table-of-contents)

## [0.9.3] - 2016/10/07

### Added

- Added support for Serf 0.8. [#1693](https://github.com/Kong/kong/pull/1693)

### Fixed

- Properly invalidate global plugins.
  [#1723](https://github.com/Kong/kong/pull/1723)

[Back to TOC](#table-of-contents)

## [0.9.2] - 2016/09/20

### Fixed

- Correctly report migrations errors. This was caused by an error being thrown
  from the error handler, and superseding the actual error. [#1605]
  (https://github.com/Kong/kong/pull/1605)
- Prevent Kong from silently failing to start. This would be caused by an
  erroneous error handler. [28f5d10]
  (https://github.com/Kong/kong/commit/28f5d10)
- Only report a random number generator seeding error when it is not already
  seeded. [#1613](https://github.com/Kong/kong/pull/1613)
- Reduce intra-cluster noise by not propagating keepalive requests events.
  [#1660](https://github.com/Kong/kong/pull/1660)
- Admin API:
  - Obfuscates sensitive configuration settings from the `/` route.
    [#1650](https://github.com/Kong/kong/pull/1650)
- CLI:
  - Prevent a failed `kong start` to stop an already running Kong node.
    [#1645](https://github.com/Kong/kong/pull/1645)
  - Remove unset configuration placeholders from the nginx configuration
    template. This would occur when no Internet connection would be
    available and would cause Kong to compile an erroneous nginx config.
    [#1606](https://github.com/Kong/kong/pull/1606)
  - Properly count the number of executed migrations.
    [#1649](https://github.com/Kong/kong/pull/1649)
- Plugins:
  - OAuth2: remove the "Kong" mentions in missing `provision_key` error
    messages. [#1633](https://github.com/Kong/kong/pull/1633)
  - OAuth2: allow to correctly delete applications when using Cassandra.
    [#1659](https://github.com/Kong/kong/pull/1659)
  - galileo: provide a default `bodySize` value when `log_bodies=true` but the
    current request/response has no body.
    [#1657](https://github.com/Kong/kong/pull/1657)

[Back to TOC](#table-of-contents)

## [0.9.1] - 2016/09/02

### Added

- Plugins:
  - ACL: allow to retrieve/update/delete an ACL by group name.
    [#1544](https://github.com/Kong/kong/pull/1544)
  - Basic Authentication: allow to retrieve/update/delete a credential by `username`.
    [#1570](https://github.com/Kong/kong/pull/1570)
  - HMAC Authentication: allow to retrieve/update/delete a credential by `username`.
    [#1570](https://github.com/Kong/kong/pull/1570)
  - JWT Authentication: allow to retrieve/update/delete a credential by `key`.
    [#1570](https://github.com/Kong/kong/pull/1570)
  - Key Authentication: allow to retrieve/update/delete a credential by `key`.
    [#1570](https://github.com/Kong/kong/pull/1570)
  - OAuth2 Authentication: allow to retrieve/update/delete a credential by `client_id` and tokens by `access_token`.
    [#1570](https://github.com/Kong/kong/pull/1570)

### Fixed

- Correctly parse configuration file settings containing comments.
  [#1569](https://github.com/Kong/kong/pull/1569)
- Prevent third-party Lua modules (and plugins) to override the seed for random
  number generation. This prevents the creation of conflicting UUIDs.
  [#1558](https://github.com/Kong/kong/pull/1558)
- Use [pgmoon-mashape](https://github.com/Kong/pgmoon) `2.0.0` which
  properly namespaces our fork, avoiding conflicts with other versions of
  pgmoon, such as the one installed by Lapis.
  [#1582](https://github.com/Kong/kong/pull/1582)
- Avoid exposing OpenResty's information on HTTP `4xx` errors.
  [#1567](https://github.com/Kong/kong/pull/1567)
- ulimit with `unlimited` value is now properly handled.
  [#1545](https://github.com/Kong/kong/pull/1545)
- CLI:
  - Stop third-party services (Dnsmasq/Serf) when Kong could not start.
    [#1588](https://github.com/Kong/kong/pull/1588)
  - Prefix database migration errors (such as Postgres' `connection refused`)
    with the database name (`postgres`/`cassandra`) to avoid confusions.
    [#1583](https://github.com/Kong/kong/pull/1583)
- Plugins:
  - galileo: Use `Content-Length` header to get request/response body size when
    `log_bodies` is disabled.
    [#1584](https://github.com/Kong/kong/pull/1584)
- Admin API:
  - Revert the `/plugins/enabled` endpoint's response to be a JSON array, and
    not an Object. [#1529](https://github.com/Kong/kong/pull/1529)

[Back to TOC](#table-of-contents)

## [0.9.0] - 2016/08/18

The main focus of this release is Kong's new CLI. With a simpler configuration file, new settings, environment variables support, new commands as well as a new interpreter, the new CLI gives more power and flexibility to Kong users and allow for an easier integration in your deployment workflow, as well as better testing for developers and plugins authors. Additionally, some new plugins and performance improvements are included as well as the regular bug fixes.

### Changed

- :warning: PostgreSQL is the new default datastore for Kong. If you were using Cassandra and you are upgrading, you need to explicitly set `cassandra` as your `database`.
- :warning: New CLI, with new commands and refined arguments. This new CLI uses the `resty-cli` interpreter (see [lua-resty-cli](https://github.com/openresty/resty-cli)) instead of LuaJIT. As a result, the `resty` executable must be available in your `$PATH` (resty-cli is shipped in the OpenResty bundle) as well as the `bin/kong` executable. Kong does not rely on Luarocks installing the `bin/kong` executable anymore. This change of behavior is taken care of if you are using one of the official Kong packages.
- :warning: Kong uses a new configuration file, with an easier syntax than the previous YAML file.
- New arguments for the CLI, such as verbose, debug and tracing flags. We also avoid requiring the configuration file as an argument to each command as per the previous CLI.
- Customization of the Nginx configuration can now be taken care of using two different approaches: with a custom Nginx configuration template and using `kong start --template <file>`, or by using `kong compile` to generate the Kong Nginx sub-configuration, and `include` it in a custom Nginx instance.
- Plugins:
  - Rate Limiting: the `continue_on_error` property is now called `fault_tolerant`.
  - Response Rate Limiting: the `continue_on_error` property is now called `fault_tolerant`.

### Added

- :fireworks: Support for overriding configuration settings with environment variables.
- :fireworks: Support for SSL connections between Kong and PostgreSQL. [#1425](https://github.com/Kong/kong/pull/1425)
- :fireworks: Ability to apply plugins with more granularity: per-consumer, and global plugins are now possible. [#1403](https://github.com/Kong/kong/pull/1403)
- New `kong check` command: validates a Kong configuration file.
- Better version check for third-party dependencies (OpenResty, Serf, Dnsmasq). [#1307](https://github.com/Kong/kong/pull/1307)
- Ability to configure the validation depth of database SSL certificates from the configuration file. [#1420](https://github.com/Kong/kong/pull/1420)
- `request_host`: internationalized url support; utf-8 domain names through punycode support and paths through %-encoding. [#1300](https://github.com/Kong/kong/issues/1300)
- Implements caching locks when fetching database configuration (APIs, Plugins...) to avoid dog pile effect on cold nodes. [#1402](https://github.com/Kong/kong/pull/1402)
- Plugins:
  - :fireworks: **New bot-detection plugin**: protect your APIs by detecting and rejecting common bots and crawlers. [#1413](https://github.com/Kong/kong/pull/1413)
  - correlation-id: new "tracker" generator, identifying requests per worker and connection. [#1288](https://github.com/Kong/kong/pull/1288)
  - request/response-transformer: ability to add strings including colon characters. [#1353](https://github.com/Kong/kong/pull/1353)
  - rate-limiting: support for new rate-limiting policies (`cluster`, `local` and `redis`), and for a new `limit_by` property to force rate-limiting by `consumer`, `credential` or `ip`.
  - response-rate-limiting: support for new rate-limiting policies (`cluster`, `local` and `redis`), and for a new `limit_by` property to force rate-limiting by `consumer`, `credential` or `ip`.
  - galileo: performance improvements of ALF serialization. ALFs are not discarded when exceeding 20MBs anymore. [#1463](https://github.com/Kong/kong/issues/1463)
  - statsd: new `upstream_stream` latency metric. [#1466](https://github.com/Kong/kong/pull/1466)
  - datadog: new `upstream_stream` latency metric and tagging support for each metric. [#1473](https://github.com/Kong/kong/pull/1473)

### Removed

- We now use [lua-resty-jit-uuid](https://github.com/thibaultCha/lua-resty-jit-uuid) for UUID generation, which is a pure Lua implementation of [RFC 4122](https://www.ietf.org/rfc/rfc4122.txt). As a result, libuuid is not a dependency of Kong anymore.

### Fixed

- Sensitive configuration settings are not printed to stdout anymore. [#1256](https://github.com/Kong/kong/issues/1256)
- Fixed bug that caused nodes to remove themselves from the database when they attempted to join the cluster. [#1437](https://github.com/Kong/kong/pull/1437)
- Plugins:
  - request-size-limiting: use proper constant for MB units while setting the size limit. [#1416](https://github.com/Kong/kong/pull/1416)
  - OAuth2: security and config validation fixes. [#1409](https://github.com/Kong/kong/pull/1409) [#1112](https://github.com/Kong/kong/pull/1112)
  - request/response-transformer: better validation of fields provided without a value. [#1399](https://github.com/Kong/kong/pull/1399)
  - JWT: handle some edge-cases that could result in HTTP 500 errors. [#1362](https://github.com/Kong/kong/pull/1362)

> **internal**
> - new test suite using resty-cli and removing the need to monkey-patch the `ngx` global.
> - custom assertions and new helper methods (`wait_until()`) to gracefully fail in case of timeout.
> - increase atomicity of the testing environment.
> - lighter testing instance, only running 1 worker and not using Dnsmasq by default.

[Back to TOC](#table-of-contents)

## [0.8.3] - 2016/06/01

This release includes some bugfixes:

### Changed

- Switched the log level of the "No nodes found in cluster" warning to `INFO`, that was printed when starting up the first Kong node in a new cluster.
- Kong now requires OpenResty `1.9.7.5`.

### Fixed

- New nodes are now properly registered into the `nodes` table when running on the same machine. [#1281](https://github.com/Kong/kong/pull/1281)
- Fixed a failed error parsing on Postgres. [#1269](https://github.com/Kong/kong/pull/1269)
- Plugins:
  - Response Transformer: Slashes are now encoded properly, and fixed a bug that hang the execution of the plugin. [#1257](https://github.com/Kong/kong/pull/1257) and [#1263](https://github.com/Kong/kong/pull/1263)
  - JWT: If a value for `algorithm` is missing, it's now `HS256` by default. This problem occurred when migrating from older versions of Kong.
  - OAuth 2.0: Fixed a Postgres problem that was preventing an application from being created, and fixed a check on the `redirect_uri` field. [#1264](https://github.com/Kong/kong/pull/1264) and [#1267](https://github.com/Kong/kong/issues/1267)

[Back to TOC](#table-of-contents)

## [0.8.2] - 2016/05/25

This release includes bugfixes and minor updates:

### Added

- Support for a simple slash in `request_path`. [#1227](https://github.com/Kong/kong/pull/1227)
- Plugins:
  - Response Rate Limiting: it now appends usage headers to the upstream requests in the form of `X-Ratelimit-Remaining-{limit_name}` and introduces a new `config.block_on_first_violation` property. [#1235](https://github.com/Kong/kong/pull/1235)

#### Changed

- Plugins:
  - **Mashape Analytics: The plugin is now called "Galileo", and added support for Galileo v3. [#1159](https://github.com/Kong/kong/pull/1159)**

#### Fixed

- Postgres now relies on the `search_path` configured on the database and its default value `$user, public`. [#1196](https://github.com/Kong/kong/issues/1196)
- Kong now properly encodes an empty querystring parameter like `?param=` when proxying the request. [#1210](https://github.com/Kong/kong/pull/1210)
- The configuration now checks that `cluster.ttl_on_failure` is at least 60 seconds. [#1199](https://github.com/Kong/kong/pull/1199)
- Plugins:
  - Loggly: Fixed an issue that was triggering 400 and 500 errors. [#1184](https://github.com/Kong/kong/pull/1184)
  - JWT: The `TYP` value in the header is not optional and case-insensitive. [#1192](https://github.com/Kong/kong/pull/1192)
  - Request Transformer: Fixed a bug when transforming request headers. [#1202](https://github.com/Kong/kong/pull/1202)
  - OAuth 2.0: Multiple redirect URIs are now supported. [#1112](https://github.com/Kong/kong/pull/1112)
  - IP Restriction: Fixed that prevented the plugin for working properly when added on an API. [#1245](https://github.com/Kong/kong/pull/1245)
  - CORS: Fixed an issue when `config.preflight_continue` was enabled. [#1240](https://github.com/Kong/kong/pull/1240)

[Back to TOC](#table-of-contents)

## [0.8.1] - 2016/04/27

This release includes some fixes and minor updates:

### Added

- Adds `X-Forwarded-Host` and `X-Forwarded-Prefix` to the upstream request headers. [#1180](https://github.com/Kong/kong/pull/1180)
- Plugins:
  - Datadog: Added two new metrics, `unique_users` and `request_per_user`, that log the consumer information. [#1179](https://github.com/Kong/kong/pull/1179)

### Fixed

- Fixed a DAO bug that affected full entity updates. [#1163](https://github.com/Kong/kong/pull/1163)
- Fixed a bug when setting the authentication provider in Cassandra.
- Updated the Cassandra driver to v0.5.2.
- Properly enforcing required fields in PUT requests. [#1177](https://github.com/Kong/kong/pull/1177)
- Fixed a bug that prevented to retrieve the hostname of the local machine on certain systems. [#1178](https://github.com/Kong/kong/pull/1178)

[Back to TOC](#table-of-contents)

## [0.8.0] - 2016/04/18

This release includes support for PostgreSQL as Kong's primary datastore!

### Breaking changes

- Remove support for the long deprecated `/consumers/:consumer/keyauth/` and `/consumers/:consumer/basicauth/` routes (deprecated in `0.5.0`). The new routes (available since `0.5.0` too) use the real name of the plugin: `/consumers/:consumer/key-auth` and `/consumers/:consumer/basic-auth`.

### Added

- Support for PostgreSQL 9.4+ as Kong's primary datastore. [#331](https://github.com/Kong/kong/issues/331) [#1054](https://github.com/Kong/kong/issues/1054)
- Configurable Cassandra reading/writing consistency. [#1026](https://github.com/Kong/kong/pull/1026)
- Admin API: including pending and running timers count in the response to `/`. [#992](https://github.com/Kong/kong/pull/992)
- Plugins
  - **New correlation-id plugin**: assign unique identifiers to the requests processed by Kong. Courtesy of [@opyate](https://github.com/opyate). [#1094](https://github.com/Kong/kong/pull/1094)
  - LDAP: add support for LDAP authentication. [#1133](https://github.com/Kong/kong/pull/1133)
  - StatsD: add support for StatsD logging. [#1142](https://github.com/Kong/kong/pull/1142)
  - JWT: add support for RS256 signed tokens thanks to [@kdstew](https://github.com/kdstew)! [#1053](https://github.com/Kong/kong/pull/1053)
  - ACL: appends `X-Consumer-Groups` to the request, so the upstream service can check what groups the consumer belongs to. [#1154](https://github.com/Kong/kong/pull/1154)
  - Galileo (mashape-analytics): increase batch sending timeout to 30s. [#1091](https://github.com/Kong/kong/pull/1091)
- Added `ttl_on_failure` option in the cluster configuration, to configure the TTL of failed nodes. [#1125](https://github.com/Kong/kong/pull/1125)

### Fixed

- Introduce a new `port` option when connecting to your Cassandra cluster instead of using the CQL default (9042). [#1139](https://github.com/Kong/kong/issues/1139)
- Plugins
  - Request/Response Transformer: add missing migrations for upgrades from ` <= 0.5.x`. [#1064](https://github.com/Kong/kong/issues/1064)
  - OAuth2
    - Error responses comply to RFC 6749. [#1017](https://github.com/Kong/kong/issues/1017)
    - Handle multipart requests. [#1067](https://github.com/Kong/kong/issues/1067)
    - Make access_tokens correctly expire. [#1089](https://github.com/Kong/kong/issues/1089)

> **internal**
> - replace globals with singleton pattern thanks to [@mars](https://github.com/mars).
> - fixed resolution mismatches when using deep paths in the path resolver.

[Back to TOC](#table-of-contents)

## [0.7.0] - 2016/02/24

### Breaking changes

Due to the NGINX security fixes (CVE-2016-0742, CVE-2016-0746, CVE-2016-0747), OpenResty was bumped to `1.9.7.3` which is not backwards compatible, and thus requires changes to be made to the `nginx` property of Kong's configuration file. See the [0.7 upgrade path](https://github.com/Kong/kong/blob/master/UPGRADE.md#upgrade-to-07x) for instructions.

However by upgrading the underlying OpenResty version, source installations do not have to patch the NGINX core and use the old `ssl-cert-by-lua` branch of ngx_lua anymore. This will make source installations much easier.

### Added

- Support for OpenResty `1.9.7.*`. This includes NGINX security fixes (CVE-2016-0742, CVE-2016-0746, CVE-2016-0747). [#906](https://github.com/Kong/kong/pull/906)
- Plugins
  - **New Runscope plugin**: Monitor your APIs from Kong with Runscope. Courtesy of [@mansilladev](https://github.com/mansilladev). [#924](https://github.com/Kong/kong/pull/924)
  - Datadog: New `response.size` metric. [#923](https://github.com/Kong/kong/pull/923)
  - Rate-Limiting and Response Rate-Limiting
    - New `config.async` option to asynchronously increment counters to reduce latency at the cost of slightly reducing the accuracy. [#912](https://github.com/Kong/kong/pull/912)
    - New `config.continue_on_error` option to keep proxying requests in case the datastore is unreachable. rate-limiting operations will be disabled until the datastore is responsive again. [#953](https://github.com/Kong/kong/pull/953)
- CLI
  - Perform a simple permission check on the NGINX working directory when starting, to prevent errors during execution. [#939](https://github.com/Kong/kong/pull/939)
- Send 50x errors with the appropriate format. [#927](https://github.com/Kong/kong/pull/927) [#970](https://github.com/Kong/kong/pull/970)

### Fixed

- Plugins
  - OAuth2
    - Better handling of `redirect_uri` (prevent the use of fragments and correctly handle querystrings). Courtesy of [@PGBI](https://github.com/PGBI). [#930](https://github.com/Kong/kong/pull/930)
    - Add `PUT` support to the `/auth2_tokens` route. [#897](https://github.com/Kong/kong/pull/897)
    - Better error message when the `access_token` is missing. [#1003](https://github.com/Kong/kong/pull/1003)
  - IP restriction: Fix an issue that could arise when restarting Kong. Now Kong does not need to be restarted for the ip-restriction configuration to take effect. [#782](https://github.com/Kong/kong/pull/782) [#960](https://github.com/Kong/kong/pull/960)
  - ACL: Properly invalidating entities when assigning a new ACL group. [#996](https://github.com/Kong/kong/pull/996)
  - SSL: Replace shelled out openssl calls with native `ngx.ssl` conversion utilities, which preserve the certificate chain. [#968](https://github.com/Kong/kong/pull/968)
- Avoid user warning on start when the user is not root. [#964](https://github.com/Kong/kong/pull/964)
- Store Serf logs in NGINX working directory to prevent eventual permission issues. [#975](https://github.com/Kong/kong/pull/975)
- Allow plugins configured on a Consumer *without* being configured on an API to run. [#978](https://github.com/Kong/kong/issues/978) [#980](https://github.com/Kong/kong/pull/980)
- Fixed an edge-case where Kong nodes would not be registered in the `nodes` table. [#1008](https://github.com/Kong/kong/pull/1008)

[Back to TOC](#table-of-contents)

## [0.6.1] - 2016/02/03

This release contains tiny bug fixes that were especially annoying for complex Cassandra setups and power users of the Admin API!

### Added

- A `timeout` property for the Cassandra configuration. In ms, this timeout is effective as a connection and a reading timeout. [#937](https://github.com/Kong/kong/pull/937)

### Fixed

- Correctly set the Cassandra SSL certificate in the Nginx configuration while starting Kong. [#921](https://github.com/Kong/kong/pull/921)
- Rename the `user` Cassandra property to `username` (Kong looks for `username`, hence `user` would fail). [#922](https://github.com/Kong/kong/pull/922)
- Allow Cassandra authentication with arbitrary plain text auth providers (such as Instaclustr uses), fixing authentication with them. [#937](https://github.com/Kong/kong/pull/937)
- Admin API
  - Fix the `/plugins/:id` route for `PATCH` method. [#941](https://github.com/Kong/kong/pull/941)
- Plugins
  - HTTP logging: remove the additional `\r\n` at the end of the logging request body. [#926](https://github.com/Kong/kong/pull/926)
  - Galileo: catch occasional internal errors happening when a request was cancelled by the client and fix missing shm for the retry policy. [#931](https://github.com/Kong/kong/pull/931)

[Back to TOC](#table-of-contents)

## [0.6.0] - 2016/01/22

### Breaking changes

 We would recommended to consult the suggested [0.6 upgrade path](https://github.com/Kong/kong/blob/master/UPGRADE.md#upgrade-to-06x) for this release.

- [Serf](https://www.serf.io/) is now a Kong dependency. It allows Kong nodes to communicate between each other opening the way to many features and improvements.
- The configuration file changed. Some properties were renamed, others were moved, and some are new. We would recommend checking out the new default configuration file.
- Drop the Lua 5.1 dependency which was only used by the CLI. The CLI now runs with LuaJIT, which is consistent with other Kong components (Luarocks and OpenResty) already relying on LuaJIT. Make sure the LuaJIT interpreter is included in your `$PATH`. [#799](https://github.com/Kong/kong/pull/799)

### Added

One of the biggest new features of this release is the cluster-awareness added to Kong in [#729](https://github.com/Kong/kong/pull/729), which deserves its own section:

- Each Kong node is now aware of belonging to a cluster through Serf. Nodes automatically join the specified cluster according to the configuration file's settings.
- The datastore cache is not invalidated by expiration time anymore, but following an invalidation strategy between the nodes of a same cluster, leading to improved performance.
- Admin API
  - Expose a `/cache` endpoint for retrieving elements stored in the in-memory cache of a node.
  - Expose a `/cluster` endpoint used to add/remove/list members of the cluster, and also used internally for data propagation.
- CLI
  - New `kong cluster` command for cluster management.
  - New `kong status` command for cluster healthcheck.

Other additions include:

- New Cassandra driver which makes Kong aware of the Cassandra cluster. Kong is now unaffected if one of your Cassandra nodes goes down as long as a replica is available on another node. Load balancing policies also improve the performance along with many other smaller improvements. [#803](https://github.com/Kong/kong/pull/803)
- Admin API
  - A new `total` field in API responses, that counts the total number of entities in the datastore. [#635](https://github.com/Kong/kong/pull/635)
- Configuration
  - Possibility to configure the keyspace replication strategy for Cassandra. It will be taken into account by the migrations when the configured keyspace does not already exist. [#350](https://github.com/Kong/kong/issues/350)
  - Dnsmasq is now optional. You can specify a custom DNS resolver address that Kong will use when resolving hostnames. This can be configured in `kong.yml`. [#625](https://github.com/Kong/kong/pull/625)
- Plugins
  - **New "syslog" plugin**: send logs to local system log. [#698](https://github.com/Kong/kong/pull/698)
  - **New "loggly" plugin**: send logs to Loggly over UDP. [#698](https://github.com/Kong/kong/pull/698)
  - **New "datadog" plugin**: send logs to Datadog server. [#758](https://github.com/Kong/kong/pull/758)
  - OAuth2
    - Add support for `X-Forwarded-Proto` header. [#650](https://github.com/Kong/kong/pull/650)
    - Expose a new `/oauth2_tokens` endpoint with the possibility to retrieve, update or delete OAuth 2.0 access tokens. [#729](https://github.com/Kong/kong/pull/729)
  - JWT
    - Support for base64 encoded secrets. [#838](https://github.com/Kong/kong/pull/838) [#577](https://github.com/Kong/kong/issues/577)
    - Support to configure the claim in which the key is given into the token (not `iss` only anymore). [#838](https://github.com/Kong/kong/pull/838)
  - Request transformer
    - Support for more transformation options: `remove`, `replace`, `add`, `append` motivated by [#393](https://github.com/Kong/kong/pull/393). See [#824](https://github.com/Kong/kong/pull/824)
    - Support JSON body transformation. [#569](https://github.com/Kong/kong/issues/569)
  - Response transformer
    - Support for more transformation options: `remove`, `replace`, `add`, `append` motivated by [#393](https://github.com/Kong/kong/pull/393). See [#822](https://github.com/Kong/kong/pull/822)

### Changed

- As mentioned in the breaking changes section, a new configuration file format and validation. All properties are now documented and commented out with their default values. This allows for a lighter configuration file and more clarity as to what properties relate to. It also catches configuration mistakes. [#633](https://github.com/Kong/kong/pull/633)
- Replace the UUID generator library with a new implementation wrapping lib-uuid, fixing eventual conflicts happening in cases such as described in [#659](https://github.com/Kong/kong/pull/659). See [#695](https://github.com/Kong/kong/pull/695)
- Admin API
  - Increase the maximum body size to 10MB in order to handle configuration requests with heavy payloads. [#700](https://github.com/Kong/kong/pull/700)
  - Disable access logs for the `/status` endpoint.
  - The `/status` endpoint now includes `database` statistics, while the previous stats have been moved to a `server` response field. [#635](https://github.com/Kong/kong/pull/635)

### Fixed

- Behaviors described in [#603](https://github.com/Kong/kong/issues/603) related to the failure of Cassandra nodes thanks to the new driver. [#803](https://github.com/Kong/kong/issues/803)
- Latency headers are now properly included in responses sent to the client. [#708](https://github.com/Kong/kong/pull/708)
- `strip_request_path` does not add a trailing slash to the API's `upstream_url` anymore before proxying. [#675](https://github.com/Kong/kong/issues/675)
- Do not URL decode querystring before proxying the request to the upstream service. [#749](https://github.com/Kong/kong/issues/749)
- Handle cases when the request would be terminated prior to the Kong execution (that is, before ngx_lua reaches the `access_by_lua` context) in cases such as the use of a custom nginx module. [#594](https://github.com/Kong/kong/issues/594)
- Admin API
  - The PUT method now correctly updates boolean fields (such as `strip_request_path`). [#765](https://github.com/Kong/kong/pull/765)
  - The PUT method now correctly resets a plugin configuration. [#720](https://github.com/Kong/kong/pull/720)
  - PATCH correctly set previously unset fields. [#861](https://github.com/Kong/kong/pull/861)
  - In the responses, the `next` link is not being displayed anymore if there are no more entities to be returned. [#635](https://github.com/Kong/kong/pull/635)
  - Prevent the update of `created_at` fields. [#820](https://github.com/Kong/kong/pull/820)
  - Better `request_path` validation for APIs. "/" is not considered a valid path anymore. [#881](https://github.com/Kong/kong/pull/881)
- Plugins
  - Galileo: ensure the `mimeType` value is always a string in ALFs. [#584](https://github.com/Kong/kong/issues/584)
  - JWT: allow to update JWT credentials using the PATCH method. It previously used to reply with `405 Method not allowed` because the PATCH method was not implemented. [#667](https://github.com/Kong/kong/pull/667)
  - Rate limiting: fix a warning when many periods are configured. [#681](https://github.com/Kong/kong/issues/681)
  - Basic Authentication: do not re-hash the password field when updating a credential. [#726](https://github.com/Kong/kong/issues/726)
  - File log: better permissions for on file creation for file-log plugin. [#877](https://github.com/Kong/kong/pull/877)
  - OAuth2
    - Implement correct responses when the OAuth2 challenges are refused. [#737](https://github.com/Kong/kong/issues/737)
    - Handle querystring on `/authorize` and `/token` URLs. [#687](https://github.com/Kong/kong/pull/667)
    - Handle punctuation in scopes on `/authorize` and `/token` endpoints. [#658](https://github.com/Kong/kong/issues/658)

> ***internal***
> - Event bus for local and cluster-wide events propagation. Plans for this event bus is to be widely used among Kong in the future.
> - The Kong Public Lua API (Lua helpers integrated in Kong such as DAO and Admin API helpers) is now documented with [ldoc](http://stevedonovan.github.io/ldoc/).
> - Work has been done to restore the reliability of the CI platforms.
> - Migrations can now execute DML queries (instead of DDL queries only). Handy for migrations implying plugin configuration changes, plugins renamings etc... [#770](https://github.com/Kong/kong/pull/770)

[Back to TOC](#table-of-contents)

## [0.5.4] - 2015/12/03

### Fixed

- Mashape Analytics plugin (renamed Galileo):
  - Improve stability under heavy load. [#757](https://github.com/Kong/kong/issues/757)
  - base64 encode ALF request/response bodies, enabling proper support for Galileo bodies inspection capabilities. [#747](https://github.com/Kong/kong/pull/747)
  - Do not include JSON bodies in ALF `postData.params` field. [#766](https://github.com/Kong/kong/pull/766)

[Back to TOC](#table-of-contents)

## [0.5.3] - 2015/11/16

### Fixed

- Avoids additional URL encoding when proxying to an upstream service. [#691](https://github.com/Kong/kong/pull/691)
- Potential timing comparison bug in HMAC plugin. [#704](https://github.com/Kong/kong/pull/704)

### Added

- The Galileo plugin now supports arbitrary host, port and path values. [#721](https://github.com/Kong/kong/pull/721)

[Back to TOC](#table-of-contents)

## [0.5.2] - 2015/10/21

A few fixes requested by the community!

### Fixed

- Kong properly search the `nginx` in your $PATH variable.
- Plugins:
  - OAuth2: can detect that the originating protocol for a request was HTTPS through the `X-Forwarded-Proto` header and work behind another reverse proxy (load balancer). [#650](https://github.com/Kong/kong/pull/650)
  - HMAC signature: support for `X-Date` header to sign the request for usage in browsers (since the `Date` header is protected). [#641](https://github.com/Kong/kong/issues/641)

[Back to TOC](#table-of-contents)

## [0.5.1] - 2015/10/13

Fixing a few glitches we let out with 0.5.0!

### Added

- Basic Authentication and HMAC Authentication plugins now also send the `X-Credential-Username` to the upstream server.
- Admin API now accept JSON when receiving a CORS request. [#580](https://github.com/Kong/kong/pull/580)
- Add a `WWW-Authenticate` header for HTTP 401 responses for basic-auth and key-auth. [#588](https://github.com/Kong/kong/pull/588)

### Changed

- Protect Kong from POODLE SSL attacks by omitting SSLv3 (CVE-2014-3566). [#563](https://github.com/Kong/kong/pull/563)
- Remove support for key-auth key in body. [#566](https://github.com/Kong/kong/pull/566)

### Fixed

- Plugins
  - HMAC
    - The migration for this plugin is now correctly being run. [#611](https://github.com/Kong/kong/pull/611)
    - Wrong username doesn't return HTTP 500 anymore, but 403. [#602](https://github.com/Kong/kong/pull/602)
  - JWT: `iss` not being found doesn't return HTTP 500 anymore, but 403. [#578](https://github.com/Kong/kong/pull/578)
  - OAuth2: client credentials flow does not include a refresh token anymore. [#562](https://github.com/Kong/kong/issues/562)
- Fix an occasional error when updating a plugin without a config. [#571](https://github.com/Kong/kong/pull/571)

[Back to TOC](#table-of-contents)

## [0.5.0] - 2015/09/25

With new plugins, many improvements and bug fixes, this release comes with breaking changes that will require your attention.

### Breaking changes

Several breaking changes are introduced. You will have to slightly change your configuration file and a migration script will take care of updating your database cluster. **Please follow the instructions in [UPGRADE.md](/UPGRADE.md#update-to-kong-050) for an update without downtime.**
- Many plugins were renamed due to new naming conventions for consistency. [#480](https://github.com/Kong/kong/issues/480)
- In the configuration file, the Cassandra `hosts` property was renamed to `contact_points`. [#513](https://github.com/Kong/kong/issues/513)
- Properties belonging to APIs entities have been renamed for clarity. [#513](https://github.com/Kong/kong/issues/513)
  - `public_dns` -> `request_host`
  - `path` -> `request_path`
  - `strip_path` -> `strip_request_path`
  - `target_url` -> `upstream_url`
- `plugins_configurations` have been renamed to `plugins`, and their `value` property has been renamed to `config` to avoid confusions. [#513](https://github.com/Kong/kong/issues/513)
- The database schema has been updated to handle the separation of plugins outside of the core repository.
- The Key authentication and Basic authentication plugins routes have changed:

```
Old route                             New route
/consumers/:consumer/keyauth       -> /consumers/:consumer/key-auth
/consumers/:consumer/keyauth/:id   -> /consumers/:consumer/key-auth/:id
/consumers/:consumer/basicauth     -> /consumers/:consumer/basic-auth
/consumers/:consumer/basicauth/:id -> /consumers/:consumer/basic-auth/:id
```

The old routes are still maintained but will be removed in upcoming versions. Consider them **deprecated**.

- Admin API
  - The route to retrieve enabled plugins is now under `/plugins/enabled`.
  - The route to retrieve a plugin's configuration schema is now under `/plugins/schema/{plugin name}`.

#### Added

- Plugins
  - **New Response Rate Limiting plugin**: Give a usage quota to your users based on a parameter in your response. [#247](https://github.com/Kong/kong/pull/247)
  - **New ACL (Access Control) plugin**: Configure authorizations for your Consumers. [#225](https://github.com/Kong/kong/issues/225)
  - **New JWT (JSON Web Token) plugin**: Verify and authenticate JWTs. [#519](https://github.com/Kong/kong/issues/519)
  - **New HMAC signature plugin**: Verify and authenticate HMAC signed HTTP requests. [#549](https://github.com/Kong/kong/pull/549)
  - Plugins migrations. Each plugin can now have its own migration scripts if it needs to store data in your cluster. This is a step forward to improve Kong's pluggable architecture. [#443](https://github.com/Kong/kong/pull/443)
  - Basic Authentication: the password field is now sha1 encrypted. [#33](https://github.com/Kong/kong/issues/33)
  - Basic Authentication: now supports credentials in the `Proxy-Authorization` header. [#460](https://github.com/Kong/kong/issues/460)

#### Changed

- Basic Authentication and Key Authentication now require authentication parameters even when the `Expect: 100-continue` header is being sent. [#408](https://github.com/Kong/kong/issues/408)
- Key Auth plugin does not support passing the key in the request payload anymore. [#566](https://github.com/Kong/kong/pull/566)
- APIs' names cannot contain characters from the RFC 3986 reserved list. [#589](https://github.com/Kong/kong/pull/589)

#### Fixed

- Resolver
  - Making a request with a querystring will now correctly match an API's path. [#496](https://github.com/Kong/kong/pull/496)
- Admin API
  - Data associated to a given API/Consumer will correctly be deleted if related Consumer/API is deleted. [#107](https://github.com/Kong/kong/issues/107) [#438](https://github.com/Kong/kong/issues/438) [#504](https://github.com/Kong/kong/issues/504)
  - The `/api/{api_name_or_id}/plugins/{plugin_name_or_id}` changed to `/api/{api_name_or_id}/plugins/{plugin_id}` to avoid requesting the wrong plugin if two are configured for one API. [#482](https://github.com/Kong/kong/pull/482)
  - APIs created without a `name` but with a `request_path` will now have a name which defaults to the set `request_path`. [#547](https://github.com/Kong/kong/issues/547)
- Plugins
  - Mashape Analytics: More robust buffer and better error logging. [#471](https://github.com/Kong/kong/pull/471)
  - Mashape Analytics: Several ALF (API Log Format) serialization fixes. [#515](https://github.com/Kong/kong/pull/515)
  - Oauth2: A response is now returned on `http://kong:8001/consumers/{consumer}/oauth2/{oauth2_id}`. [#469](https://github.com/Kong/kong/issues/469)
  - Oauth2: Saving `authenticated_userid` on Password Grant. [#476](https://github.com/Kong/kong/pull/476)
  - Oauth2: Proper handling of the `/oauth2/authorize` and `/oauth2/token` endpoints in the OAuth 2.0 Plugin when an API with a `path` is being consumed using the `public_dns` instead. [#503](https://github.com/Kong/kong/issues/503)
  - OAuth2: Properly returning `X-Authenticated-UserId` in the `client_credentials` and `password` flows. [#535](https://github.com/Kong/kong/issues/535)
  - Response-Transformer: Properly handling JSON responses that have a charset specified in their `Content-Type` header.

[Back to TOC](#table-of-contents)

## [0.4.2] - 2015/08/10

#### Added

- Cassandra authentication and SSL encryption. [#405](https://github.com/Kong/kong/pull/405)
- `preserve_host` flag on APIs to preserve the Host header when a request is proxied. [#444](https://github.com/Kong/kong/issues/444)
- Added the Resource Owner Password Credentials Grant to the OAuth 2.0 Plugin. [#448](https://github.com/Kong/kong/issues/448)
- Auto-generation of default SSL certificate. [#453](https://github.com/Kong/kong/issues/453)

#### Changed

- Remove `cassandra.port` property in configuration. Ports are specified by having `cassandra.hosts` addresses using the `host:port` notation (RFC 3986). [#457](https://github.com/Kong/kong/pull/457)
- Default SSL certificate is now auto-generated and stored in the `nginx_working_dir`.
- OAuth 2.0 plugin now properly forces HTTPS.

#### Fixed

- Better handling of multi-nodes Cassandra clusters. [#450](https://github.com/Kong/kong/pull/405)
- mashape-analytics plugin: handling of numerical values in querystrings. [#449](https://github.com/Kong/kong/pull/405)
- Path resolver `strip_path` option wrongfully matching the `path` property multiple times in the request URI. [#442](https://github.com/Kong/kong/issues/442)
- File Log Plugin bug that prevented the file creation in some environments. [#461](https://github.com/Kong/kong/issues/461)
- Clean output of the Kong CLI. [#235](https://github.com/Kong/kong/issues/235)

[Back to TOC](#table-of-contents)

## [0.4.1] - 2015/07/23

#### Fixed

- Issues with the Mashape Analytics plugin. [#425](https://github.com/Kong/kong/pull/425)
- Handle hyphens when executing path routing with `strip_path` option enabled. [#431](https://github.com/Kong/kong/pull/431)
- Adding the Client Credentials OAuth 2.0 flow. [#430](https://github.com/Kong/kong/issues/430)
- A bug that prevented "dnsmasq" from being started on some systems, including Debian. [f7da790](https://github.com/Kong/kong/commit/f7da79057ce29c7d1f6d90f4bc160cc3d9c8611f)
- File Log plugin: optimizations by avoiding the buffered I/O layer. [20bb478](https://github.com/Kong/kong/commit/20bb478952846faefec6091905bd852db24a0289)

[Back to TOC](#table-of-contents)

## [0.4.0] - 2015/07/15

#### Added

- Implement wildcard subdomains for APIs' `public_dns`. [#381](https://github.com/Kong/kong/pull/381) [#297](https://github.com/Kong/kong/pull/297)
- Plugins
  - **New OAuth 2.0 plugin.** [#341](https://github.com/Kong/kong/pull/341) [#169](https://github.com/Kong/kong/pull/169)
  - **New Mashape Analytics plugin.** [#360](https://github.com/Kong/kong/pull/360) [#272](https://github.com/Kong/kong/pull/272)
  - **New IP restriction plugin.** [#379](https://github.com/Kong/kong/pull/379)
  - Ratelimiting: support for multiple limits. [#382](https://github.com/Kong/kong/pull/382) [#205](https://github.com/Kong/kong/pull/205)
  - HTTP logging: support for HTTPS endpoint. [#342](https://github.com/Kong/kong/issues/342)
  - Logging plugins: new properties for logs timing. [#351](https://github.com/Kong/kong/issues/351)
  - Key authentication: now auto-generates a key if none is specified. [#48](https://github.com/Kong/kong/pull/48)
- Resolver
  - `path` property now accepts arbitrary depth. [#310](https://github.com/Kong/kong/issues/310)
- Admin API
  - Enable CORS by default. [#371](https://github.com/Kong/kong/pull/371)
  - Expose a new endpoint to get a plugin configuration's schema. [#376](https://github.com/Kong/kong/pull/376) [#309](https://github.com/Kong/kong/pull/309)
  - Expose a new endpoint to retrieve a node's status. [417c137](https://github.com/Kong/kong/commit/417c1376c08d3562bebe0c0816c6b54df045f515)
- CLI
  - `$ kong migrations reset` now asks for confirmation. [#365](https://github.com/Kong/kong/pull/365)

#### Fixed

- Plugins
  - Basic authentication not being executed if added to an API with default configuration. [6d732cd](https://github.com/Kong/kong/commit/6d732cd8b0ec92ef328faa843215d8264f50fb75)
  - SSL plugin configuration parsing. [#353](https://github.com/Kong/kong/pull/353)
  - SSL plugin doesn't accept a `consumer_id` anymore, as this wouldn't make sense. [#372](https://github.com/Kong/kong/pull/372) [#322](https://github.com/Kong/kong/pull/322)
  - Authentication plugins now return `401` when missing credentials. [#375](https://github.com/Kong/kong/pull/375) [#354](https://github.com/Kong/kong/pull/354)
- Admin API
  - Non supported HTTP methods now return `405` instead of `500`. [38f1b7f](https://github.com/Kong/kong/commit/38f1b7fa9f45f60c4130ef5ff9fe2c850a2ba586)
  - Prevent PATCH requests from overriding a plugin's configuration if partially updated. [9a7388d](https://github.com/Kong/kong/commit/9a7388d695c9de105917cde23a684a7d6722a3ca)
- Handle occasionally missing `schema_migrations` table. [#365](https://github.com/Kong/kong/pull/365) [#250](https://github.com/Kong/kong/pull/250)

> **internal**
> - DAO:
>   - Complete refactor. No more need for hard-coded queries. [#346](https://github.com/Kong/kong/pull/346)
> - Schemas:
>   - New `self_check` test for schema definitions. [5bfa7ca](https://github.com/Kong/kong/commit/5bfa7ca13561173161781f872244d1340e4152c1)

[Back to TOC](#table-of-contents)

## [0.3.2] - 2015/06/08

#### Fixed

- Uppercase Cassandra keyspace bug that prevented Kong to work with [kongdb.org](http://kongdb.org/)
- Multipart requests not properly parsed in the admin API. [#344](https://github.com/Kong/kong/issues/344)

[Back to TOC](#table-of-contents)

## [0.3.1] - 2015/06/07

#### Fixed

- Schema migrations are now automatic, which was missing from previous releases. [#303](https://github.com/Kong/kong/issues/303)

[Back to TOC](#table-of-contents)

## [0.3.0] - 2015/06/04

#### Added

- Support for SSL.
- Plugins
  - New HTTP logging plugin. [#226](https://github.com/Kong/kong/issues/226) [#251](https://github.com/Kong/kong/pull/251)
  - New SSL plugin.
  - New request size limiting plugin. [#292](https://github.com/Kong/kong/pull/292)
  - Default logging format improvements. [#226](https://github.com/Kong/kong/issues/226) [#262](https://github.com/Kong/kong/issues/262)
  - File logging now logs to a custom file. [#202](https://github.com/Kong/kong/issues/202)
  - Keyauth plugin now defaults `key_names` to "apikey".
- Admin API
  - RESTful routing. Much nicer Admin API routing. Ex: `/apis/{name_or_id}/plugins`. [#98](https://github.com/Kong/kong/issues/98) [#257](https://github.com/Kong/kong/pull/257)
  - Support `PUT` method for endpoints such as `/apis/`, `/apis/plugins/`, `/consumers/`
  - Support for `application/json` and `x-www-form-urlencoded` Content Types for all `PUT`, `POST` and `PATCH` endpoints by passing a `Content-Type` header. [#236](https://github.com/Kong/kong/pull/236)
- Resolver
  - Support resolving APIs by Path as well as by Header. [#192](https://github.com/Kong/kong/pull/192) [#282](https://github.com/Kong/kong/pull/282)
  - Support for `X-Host-Override` as an alternative to `Host` for browsers. [#203](https://github.com/Kong/kong/issues/203) [#246](https://github.com/Kong/kong/pull/246)
- Auth plugins now send user informations to your upstream services. [#228](https://github.com/Kong/kong/issues/228)
- Invalid `target_url` value are now being caught when creating an API. [#149](https://github.com/Kong/kong/issues/149)

#### Fixed

- Uppercase Cassandra keyspace causing migration failure. [#249](https://github.com/Kong/kong/issues/249)
- Guarantee that ratelimiting won't allow requests in case the atomicity of the counter update is not guaranteed. [#289](https://github.com/Kong/kong/issues/289)

> **internal**
> - Schemas:
>   - New property type: `array`. [#277](https://github.com/Kong/kong/pull/277)
>   - Entities schemas now live in their own files and are starting to be unit tested.
>   - Subfields are handled better: (notify required subfields and auto-vivify is subfield has default values).
> - Way faster unit tests. Not resetting the DB anymore between tests.
> - Improved coverage computation (exclude `vendor/`).
> - Travis now lints `kong/`.
> - Way faster Travis setup.
> - Added a new HTTP client for in-nginx usage, using the cosocket API.
> - Various refactorings.
> - Fix [#196](https://github.com/Kong/kong/issues/196).
> - Disabled ipv6 in resolver.

[Back to TOC](#table-of-contents)

## [0.2.1] - 2015/05/12

This is a maintenance release including several bug fixes and usability improvements.

#### Added
- Support for local DNS resolution. [#194](https://github.com/Kong/kong/pull/194)
- Support for Debian 8 and Ubuntu 15.04.
- DAO
  - Cassandra version bumped to 2.1.5
  - Support for Cassandra downtime. If Cassandra goes down and is brought back up, Kong will not need to restart anymore, statements will be re-prepared on-the-fly. This is part of an ongoing effort from [jbochi/lua-resty-cassandra#47](https://github.com/jbochi/lua-resty-cassandra/pull/47), [#146](https://github.com/Kong/kong/pull/146) and [#187](https://github.com/Kong/kong/pull/187).
Queries effectuated during the downtime will still be lost. [#11](https://github.com/Kong/kong/pull/11)
  - Leverage reused sockets. If the DAO reuses a socket, it will not re-set their keyspace. This should give a small but appreciable performance improvement. [#170](https://github.com/Kong/kong/pull/170)
  - Cascade delete plugins configurations when deleting a Consumer or an API associated with it. [#107](https://github.com/Kong/kong/pull/107)
  - Allow Cassandra hosts listening on different ports than the default. [#185](https://github.com/Kong/kong/pull/185)
- CLI
  - Added a notice log when Kong tries to connect to Cassandra to avoid user confusion. [#168](https://github.com/Kong/kong/pull/168)
  - The CLI now tests if the ports are already being used before starting and warns.
- Admin API
  - `name` is now an optional property for APIs. If none is being specified, the name will be the API `public_dns`. [#181](https://github.com/Kong/kong/pull/181)
- Configuration
  - The memory cache size is now configurable. [#208](https://github.com/Kong/kong/pull/208)

#### Fixed
- Resolver
  - More explicit "API not found" message from the resolver if the Host was not found in the system. "API not found with Host: %s".
  - If multiple hosts headers are being sent, Kong will test them all to see if one of the API is in the system. [#186](https://github.com/Kong/kong/pull/186)
- Admin API: responses now have a new line after the body. [#164](https://github.com/Kong/kong/issues/164)
- DAO: keepalive property is now properly passed when Kong calls `set_keepalive` on Cassandra sockets.
- Multipart dependency throwing error at startup. [#213](https://github.com/Kong/kong/pull/213)

> **internal**
> - Separate Migrations from the DAO factory.
> - Update dev config + Makefile rules (`run` becomes `start`).
> - Introducing an `ngx` stub for unit tests and CLI.
> - Switch many PCRE regexes to using patterns.

[Back to TOC](#table-of-contents)

## [0.2.0-2] - 2015/04/27

First public release of Kong. This version brings a lot of internal improvements as well as more usability and a few additional plugins.

#### Added
- Plugins
  - CORS plugin.
  - Request transformation plugin.
  - NGINX plus monitoring plugin.
- Configuration
  - New properties: `proxy_port` and `api_admin_port`. [#142](https://github.com/Kong/kong/issues/142)
- CLI
  - Better info, help and error messages. [#118](https://github.com/Kong/kong/issues/118) [#124](https://github.com/Kong/kong/issues/124)
  - New commands: `kong reload`, `kong quit`. [#114](https://github.com/Kong/kong/issues/114) Alias of `version`: `kong --version` [#119](https://github.com/Kong/kong/issues/119)
  - `kong restart` simply starts Kong if not previously running + better pid file handling. [#131](https://github.com/Kong/kong/issues/131)
- Package distributions: .rpm, .deb and .pkg for easy installs on most common platforms.

#### Fixed
- Admin API: trailing slash is not necessary anymore for core resources such as `/apis` or `/consumers`.
- Leaner default configuration. [#156](https://github.com/Kong/kong/issues/156)

> **internal**
> - All scripts moved to the CLI as "hidden" commands (`kong db`, `kong config`).
> - More tests as always, and they are structured better. The coverage went down mainly because of plugins which will later move to their own repos. We are all eagerly waiting for that!
> - `src/` was renamed to `kong/` for ease of development
> - All system dependencies versions for package building and travis-ci are now listed in `versions.sh`
> - DAO doesn't need to `:prepare()` prior to run queries. Queries can be prepared at runtime. [#146](https://github.com/Kong/kong/issues/146)

[Back to TOC](#table-of-contents)

## [0.1.1beta-2] - 2015/03/30

#### Fixed

- Wrong behavior of auto-migration in `kong start`.

[Back to TOC](#table-of-contents)

## [0.1.0beta-3] - 2015/03/25

First public beta. Includes caching and better usability.

#### Added
- Required Openresty is now `1.7.10.1`.
- Freshly built CLI, rewritten in Lua
- `kong start` using a new DB keyspace will automatically migrate the schema. [#68](https://github.com/Kong/kong/issues/68)
- Anonymous error reporting on Proxy and API. [#64](https://github.com/Kong/kong/issues/64)
- Configuration
  - Simplified configuration file (unified in `kong.yml`).
  - In configuration, `plugins_installed` was renamed to `plugins_available`. [#59](https://github.com/Kong/kong/issues/59)
  - Order of `plugins_available` doesn't matter anymore. [#17](https://github.com/Kong/kong/issues/17)
  - Better handling of plugins: Kong now detects which plugins are configured and if they are installed on the current machine.
  - `bin/kong` now defaults on `/etc/kong.yml` for config and `/var/logs/kong` for output. [#71](https://github.com/Kong/kong/issues/71)
- Proxy: APIs/Consumers caching with expiration for faster authentication.
- Admin API: Plugins now use plain form parameters for configuration. [#70](https://github.com/Kong/kong/issues/70)
- Keep track of already executed migrations. `rollback` now behaves as expected. [#8](https://github.com/Kong/kong/issues/8)

#### Fixed
- `Server` header now sends Kong. [#57](https://github.com/Kong/kong/issues/57)
- migrations not being executed in order on Linux. This issue wasn't noticed until unit testing the migrations because for now we only have 1 migration file.
- Admin API: Errors responses are now sent as JSON. [#58](https://github.com/Kong/kong/issues/58)

> **internal**
> - We now have code linting and coverage.
> - Faker and Migrations instances don't live in the DAO Factory anymore, they are only used in scripts and tests.
> - `scripts/config.lua` allows environment based configurations. `make dev` generates a `kong.DEVELOPMENT.yml` and `kong_TEST.yml`. Different keyspaces and ports.
> - `spec_helpers.lua` allows tests to not rely on the `Makefile` anymore. Integration tests can run 100% from `busted`.
> - Switch integration testing from [httpbin.org] to [mockbin.com].
> - `core` plugin was renamed to `resolver`.

[Back to TOC](#table-of-contents)

## [0.0.1alpha-1] - 2015/02/25

First version running with Cassandra.

#### Added
- Basic proxying.
- Built-in authentication plugin (api key, HTTP basic).
- Built-in ratelimiting plugin.
- Built-in TCP logging plugin.
- Configuration API (for consumers, apis, plugins).
- CLI `bin/kong` script.
- Database migrations (using `db.lua`).

[Back to TOC](#table-of-contents)

<<<<<<< HEAD
[2.2.0-alpha.1]: https://github.com/Kong/kong/compare/2.1.3...2.2.0-alpha.1
=======
[2.2.0-beta.1]: https://github.com/Kong/kong/compare/2.1.3...2.2.0-beta.1
>>>>>>> 834ce3e8
[2.1.4]: https://github.com/Kong/kong/compare/2.1.3...2.1.4
[2.1.3]: https://github.com/Kong/kong/compare/2.1.2...2.1.3
[2.1.2]: https://github.com/Kong/kong/compare/2.1.1...2.1.2
[2.1.1]: https://github.com/Kong/kong/compare/2.1.0...2.1.1
[2.1.0]: https://github.com/Kong/kong/compare/2.0.5...2.1.0
[2.0.5]: https://github.com/Kong/kong/compare/2.0.4...2.0.5
[2.0.4]: https://github.com/Kong/kong/compare/2.0.3...2.0.4
[2.0.3]: https://github.com/Kong/kong/compare/2.0.2...2.0.3
[2.0.2]: https://github.com/Kong/kong/compare/2.0.1...2.0.2
[2.0.1]: https://github.com/Kong/kong/compare/2.0.0...2.0.1
[2.0.0]: https://github.com/Kong/kong/compare/1.5.0...2.0.0
[1.5.1]: https://github.com/Kong/kong/compare/1.5.0...1.5.1
[1.5.0]: https://github.com/Kong/kong/compare/1.4.3...1.5.0
[1.4.3]: https://github.com/Kong/kong/compare/1.4.2...1.4.3
[1.4.2]: https://github.com/Kong/kong/compare/1.4.1...1.4.2
[1.4.1]: https://github.com/Kong/kong/compare/1.4.0...1.4.1
[1.4.0]: https://github.com/Kong/kong/compare/1.3.0...1.4.0
[1.3.0]: https://github.com/Kong/kong/compare/1.2.2...1.3.0
[1.2.2]: https://github.com/Kong/kong/compare/1.2.1...1.2.2
[1.2.1]: https://github.com/Kong/kong/compare/1.2.0...1.2.1
[1.2.0]: https://github.com/Kong/kong/compare/1.1.2...1.2.0
[1.1.2]: https://github.com/Kong/kong/compare/1.1.1...1.1.2
[1.1.1]: https://github.com/Kong/kong/compare/1.1.0...1.1.1
[1.1.0]: https://github.com/Kong/kong/compare/1.0.3...1.1.0
[1.0.3]: https://github.com/Kong/kong/compare/1.0.2...1.0.3
[1.0.2]: https://github.com/Kong/kong/compare/1.0.1...1.0.2
[1.0.1]: https://github.com/Kong/kong/compare/1.0.0...1.0.1
[1.0.0]: https://github.com/Kong/kong/compare/0.15.0...1.0.0
[0.15.0]: https://github.com/Kong/kong/compare/0.14.1...0.15.0
[0.14.1]: https://github.com/Kong/kong/compare/0.14.0...0.14.1
[0.14.0]: https://github.com/Kong/kong/compare/0.13.1...0.14.0
[0.13.1]: https://github.com/Kong/kong/compare/0.13.0...0.13.1
[0.13.0]: https://github.com/Kong/kong/compare/0.12.3...0.13.0
[0.12.3]: https://github.com/Kong/kong/compare/0.12.2...0.12.3
[0.12.2]: https://github.com/Kong/kong/compare/0.12.1...0.12.2
[0.12.1]: https://github.com/Kong/kong/compare/0.12.0...0.12.1
[0.12.0]: https://github.com/Kong/kong/compare/0.11.2...0.12.0
[0.11.2]: https://github.com/Kong/kong/compare/0.11.1...0.11.2
[0.11.1]: https://github.com/Kong/kong/compare/0.11.0...0.11.1
[0.10.4]: https://github.com/Kong/kong/compare/0.10.3...0.10.4
[0.11.0]: https://github.com/Kong/kong/compare/0.10.3...0.11.0
[0.10.3]: https://github.com/Kong/kong/compare/0.10.2...0.10.3
[0.10.2]: https://github.com/Kong/kong/compare/0.10.1...0.10.2
[0.10.1]: https://github.com/Kong/kong/compare/0.10.0...0.10.1
[0.10.0]: https://github.com/Kong/kong/compare/0.9.9...0.10.0
[0.9.9]: https://github.com/Kong/kong/compare/0.9.8...0.9.9
[0.9.8]: https://github.com/Kong/kong/compare/0.9.7...0.9.8
[0.9.7]: https://github.com/Kong/kong/compare/0.9.6...0.9.7
[0.9.6]: https://github.com/Kong/kong/compare/0.9.5...0.9.6
[0.9.5]: https://github.com/Kong/kong/compare/0.9.4...0.9.5
[0.9.4]: https://github.com/Kong/kong/compare/0.9.3...0.9.4
[0.9.3]: https://github.com/Kong/kong/compare/0.9.2...0.9.3
[0.9.2]: https://github.com/Kong/kong/compare/0.9.1...0.9.2
[0.9.1]: https://github.com/Kong/kong/compare/0.9.0...0.9.1
[0.9.0]: https://github.com/Kong/kong/compare/0.8.3...0.9.0
[0.8.3]: https://github.com/Kong/kong/compare/0.8.2...0.8.3
[0.8.2]: https://github.com/Kong/kong/compare/0.8.1...0.8.2
[0.8.1]: https://github.com/Kong/kong/compare/0.8.0...0.8.1
[0.8.0]: https://github.com/Kong/kong/compare/0.7.0...0.8.0
[0.7.0]: https://github.com/Kong/kong/compare/0.6.1...0.7.0
[0.6.1]: https://github.com/Kong/kong/compare/0.6.0...0.6.1
[0.6.0]: https://github.com/Kong/kong/compare/0.5.4...0.6.0
[0.5.4]: https://github.com/Kong/kong/compare/0.5.3...0.5.4
[0.5.3]: https://github.com/Kong/kong/compare/0.5.2...0.5.3
[0.5.2]: https://github.com/Kong/kong/compare/0.5.1...0.5.2
[0.5.1]: https://github.com/Kong/kong/compare/0.5.0...0.5.1
[0.5.0]: https://github.com/Kong/kong/compare/0.4.2...0.5.0
[0.4.2]: https://github.com/Kong/kong/compare/0.4.1...0.4.2
[0.4.1]: https://github.com/Kong/kong/compare/0.4.0...0.4.1
[0.4.0]: https://github.com/Kong/kong/compare/0.3.2...0.4.0
[0.3.2]: https://github.com/Kong/kong/compare/0.3.1...0.3.2
[0.3.1]: https://github.com/Kong/kong/compare/0.3.0...0.3.1
[0.3.0]: https://github.com/Kong/kong/compare/0.2.1...0.3.0
[0.2.1]: https://github.com/Kong/kong/compare/0.2.0-2...0.2.1
[0.2.0-2]: https://github.com/Kong/kong/compare/0.1.1beta-2...0.2.0-2
[0.1.1beta-2]: https://github.com/Kong/kong/compare/0.1.0beta-3...0.1.1beta-2
[0.1.0beta-3]: https://github.com/Kong/kong/compare/2236374d5624ad98ea21340ca685f7584ec35744...0.1.0beta-3
[0.0.1alpha-1]: https://github.com/Kong/kong/compare/ffd70b3101ba38d9acc776038d124f6e2fccac3c...2236374d5624ad98ea21340ca685f7584ec35744<|MERGE_RESOLUTION|>--- conflicted
+++ resolved
@@ -1,11 +1,7 @@
 # Table of Contents
 
 
-<<<<<<< HEAD
-- [2.2.0-alpha.1](#220-alpha1)
-=======
 - [2.2.0-beta.1](#220-beta1)
->>>>>>> 834ce3e8
 - [2.1.4](#214)
 - [2.1.3](#213)
 - [2.1.2](#212)
@@ -54,22 +50,6 @@
 - [0.9.9 and prior](#099---20170202)
 
 
-<<<<<<< HEAD
-## [2.2.0-alpha.1]
-
-> Released 2020/09/09
-
-This is an *alpha* pre-release of the upcoming Kong 2.2 series.
-Since 2.2 is a minor release there are no breaking changes with
-respect to the 2.x series, but being an alpha pre-release, development
-is not feature-frozen at this time: and any new features introduced here
-may change between this release and 2.2.0, and new features may be
-added.
-
-### Dependencies
-
-- :warning: The required OpenResty version has been bumped to
-=======
 ## [2.2.0-beta.1]
 
 > Released 2020/10/02
@@ -87,17 +67,13 @@
 ### Dependencies
 
 - :warning: For Kong 2.2, the required OpenResty version has been bumped to
->>>>>>> 834ce3e8
   [1.17.8.2](http://openresty.org/en/changelog-1017008.html), and the
   the set of patches included has changed, including the latest release of
   [lua-kong-nginx-module](https://github.com/Kong/lua-kong-nginx-module).
   If you are installing Kong from one of our distribution
   packages, you are not affected by this change.
-<<<<<<< HEAD
-=======
 - Bump OpenSSL version from `1.1.1g` to `1.1.1h`.
   [#6382](https://github.com/Kong/kong/pull/6382)
->>>>>>> 834ce3e8
 
 **Note:** if you are not using one of our distribution packages and compiling
 OpenResty from source, you must still apply Kong's [OpenResty
@@ -119,8 +95,6 @@
   in its stream subsystem. The `"udp"` protocol is now accepted in the `protocols`
   attribute of Routes and the `protocol` attribute of Services.
   Load balancing and logging plugins support UDP as well.
-<<<<<<< HEAD
-=======
   [#6215](https://github.com/Kong/kong/pull/6215)
 - **Configurable Request and Response Buffering**: The buffering of requests
   or responses can now be enabled or disabled on a per-route basis, through
@@ -135,7 +109,6 @@
   by the operating system. This follows a very simple heuristic to try to
   use the most common certificate file in most popular distros.
   [#6342](https://github.com/Kong/kong/pull/6342)
->>>>>>> 834ce3e8
 - Add `X-Forwarded-Path` header: if a trusted source provides a
   `X-Forwarded-Path` header, it is proxied as-is. Otherwise, Kong will set
   the content of said header to the request's path.
@@ -145,8 +118,6 @@
   to the Data Plane, drastically reducing the amount of communication between
   nodes during bulk updates.
   [#6293](https://github.com/Kong/kong/pull/6293)
-<<<<<<< HEAD
-=======
 - The `Upstream.client_certificate` attribute can now be used from proxying:
   This allows `client_certificate` setting used for mTLS handshaking with
   the `Upstream` server to be shared easily among different Services.
@@ -169,7 +140,6 @@
 - Admin API responses now honor the `headers` configuration setting for
   including or removing the `Server` header.
   [#6371](https://github.com/Kong/kong/pull/6371)
->>>>>>> 834ce3e8
 
 ##### PDK
 
@@ -177,12 +147,9 @@
   component of the request's URL that Kong stripped before proxying to upstream,
   respecting the value of `X-Forwarded-Prefix` when it comes from a trusted source.
   [#6251](https://github.com/Kong/kong/pull/6251)
-<<<<<<< HEAD
-=======
 - `kong.response.exit` now honors the `headers` configuration setting for
   including or removing the `Server` header.
   [#6371](https://github.com/Kong/kong/pull/6371)
->>>>>>> 834ce3e8
 
 ##### Plugins
 
@@ -195,39 +162,20 @@
   as `kong.Response.GetBody()`, and provides an equivalent simplified
   feature for handling buffered responses from Lua plugins as well.
   [#5991](https://github.com/Kong/kong/pull/5991)
-<<<<<<< HEAD
-- grpc-web: Introduce configuration pass_stripped_path, which, if set to true,
-=======
 - aws-lambda: bump to version 3.5.0:
   [#6379](https://github.com/Kong/kong/pull/6379)
   * support for 'isBase64Encoded' flag in Lambda function responses
 - grpc-web: introduce configuration pass_stripped_path, which, if set to true,
->>>>>>> 834ce3e8
   causes the plugin to pass the stripped request path (see the `strip_path` Route
   attribute) to the upstream gRPC service.
 - rate-limiting: Support for rate limiting by path, by setting the
   `limit_by = "path"` configuration attribute.
   Thanks [KongGuide](https://github.com/KongGuide) for the patch!
   [#6286](https://github.com/Kong/kong/pull/6286)
-<<<<<<< HEAD
-
-### Fixes
-
-##### Plugins
-
-- prometheus: Remove unnecessary `WARN` log that was seen in the Kong 2.1
-  series.
-  [#6258](https://github.com/Kong/kong/pull/6258)
-
-
-[Back to TOC](#table-of-contents)
-
-
-=======
 - correlation-id: the plugin now generates a correlation-id value by default
   if the correlation id header arrives but is empty.
   [#6358](https://github.com/Kong/kong/pull/6358)
->>>>>>> 834ce3e8
+
 ## [2.1.4]
 
 > Released 2020/09/18
@@ -5569,11 +5517,7 @@
 
 [Back to TOC](#table-of-contents)
 
-<<<<<<< HEAD
-[2.2.0-alpha.1]: https://github.com/Kong/kong/compare/2.1.3...2.2.0-alpha.1
-=======
 [2.2.0-beta.1]: https://github.com/Kong/kong/compare/2.1.3...2.2.0-beta.1
->>>>>>> 834ce3e8
 [2.1.4]: https://github.com/Kong/kong/compare/2.1.3...2.1.4
 [2.1.3]: https://github.com/Kong/kong/compare/2.1.2...2.1.3
 [2.1.2]: https://github.com/Kong/kong/compare/2.1.1...2.1.2
