--- conflicted
+++ resolved
@@ -1,10 +1,7 @@
 # Table of Contents
 
-<<<<<<< HEAD
 - [2.8.0](#280)
-=======
 - [2.7.2](#272)
->>>>>>> a6a3ba87
 - [2.7.1](#271)
 - [2.7.0](#270)
 
@@ -68,7 +65,6 @@
 - [0.10.0](#0100---20170307)
 - [0.9.9 and prior](#099---20170202)
 
-<<<<<<< HEAD
 ## [2.8.0]
 
 ### Deprecations
@@ -219,7 +215,6 @@
   for configuration options in a single place instead of in two
   separate places.
   [#8315](https://github.com/Kong/kong/pull/8315)
-=======
 
 ## [2.7.2] (UNRELEASED)
 
@@ -230,7 +225,6 @@
 - **AWS-Lambda**: Fixed incorrect behavior when configured to use an http proxy
     and deprecated the `proxy_scheme` config attribute for removal in 3.0
     [#8406](https://github.com/Kong/kong/pull/8406)
->>>>>>> a6a3ba87
 
 
 ## [2.7.1]
@@ -274,20 +268,12 @@
   hash-like table is now **deprecated**.
   [#7942](https://github.com/Kong/kong/pull/7942)
 
-<<<<<<< HEAD
-
-=======
->>>>>>> a6a3ba87
 #### PDK
 
 - New functions: `kong.response.get_raw_body` and `kong.response.set_raw_body`
   [#7887](https://github.com/Kong/kong/pull/7877)
 
-<<<<<<< HEAD
 #### Plugins
-=======
-### Plugins
->>>>>>> a6a3ba87
 
 - **IP-Restriction**: response status and message can now be customized
   through configurations `status` and `message`.
@@ -333,14 +319,10 @@
 - Fixed intermittent botting error which happened when a custom plugin had inter-dependent entity schemas
   on its custom DAO and they were loaded in an incorrect order
   [#7911](https://github.com/Kong/kong/pull/7911)
-<<<<<<< HEAD
-
-=======
 - Fixed problem when the consistent hash header is not found, the balancer tries to hash a nil value.
   [#8141](https://github.com/Kong/kong/pull/8141)
 - Fixed DNS client fails to resolve unexpectedly in `ssl_cert` and `ssl_session_fetch` phases.
   [#8161](https://github.com/Kong/kong/pull/8161)
->>>>>>> a6a3ba87
 
 #### PDK
 
