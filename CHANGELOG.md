# Table of Contents

- [3.2.0](#320)
- [3.1.0](#310)
- [3.0.1](#301)
- [3.0.0](#300)
- [2.8.1](#281)
- [2.8.0](#280)
- [2.7.1](#271)
- [2.7.0](#270)
- [2.6.0](#260)
- [2.5.1](#251)
- [2.5.0](#250)
- [2.4.1](#241)
- [2.4.0](#240)
- [2.3.3](#233)
- [2.3.2](#232)
- [2.3.1](#231)
- [2.3.0](#230)
- [2.2.2](#222)
- [2.2.1](#221)
- [2.2.0](#220)
- [2.1.4](#214)
- [2.1.3](#213)
- [2.1.2](#212)
- [2.1.1](#211)
- [2.1.0](#210)
- [2.0.5](#205)
- [2.0.4](#204)
- [2.0.3](#203)
- [2.0.2](#202)
- [2.0.1](#201)
- [2.0.0](#200)
- [1.5.1](#151)
- [1.5.0](#150)
- [1.4.3](#143)
- [1.4.2](#142)
- [1.4.1](#141)
- [1.4.0](#140)
- [1.3.0](#130)
- [1.2.2](#122)
- [1.2.1](#121)
- [1.2.0](#120)
- [1.1.2](#112)
- [1.1.1](#111)
- [1.1.0](#110)
- [1.0.3](#103)
- [1.0.2](#102)
- [1.0.1](#101)
- [1.0.0](#100)
- [0.15.0](#0150)
- [0.14.1](#0141)
- [0.14.0](#0140---20180705)
- [0.13.1](#0131---20180423)
- [0.13.0](#0130---20180322)
- [0.12.3](#0123---20180312)
- [0.12.2](#0122---20180228)
- [0.12.1](#0121---20180118)
- [0.12.0](#0120---20180116)
- [0.11.2](#0112---20171129)
- [0.11.1](#0111---20171024)
- [0.10.4](#0104---20171024)
- [0.11.0](#0110---20170816)
- [0.10.3](#0103---20170524)
- [0.10.2](#0102---20170501)
- [0.10.1](#0101---20170327)
- [0.10.0](#0100---20170307)
- [0.9.9 and prior](#099---20170202)

## Unreleased

### Breaking Changes

#### Plugins

- **Serverless Functions**: `kong.cache` now points to a cache instance that is dedicated to the
  Serverless Functions plugins: it does not provide access to the global kong cache. Access to
  certain fields in kong.configuration has also been restricted.
<<<<<<< HEAD
=======
  [#10417](https://github.com/Kong/kong/pull/10417)
>>>>>>> 3794d112

### Additions

#### Core

- Make runloop and init error response content types compliant with Accept header value
  [#10366](https://github.com/Kong/kong/pull/10366)
<<<<<<< HEAD
- Allow configuring custom error templates
  [#10374](https://github.com/Kong/kong/pull/10374)
- Support for configurable Node IDs
  [#10385](https://github.com/Kong/kong/pull/10385)
- Allow configuring Labels for data planes to provide metadata information.
  Labels are only compatible with hybrid mode deployments with Kong Konnect (SaaS)
  [#10471](https://github.com/Kong/kong/pull/10471)

#### Plugins

- **OIDC**: openid-connect now returns error_description and error_code as part of the WWW-Authenticate header when access tokens are expired.
  [#4604](https://github.com/Kong/kong-ee/pull/4604)
- **ACME**: acme plugin now supports configuring an `account_key` in `keys` and `key_sets`
  [#9746](https://github.com/Kong/kong/pull/9746)
- **DataDog**: supports value of `host` to be referenceable.
  [#10484](https://github.com/Kong/kong/pull/10484)
=======
- Add a new field `updated_at` for core entities ca_certificates, certificates, consumers,
  targets, upstreams, plugins, workspaces, clustering_data_planes and snis.
  [#10400](https://github.com/Kong/kong/pull/10400)
- Allow configuring custom error templates
  [#10374](https://github.com/Kong/kong/pull/10374)
- The maximum number of request headers, response headers, uri args, and post args that are
  parsed by default can now be configured with a new configuration parameters:
  `lua_max_req_headers`, `lua_max_resp_headers`, `lua_max_uri_args` and `lua_max_post_args`
  [#10443](https://github.com/Kong/kong/pull/10443)
- Allow configuring Labels for data planes to provide metadata information.
  Labels are only compatible with hybrid mode deployments with Kong Konnect (SaaS)
  [#10471](https://github.com/Kong/kong/pull/10471)
- Add Postgres triggers on the core entites and entities in bundled plugins to delete the
  expired rows in an efficient and timely manner.
  [#10389](https://github.com/Kong/kong/pull/10389)
- Support for configurable Node IDs
  [#10385](https://github.com/Kong/kong/pull/10385)
- Request and response buffering options are now enabled for incoming HTTP 2.0 requests too.
  Thanks [@PidgeyBE](https://github.com/PidgeyBE) for contributing this change.
  [#10595](https://github.com/Kong/kong/pull/10595)
  [#10204](https://github.com/Kong/kong/pull/10204)

#### Admin API

- The `/upstreams/<upstream>/health?balancer_health=1` endpoint always shows the balancer health,
  through a new attribute balancer_health, which always returns HEALTHY or UNHEALTHY (reporting
  the true state of the balancer), even if the overall upstream health status is HEALTHCHECKS_OFF.
  This is useful for debugging.
  [#5885](https://github.com/Kong/kong/pull/5885)

#### Plugins

- **ACME**: acme plugin now supports configuring an `account_key` in `keys` and `key_sets`
  [#9746](https://github.com/Kong/kong/pull/9746)
- **Proxy-Cache**: add `ignore_uri_case` to configuring cache-key uri to be handled as lowercase
  [#10453](https://github.com/Kong/kong/pull/10453)
- **HTTP-Log**: add `application/json; charset=utf-8` option for the `Content-Type` header
  in the http-log plugin, for log collectors that require that character set declaration.
  [#10533](https://github.com/Kong/kong/pull/10533)
- **DataDog**: supports value of `host` to be referenceable.
  [#10484](https://github.com/Kong/kong/pull/10484)
- **Zipkin&Opentelemetry**: convert traceid in http response headers to hex format
  [#10534](https://github.com/Kong/kong/pull/10534)
- **ACME**: acme plugin now supports configuring `namespace` for redis storage
  which is default to empty string for backward compatibility.
  [#10562](https://github.com/Kong/kong/pull/10562)

#### PDK

- PDK now supports getting plugins' ID with `kong.plugin.get_id`.
  [#9903](https://github.com/Kong/kong/pull/9903)
>>>>>>> 3794d112

### Fixes

#### Core

- Fixed an issue where upstream keepalive pool has CRC32 collision.
  [#9856](https://github.com/Kong/kong/pull/9856)
- Fix an issue where control plane does not downgrade config for `aws_lambda` and `zipkin` for older version of data planes.
  [#10346](https://github.com/Kong/kong/pull/10346)
- Fix an issue where control plane does not rename fields correctly for `session` for older version of data planes.
  [#10352](https://github.com/Kong/kong/pull/10352)
- Fix an issue where validation to regex routes may be skipped when the old-fashioned config is used for DB-less Kong.
  [#10348](https://github.com/Kong/kong/pull/10348)
- Fix and issue where tracing may cause unexpected behavior.
  [#10364](https://github.com/Kong/kong/pull/10364)
- Fix an issue where balancer passive healthcheck would use wrong status code when kong changes status code
  from upstream in `header_filter` phase.
  [#10325](https://github.com/Kong/kong/pull/10325)
<<<<<<< HEAD
- Fix an issue where schema validations failing in a nested record did not propagate the error correctly
=======
  [#10592](https://github.com/Kong/kong/pull/10592)
- Fix an issue where schema validations failing in a nested record did not propagate the error correctly.
>>>>>>> 3794d112
  [#10449](https://github.com/Kong/kong/pull/10449)
- Fixed an issue where dangling Unix sockets would prevent Kong from restarting in
  Docker containers if it was not cleanly stopped.
  [#10468](https://github.com/Kong/kong/pull/10468)
<<<<<<< HEAD
=======
- Fix an issue where sorting function for traditional router sources/destinations lead to "invalid order
  function for sorting" error.
  [#10514](https://github.com/Kong/kong/pull/10514)

#### Admin API

- Fix an issue where empty value of URI argument `custom_id` crashes `/consumer`.
  [#10475](https://github.com/Kong/kong/pull/10475)
>>>>>>> 3794d112

#### Plugins
- **Request-Transformer**: fix an issue where requests would intermittently
  be proxied with incorrect query parameters.
  [10539](https://github.com/Kong/kong/pull/10539)
- **Request Transformer**: honor value of untrusted_lua configuration parameter
  [#10327](https://github.com/Kong/kong/pull/10327)

#### PDK

- Fixed an issue for tracing PDK where sample rate does not work.
  [#10485](https://github.com/Kong/kong/pull/10485)

### Changed

#### Core

- Postgres TTL cleanup timer will now only run on traditional and control plane nodes that have enabled the Admin API.
  [#10405](https://github.com/Kong/kong/pull/10405)
- Postgres TTL cleanup timer now runs a batch delete loop on each ttl enabled table with a number of 50.000 rows per batch.
  [#10407](https://github.com/Kong/kong/pull/10407)
<<<<<<< HEAD
=======
- Postgres TTL cleanup timer now runs every 5 minutes instead of every 60 seconds.
  [#10389](https://github.com/Kong/kong/pull/10389)
- Postgres TTL cleanup timer now deletes expired rows based on database server-side timestamp to avoid potential
  problems caused by the difference of clock time between Kong and database server.
  [#10389](https://github.com/Kong/kong/pull/10389)
>>>>>>> 3794d112

#### PDK

- `request.get_uri_captures` now returns the unnamed part tagged as an array (for jsonification).
  [#10390](https://github.com/Kong/kong/pull/10390)

#### Plugins

- **Request-Termination**: If the echo option was used, it would not return the uri-captures.
  [#10390](https://github.com/Kong/kong/pull/10390)
<<<<<<< HEAD

#### Plugins

- **Datadog Tracing**: Fix an issue where omitted setting of `config.endpoint` causes trace submitting timer to crash.
  [#4696](https://github.com/Kong/kong-ee/pull/4696)
=======
- **OpenTelemetry**: add `http_response_header_for_traceid` field in OpenTelemetry plugin.
  The plugin will set the corresponding header in the response
  if the field is specified with a string value.
  [#10379](https://github.com/Kong/kong/pull/10379)
>>>>>>> 3794d112

### Dependencies

- Bumped lua-resty-session from 4.0.2 to 4.0.3
  [#10338](https://github.com/Kong/kong/pull/10338)
- Bumped lua-protobuf from 0.3.3 to 0.4.2
  [#10137](https://github.com/Kong/kong/pull/10413)
<<<<<<< HEAD
- Bumped lua-resty-openssl from 0.8.17 to 0.8.18
  [#10463](https://github.com/Kong/kong/pull/10463)
- Bumped lua-resty-openssl from 0.8.20 to 0.8.21
  [#4805](https://github.com/Kong/kong-ee/pull/4805)
=======
- Bumped lua-resty-timer-ng from 0.2.3 to 0.2.4
  [#10419](https://github.com/Kong/kong/pull/10419)
- Bumped lua-resty-openssl from 0.8.17 to 0.8.20
  [#10463](https://github.com/Kong/kong/pull/10463)
>>>>>>> 3794d112
  [#10476](https://github.com/Kong/kong/pull/10476)
- Bumped lua-resty-http from 0.17.0.beta.1 to 0.17.1
  [#10547](https://github.com/Kong/kong/pull/10547)
- Bumped LuaSec from 1.2.0 to 1.3.1
  [#10528](https://github.com/Kong/kong/pull/10528)
<<<<<<< HEAD
=======
- Bumped lua-resty-acme from 0.10.1 to 0.11.0
  [#10562](https://github.com/Kong/kong/pull/10562)
- Bumped lua-resty-events from 0.1.3 to 0.1.4
  [#10634](https://github.com/Kong/kong/pull/10634)
>>>>>>> 3794d112

## 3.2.0

### Breaking Changes

#### Plugins

- **JWT**: JWT plugin now denies a request that has different tokens in the jwt token search locations.
  [#9946](https://github.com/Kong/kong/pull/9946)
- **Session**: for sessions to work as expected it is required that all nodes run Kong >= 3.2.x.
  For that reason it is advisable that during upgrades mixed versions of proxy nodes run for
  as little as possible. During that time, the invalid sessions could cause failures and partial downtime.
  All existing sessions are invalidated when upgrading to this version.
  The parameter `idling_timeout` now has a default value of `900`: unless configured differently,
  sessions expire after 900 seconds (15 minutes) of idling.
  The parameter `absolute_timeout` has a default value of `86400`: unless configured differently,
  sessions expire after 86400 seconds (24 hours).
  [#10199](https://github.com/Kong/kong/pull/10199)
- **Proxy Cache**: Add wildcard and parameter match support for content_type
  [#10209](https://github.com/Kong/kong/pull/10209)

### Additions

#### Core

- Expose postgres connection pool configuration.
  [#9603](https://github.com/Kong/kong/pull/9603)
- When `router_flavor` is `traditional_compatible`, verify routes created using the
  Expression router instead of the traditional router to ensure created routes
  are actually compatible.
  [#9987](https://github.com/Kong/kong/pull/9987)

#### Plugins

- Nginx charset directive can now be configured with Nginx directive injections
  [#10111](https://github.com/Kong/kong/pull/10111)
- Services upstream TLS config is extended to stream subsystem.
  [#9947](https://github.com/Kong/kong/pull/9947)
- New configuration option `ssl_session_cache_size` to set the Nginx directive `ssl_session_cache`.
  This config defaults to `10m`.
  Thanks [Michael Kotten](https://github.com/michbeck100) for contributing this change.
  [#10021](https://github.com/Kong/kong/pull/10021)

#### Balancer

- Add a new load-balancing `algorithm` option `latency` to the `Upstream` entity.
  This algorithm will choose a target based on the response latency of each target
  from prior requests.
  [#9787](https://github.com/Kong/kong/pull/9787)

#### Plugins

- **Plugin**: add an optional field `instance_name` that identifies a
  particular plugin entity.
  [#10077](https://github.com/Kong/kong/pull/10077)
- **Zipkin**: Add support to set the durations of Kong phases as span tags
  through configuration property `config.phase_duration_flavor`.
  [#9891](https://github.com/Kong/kong/pull/9891)
- **HTTP logging**: Suppport value of `headers` to be referenceable.
  [#9948](https://github.com/Kong/kong/pull/9948)
- **AWS Lambda**: Add `aws_imds_protocol_version` configuration
  parameter that allows the selection of the IMDS protocol version.
  Defaults to `v1`, can be set to `v2` to enable IMDSv2.
  [#9962](https://github.com/Kong/kong/pull/9962)
- **OpenTelemetry**: Support scoping with services, routes and consumers.
  [#10096](https://github.com/Kong/kong/pull/10096)
- **Statsd**: Add `tag_style` configuration
  parameter that allows to send metrics with [tags](https://github.com/prometheus/statsd_exporter#tagging-extensions).
  Defaults to `nil` which means do not add any tags
  to the metrics.
  [#10118](https://github.com/Kong/kong/pull/10118)
- **Session**: now uses lua-resty-session v4.0.0
  [#10199](https://github.com/Kong/kong/pull/10199)

#### Admin API

- In dbless mode, `/config` API endpoint can now flatten entity-related schema
  validation errors to a single array via the optional `flatten_errors` query
  parameter. Non-entity errors remain unchanged in this mode.
  [#10161](https://github.com/Kong/kong/pull/10161)
  [#10256](https://github.com/Kong/kong/pull/10256)

<<<<<<< HEAD
#### Balancer

- Add a new load-balancing `algorithm` option `latency` to the `Upstream` entity.
  This algorithm will choose a target based on the response latency of each target
  from prior requests.
  [#9787](https://github.com/Kong/kong/pull/9787)
- **OIDC**: Fix a bug where it was not possible to specify an anonymous consumer by name.
  [#4377](https://github.com/Kong/kong-ee/pull/4377)
- **Session**: now uses lua-resty-session v4.0.0
  [#10199](https://github.com/Kong/kong/pull/10199)

=======
>>>>>>> 3794d112
#### PDK

- Support for `upstream_status` field in log serializer.
  [#10296](https://github.com/Kong/kong/pull/10296)

### Fixes

#### Core

- Add back Postgres `FLOOR` function when calculating `ttl`, so the returned `ttl` is always a whole integer.
  [#9960](https://github.com/Kong/kong/pull/9960)
<<<<<<< HEAD
- Expose postgres connection pool configuration
  [#9603](https://github.com/Kong/kong/pull/9603)
- **Template**: Do not add default charset to the `Content-Type` response header when upstream response doesn't contain it.
  [#9905](https://github.com/Kong/kong/pull/9905)
=======
>>>>>>> 3794d112
- Fix an issue where after a valid declarative configuration is loaded,
  the configuration hash is incorrectly set to the value: `00000000000000000000000000000000`.
  [#9911](https://github.com/Kong/kong/pull/9911)
- Update the batch queues module so that queues no longer grow without bounds if
  their consumers fail to process the entries.  Instead, old batches are now dropped
  and an error is logged.
  [#10247](https://github.com/Kong/kong/pull/10247)
- Fix an issue where 'X-Kong-Upstream-Status' cannot be emitted when response is buffered.
  [#10056](https://github.com/Kong/kong/pull/10056)
- Update the batch queues module so that queues no longer grow without bounds if
  their consumers fail to process the entries.  Instead, old batches are now dropped
  and an error is logged.
  [#10247](https://github.com/Kong/kong/pull/10247)

#### Plugins

- **Zipkin**: Fix an issue where the global plugin's sample ratio overrides route-specific.
  [#9877](https://github.com/Kong/kong/pull/9877)
- **JWT**: Deny requests that have different tokens in the jwt token search locations. Thanks Jackson 'Che-Chun' Kuo from Latacora for reporting this issue.
  [#9946](https://github.com/Kong/kong/pull/9946)
- **Statsd**: Fix a bug in the StatsD plugin batch queue processing where metrics are published multiple times.
  [#10052](https://github.com/Kong/kong/pull/10052)
- **Datadog**: Fix a bug in the Datadog plugin batch queue processing where metrics are published multiple times.
  [#10044](https://github.com/Kong/kong/pull/10044)
- **OpenTelemetry**: Fix non-compliances to specification:
  - For `http.uri` in spans. The field should be full HTTP URI.
    [#10069](https://github.com/Kong/kong/pull/10069)
  - For `http.status_code`. It should be present on spans for requests that have a status code.
    [#10160](https://github.com/Kong/kong/pull/10160)
  - For `http.flavor`. It should be a string value, not a double.
    [#10160](https://github.com/Kong/kong/pull/10160)
- **OpenTelemetry**: Fix a bug that when getting the trace of other formats, the trace ID reported and propagated could be of incorrect length.
    [#10332](https://github.com/Kong/kong/pull/10332)
- **OAuth2**: `refresh_token_ttl` is now limited between `0` and `100000000` by schema validator. Previously numbers that are too large causes requests to fail.
  [#10068](https://github.com/Kong/kong/pull/10068)
- **OIDC**: Fix a bug where it was not possible to specify an anonymous consumer by name.
  [#4377](https://github.com/Kong/kong-ee/pull/4377)

#### PDK

- **Tracing**: Now Kong truncate 128-bit trace IDs to 64-bit when propagating tracing headers for Datadog.
  [#4572](https://github.com/Kong/kong-ee/pull/4572)

### Changed

#### Core

- Improve error message for invalid JWK entities.
  [#9904](https://github.com/Kong/kong/pull/9904)
- Renamed two configuration properties:
    * `opentelemetry_tracing` => `tracing_instrumentations`
    * `opentelemetry_tracing_sampling_rate` => `tracing_sampling_rate`

  The old `opentelemetry_*` properties are considered deprecated and will be
  fully removed in a future version of Kong.
  [#10122](https://github.com/Kong/kong/pull/10122)
  [#10220](https://github.com/Kong/kong/pull/10220)

#### Hybrid Mode

- Revert the removal of WebSocket protocol support for configuration sync,
  and disable the wRPC protocol.
  [#9921](https://github.com/Kong/kong/pull/9921)

- **Rate Limiting Advanced**: Adds support for username+password authentication mechanism when connecting to a redis cluster.
  [#4333](https://github.com/Kong/kong-ee/pull/4333)

### Dependencies

- Bumped luarocks from 3.9.1 to 3.9.2
  [#9942](https://github.com/Kong/kong/pull/9942)
- Bumped atc-router from 1.0.1 to 1.0.5
  [#9925](https://github.com/Kong/kong/pull/9925)
  [#10143](https://github.com/Kong/kong/pull/10143)
  [#10208](https://github.com/Kong/kong/pull/10208)
- Bumped lua-resty-openssl from 0.8.15 to 0.8.17
  [#9583](https://github.com/Kong/kong/pull/9583)
  [#10144](https://github.com/Kong/kong/pull/10144)
- Bumped lua-kong-nginx-module from 0.5.0 to 0.5.1
  [#10181](https://github.com/Kong/kong/pull/10181)
- Bumped lua-resty-session from 3.10 to 4.0.2
  [#10199](https://github.com/Kong/kong/pull/10199)
  [#10230](https://github.com/Kong/kong/pull/10230)
  [#10308](https://github.com/Kong/kong/pull/10308)
- Bumped OpenSSL from 1.1.1s to 1.1.1t
  [#10266](https://github.com/Kong/kong/pull/10266)
- Bumped lua-resty-timer-ng from 0.2.0 to 0.2.3
  [#10265](https://github.com/Kong/kong/pull/10265)
<<<<<<< HEAD
=======

>>>>>>> 3794d112

## 3.1.0

### Breaking Changes

#### Core

- Change the reponse body for a TRACE method from `The upstream server responded with 405`
  to `Method not allowed`, make the reponse to show more clearly that Kong do not support
  TRACE method.
  [#9448](https://github.com/Kong/kong/pull/9448)
- Add `allow_debug_header` Kong conf to allow use of the `Kong-Debug` header for debugging.
  This option defaults to `off`.
  [#10054](https://github.com/Kong/kong/pull/10054)
  [#10125](https://github.com/Kong/kong/pull/10125)


### Additions

#### Core

- Allow `kong.conf` ssl properties to be stored in vaults or environment
  variables. Allow such properties to be configured directly as content
  or base64 encoded content.
  [#9253](https://github.com/Kong/kong/pull/9253)
- Add support for full entity transformations in schemas
  [#9431](https://github.com/Kong/kong/pull/9431)
- Allow schema `map` type field being marked as referenceable.
  [#9611](https://github.com/Kong/kong/pull/9611)
- Add support for dynamically changing the log level
  [#9744](https://github.com/Kong/kong/pull/9744)
- Add `keys` entity to store and manage asymmetric keys.
  [#9737](https://github.com/Kong/kong/pull/9737)
- Add `key-sets` entity to group and manage `keys`
  [#9737](https://github.com/Kong/kong/pull/9737)

#### Plugins

- **Rate-limiting**: The HTTP status code and response body for rate-limited
  requests can now be customized. Thanks, [@utix](https://github.com/utix)!
  [#8930](https://github.com/Kong/kong/pull/8930)
- **Zipkin**: add `response_header_for_traceid` field in Zipkin plugin.
  The plugin will set the corresponding header in the response
  if the field is specified with a string value.
  [#9173](https://github.com/Kong/kong/pull/9173)
- **AWS Lambda**: add `requestContext` field into `awsgateway_compatible` input data
  [#9380](https://github.com/Kong/kong/pull/9380)
- **ACME**: add support for Redis SSL, through configuration properties
  `config.storage_config.redis.ssl`, `config.storage_config.redis.ssl_verify`,
  and `config.storage_config.redis.ssl_server_name`.
  [#9626](https://github.com/Kong/kong/pull/9626)
- **Session**: Add new config `cookie_persistent` that allows browser to persist
  cookies even if browser is closed. This defaults to `false` which means
  cookies are not persistend across browser restarts. Thanks [@tschaume](https://github.com/tschaume)
  for this contribution!
  [#8187](https://github.com/Kong/kong/pull/8187)
- **Forward Proxy**: `x_headers` field added. This field indicates how the plugin handles the headers
  `X-Real-IP`, `X-Forwarded-For`, `X-Forwarded-Proto`, `X-Forwarded-Host`, and `X-Forwarded-Port`.

  The field should be set to one of the below and is default to "append":
  - "append": append information of this hop to those headers;
  - "transparent": leave those headers unchanged, as if we were not a proxy;
  - "delete": remove all those headers, as if we were the originating client.

  Note that all options respect the trusted IP setting, and will ignore last hop headers if they are not from clients with trusted IPs.
  [#3582](https://github.com/Kong/kong-ee/pull/3582)
- **Response-rate-limiting**: add support for Redis SSL, through configuration properties
  `redis_ssl` (can be set to `true` or `false`), `ssl_verify`, and `ssl_server_name`.
  [#8595](https://github.com/Kong/kong/pull/8595)
  Thanks [@dominikkukacka](https://github.com/dominikkukacka)!
- **OpenTelemetry**: add referenceable attribute to the `headers` field
  that could be stored in vaults.
  [#9611](https://github.com/Kong/kong/pull/9611)
- **HTTP-Log**: Support `http_endpoint` field to be referenceable
  [#9714](https://github.com/Kong/kong/pull/9714)


#### Hybrid Mode

- Data plane node IDs will now persist across restarts.
  [#9067](https://github.com/Kong/kong/pull/9067)
- Add HTTP CONNECT forward proxy support for Hybrid Mode connections. New configuration
  options `cluster_use_proxy`, `proxy_server` and `proxy_server_ssl_verify` are added.
  [#9758](https://github.com/Kong/kong/pull/9758)
  [#9773](https://github.com/Kong/kong/pull/9773)

#### Performance

- Increase the default value of `lua_regex_cache_max_entries`, a warning will be thrown
  when there are too many regex routes and `router_flavor` is `traditional`.
  [#9624](https://github.com/Kong/kong/pull/9624)
- Add batch queue into the Datadog and StatsD plugin to reduce timer usage.
  [#9521](https://github.com/Kong/kong/pull/9521)

#### PDK

- Extend `kong.client.tls.request_client_certificate` to support setting
  the Distinguished Name (DN) list hints of the accepted CA certificates.
  [#9768](https://github.com/Kong/kong/pull/9768)

#### Plugins

- **Zipkin**: add `response_header_for_traceid` field in Zipkin plugin.
  The plugin will set the corresponding header in the response
  if the field is specified with a string value.
  [#9173](https://github.com/Kong/kong/pull/9173)
- **AWS Lambda**: add `requestContext` field into `awsgateway_compatible` input data
  [#9380](https://github.com/Kong/kong/pull/9380)
- **Forward Proxy**: `x_headers` field added. This field indicates how the plugin handles the headers
  `X-Real-IP`, `X-Forwarded-For`, `X-Forwarded-Proto`, `X-Forwarded-Host`, and `X-Forwarded-Port`.

  The field should be set to one of the below and is default to "append":
  - "append": append information of this hop to those headers;
  - "transparent": leave those headers unchanged, as if we were not a proxy;
  - "delete": remove all those headers, as if we were the originating client.

  Note that all options respect the trusted IP setting, and will ignore last hop headers if they are not from clients with trusted IPs.
  [#3582](https://github.com/Kong/kong-ee/pull/3582)
- **Rate-limiting-advanced**: The HTTP status code and response body can now be customized. Cherry-picked from
  [kong/kong#8930](https://github.com/Kong/kong/pull/8930)
  [FT-3495](https://konghq.atlassian.net/browse/FT-3495)

### Fixes

#### Core

- Fix issue where external plugins crashing with unhandled exceptions
  would cause high CPU utilization after the automatic restart.
  [#9384](https://github.com/Kong/kong/pull/9384)
- Fix issue where Zipkin plugin cannot parse OT baggage headers
  due to invalid OT baggage pattern. [#9280](https://github.com/Kong/kong/pull/9280)
- Add `use_srv_name` options to upstream for balancer.
  [#9430](https://github.com/Kong/kong/pull/9430)
- Fix issue in `header_filter` instrumentation where the span was not
  correctly created.
  [#9434](https://github.com/Kong/kong/pull/9434)
- Fix issue in router building where when field contains an empty table,
  the generated expression is invalid.
  [#9451](https://github.com/Kong/kong/pull/9451)
- Fix issue in router rebuilding where when paths field is invalid,
  the router's mutex is not released properly.
  [#9480](https://github.com/Kong/kong/pull/9480)
- Fixed an issue where `kong docker-start` would fail if `KONG_PREFIX` was set to
  a relative path.
  [#9337](https://github.com/Kong/kong/pull/9337)
- Fixed an issue with error-handling and process cleanup in `kong start`.
  [#9337](https://github.com/Kong/kong/pull/9337)

#### Hybrid Mode

- Fixed a race condition that can cause configuration push events to be dropped
  when the first data-plane connection is established with a control-plane
  worker.
  [#9616](https://github.com/Kong/kong/pull/9616)
- Data planes can now fetch fallback configuration when starting if the control plane
  is not avaliable.
  [#3954](https://github.com/Kong/kong-ee/pull/3954)

#### CLI

- Fix slow CLI performance due to pending timer jobs
  [#9536](https://github.com/Kong/kong/pull/9536)

#### Admin API

- Increase the maximum request argument number from `100` to `1000`,
  and return `400` error if request parameters reach the limitation to
  avoid being truncated.
  [#9510](https://github.com/Kong/kong/pull/9510)
- RBAC token hash value is not updated when modifying the user. Making
  the user unable to authenticate if the token was ever updated after
  creation.
  [#3935](https://github.com/Kong/kong-ee/pull/3935)
- Paging size parameter is now propogated to next page if specified
  in current request.
  [#9503](https://github.com/Kong/kong/pull/9503)
- Non-normalized prefix route path is now rejected. It will also suggest
  how to write the path in normalized form.
  [#9760](https://github.com/Kong/kong/pull/9760)

#### PDK

- Added support for `kong.request.get_uri_captures`
  (`kong.request.getUriCaptures`)
  [#9512](https://github.com/Kong/kong/pull/9512)
- Fixed parameter type of `kong.service.request.set_raw_body`
  (`kong.service.request.setRawBody`), return type of
  `kong.service.response.get_raw_body`(`kong.service.request.getRawBody`),
  and body parameter type of `kong.response.exit` to bytes. Note that old
  version of go PDK is incompatible after this change.
  [#9526](https://github.com/Kong/kong/pull/9526)
- Vault will not call `semaphore:wait` in `init` or `init_worker` phase.
  [#9851](https://github.com/Kong/kong/pull/9851)

#### Plugins

- Add missing `protocols` field to various plugin schemas.
  [#9525](https://github.com/Kong/kong/pull/9525)
- **AWS Lambda**: Fix an issue that is causing inability to
  read environment variables in ECS environment.
  [#9460](https://github.com/Kong/kong/pull/9460)
- **Request-Transformer**: fix a bug when header renaming will override
  existing header and cause unpredictable result.
  [#9442](https://github.com/Kong/kong/pull/9442)
- **OpenTelemetry**:
  - Fix an issue that the default propagation header
    is not configured to `w3c` correctly.
    [#9457](https://github.com/Kong/kong/pull/9457)
  - Replace the worker-level table cache with
    `BatchQueue` to avoid data race.
    [#9504](https://github.com/Kong/kong/pull/9504)
  - Fix an issue that the `parent_id` is not set
    on the span when propagating w3c traceparent.
    [#9628](https://github.com/Kong/kong/pull/9628)
- **Response-Transformer**: Fix the bug that Response-Transformer plugin
  breaks when receiving an unexcepted body.
  [#9463](https://github.com/Kong/kong/pull/9463)
- **HTTP-Log**: Fix an issue where queue id serialization
  does not include `queue_size` and `flush_timeout`.
  [#9789](https://github.com/Kong/kong/pull/9789)

### Changed

#### Hybrid Mode

- The legacy hybrid configuration protocol has been removed in favor of the wRPC
  protocol introduced in 3.0.
  [#9740](https://github.com/Kong/kong/pull/9740)

### Dependencies

- Bumped openssl from 1.1.1q to 1.1.1s
  [#9674](https://github.com/Kong/kong/pull/9674)
- Bumped atc-router from 1.0.0 to 1.0.1
  [#9558](https://github.com/Kong/kong/pull/9558)
- Bumped lua-resty-openssl from 0.8.10 to 0.8.15
  [#9583](https://github.com/Kong/kong/pull/9583)
  [#9600](https://github.com/Kong/kong/pull/9600)
  [#9675](https://github.com/Kong/kong/pull/9675)
- Bumped lyaml from 6.2.7 to 6.2.8
  [#9607](https://github.com/Kong/kong/pull/9607)
- Bumped lua-resty-acme from 0.8.1 to 0.9.0
  [#9626](https://github.com/Kong/kong/pull/9626)
- Bumped resty.healthcheck from 1.6.1 to 1.6.2
  [#9778](https://github.com/Kong/kong/pull/9778)
- Bumped pgmoon from 1.15.0 to 1.16.0
  [#9815](https://github.com/Kong/kong/pull/9815)


## [3.0.1]

### Fixes

#### Core

- Fix issue where Zipkin plugin cannot parse OT baggage headers
  due to invalid OT baggage pattern. [#9280](https://github.com/Kong/kong/pull/9280)
- Fix issue in `header_filter` instrumentation where the span was not
  correctly created.
  [#9434](https://github.com/Kong/kong/pull/9434)
- Fix issue in router building where when field contains an empty table,
  the generated expression is invalid.
  [#9451](https://github.com/Kong/kong/pull/9451)
- Fix issue in router rebuilding where when paths field is invalid,
  the router's mutex is not released properly.
  [#9480](https://github.com/Kong/kong/pull/9480)
- Fixed an issue where `kong docker-start` would fail if `KONG_PREFIX` was set to
  a relative path.
  [#9337](https://github.com/Kong/kong/pull/9337)
- Fixed an issue with error-handling and process cleanup in `kong start`.
  [#9337](https://github.com/Kong/kong/pull/9337)


## [3.0.0]

> Released 2022/09/12

This major release adds a new router written in Rust and a tracing API
that is compatible with the OpenTelemetry API spec.  Furthermore,
various internal changes have been made to improve Kong's performance
and memory consumption.  As it is a major release, users are advised
to review the list of braking changes to determine whether
configuration changes are needed when upgrading.

### Breaking Changes

#### Deployment

- Blue-green deployment from Kong earlier than `2.1.0` is not supported, upgrade to
  `2.1.0` or later before upgrading to `3.0.0` to have blue-green deployment.
  Thank you [@marc-charpentier]((https://github.com/charpentier)) for reporting issue
  and proposing a pull-request.
  [#8896](https://github.com/Kong/kong/pull/8896)
- Deprecate/stop producing Amazon Linux (1) containers and packages (EOLed December 31, 2020)
  [Kong/docs.konghq.com #3966](https://github.com/Kong/docs.konghq.com/pull/3966)
- Deprecate/stop producing Debian 8 "Jessie" containers and packages (EOLed June 2020)
  [Kong/kong-build-tools #448](https://github.com/Kong/kong-build-tools/pull/448)
  [Kong/kong-distributions #766](https://github.com/Kong/kong-distributions/pull/766)

#### Core


- Kong schema library's `process_auto_fields` function will not any more make a deep
  copy of data that is passed to it when the given context is `"select"`. This was
  done to avoid excessive deep copying of tables where we believe the data most of
  the time comes from a driver like `pgmoon` or `lmdb`. If a custom plugin relied
  on `process_auto_fields` not overriding the given table, it must make its own copy
  before passing it to the function now.
  [#8796](https://github.com/Kong/kong/pull/8796)
- The deprecated `shorthands` field in Kong Plugin or DAO schemas was removed in favor
  or the typed `shorthand_fields`. If your custom schemas still use `shorthands`, you
  need to update them to use `shorthand_fields`.
  [#8815](https://github.com/Kong/kong/pull/8815)
- The support for `legacy = true/false` attribute was removed from Kong schemas and
  Kong field schemas.
  [#8958](https://github.com/Kong/kong/pull/8958)
- The deprecated alias of `Kong.serve_admin_api` was removed. If your custom Nginx
  templates still use it, please change it to `Kong.admin_content`.
  [#8815](https://github.com/Kong/kong/pull/8815)
- The Kong singletons module `"kong.singletons"` was removed in favor of the PDK `kong.*`.
  [#8874](https://github.com/Kong/kong/pull/8874)
- The dataplane config cache was removed. The config persistence is now done automatically with LMDB.
  [#8704](https://github.com/Kong/kong/pull/8704)
- `ngx.ctx.balancer_address` does not exist anymore, please use `ngx.ctx.balancer_data` instead.
  [#9043](https://github.com/Kong/kong/pull/9043)
- We have changed the normalization rules for `route.path`: Kong stores the unnormalized path, but
  regex path always pattern matches with the normalized URI. We used to replace percent-encoding
  in regex path pattern to ensure different forms of URI matches.
  That is no longer supported. Except for reserved characters defined in
  [rfc3986](https://datatracker.ietf.org/doc/html/rfc3986#section-2.2),
  we should write all other characters without percent-encoding.
  [#9024](https://github.com/Kong/kong/pull/9024)
- Kong will no longer use an heuristic to guess whether a `route.path` is a regex pattern. From now 3.0 onwards,
  all regex paths must start with the `"~"` prefix, and all paths that don't start with `"~"` will be considered plain text.
  The migration process should automatically convert the regex paths when upgrading from 2.x to 3.0
  [#9027](https://github.com/Kong/kong/pull/9027)
- Bumping version number (`_format_version`) of declarative configuration to "3.0" for changes on `route.path`.
  Declaritive configuration with older version are upgraded to "3.0" on the fly.
  [#9078](https://github.com/Kong/kong/pull/9078)
- Removed deprecated `config.functions` from serverless-functions plugin's schema,
  please use `config.access` phase instead.
  [#8559](https://github.com/Kong/kong/pull/8559)
- Tags may now contain space characters.
  [#9143](https://github.com/Kong/kong/pull/9143)
- The [Secrets Management](https://docs.konghq.com/gateway/latest/plan-and-deploy/security/secrets-management/)
  feature, which has been in beta since release 2.8.0, is now included as a regular feature.
  [#8871](https://github.com/Kong/kong/pull/8871)
  [#9217](https://github.com/Kong/kong/pull/9217)

#### Admin API

- `POST` requests on Targets endpoint are no longer able to update
  existing entities, they are only able to create new ones.
  [#8596](https://github.com/Kong/kong/pull/8596),
  [#8798](https://github.com/Kong/kong/pull/8798). If you have scripts that use
  `POST` requests to modify Targets, you should change them to `PUT`
  requests to the appropriate endpoints before updating to Kong 3.0.
- Insert and update operations on duplicated Targets returns 409.
  [#8179](https://github.com/Kong/kong/pull/8179),
  [#8768](https://github.com/Kong/kong/pull/8768)
- The list of reported plugins available on the server now returns a table of
  metadata per plugin instead of a boolean `true`.
  [#8810](https://github.com/Kong/kong/pull/8810)

#### PDK

- The `kong.request.get_path()` PDK function now performs path normalization
  on the string that is returned to the caller. The raw, non-normalized version
  of the request path can be fetched via `kong.request.get_raw_path()`.
  [#8823](https://github.com/Kong/kong/pull/8823)
- `pdk.response.set_header()`, `pdk.response.set_headers()`, `pdk.response.exit()` now ignore and emit warnings for manually set `Transfer-Encoding` headers.
  [#8698](https://github.com/Kong/kong/pull/8698)
- The PDK is no longer versioned
  [#8585](https://github.com/Kong/kong/pull/8585)
- The JavaScript PDK now returns `Uint8Array` for `kong.request.getRawBody`,
  `kong.response.getRawBody` and `kong.service.response.getRawBody`. The Python PDK returns `bytes` for `kong.request.get_raw_body`,
  `kong.response.get_raw_body`, `kong.service.response.get_raw_body`. All these funtions used to return strings in the past.
  [#8623](https://github.com/Kong/kong/pull/8623)

#### Plugins

- DAOs in plugins must be listed in an array, so that their loading order is explicit. Loading them in a
  hash-like table is no longer supported.
  [#8988](https://github.com/Kong/kong/pull/8988)
- Plugins MUST now have a valid `PRIORITY` (integer) and `VERSION` ("x.y.z" format)
  field in their `handler.lua` file, otherwise the plugin will fail to load.
  [#8836](https://github.com/Kong/kong/pull/8836)
- The old `kong.plugins.log-serializers.basic` library was removed in favor of the PDK
  function `kong.log.serialize`, please upgrade your plugins to use PDK.
  [#8815](https://github.com/Kong/kong/pull/8815)
- The support for deprecated legacy plugin schemas was removed. If your custom plugins
  still use the old (`0.x era`) schemas, you are now forced to upgrade them.
  [#8815](https://github.com/Kong/kong/pull/8815)
- Some plugins received new priority values.
  This is important for those who run custom plugins as it may affect the sequence your plugins are executed.
  Note that this does not change the order of execution for plugins in a standard kong installation.
  List of plugins and their old and new priority value:
  - `acme` changed from 1007 to 1705
  - `basic-auth` changed from 1001 to 1100
  - `hmac-auth` changed from 1000 to 1030
  - `jwt` changed from 1005 to 1450
  - `key-auth` changed from 1003 to 1250
  - `ldap-auth` changed from 1002 to 1200
  - `oauth2` changed from 1004 to 1400
  - `rate-limiting` changed from 901 to 910
- **HTTP-log**: `headers` field now only takes a single string per header name,
  where it previously took an array of values
  [#6992](https://github.com/Kong/kong/pull/6992)
- **AWS Lambda**: `aws_region` field must be set through either plugin config or environment variables,
  allow both `host` and `aws_region` fields, and always apply SigV4 signature.
  [#8082](https://github.com/Kong/kong/pull/8082)
- **Serverless Functions** Removed deprecated `config.functions`,
  please use `config.access` instead.
  [#8559](https://github.com/Kong/kong/pull/8559)
- **Serverless Functions**: The pre-functions plugin changed priority from `+inf` to `1000000`.
  [#8836](https://github.com/Kong/kong/pull/8836)
- **JWT**: The authenticated JWT is no longer put into the nginx
  context (ngx.ctx.authenticated_jwt_token).  Custom plugins which depend on that
  value being set under that name must be updated to use Kong's shared context
  instead (kong.ctx.shared.authenticated_jwt_token) before upgrading to 3.0
- **Prometheus**: The prometheus metrics have been reworked extensively for 3.0.
  - Latency has been split into 4 different metrics: kong_latency_ms, upstream_latency_ms and request_latency_ms (http) /tcp_session_duration_ms (stream). Buckets details below.
  - Separate out Kong Latency Bucket values and Upstream Latency Bucket values.
  - `consumer_status` removed.
  - `request_count` and `consumer_status` have been merged into just `http_requests_total`. If the `per_consumer` config is set false, the consumer label will be empty.
     If the `per_consumer` config is true, it will be filled.
  - `http_requests_total` has a new label `source`, set to either `exit`, `error` or `service`.
  - New Metric: `node_info`. Single gauge set to 1 that outputs the node's id and kong version.
  - All Memory metrics have a new label `node_id`
  - `nginx_http_current_connections` merged with `nginx_stream_current_connection` into `nginx_current_connections`
  [#8712](https://github.com/Kong/kong/pull/8712)
- **Prometheus**: The plugin doesn't export status codes, latencies, bandwidth and upstream
  healthcheck metrics by default. They can still be turned on manually by setting `status_code_metrics`,
  `latency_metrics`, `bandwidth_metrics` and `upstream_health_metrics` respectively. Enabling those metrics will impact the performance if you have a large volume of Kong entities, we recommend using the [statsd](https://github.com/Kong/kong/tree/master/kong/plugins/statsd) plugin with the push model if that is the case. And now `prometheus` plugin new grafana [dashboard](https://grafana.com/grafana/dashboards/7424-kong-official/) updated
  [#9028](https://github.com/Kong/kong/pull/9028)
- **ACME**: `allow_any_domain` field added. It is default to false and if set to true, the gateway will
  ignore the `domains` field.
  [#9047](https://github.com/Kong/kong/pull/9047)
- **Statsd**:
  - The metric name that is related to the service has been renamed by adding a `service.` prefix. e.g. `kong.service.<service_identifier>.request.count` [#9046](https://github.com/Kong/kong/pull/9046)
  - The metric `kong.<service_identifier>.request.status.<status>` and `kong.<service_identifier>.user.<consumer_identifier>.request.status.<status>` has been renamed to `kong.service.<service_identifier>.status.<status>` and  `kong.service.<service_identifier>.user.<consumer_identifier>.status.<status>` [#9046](https://github.com/Kong/kong/pull/9046)
  - The metric `*.status.<status>.total` from metrics `status_count` and `status_count_per_user` has been removed [#9046](https://github.com/Kong/kong/pull/9046)
- **Proxy-cache**: The plugin does not store the response data in
  `ngx.ctx.proxy_cache_hit` anymore. Logging plugins that need the response data
  must read it from `kong.ctx.shared.proxy_cache_hit` from Kong 3.0 on.
  [#8607](https://github.com/Kong/kong/pull/8607)
- **Rate-limiting**: The default policy is now `local` for all deployment modes.
  [#9344](https://github.com/Kong/kong/pull/9344)
- **Response-rate-limiting**: The default policy is now `local` for all deployment modes.
  [#9344](https://github.com/Kong/kong/pull/9344)

### Deprecations

- The `go_pluginserver_exe` and `go_plugins_dir` directives are no longer supported.
  [#8552](https://github.com/Kong/kong/pull/8552). If you are using
  [Go plugin server](https://github.com/Kong/go-pluginserver), please migrate your plugins to use the
  [Go PDK](https://github.com/Kong/go-pdk) before upgrading.
- The migration helper library (mostly used for Cassandra migrations) is no longer supplied with Kong
  [#8781](https://github.com/Kong/kong/pull/8781)
- The path_handling algorithm `v1` is deprecated and only supported when `router_flavor` config option
  is set to `traditional`.
  [#9290](https://github.com/Kong/kong/pull/9290)

#### Configuration

- The Kong constant `CREDENTIAL_USERNAME` with value of `X-Credential-Username` was
  removed. Kong plugins in general have moved (since [#5516](https://github.com/Kong/kong/pull/5516))
  to use constant `CREDENTIAL_IDENTIFIER` with value of `X-Credential-Identifier` when
  setting  the upstream headers for a credential.
  [#8815](https://github.com/Kong/kong/pull/8815)
- Change the default of `lua_ssl_trusted_certificate` to `system`
  [#8602](https://github.com/Kong/kong/pull/8602) to automatically load trusted CA list from system CA store.
- Remove a warning of `AAAA` being experimental with `dns_order`.
- It is no longer possible to use a .lua format to import a declarative config from the `kong`
  command-line tool, only json and yaml are supported. If your update procedure with kong involves
  executing `kong config db_import config.lua`, please create a `config.json` or `config.yml` and
  use that before upgrading.
  [#8898](https://github.com/Kong/kong/pull/8898)
- We bumped the version number (`_format_version`) of declarative configuration to "3.0" because of changes on `route.path`.
  Declarative configuration with older version shoudl be upgraded to "3.0" on the fly.
  [#9078](https://github.com/Kong/kong/pull/9078)

#### Migrations

- Postgres migrations can now have an `up_f` part like Cassandra
  migrations, designating a function to call.  The `up_f` part is
  invoked after the `up` part has been executed against the database
  for both Postgres and Cassandra.
- A new CLI command, `kong migrations status`, generates the status on a JSON file.

### Dependencies

- Bumped OpenResty from 1.19.9.1 to [1.21.4.1](https://openresty.org/en/changelog-1021004.html)
  [#8850](https://github.com/Kong/kong/pull/8850)
- Bumped pgmoon from 1.13.0 to 1.15.0
  [#8908](https://github.com/Kong/kong/pull/8908)
  [#8429](https://github.com/Kong/kong/pull/8429)
- Bumped OpenSSL from 1.1.1n to 1.1.1q
  [#9074](https://github.com/Kong/kong/pull/9074)
  [#8544](https://github.com/Kong/kong/pull/8544)
  [#8752](https://github.com/Kong/kong/pull/8752)
  [#8994](https://github.com/Kong/kong/pull/8994)
- Bumped resty.openssl from 0.8.8 to 0.8.10
  [#8592](https://github.com/Kong/kong/pull/8592)
  [#8753](https://github.com/Kong/kong/pull/8753)
  [#9023](https://github.com/Kong/kong/pull/9023)
- Bumped inspect from 3.1.2 to 3.1.3
  [#8589](https://github.com/Kong/kong/pull/8589)
- Bumped resty.acme from 0.7.2 to 0.8.1
  [#8680](https://github.com/Kong/kong/pull/8680)
  [#9165](https://github.com/Kong/kong/pull/9165)
- Bumped luarocks from 3.8.0 to 3.9.1
  [#8700](https://github.com/Kong/kong/pull/8700)
  [#9204](https://github.com/Kong/kong/pull/9204)
- Bumped luasec from 1.0.2 to 1.2.0
  [#8754](https://github.com/Kong/kong/pull/8754)
  [#8754](https://github.com/Kong/kong/pull/9205)
- Bumped resty.healthcheck from 1.5.0 to 1.6.1
  [#8755](https://github.com/Kong/kong/pull/8755)
  [#9018](https://github.com/Kong/kong/pull/9018)
  [#9150](https://github.com/Kong/kong/pull/9150)
- Bumped resty.cassandra from 1.5.1 to 1.5.2
  [#8845](https://github.com/Kong/kong/pull/8845)
- Bumped penlight from 1.12.0 to 1.13.1
  [#9206](https://github.com/Kong/kong/pull/9206)
- Bumped lua-resty-mlcache from 2.5.0 to 2.6.0
  [#9287](https://github.com/Kong/kong/pull/9287)

### Additions

#### Performance

- Do not register unnecessary event handlers on Hybrid mode Control Plane
  nodes [#8452](https://github.com/Kong/kong/pull/8452).
- Use the new timer library to improve performance,
  except for the plugin server.
  [#8912](https://github.com/Kong/kong/pull/8912)
- Increased use of caching for DNS queries by activating `additional_section` by default
  [#8895](https://github.com/Kong/kong/pull/8895)
- `pdk.request.get_header` changed to a faster implementation, not to fetch all headers every time it's called
  [#8716](https://github.com/Kong/kong/pull/8716)
- Conditional rebuilding of router, plugins iterator and balancer on DP
  [#8519](https://github.com/Kong/kong/pull/8519),
  [#8671](https://github.com/Kong/kong/pull/8671)
- Made config loading code more cooperative by yielding
  [#8888](https://github.com/Kong/kong/pull/8888)
- Use LuaJIT encoder instead of JSON to serialize values faster in LMDB
  [#8942](https://github.com/Kong/kong/pull/8942)
- Move inflating and JSON decoding non-concurrent, which avoids blocking and makes DP reloads faster
  [#8959](https://github.com/Kong/kong/pull/8959)
- Stop duplication of some events
  [#9082](https://github.com/Kong/kong/pull/9082)
- Improve performance of config hash calculation by using string buffer and tablepool
  [#9073](https://github.com/Kong/kong/pull/9073)
- Reduce cache usage in dbless by not using the kong cache for Routes and Services in LMDB
  [#8972](https://github.com/Kong/kong/pull/8972)


#### Core

- Implemented delayed response in stream mode
  [#6878](https://github.com/Kong/kong/pull/6878)
- Added `cache_key` on target entity for uniqueness detection.
  [#8179](https://github.com/Kong/kong/pull/8179)
- Introduced the tracing API which compatible with OpenTelemetry API spec and
  add build-in instrumentations.
  The tracing API is intend to be used with a external exporter plugin.
  Build-in instrumentation types and sampling rate are configuable through
  `opentelemetry_tracing` and `opentelemetry_tracing_sampling_rate` options.
  [#8724](https://github.com/Kong/kong/pull/8724)
- Added `path`, `uri_capture`, and `query_arg` options to upstream `hash_on`
  for load balancing.
  [#8701](https://github.com/Kong/kong/pull/8701)
- Introduced unix domain socket based `lua-resty-events` to
  replace shared memory based `lua-resty-worker-events`.
  [#8890](https://github.com/Kong/kong/pull/8890)
- Introduced a new router implementation `atc-router`,
  which is written in Rust.
  [#8938](https://github.com/Kong/kong/pull/8938)
- Introduce a new field for entities `table_name` that allows to specify a
  table name. Before the name was deduced by the entity `name` attribute.
  [#9182](https://github.com/Kong/kong/pull/9182)
- Added `headers` on active healthcheck for upstreams.
  [#8255](https://github.com/Kong/kong/pull/8255)
- Target entities using hostnames were resolved when they were not needed. Now
  when a target is removed or updated, the DNS record associated with it is
  removed from the list of hostnames to be resolved.
  [#8497](https://github.com/Kong/kong/pull/8497) [9265](https://github.com/Kong/kong/pull/9265)
- Improved error handling and debugging info in the DNS code
  [#8902](https://github.com/Kong/kong/pull/8902)
- Kong will now attempt to recover from an unclean shutdown by detecting and
  removing dangling unix sockets in the prefix directory
  [#9254](https://github.com/Kong/kong/pull/9254)

#### Admin API

- Added a new API `/timers` to get the timer statistics.
  [#8912](https://github.com/Kong/kong/pull/8912)
  and worker info
  [#8999](https://github.com/Kong/kong/pull/8999)
- `/` endpoint now includes plugin priority
  [#8821](https://github.com/Kong/kong/pull/8821)

#### Hybrid Mode

- Add wRPC protocol support. Now configuration synchronization is over wRPC.
  wRPC is an RPC protocol that encodes with ProtoBuf and transports
  with WebSocket.
  [#8357](https://github.com/Kong/kong/pull/8357)
- To keep compatibility with earlier versions,
  add support for CP to fall back to the previous protocol to support old DP.
  [#8834](https://github.com/Kong/kong/pull/8834)
- Add support to negotiate services supported with wRPC protocol.
  We will support more services than config sync over wRPC in the future.
  [#8926](https://github.com/Kong/kong/pull/8926)
- Declarative config exports happen inside a transaction in Postgres
  [#8586](https://github.com/Kong/kong/pull/8586)

#### Plugins

- Sync all plugin versions to the Kong version
  [#8772](https://github.com/Kong/kong/pull/8772)
- Introduced the new **OpenTelemetry** plugin that export tracing instrumentations
  to any OTLP/HTTP compatible backend.
  `opentelemetry_tracing` configuration should be enabled to collect
  the core tracing spans of Kong.
  [#8826](https://github.com/Kong/kong/pull/8826)
- **Zipkin**: add support for including HTTP path in span name
  through configuration property `http_span_name`.
  [#8150](https://github.com/Kong/kong/pull/8150)
- **Zipkin**: add support for socket connect and send/read timeouts
  through configuration properties `connect_timeout`, `send_timeout`,
  and `read_timeout`. This can help mitigate `ngx.timer` saturation
  when upstream collectors are unavailable or slow.
  [#8735](https://github.com/Kong/kong/pull/8735)
- **AWS-Lambda**: add support for cross account invocation through
  configuration properties `aws_assume_role_arn` and
  `aws_role_session_name`.[#8900](https://github.com/Kong/kong/pull/8900)
  [#8900](https://github.com/Kong/kong/pull/8900)
- **AWS-Lambda**: accept string type `statusCode` as valid return when
  working in proxy integration mode.
  [#8765](https://github.com/Kong/kong/pull/8765)
- **AWS-Lambda**: separate aws credential cache by IAM role ARN
  [#8907](https://github.com/Kong/kong/pull/8907)
- **Statsd**: :fireworks: **Newly open-sourced plugin capabilities**: All capabilities of [Statsd Advanced](https://docs.konghq.com/hub/kong-inc/statsd-advanced/) are now bundled in [Statsd](https://docs.konghq.com/hub/kong-inc/statsd).
  [#9046](https://github.com/Kong/kong/pull/9046)

#### Configuration

- A new configuration item (`openresty_path`) has been added to allow
  developers/operators to specify the OpenResty installation to use when
  running Kong (instead of using the system-installed OpenResty)
  [#8412](https://github.com/Kong/kong/pull/8412)
- Add `ipv6only` to listen options (e.g. `KONG_PROXY_LISTEN`)
  [#9225](https://github.com/Kong/kong/pull/9225)
- Add `so_keepalive` to listen options (e.g. `KONG_PROXY_LISTEN`)
  [#9225](https://github.com/Kong/kong/pull/9225)
- Add LMDB dbless config persistence and removed the JSON based
  config cache for faster startup time
  [#8670](https://github.com/Kong/kong/pull/8670)
- `nginx_events_worker_connections=auto` has a lower bound of 1024
  [#9276](https://github.com/Kong/kong/pull/9276)
- `nginx_main_worker_rlimit_nofile=auto` has a lower bound of 1024
  [#9276](https://github.com/Kong/kong/pull/9276)

#### PDK

- Added new PDK function: `kong.request.get_start_time()`
  [#8688](https://github.com/Kong/kong/pull/8688)
- `kong.db.*.cache_key()` falls back to `.id` if nothing from `cache_key` is found
  [#8553](https://github.com/Kong/kong/pull/8553)

### Fixes

#### Core

- The schema validator now correctly converts `null` from declarative
  configurations to `nil`.
  [#8483](https://github.com/Kong/kong/pull/8483)
- Only reschedule router and plugin iterator timers after finishing previous
  execution, avoiding unnecessary concurrent executions.
  [#8567](https://github.com/Kong/kong/pull/8567)
- External plugins now handle returned JSON with null member correctly.
  [#8611](https://github.com/Kong/kong/pull/8611)
- Fixed an issue where the address of the environ variable could change but the code didn't
  assumed it was fixed after init
  [#8581](https://github.com/Kong/kong/pull/8581)
- Fix issue where the Go plugin server instance would not be updated after
  a restart (e.g., upon a plugin server crash).
  [#8547](https://github.com/Kong/kong/pull/8547)
- Fixed an issue on trying to reschedule the DNS resolving timer when Kong was
  being reloaded.
  [#8702](https://github.com/Kong/kong/pull/8702)
- The private stream API has been rewritten to allow for larger message payloads
  [#8641](https://github.com/Kong/kong/pull/8641)
- Fixed an issue that the client certificate sent to upstream was not updated when calling PATCH Admin API
  [#8934](https://github.com/Kong/kong/pull/8934)
- Fixed an issue where the CP and wRPC modules would cause Kong to crash when calling `export_deflated_reconfigure_payload` without a pcall
  [#8668](https://github.com/Kong/kong/pull/8668)
- Moved all `.proto` files to `/usr/local/kong/include` and ordered by priority.
  [#8914](https://github.com/Kong/kong/pull/8914)
- Fixed an issue that cause unexpected 404 error on creating/updating configs with invalid options
  [#8831](https://github.com/Kong/kong/pull/8831)
- Fixed an issue that causes crashes when calling some PDK APIs
  [#8604](https://github.com/Kong/kong/pull/8604)
- Fixed an issue that cause crashes when go PDK calls return arrays
  [#8891](https://github.com/Kong/kong/pull/8891)
- Plugin servers now shutdowns gracefully when Kong exits
  [#8923](https://github.com/Kong/kong/pull/8923)
- CLI now prompts with `[y/n]` instead of `[Y/n]`, as it does not take `y` as default
  [#9114](https://github.com/Kong/kong/pull/9114)
- Improved the error message when Kong cannot connect to Cassandra on init
  [#8847](https://github.com/Kong/kong/pull/8847)
- Fixed an issue where Vault Subschema wasn't loaded in `off` strategy
  [#9174](https://github.com/Kong/kong/pull/9174)
- The Schema now runs select transformations before process_auto_fields
  [#9049](https://github.com/Kong/kong/pull/9049)
- Fixed an issue where Kong would use too many timers to keep track of upstreams when `worker_consistency`=`eventual`
  [#8694](https://github.com/Kong/kong/pull/8694),
  [#8858](https://github.com/Kong/kong/pull/8858)
- Fixed an issue where it wasn't possible to set target status using only a hostname for targets set only by their hostname
  [#8797](https://github.com/Kong/kong/pull/8797)
- Fixed pagination issue when getting to the second page while iterationg over a foreign key field using the DAO
  [#9255](https://github.com/Kong/kong/pull/9255)
- Fixed an issue where cache entries of some entities were not being properly invalidated after a cascade delete
  [#9261](https://github.com/Kong/kong/pull/9261)
- Running `kong start` when Kong is already running will no longer clobber
  the existing `.kong_env` file [#9254](https://github.com/Kong/kong/pull/9254)


#### Admin API

- Support HTTP/2 when requesting `/status`
  [#8690](https://github.com/Kong/kong/pull/8690)

#### Plugins

- Plugins with colliding priorities have now deterministic sorting based on their name
  [#8957](https://github.com/Kong/kong/pull/8957)
- External Plugins: better handling of the logging when a plugin instance loses the instances_id in an event handler
  [#8652](https://github.com/Kong/kong/pull/8652)
- **ACME**: `auth_method` default value is set to `token`
  [#8565](https://github.com/Kong/kong/pull/8565)
- **ACME**: Added cache for `domains_matcher`
  [#9048](https://github.com/Kong/kong/pull/9048)
- **syslog**: `conf.facility` default value is now set to `user`
  [#8564](https://github.com/Kong/kong/pull/8564)
- **AWS-Lambda**: Removed `proxy_scheme` field from schema
  [#8566](https://github.com/Kong/kong/pull/8566)
- **AWS-Lambda**: Change path from request_uri to upstream_uri, fix uri can not follow the rule defined in the request-transformer configuration
  [#9058](https://github.com/Kong/kong/pull/9058) [#9129](https://github.com/Kong/kong/pull/9129)
- **hmac-auth**: Removed deprecated signature format using `ngx.var.uri`
  [#8558](https://github.com/Kong/kong/pull/8558)
- Remove deprecated `blacklist`/`whitelist` config fields from bot-detection, ip-restriction and ACL plugins.
  [#8560](https://github.com/Kong/kong/pull/8560)
- **Zipkin**: Correct the balancer spans' duration to include the connection time
  from Nginx to the upstream.
  [#8848](https://github.com/Kong/kong/pull/8848)
- **Zipkin**: Correct the calculation of the header filter start time
  [#9230](https://github.com/Kong/kong/pull/9230)
- **Zipkin**: Compatibility with the latest Jaeger header spec, which makes `parent_id` optional
  [#8352](https://github.com/Kong/kong/pull/8352)
- **LDAP-Auth**: Refactored ASN.1 parser using OpenSSL API through FFI.
  [#8663](https://github.com/Kong/kong/pull/8663)
- **Rate-Limiting** and **Response-ratelimiting**: Fix a disordered behaviour caused by `pairs` function
  which may cause Postgres DEADLOCK problem [#8968](https://github.com/Kong/kong/pull/8968)
- **Response-rate-Limiting**: Fix a disordered behaviour caused by `pairs` function
  which may cause Postgres DEADLOCK problem [#8968](https://github.com/Kong/kong/pull/8968)
- **gRPC gateway**: Fix the handling of boolean fields from URI arguments
  [#9180](https://github.com/Kong/kong/pull/9180)
- **Serverless Functions**: Fix problem that could result in a crash
  [#9269](https://github.com/Kong/kong/pull/9269)
- **Azure-functions**: Support working without dummy service
  [#9177](https://github.com/Kong/kong/pull/9177)


#### Clustering

- The cluster listener now uses the value of `admin_error_log` for its log file
  instead of `proxy_error_log` [#8583](https://github.com/Kong/kong/pull/8583)
- Fixed a typo in some business logic that checks the Kong role before setting a
  value in cache at startup [#9060](https://github.com/Kong/kong/pull/9060)
- Fixed DP get zero size config while service with plugin-enabled route is disabled
  [#8816](https://github.com/Kong/kong/pull/8816)
- Localize `config_version` to avoid a race condition from the new yielding config loading code
  [#8188](https://github.com/Kong/kong/pull/8818)

#### PDK

- `kong.response.get_source()` now return an error instead of an exit when plugin throws
  runtime exception on access phase [#8599](https://github.com/Kong/kong/pull/8599)
- `kong.tools.uri.normalize()` now does escaping of reserved and unreserved characters more correctly
  [#8140](https://github.com/Kong/kong/pull/8140)



## [2.8.1]

### Dependencies

- Bumped lua-resty-healthcheck from 1.5.0 to 1.5.1
  [#8584](https://github.com/Kong/kong/pull/8584)
- Bumped `OpenSSL` from 1.1.1l to 1.1.1n
  [#8635](https://github.com/Kong/kong/pull/8635)

### Fixes

#### Core

- Only reschedule router and plugin iterator timers after finishing previous
  execution, avoiding unnecessary concurrent executions.
  [#8634](https://github.com/Kong/kong/pull/8634)
- Implements conditional rebuilding of router, plugins iterator and balancer on
  data planes. This means that DPs will not rebuild router if there were no
  changes in routes or services. Similarly, the plugins iterator will not be
  rebuilt if there were no changes to plugins, and, finally, the balancer will not be
  reinitialized if there are no changes to upstreams or targets.
  [#8639](https://github.com/Kong/kong/pull/8639)


## [2.8.0]

### Deprecations

- The external [go-pluginserver](https://github.com/Kong/go-pluginserver) project
is considered deprecated in favor of the embedded server approach described in
the [docs](https://docs.konghq.com/gateway/2.7.x/reference/external-plugins/).

### Dependencies

- OpenSSL bumped to 1.1.1m
  [#8191](https://github.com/Kong/kong/pull/8191)
- Bumped resty.session from 3.8 to 3.10
  [#8294](https://github.com/Kong/kong/pull/8294)
- Bumped lua-resty-openssl to 0.8.5
  [#8368](https://github.com/Kong/kong/pull/8368)

### Additions

#### Core

- Customizable transparent dynamic TLS SNI name.
  Thanks, [@zhangshuaiNB](https://github.com/zhangshuaiNB)!
  [#8196](https://github.com/Kong/kong/pull/8196)
- Routes now support matching headers with regular expressions
  Thanks, [@vanhtuan0409](https://github.com/vanhtuan0409)!
  [#6079](https://github.com/Kong/kong/pull/6079)

#### Beta

- Secrets Management and Vault support as been introduced as a Beta feature.
  This means it is intended for testing in staging environments. It not intended
  for use in Production environments.
  You can read more about Secrets Management in
  [our docs page](https://docs.konghq.com/gateway/latest/plan-and-deploy/security/secrets-management/backends-overview).
  [#8403](https://github.com/Kong/kong/pull/8403)

#### Performance

- Improved the calculation of declarative configuration hash for big configurations
  The new method is faster and uses less memory
  [#8204](https://github.com/Kong/kong/pull/8204)
- Multiple improvements in the Router. Amongst others:
  - The router builds twice as fast compared to prior Kong versions
  - Failures are cached and discarded faster (negative caching)
  - Routes with header matching are cached
  These changes should be particularly noticeable when rebuilding on db-less environments
  [#8087](https://github.com/Kong/kong/pull/8087)
  [#8010](https://github.com/Kong/kong/pull/8010)
- **Prometheus** plugin export performance is improved, it now has less impact to proxy
  side traffic when being scrapped.
  [#9028](https://github.com/Kong/kong/pull/9028)

#### Plugins

- **Response-ratelimiting**: Redis ACL support,
  and genenarized Redis connection support for usernames.
  Thanks, [@27ascii](https://github.com/27ascii) for the original contribution!
  [#8213](https://github.com/Kong/kong/pull/8213)
- **ACME**: Add rsa_key_size config option
  Thanks, [lodrantl](https://github.com/lodrantl)!
  [#8114](https://github.com/Kong/kong/pull/8114)
- **Prometheus**: Added gauges to track `ngx.timer.running_count()` and
  `ngx.timer.pending_count()`
  [#8387](https://github.com/Kong/kong/pull/8387)

#### Clustering

- `CLUSTERING_MAX_PAYLOAD` is now configurable in kong.conf
  Thanks, [@andrewgkew](https://github.com/andrewgkew)!
  [#8337](https://github.com/Kong/kong/pull/8337)

#### Admin API

- The current declarative configuration hash is now returned by the `status`
  endpoint when Kong node is running in dbless or data-plane mode.
  [#8214](https://github.com/Kong/kong/pull/8214)
  [#8425](https://github.com/Kong/kong/pull/8425)

### Fixes

#### Core

- When the Router encounters an SNI FQDN with a trailing dot (`.`),
  the dot will be ignored, since according to
  [RFC-3546](https://datatracker.ietf.org/doc/html/rfc3546#section-3.1)
  said dot is not part of the hostname.
  [#8269](https://github.com/Kong/kong/pull/8269)
- Fixed a bug in the Router that would not prioritize the routes with
  both a wildcard and a port (`route.*:80`) over wildcard-only routes (`route.*`),
  which have less specificity
  [#8233](https://github.com/Kong/kong/pull/8233)
- The internal DNS client isn't confused by the single-dot (`.`) domain
  which can appear in `/etc/resolv.conf` in special cases like `search .`
  [#8307](https://github.com/Kong/kong/pull/8307)
- Cassandra connector now records migration consistency level.
  Thanks, [@mpenick](https://github.com/mpenick)!
  [#8226](https://github.com/Kong/kong/pull/8226)

#### Balancer

- Targets keep their health status when upstreams are updated.
  [#8394](https://github.com/Kong/kong/pull/8394)
- One debug message which was erroneously using the `error` log level
  has been downgraded to the appropiate `debug` log level.
  [#8410](https://github.com/Kong/kong/pull/8410)

#### Clustering

- Replaced cryptic error message with more useful one when
  there is a failure on SSL when connecting with CP:
  [#8260](https://github.com/Kong/kong/pull/8260)

#### Admin API

- Fix incorrect `next` field in when paginating Upstreams
  [#8249](https://github.com/Kong/kong/pull/8249)

#### PDK

- Phase names are correctly selected when performing phase checks
  [#8208](https://github.com/Kong/kong/pull/8208)
- Fixed a bug in the go-PDK where if `kong.request.getrawbody` was
  big enough to be buffered into a temporary file, it would return an
  an empty string.
  [#8390](https://github.com/Kong/kong/pull/8390)

#### Plugins

- **External Plugins**: Fixed incorrect handling of the Headers Protobuf Structure
  and representation of null values, which provoked an error on init with the go-pdk.
  [#8267](https://github.com/Kong/kong/pull/8267)
- **External Plugins**: Unwrap `ConsumerSpec` and `AuthenticateArgs`.
  Thanks, [@raptium](https://github.com/raptium)!
  [#8280](https://github.com/Kong/kong/pull/8280)
- **External Plugins**: Fixed a problem in the stream subsystem would attempt to load
  HTTP headers.
  [#8414](https://github.com/Kong/kong/pull/8414)
- **CORS**: The CORS plugin does not send the `Vary: Origin` header any more when
  the header `Access-Control-Allow-Origin` is set to `*`.
  Thanks, [@jkla-dr](https://github.com/jkla-dr)!
  [#8401](https://github.com/Kong/kong/pull/8401)
- **AWS-Lambda**: Fixed incorrect behavior when configured to use an http proxy
  and deprecated the `proxy_scheme` config attribute for removal in 3.0
  [#8406](https://github.com/Kong/kong/pull/8406)
- **oauth2**: The plugin clears the `X-Authenticated-UserId` and
  `X-Authenticated-Scope` headers when it configured in logical OR and
  is used in conjunction with another authentication plugin.
  [#8422](https://github.com/Kong/kong/pull/8422)
- **Datadog**: The plugin schema now lists the default values
  for configuration options in a single place instead of in two
  separate places.
  [#8315](https://github.com/Kong/kong/pull/8315)


## [2.7.1]

### Fixes

- Reschedule resolve timer only when the previous one has finished.
  [#8344](https://github.com/Kong/kong/pull/8344)
- Plugins, and any entities implemented with subchemas, now can use the `transformations`
  and `shorthand_fields` properties, which were previously only available for non-subschema entities.
  [#8146](https://github.com/Kong/kong/pull/8146)

## [2.7.0]

### Dependencies

- Bumped `kong-plugin-session` from 0.7.1 to 0.7.2
  [#7910](https://github.com/Kong/kong/pull/7910)
- Bumped `resty.openssl` from 0.7.4 to 0.7.5
  [#7909](https://github.com/Kong/kong/pull/7909)
- Bumped `go-pdk` used in tests from v0.6.0 to v0.7.1 [#7964](https://github.com/Kong/kong/pull/7964)
- Cassandra support is deprecated with 2.7 and will be fully removed with 4.0.

### Additions

#### Configuration

-  Deprecated the `worker_consistency` directive, and changed its default to `eventual`. Future versions of Kong will remove the option and act with `eventual` consistency only.

#### Performance

In this release we continued our work on better performance:

- Improved the plugin iterator performance and JITability
  [#7912](https://github.com/Kong/kong/pull/7912)
  [#7979](https://github.com/Kong/kong/pull/7979)
- Simplified the Kong core context read and writes for better performance
  [#7919](https://github.com/Kong/kong/pull/7919)
- Reduced proxy long tail latency while reloading DB-less config
  [#8133](https://github.com/Kong/kong/pull/8133)

#### Core

- DAOs in plugins must be listed in an array, so that their loading order is explicit. Loading them in a
  hash-like table is now **deprecated**.
  [#7942](https://github.com/Kong/kong/pull/7942)
- Postgres credentials `pg_user` and `pg_password`, and `pg_ro_user` and `pg_ro_password` now support
  automatic secret rotation when used together with
  [Kong Secrets Management](https://docs.konghq.com/gateway/latest/plan-and-deploy/security/secrets-management/)
  vault references.
  [#8967](https://github.com/Kong/kong/pull/8967)

#### PDK

- New functions: `kong.response.get_raw_body` and `kong.response.set_raw_body`
  [#7887](https://github.com/Kong/kong/pull/7877)

#### Plugins

- **IP-Restriction**: response status and message can now be customized
  through configurations `status` and `message`.
  [#7728](https://github.com/Kong/kong/pull/7728)
  Thanks [timmkelley](https://github.com/timmkelley) for the patch!
- **Datadog**: add support for the `distribution` metric type.
  [#6231](https://github.com/Kong/kong/pull/6231)
  Thanks [onematchfox](https://github.com/onematchfox) for the patch!
- **Datadog**: allow service, consumer, and status tags to be customized through
  plugin configurations `service_tag`, `consumer_tag`, and `status_tag`.
  [#6230](https://github.com/Kong/kong/pull/6230)
  Thanks [onematchfox](https://github.com/onematchfox) for the patch!
- **gRPC Gateway** and **gRPC Web**: Now share most of the ProtoBuf definitions.
  Both plugins now share the Timestamp transcoding and included `.proto` files features.
  [#7950](https://github.com/Kong/kong/pull/7950)
- **gRPC Gateway**: processes services and methods defined in imported
  `.proto` files.
  [#8107](https://github.com/Kong/kong/pull/8107)
- **Rate-Limiting**: add support for Redis SSL, through configuration properties
  `redis_ssl` (can be set to `true` or `false`), `ssl_verify`, and `ssl_server_name`.
  [#6737](https://github.com/Kong/kong/pull/6737)
  Thanks [gabeio](https://github.com/gabeio) for the patch!
- **LDAP**: basic authentication header was not parsed correctly when
  the password contained colon (`:`).
  [#7977](https://github.com/Kong/kong/pull/7977)
  Thanks [beldahanit](https://github.com/beldahanit) for reporting the issue!
- Old `BasePlugin` is deprecated and will be removed in a future version of Kong.
  Porting tips in the [documentation](https://docs.konghq.com/gateway-oss/2.3.x/plugin-development/custom-logic/#porting-from-old-baseplugin-style)
- The deprecated **BasePlugin** has been removed. [#7961](https://github.com/Kong/kong/pull/7961)

### Configuration

- Removed the following config options, which had been deprecated in previous versions, in favor of other config names. If you have any of these options in your config you will have to rename them: (removed option -> current option).
  - upstream_keepalive -> nginx_upstream_keepalive + nginx_http_upstream_keepalive
  - nginx_http_upstream_keepalive -> nginx_upstream_keepalive
  - nginx_http_upstream_keepalive_requests -> nginx_upstream_keepalive_requests
  - nginx_http_upstream_keepalive_timeout -> nginx_upstream_keepalive_timeout
  - nginx_http_upstream_directives -> nginx_upstream_directives
  - nginx_http_status_directives -> nginx_status_directives
  - nginx_upstream_keepalive -> upstream_keepalive_pool_size
  - nginx_upstream_keepalive_requests -> upstream_keepalive_max_requests
  - nginx_upstream_keepalive_timeout -> upstream_keepalive_idle_timeout
  - client_max_body_size -> nginx_http_client_max_body_size
  - client_body_buffer_size -> nginx_http_client_max_buffer_size
  - cassandra_consistency -> cassandra_write_consistency / cassandra_read_consistency
  - router_update_frequency -> worker_state_update_frequency
- Removed the nginx_optimizations config option. If you have it in your configuration, please remove it before updating to 3.0.

### Fixes

#### Core

- Balancer caches are now reset on configuration reload.
  [#7924](https://github.com/Kong/kong/pull/7924)
- Configuration reload no longer causes a new DNS-resolving timer to be started.
  [#7943](https://github.com/Kong/kong/pull/7943)
- Fixed problem when bootstrapping multi-node Cassandra clusters, where migrations could attempt
  insertions before schema agreement occurred.
  [#7667](https://github.com/Kong/kong/pull/7667)
- Fixed intermittent botting error which happened when a custom plugin had inter-dependent entity schemas
  on its custom DAO and they were loaded in an incorrect order
  [#7911](https://github.com/Kong/kong/pull/7911)
- Fixed problem when the consistent hash header is not found, the balancer tries to hash a nil value.
  [#8141](https://github.com/Kong/kong/pull/8141)
- Fixed DNS client fails to resolve unexpectedly in `ssl_cert` and `ssl_session_fetch` phases.
  [#8161](https://github.com/Kong/kong/pull/8161)

#### PDK

- `kong.log.inspect` log level is now debug instead of warn. It also renders text
  boxes more cleanly now [#7815](https://github.com/Kong/kong/pull/7815)

#### Plugins

- **Prometheus**: Control Plane does not show Upstream Target health metrics
  [#7992](https://github.com/Kong/kong/pull/7922)


### Dependencies

- Bumped `lua-pack` from 1.0.5 to 2.0.0
  [#8004](https://github.com/Kong/kong/pull/8004)

[Back to TOC](#table-of-contents)


## [2.6.0]

> Release date: 2021/10/04

### Dependencies

- Bumped `openresty` from 1.19.3.2 to [1.19.9.1](https://openresty.org/en/changelog-1019009.html)
  [#7430](https://github.com/Kong/kong/pull/7727)
- Bumped `openssl` from `1.1.1k` to `1.1.1l`
  [7767](https://github.com/Kong/kong/pull/7767)
- Bumped `lua-resty-http` from 0.15 to 0.16.1
  [#7797](https://github.com/kong/kong/pull/7797)
- Bumped `Penlight` to 1.11.0
  [#7736](https://github.com/Kong/kong/pull/7736)
- Bumped `lua-resty-http` from 0.15 to 0.16.1
  [#7797](https://github.com/kong/kong/pull/7797)
- Bumped `lua-protobuf` from 0.3.2 to 0.3.3
  [#7656](https://github.com/Kong/kong/pull/7656)
- Bumped `lua-resty-openssl` from 0.7.3 to 0.7.4
  [#7657](https://github.com/Kong/kong/pull/7657)
- Bumped `lua-resty-acme` from 0.6 to 0.7.1
  [#7658](https://github.com/Kong/kong/pull/7658)
- Bumped `grpcurl` from 1.8.1 to 1.8.2
  [#7659](https://github.com/Kong/kong/pull/7659)
- Bumped `luasec` from 1.0.1 to 1.0.2
  [#7750](https://github.com/Kong/kong/pull/7750)
- Bumped `lua-resty-ipmatcher` to 0.6.1
  [#7703](https://github.com/Kong/kong/pull/7703)
  Thanks [EpicEric](https://github.com/EpicEric) for the patch!

All Kong Gateway OSS plugins will be moved from individual repositories and centralized
into the main Kong Gateway (OSS) repository. We are making a gradual transition. On this
release:

- Moved AWS-Lambda inside the Kong repo
  [#7464](https://github.com/Kong/kong/pull/7464).
- Moved ACME inside the Kong repo
  [#7464](https://github.com/Kong/kong/pull/7464).
- Moved Prometheus inside the Kong repo
  [#7666](https://github.com/Kong/kong/pull/7666).
- Moved Session inside the Kong repo
  [#7738](https://github.com/Kong/kong/pull/7738).
- Moved GRPC-web inside the Kong repo
  [#7782](https://github.com/Kong/kong/pull/7782).
- Moved Serverless functions inside the Kong repo
  [#7792](https://github.com/Kong/kong/pull/7792).

### Additions

#### Core

- New schema entity validator: `mutually_exclusive`. It accepts a list of fields. If more than 1 of those fields
  is set simultaneously, the entity is considered invalid.
  [#7765](https://github.com/Kong/kong/pull/7765)

#### Performance

On this release we've done some special efforts with regards to performance.

There's a new performance workflow which periodically checks new code additions against some
typical scenarios [#7030](https://github.com/Kong/kong/pull/7030) [#7547](https://github.com/Kong/kong/pull/7547)

In addition to that, the following changes were specifically included to improve performance:

- Reduced unnecessary reads of `ngx.var`
  [#7840](https://github.com/Kong/kong/pull/7840)
- Loaded more indexed variables
  [#7849](https://github.com/Kong/kong/pull/7849)
- Optimized table creation in Balancer
  [#7852](https://github.com/Kong/kong/pull/7852)
- Reduce calls to `ngx.update_time`
  [#7853](https://github.com/Kong/kong/pull/7853)
- Use read-only replica for PostgreSQL meta-schema reading
  [#7454](https://github.com/Kong/kong/pull/7454)
- URL escaping detects cases when it's not needed and early-exits
  [#7742](https://github.com/Kong/kong/pull/7742)
- Accelerated variable loading via indexes
  [#7818](https://github.com/Kong/kong/pull/7818)
- Removed unnecessary call to `get_phase` in balancer
  [#7854](https://github.com/Kong/kong/pull/7854)

#### Configuration

- Enable IPV6 on `dns_order` as unsupported experimental feature. Please
  give it a try and report back any issues
  [#7819](https://github.com/Kong/kong/pull/7819).
- The template renderer can now use `os.getenv`
  [#6872](https://github.com/Kong/kong/pull/6872).

#### Hybrid Mode

- Data plane is able to eliminate some unknown fields when Control Plane is using a more modern version
  [#7827](https://github.com/Kong/kong/pull/7827).

#### Admin API

- Added support for the HTTP HEAD method for all Admin API endpoints
  [#7796](https://github.com/Kong/kong/pull/7796)
- Added better support for OPTIONS requests. Previously, the Admin API replied the same on all OPTIONS requests, where as now OPTIONS request will only reply to routes that our Admin API has. Non-existing routes will have a 404 returned. It also adds Allow header to responses, both Allow and Access-Control-Allow-Methods now contain only the methods that the specific API supports. [#7830](https://github.com/Kong/kong/pull/7830)

#### Plugins

- **AWS-Lambda**: The plugin will now try to detect the AWS region by using `AWS_REGION` and
  `AWS_DEFAULT_REGION` environment variables (when not specified with the plugin configuration).
  This allows to specify a 'region' on a per Kong node basis, hence adding the ability to invoke the
  Lamda in the same region where Kong is located.
  [#7765](https://github.com/Kong/kong/pull/7765)
- **Datadog**: `host` and `port` config options can be configured from environment variables
  `KONG_DATADOG_AGENT_HOST` and `KONG_DATADOG_AGENT_PORT`. This allows to set different
  destinations on a per Kong node basis, which makes multi-DC setups easier and in Kubernetes allows to
  run the datadog agents as a daemon-set.
  [#7463](https://github.com/Kong/kong/pull/7463)
  Thanks [rallyben](https://github.com/rallyben) for the patch!
- **Prometheus:** A new metric `data_plane_cluster_cert_expiry_timestamp` is added to expose the Data Plane's cluster_cert expiry timestamp for improved monitoring in Hybrid Mode. [#7800](https://github.com/Kong/kong/pull/7800).

**Request Termination**:

- New `trigger` config option, which makes the plugin only activate for any requests with a header or query parameter
  named like the trigger. This can be a great debugging aid, without impacting actual traffic being processed.
  [#6744](https://github.com/Kong/kong/pull/6744).
- The `request-echo` config option was added. If set, the plugin responds with a copy of the incoming request.
  This eases troubleshooting when Kong is behind one or more other proxies or LB's, especially when combined with
  the new 'trigger' option.
  [#6744](https://github.com/Kong/kong/pull/6744).

**GRPC-Gateway**:

- Fields of type `.google.protobuf.Timestamp` on the gRPC side are now
  transcoded to and from ISO8601 strings in the REST side.
  [#7538](https://github.com/Kong/kong/pull/7538)
- URI arguments like `..?foo.bar=x&foo.baz=y` are interpreted as structured
  fields, equivalent to `{"foo": {"bar": "x", "baz": "y"}}`
  [#7564](https://github.com/Kong/kong/pull/7564)
  Thanks [git-torrent](https://github.com/git-torrent) for the patch!

### Fixes

#### Core

- Balancer retries now correctly set the `:authority` pseudo-header on balancer retries
  [#7725](https://github.com/Kong/kong/pull/7725).
- Healthchecks are now stopped while the Balancer is being recreated
  [#7549](https://github.com/Kong/kong/pull/7549).
- Fixed an issue in which a malformed `Accept` header could cause unexpected HTTP 500
  [#7757](https://github.com/Kong/kong/pull/7757).
- Kong no longer removes `Proxy-Authentication` request header and `Proxy-Authenticate` response header
  [#7724](https://github.com/Kong/kong/pull/7724).
- Fixed an issue where Kong would not sort correctly Routes with both regex and prefix paths
  [#7695](https://github.com/Kong/kong/pull/7695)
  Thanks [jiachinzhao](https://github.com/jiachinzhao) for the patch!

#### Hybrid Mode

- Ensure data plane config thread is terminated gracefully, preventing a semi-deadlocked state
  [#7568](https://github.com/Kong/kong/pull/7568)
  Thanks [flrgh](https://github.com/flrgh) for the patch!
- Older data planes using `aws-lambda`, `grpc-web` or `request-termination` plugins can now talk
  with newer control planes by ignoring new plugin fields.
  [#7881](https://github.com/Kong/kong/pull/7881)

##### CLI

- `kong config parse` no longer crashes when there's a Go plugin server enabled
  [#7589](https://github.com/Kong/kong/pull/7589).

##### Configuration

- Declarative Configuration parser now prints more correct errors when pointing unknown foreign references
  [#7756](https://github.com/Kong/kong/pull/7756).
- YAML anchors in Declarative Configuration are properly processed
  [#7748](https://github.com/Kong/kong/pull/7748).

##### Admin API

- `GET /upstreams/:upstreams/targets/:target` no longer returns 404 when target weight is 0
  [#7758](https://github.com/Kong/kong/pull/7758).

##### PDK

- `kong.response.exit` now uses customized "Content-Length" header when found
  [#7828](https://github.com/Kong/kong/pull/7828).

##### Plugins

- **ACME**: Dots in wildcard domains are escaped
  [#7839](https://github.com/Kong/kong/pull/7839).
- **Prometheus**: Upstream's health info now includes previously missing `subsystem` field
  [#7802](https://github.com/Kong/kong/pull/7802).
- **Proxy-Cache**: Fixed an issue where the plugin would sometimes fetch data from the cache but not return it
  [#7775](https://github.com/Kong/kong/pull/7775)
  Thanks [agile6v](https://github.com/agile6v) for the patch!

[Back to TOC](#table-of-contents)


## [2.5.1]

> Release date: 2021/09/07

This is the first patch release in the 2.5 series. Being a patch release,
it strictly contains bugfixes. There are no new features or breaking changes.

### Dependencies

- Bumped `grpcurl` from 1.8.1 to 1.8.2 [#7659](https://github.com/Kong/kong/pull/7659)
- Bumped `lua-resty-openssl` from 0.7.3 to 0.7.4 [#7657](https://github.com/Kong/kong/pull/7657)
- Bumped `penlight` from 1.10.0 to 1.11.0 [#7736](https://github.com/Kong/kong/pull/7736)
- Bumped `luasec` from 1.0.1 to 1.0.2 [#7750](https://github.com/Kong/kong/pull/7750)
- Bumped `OpenSSL` from 1.1.1k to 1.1.1l [#7767](https://github.com/Kong/kong/pull/7767)

### Fixes

##### Core

- You can now successfully delete workspaces after deleting all entities associated with that workspace.
  Previously, Kong Gateway was not correctly cleaning up parent-child relationships. For example, creating
  an Admin also creates a Consumer and RBAC user. When deleting the Admin, the Consumer and RBAC user are
  also deleted, but accessing the `/workspaces/workspace_name/meta` endpoint would show counts for Consumers
  and RBAC users, which prevented the workspace from being deleted. Now deleting entities correctly updates
  the counts, allowing an empty workspace to be deleted. [#7560](https://github.com/Kong/kong/pull/7560)
- When an upstream event is received from the DAO, `handler.lua` now gets the workspace ID from the request
  and adds it to the upstream entity that will be used in the worker and cluster events. Before this change,
  when posting balancer CRUD events, the workspace ID was lost and the balancer used the default
  workspace ID as a fallback. [#7778](https://github.com/Kong/kong/pull/7778)

##### CLI

- Fixes regression that included an issue where Go plugins prevented CLI commands like `kong config parse`
  or `kong config db_import` from working as expected. [#7589](https://github.com/Kong/kong/pull/7589)

##### CI / Process

- Improves tests reliability. ([#7578](https://github.com/Kong/kong/pull/7578) [#7704](https://github.com/Kong/kong/pull/7704))
- Adds Github Issues template forms. [#7774](https://github.com/Kong/kong/pull/7774)
- Moves "Feature Request" link from Github Issues to Discussions. [#7777](https://github.com/Kong/kong/pull/7777)

##### Admin API

- Kong Gateway now validates workspace names, preventing the use of reserved names on workspaces.
  [#7380](https://github.com/Kong/kong/pull/7380)


[Back to TOC](#table-of-contents)

## [2.5.0]

> Release date: 2021-07-13

This is the final release of Kong 2.5.0, with no breaking changes with respect to the 2.x series.

This release includes Control Plane resiliency to database outages and the new
`declarative_config_string` config option, among other features and fixes.

### Distribution

- :warning: Since 2.4.1, Kong packages are no longer distributed
  through Bintray. Please visit [the installation docs](https://konghq.com/install/#kong-community)
  for more details.

### Dependencies

- Bumped `openresty` from 1.19.3.1 to 1.19.3.2 [#7430](https://github.com/kong/kong/pull/7430)
- Bumped `luasec` from 1.0 to 1.0.1 [#7126](https://github.com/kong/kong/pull/7126)
- Bumped `luarocks` from 3.5.0 to 3.7.0 [#7043](https://github.com/kong/kong/pull/7043)
- Bumped `grpcurl` from 1.8.0 to 1.8.1 [#7128](https://github.com/kong/kong/pull/7128)
- Bumped `penlight` from 1.9.2 to 1.10.0 [#7127](https://github.com/Kong/kong/pull/7127)
- Bumped `lua-resty-dns-client` from 6.0.0 to 6.0.2 [#7539](https://github.com/Kong/kong/pull/7539)
- Bumped `kong-plugin-prometheus` from 1.2 to 1.3 [#7415](https://github.com/Kong/kong/pull/7415)
- Bumped `kong-plugin-zipkin` from 1.3 to 1.4 [#7455](https://github.com/Kong/kong/pull/7455)
- Bumped `lua-resty-openssl` from 0.7.2 to 0.7.3 [#7509](https://github.com/Kong/kong/pull/7509)
- Bumped `lua-resty-healthcheck` from 1.4.1 to 1.4.2 [#7511](https://github.com/Kong/kong/pull/7511)
- Bumped `hmac-auth` from 2.3.0 to 2.4.0 [#7522](https://github.com/Kong/kong/pull/7522)
- Pinned `lua-protobuf` to 0.3.2 (previously unpinned) [#7079](https://github.com/kong/kong/pull/7079)

All Kong Gateway OSS plugins will be moved from individual repositories and centralized
into the main Kong Gateway (OSS) repository. We are making a gradual transition, starting with the
grpc-gateway plugin first:

- Moved grpc-gateway inside the Kong repo. [#7466](https://github.com/Kong/kong/pull/7466)

### Additions

#### Core

- Control Planes can now send updates to new data planes even if the control planes lose connection to the database.
  [#6938](https://github.com/kong/kong/pull/6938)
- Kong now automatically adds `cluster_cert`(`cluster_mtls=shared`) or `cluster_ca_cert`(`cluster_mtls=pki`) into
  `lua_ssl_trusted_certificate` when operating in Hybrid mode. Before, Hybrid mode users needed to configure
  `lua_ssl_trusted_certificate` manually as a requirement for Lua to verify the Control Plane’s certificate.
  See [Starting Data Plane Nodes](https://docs.konghq.com/gateway-oss/2.5.x/hybrid-mode/#starting-data-plane-nodes)
  in the Hybrid Mode guide for more information. [#7044](https://github.com/kong/kong/pull/7044)
- New `declarative_config_string` option allows loading a declarative config directly from a string. See the
  [Loading The Declarative Configuration File](https://docs.konghq.com/2.5.x/db-less-and-declarative-config/#loading-the-declarative-configuration-file)
  section of the DB-less and Declarative Configuration guide for more information.
  [#7379](https://github.com/kong/kong/pull/7379)

#### PDK

- The Kong PDK now accepts tables in the response body for Stream subsystems, just as it does for the HTTP subsystem.
  Before developers had to check the subsystem if they wrote code that used the `exit()` function before calling it,
  because passing the wrong argument type would break the request response.
  [#7082](https://github.com/kong/kong/pull/7082)

#### Plugins

- **hmac-auth**: The HMAC Authentication plugin now includes support for the `@request-target` field in the signature
  string. Before, the plugin used the `request-line` parameter, which contains the HTTP request method, request URI, and
  the HTTP version number. The inclusion of the HTTP version number in the signature caused requests to the same target
  but using different request methods(such as HTTP/2) to have different signatures. The newly added request-target field
  only includes the lowercase request method and request URI when calculating the hash, avoiding those issues.
  See the [HMAC Authentication](https://docs.konghq.com/hub/kong-inc/hmac-auth) documentation for more information.
  [#7037](https://github.com/kong/kong/pull/7037)
- **syslog**: The Syslog plugin now includes facility configuration options, which are a way for the plugin to group
  error messages from different sources. See the description for the facility parameter in the
  [Parameters](https://docs.konghq.com/hub/kong-inc/syslog/#parameters) section of the Syslog documentation for more
  information. [#6081](https://github.com/kong/kong/pull/6081). Thanks, [jideel](https://github.com/jideel)!
- **Prometheus**: The Prometheus plugin now exposes connected data planes' status on the control plane. New metrics include the
  following:  `data_plane_last_seen`, `data_plane_config_hash` and `data_plane_version_compatible`. These
  metrics can be useful for troubleshooting when data planes have inconsistent configurations across the cluster. See the
  [Available metrics](https://docs.konghq.com/hub/kong-inc/prometheus) section of the Prometheus plugin documentation
  for more information. [98](https://github.com/Kong/kong-plugin-prometheus/pull/98)
- **Zipkin**: The Zipkin plugin now includes the following tags: `kong.route`,`kong.service_name` and `kong.route_name`.
  See the [Spans](https://docs.konghq.com/hub/kong-inc/zipkin/#spans) section of the Zipkin plugin documentation for more information.
  [115](https://github.com/Kong/kong-plugin-zipkin/pull/115)

#### Hybrid Mode

- Kong now exposes an upstream health checks endpoint (using the status API) on the data plane for better
  observability. [#7429](https://github.com/Kong/kong/pull/7429)
- Control Planes are now more lenient when checking Data Planes' compatibility in Hybrid mode. See the
  [Version compatibility](https://docs.konghq.com/gateway-oss/2.5.x/hybrid-mode/#version_compatibility)
  section of the Hybrid Mode guide for more information. [#7488](https://github.com/Kong/kong/pull/7488)
- This release starts the groundwork for Hybrid Mode 2.0 Protocol. This code isn't active by default in Kong 2.5,
  but it allows future development. [#7462](https://github.com/Kong/kong/pull/7462)

### Fixes

#### Core

- When using DB-less mode, `select_by_cache_key` now finds entities by using the provided `field` directly
  in ` select_by_key` and does not complete unnecessary cache reads. [#7146](https://github.com/kong/kong/pull/7146)
- Kong can now finish initialization even if a plugin’s `init_worker` handler fails, improving stability.
  [#7099](https://github.com/kong/kong/pull/7099)
- TLS keepalive requests no longer share their context. Before when two calls were made to the same "server+hostname"
  but different routes and using a keepalive connection, plugins that were active in the first call were also sometimes
  (incorrectly) active in the second call. The wrong plugin was active because Kong was passing context in the SSL phase
  to the plugin iterator, creating connection-wide structures in that context, which was then shared between different
  keepalive requests. With this fix, Kong does not pass context to plugin iterators with the `certificate` phase,
  avoiding plugin mixups.[#7102](https://github.com/kong/kong/pull/7102)
- The HTTP status 405 is now handled by Kong's error handler. Before accessing Kong using the TRACE method returned
  a standard NGINX error page because the 405 wasn’t included in the error page settings of the NGINX configuration.
  [#6933](https://github.com/kong/kong/pull/6933).
  Thanks, [yamaken1343](https://github.com/yamaken1343)!
- Custom `ngx.sleep` implementation in `init_worker` phase now invokes `update_time` in order to prevent time-based deadlocks
  [#7532](https://github.com/Kong/kong/pull/7532)
- `Proxy-Authorization` header is removed when it is part of the original request **or** when a plugin sets it to the
  same value as the original request
  [#7533](https://github.com/Kong/kong/pull/7533)
- `HEAD` requests don't provoke an error when a Plugin implements the `response` phase
  [#7535](https://github.com/Kong/kong/pull/7535)

#### Hybrid Mode

- Control planes no longer perform health checks on CRUD upstreams’ and targets’ events.
  [#7085](https://github.com/kong/kong/pull/7085)
- To prevent unnecessary cache flips on data planes, Kong now checks `dao:crud` events more strictly and has
  a new cluster event, `clustering:push_config` for configuration pushes. These updates allow Kong to filter
  invalidation events that do not actually require a database change. Furthermore, the clustering module does
  not subscribe to the generic `invalidations` event, which has a more broad scope than database entity invalidations.
  [#7112](https://github.com/kong/kong/pull/7112)
- Data Planes ignore null fields coming from Control Planes when doing schema validation.
  [#7458](https://github.com/Kong/kong/pull/7458)
- Kong now includes the source in error logs produced by Control Planes.
  [#7494](https://github.com/Kong/kong/pull/7494)
- Data Plane config hash calculation and checking is more consistent now: it is impervious to changes in table iterations,
  hashes are calculated in both CP and DP, and DPs send pings more immediately and with the new hash now
  [#7483](https://github.com/Kong/kong/pull/7483)


#### Balancer

- All targets are returned by the Admin API now, including targets with a `weight=0`, or disabled targets.
  Before disabled targets were not included in the output when users attempted to list all targets. Then
  when users attempted to add the targets again, they received an error message telling them the targets already existed.
  [#7094](https://github.com/kong/kong/pull/7094)
- Upserting existing targets no longer fails.  Before, because of updates made to target configurations since Kong v2.2.0,
  upserting older configurations would fail. This fix allows older configurations to be imported.
  [#7052](https://github.com/kong/kong/pull/7052)
- The last balancer attempt is now correctly logged. Before balancer tries were saved when retrying, which meant the last
  retry state was not saved since there were no more retries. This update saves the failure state so it can be correctly logged.
  [#6972](https://github.com/kong/kong/pull/6972)
- Kong now ensures that the correct upstream event is removed from the queue when updating the balancer state.
  [#7103](https://github.com/kong/kong/pull/7103)

#### CLI

- The `prefix` argument in the `kong stop` command now takes precedence over environment variables, as it does in the `kong start` command.
  [#7080](https://github.com/kong/kong/pull/7080)

#### Configuration

- Declarative configurations now correctly parse custom plugin entities schemas with attributes called "plugins". Before
  when using declarative configurations, users with custom plugins that included a "plugins" field would encounter startup
  exceptions. With this fix, the declarative configuration can now distinguish between plugins schema and custom plugins fields.
  [#7412](https://github.com/kong/kong/pull/7412)
- The stream access log configuration options are now properly separated from the HTTP access log. Before when users
  used Kong with TCP, they couldn’t use a custom log format. With this fix, `proxy_stream_access_log` and `proxy_stream_error_log`
  have been added to differentiate stream access log from the HTTP subsystem. See
  [`proxy_stream_access_log`](https://docs.konghq.com/gateway-oss/2.5.x/configuration/#proxy_stream_access_log)
  and [`proxy_stream_error`](https://docs.konghq.com/gateway-oss/2.5.x/configuration/#proxy_stream_error) in the Configuration
  Property Reference for more information. [#7046](https://github.com/kong/kong/pull/7046)

#### Migrations

- Kong no longer assumes that `/?/init.lua` is in the Lua path when doing migrations. Before, when users created
  a custom plugin in a non-standard location and set `lua_package_path = /usr/local/custom/?.lua`, migrations failed.
  Migrations failed because the Kong core file is `init.lua` and it is required as part of `kong.plugins.<name>.migrations`.
  With this fix, migrations no longer expect `init.lua` to be a part of the path. [#6993](https://github.com/kong/kong/pull/6993)
- Kong no longer emits errors when doing `ALTER COLUMN` operations in Apache Cassandra 4.0.
  [#7490](https://github.com/Kong/kong/pull/7490)

#### PDK

- With this update, `kong.response.get_XXX()` functions now work in the log phase on external plugins. Before
  `kong.response.get_XXX()` functions required data from the response object, which was not accessible in the
  post-log timer used to call log handlers in external plugins. Now these functions work by accessing the required
  data from the set saved at the start of the log phase. See [`kong.response`](https://docs.konghq.com/gateway-oss/{{page.kong_version}}/kong.response)
  in the Plugin Development Kit for more information. [#7048](https://github.com/kong/kong/pull/7048)
- External plugins handle certain error conditions better while the Kong balancer is being refreshed. Before
  when an `instance_id` of an external plugin changed, and the plugin instance attempted to reset and retry,
  it was failing because of a typo in the comparison. [#7153](https://github.com/kong/kong/pull/7153).
  Thanks, [ealogar](https://github.com/ealogar)!
- With this release, `kong.log`'s phase checker now accounts for the existence of the new `response` pseudo-phase.
  Before users may have erroneously received a safe runtime error for using a function out-of-place in the PDK.
  [#7109](https://github.com/kong/kong/pull/7109)
- Kong no longer sandboxes the `string.rep` function. Before `string.rep` was sandboxed to disallow a single operation
  from allocating too much memory. However, a single operation allocating too much memory is no longer an issue
  because in LuaJIT there are no debug hooks and it is trivial to implement a loop to allocate memory on every single iteration.
  Additionally, since the `string` table is global and obtainable by any sandboxed string, its sandboxing provoked issues on global state.
  [#7167](https://github.com/kong/kong/pull/7167)
- The `kong.pdk.node` function can now correctly iterates over all the shared dict metrics. Before this fix,
  users using the `kong.pdk.node` function could not see all shared dict metrics under the Stream subsystem.
  [#7078](https://github.com/kong/kong/pull/7078)

#### Plugins

- All custom plugins that are using the deprecated `BasePlugin` class have to remove this inheritance.
- **LDAP-auth**: The LDAP Authentication schema now includes a default value for the `config.ldap_port` parameter
  that matches the documentation. Before the plugin documentation [Parameters](https://docs.konghq.com/hub/kong-inc/ldap-auth/#parameters)
  section included a reference to a default value for the LDAP port; however, the default value was not included in the plugin schema.
  [#7438](https://github.com/kong/kong/pull/7438)
- **Prometheus**: The Prometheus plugin exporter now attaches subsystem labels to memory stats. Before, the HTTP
  and Stream subsystems were not distinguished, so their metrics were interpreted as duplicate entries by Prometheus.
  https://github.com/Kong/kong-plugin-prometheus/pull/118
- **External Plugins**: the return code 127 (command not found) is detected and appropriate error is returned
  [#7523](https://github.com/Kong/kong/pull/7523)


## [2.4.1]


> Released 2021/05/11

This is a patch release in the 2.4 series. Being a patch release, it
strictly contains bugfixes. There are no new features or breaking changes.

### Distribution

- :warning: Starting with this release, Kong packages are no longer distributed
  through Bintray. Please download from [download.konghq.com](https://download.konghq.com).

### Dependencies

- Bump `luasec` from 1.0.0 to 1.0.1
  [#7126](https://github.com/Kong/kong/pull/7126)
- Bump `prometheus` plugin from 1.2.0 to 1.2.1
  [#7061](https://github.com/Kong/kong/pull/7061)

### Fixes

##### Core

- Ensure healthchecks and balancers are not created on control plane nodes.
  [#7085](https://github.com/Kong/kong/pull/7085)
- Optimize URL normalization code.
  [#7100](https://github.com/Kong/kong/pull/7100)
- Fix issue where control plane nodes would needlessly invalidate and send new
  configuration to data plane nodes.
  [#7112](https://github.com/Kong/kong/pull/7112)
- Ensure HTTP code `405` is handled by Kong's error page.
  [#6933](https://github.com/Kong/kong/pull/6933)
- Ensure errors in plugins `init_worker` do not break Kong's worker initialization.
  [#7099](https://github.com/Kong/kong/pull/7099)
- Fix issue where two subsequent TLS keepalive requests would lead to incorrect
  plugin execution.
  [#7102](https://github.com/Kong/kong/pull/7102)
- Ensure Targets upsert operation behaves similarly to other entities' upsert method.
  [#7052](https://github.com/Kong/kong/pull/7052)
- Ensure failed balancer retry is saved and accounted for in log data.
  [#6972](https://github.com/Kong/kong/pull/6972)


##### CLI

- Ensure `kong start` and `kong stop` prioritize CLI flag `--prefix` over environment
  variable `KONG_PREFIX`.
  [#7080](https://github.com/Kong/kong/pull/7080)

##### Configuration

- Ensure Stream subsystem allows for configuration of access logs format.
  [#7046](https://github.com/Kong/kong/pull/7046)

##### Admin API

- Ensure targets with weight 0 are displayed in the Admin API.
  [#7094](https://github.com/Kong/kong/pull/7094)

##### PDK

- Ensure new `response` phase is accounted for in phase checkers.
  [#7109](https://github.com/Kong/kong/pull/7109)

##### Plugins

- Ensure plugins written in languages other than Lua can use `kong.response.get_*`
  methods - e.g., `kong.response.get_status`.
  [#7048](https://github.com/Kong/kong/pull/7048)
- `hmac-auth`: enable JIT compilation of authorization header regex.
  [#7037](https://github.com/Kong/kong/pull/7037)


[Back to TOC](#table-of-contents)


## [2.4.0]

> Released 2021/04/06

This is the final release of Kong 2.4.0, with no breaking changes with respect to the 2.x series.
This release includes JavaScript PDK, improved CP/DP updates and UTF-8 Tags, amongst other improvements
and fixes.

### Dependencies

- :warning: For Kong 2.4, the required OpenResty version has been bumped to
  [1.19.3.1](http://openresty.org/en/changelog-1019003.html), and the set of
  patches included has changed, including the latest release of
  [lua-kong-nginx-module](https://github.com/Kong/lua-kong-nginx-module).
  If you are installing Kong from one of our distribution
  packages, you are not affected by this change.

**Note:** if you are not using one of our distribution packages and compiling
OpenResty from source, you must still apply Kong's [OpenResty
patches](https://github.com/Kong/kong-build-tools/tree/master/openresty-build-tools/patches)
(and, as highlighted above, compile OpenResty with the new
lua-kong-nginx-module). Our [kong-build-tools](https://github.com/Kong/kong-build-tools)
repository will allow you to do both easily.

- Bump luarocks from 3.4.0 to 3.5.0.
  [#6699](https://github.com/Kong/kong/pull/6699)
- Bump luasec from 0.9 to 1.0.
  [#6814](https://github.com/Kong/kong/pull/6814)
- Bump lua-resty-dns-client from 5.2.1 to 6.0.0.
  [#6999](https://github.com/Kong/kong/pull/6999)
- Bump kong-lapis from 1.8.1.2 to 1.8.3.1.
  [#6925](https://github.com/Kong/kong/pull/6925)
- Bump pgmoon from 1.11.0 to 1.12.0.
  [#6741](https://github.com/Kong/kong/pull/6741)
- Bump lua-resty-openssl from 0.6.9 to 0.7.2.
  [#6967](https://github.com/Kong/kong/pull/6967)
- Bump kong-plugin-zipkin from 1.2 to 1.3.
  [#6936](https://github.com/Kong/kong/pull/6936)
- Bump kong-prometheus-plugin from 1.0 to 1.2.
  [#6958](https://github.com/Kong/kong/pull/6958)
- Bump lua-cassandra from 1.5.0 to 1.5.1
  [#6857](https://github.com/Kong/kong/pull/6857)
- Bump luasyslog from 1.0.0 to 2.0.1
  [#6957](https://github.com/Kong/kong/pull/6957)

### Additions

##### Core

- Relaxed version check between Control Planes and Data Planes, allowing
  Data Planes that are missing minor updates to still connect to the
  Control Plane. Also, now Data Plane is allowed to have a superset of Control
  Plane plugins.
  [6932](https://github.com/Kong/kong/pull/6932)
- Allowed UTF-8 in Tags
  [6784](https://github.com/Kong/kong/pull/6784)
- Added support for Online Certificate Status Protocol responder found in cluster.
  [6887](https://github.com/Kong/kong/pull/6887)

##### PDK

- [JavaScript Plugin Development Kit (PDK)](https://github.com/Kong/kong-js-pdk)
  is released alongside with Kong 2.4. It allows users to write Kong plugins in
  JavaScript and TypeScript.
- Beta release of Protobuf plugin communication protocol, which can be used in
  place of MessagePack to communicate with non-Lua plugins.
  [6941](https://github.com/Kong/kong/pull/6941)
- Enabled `ssl_certificate` phase on plugins with stream module.
  [6873](https://github.com/Kong/kong/pull/6873)

##### Plugins

- Zipkin: support for Jaeger style uber-trace-id headers.
  [101](https://github.com/Kong/kong-plugin-zipkin/pull/101)
  Thanks [nvx](https://github.com/nvx) for the patch!
- Zipkin: support for OT headers.
  [103](https://github.com/Kong/kong-plugin-zipkin/pull/103)
  Thanks [ishg](https://github.com/ishg) for the patch!
- Zipkin: allow insertion of custom tags on the Zipkin request trace.
  [102](https://github.com/Kong/kong-plugin-zipkin/pull/102)
- Zipkin: creation of baggage items on child spans is now possible.
  [98](https://github.com/Kong/kong-plugin-zipkin/pull/98)
  Thanks [Asafb26](https://github.com/Asafb26) for the patch!
- JWT: Add ES384 support
  [6854](https://github.com/Kong/kong/pull/6854)
  Thanks [pariviere](https://github.com/pariviere) for the patch!
- Several plugins: capability to set new log fields, or unset existing fields,
  by executing custom Lua code in the Log phase.
  [6944](https://github.com/Kong/kong/pull/6944)

### Fixes

##### Core

- Changed default values and validation rules for plugins that were not
  well-adjusted for dbless or hybrid modes.
  [6885](https://github.com/Kong/kong/pull/6885)
- Kong 2.4 ensures that all the Core entities are loaded before loading
  any plugins. This fixes an error in which Plugins to could not link to
  or modify Core entities because they would not be loaded yet
  [6880](https://github.com/Kong/kong/pull/6880)
- If needed, `Host` header is now updated between balancer retries, using the
  value configured in the correct upstream entity.
  [6796](https://github.com/Kong/kong/pull/6796)
- Schema validations now log more descriptive error messages when types are
  invalid.
  [6593](https://github.com/Kong/kong/pull/6593)
  Thanks [WALL-E](https://github.com/WALL-E) for the patch!
- Kong now ignores tags in Cassandra when filtering by multiple entities, which
  is the expected behavior and the one already existent when using Postgres
  databases.
  [6931](https://github.com/Kong/kong/pull/6931)
- `Upgrade` header is not cleared anymore when response `Connection` header
  contains `Upgrade`.
  [6929](https://github.com/Kong/kong/pull/6929)
- Accept fully-qualified domain names ending in dots.
  [6864](https://github.com/Kong/kong/pull/6864)
- Kong does not try to warmup upstream names when warming up DNS entries.
  [6891](https://github.com/Kong/kong/pull/6891)
- Migrations order is now guaranteed to be always the same.
  [6901](https://github.com/Kong/kong/pull/6901)
- Buffered responses are disabled on connection upgrades.
  [6902](https://github.com/Kong/kong/pull/6902)
- Make entity relationship traverse-order-independent.
  [6743](https://github.com/Kong/kong/pull/6743)
- The host header is updated between balancer retries.
  [6796](https://github.com/Kong/kong/pull/6796)
- The router prioritizes the route with most matching headers when matching
  headers.
  [6638](https://github.com/Kong/kong/pull/6638)
- Fixed an edge case on multipart/form-data boundary check.
  [6638](https://github.com/Kong/kong/pull/6638)
- Paths are now properly normalized inside Route objects.
  [6976](https://github.com/Kong/kong/pull/6976)
- Do not cache empty upstream name dictionary.
  [7002](https://github.com/Kong/kong/pull/7002)
- Do not assume upstreams do not exist after init phase.
  [7010](https://github.com/Kong/kong/pull/7010)
- Do not overwrite configuration files when running migrations.
  [7017](https://github.com/Kong/kong/pull/7017)

##### PDK

- Now Kong does not leave plugin servers alive after exiting and does not try to
  start them in the unsupported stream subsystem.
  [6849](https://github.com/Kong/kong/pull/6849)
- Go does not cache `kong.log` methods
  [6701](https://github.com/Kong/kong/pull/6701)
- The `response` phase is included on the list of public phases
  [6638](https://github.com/Kong/kong/pull/6638)
- Config file style and options case are now consistent all around.
  [6981](https://github.com/Kong/kong/pull/6981)
- Added right protobuf MacOS path to enable external plugins in Homebrew
  installations.
  [6980](https://github.com/Kong/kong/pull/6980)
- Auto-escape upstream path to avoid proxying errors.
  [6978](https://github.com/Kong/kong/pull/6978)
- Ports are now declared as `Int`.
  [6994](https://github.com/Kong/kong/pull/6994)

##### Plugins

- oauth2: better handling more cases of client invalid token generation.
  [6594](https://github.com/Kong/kong/pull/6594)
  Thanks [jeremyjpj0916](https://github.com/jeremyjpj0916) for the patch!
- Zipkin: the w3c parsing function was returning a non-used extra value, and it
  now early-exits.
  [100](https://github.com/Kong/kong-plugin-zipkin/pull/100)
  Thanks [nvx](https://github.com/nvx) for the patch!
- Zipkin: fixed a bug in which span timestamping could sometimes raise an error.
  [105](https://github.com/Kong/kong-plugin-zipkin/pull/105)
  Thanks [Asafb26](https://github.com/Asafb26) for the patch!

[Back to TOC](#table-of-contents)


## [2.3.3]

> Released 2021/03/05

This is a patch release in the 2.3 series. Being a patch release, it
strictly contains bugfixes. The are no new features or breaking changes.

### Dependencies

- Bump OpenSSL from `1.1.1i` to `1.1.1j`.
  [6859](https://github.com/Kong/kong/pull/6859)

### Fixes

##### Core

- Ensure control plane nodes do not execute healthchecks.
  [6805](https://github.com/Kong/kong/pull/6805)
- Ensure only one worker executes active healthchecks.
  [6844](https://github.com/Kong/kong/pull/6844)
- Declarative config can be now loaded as an inline yaml file by `kong config`
  (previously it was possible only as a yaml string inside json). JSON declarative
  config is now parsed with the `cjson` library, instead of with `libyaml`.
  [6852](https://github.com/Kong/kong/pull/6852)
- When using eventual worker consistency now every Nginx worker deals with its
  upstreams changes, avoiding unnecessary synchronization among workers.
  [6833](https://github.com/Kong/kong/pull/6833)

##### Admin API

- Remove `prng_seed` from the Admin API and add PIDs instead.
  [6842](https://github.com/Kong/kong/pull/6842)

##### PDK

- Ensure `kong.log.serialize` properly calculates reported latencies.
  [6869](https://github.com/Kong/kong/pull/6869)

##### Plugins

- HMAC-Auth: fix issue where the plugin would check if both a username and
  signature were specified, rather than either.
  [6826](https://github.com/Kong/kong/pull/6826)


[Back to TOC](#table-of-contents)


## [2.3.2]

> Released 2021/02/09

This is a patch release in the 2.3 series. Being a patch release, it
strictly contains bugfixes. The are no new features or breaking changes.

### Fixes

##### Core

- Fix an issue where certain incoming URI may make it possible to
  bypass security rules applied on Route objects. This fix make such
  attacks more difficult by always normalizing the incoming request's
  URI before matching against the Router.
  [#6821](https://github.com/Kong/kong/pull/6821)
- Properly validate Lua input in sandbox module.
  [#6765](https://github.com/Kong/kong/pull/6765)
- Mark boolean fields with default values as required.
  [#6785](https://github.com/Kong/kong/pull/6785)


##### CLI

- `kong migrations` now accepts a `-p`/`--prefix` flag.
  [#6819](https://github.com/Kong/kong/pull/6819)

##### Plugins

- JWT: disallow plugin on consumers.
  [#6777](https://github.com/Kong/kong/pull/6777)
- rate-limiting: improve counters accuracy.
  [#6802](https://github.com/Kong/kong/pull/6802)


[Back to TOC](#table-of-contents)


## [2.3.1]

> Released 2021/01/26

This is a patch release in the 2.3 series. Being a patch release, it
strictly contains bugfixes. The are no new features or breaking changes.

### Fixes

##### Core

- lua-resty-dns-client was bumped to 5.2.1, which fixes an issue that could
  lead to a busy loop when renewing addresses.
  [#6760](https://github.com/Kong/kong/pull/6760)
- Fixed an issue that made Kong return HTTP 500 Internal Server Error instead
  of HTTP 502 Bad Gateway on upstream connection errors when using buffered
  proxying. [#6735](https://github.com/Kong/kong/pull/6735)

[Back to TOC](#table-of-contents)


## [2.3.0]

> Released 2021/01/08

This is a new release of Kong, with no breaking changes with respect to the 2.x series,
with **Control Plane/Data Plane version checks**, **UTF-8 names for Routes and Services**,
and **a Plugin Servers**.


### Distributions

- :warning: Support for Centos 6 has been removed, as said distro entered
  EOL on Nov 30.
  [#6641](https://github.com/Kong/kong/pull/6641)

### Dependencies

- Bump kong-plugin-serverless-functions from 1.0 to 2.1.
  [#6715](https://github.com/Kong/kong/pull/6715)
- Bump lua-resty-dns-client from 5.1.0 to 5.2.0.
  [#6711](https://github.com/Kong/kong/pull/6711)
- Bump lua-resty-healthcheck from 1.3.0 to 1.4.0.
  [#6711](https://github.com/Kong/kong/pull/6711)
- Bump OpenSSL from 1.1.1h to 1.1.1i.
  [#6639](https://github.com/Kong/kong/pull/6639)
- Bump `kong-plugin-zipkin` from 1.1 to 1.2.
  [#6576](https://github.com/Kong/kong/pull/6576)
- Bump `kong-plugin-request-transformer` from 1.2 to 1.3.
  [#6542](https://github.com/Kong/kong/pull/6542)

### Additions

##### Core

- Introduce version checks between Control Plane and Data Plane nodes
  in Hybrid Mode. Sync will be stopped if the major/minor version differ
  or if installed plugin versions differ between Control Plane and Data
  Plane nodes.
  [#6612](https://github.com/Kong/kong/pull/6612)
- Kong entities with a `name` field now support utf-8 characters.
  [#6557](https://github.com/Kong/kong/pull/6557)
- The certificates entity now has `cert_alt` and `key_alt` fields, used
  to specify an alternative certificate and key pair.
  [#6536](https://github.com/Kong/kong/pull/6536)
- The go-pluginserver `stderr` and `stdout` are now written into Kong's
  logs.
  [#6503](https://github.com/Kong/kong/pull/6503)
- Introduce support for multiple pluginservers. This feature is
  backwards-compatible with the existing single Go pluginserver.
  [#6600](https://github.com/Kong/kong/pull/6600)

##### PDK

- Introduce a `kong.node.get_hostname` method that returns current's
  node host name.
  [#6613](https://github.com/Kong/kong/pull/6613)
- Introduce a `kong.cluster.get_id` method that returns a unique ID
  for the current Kong cluster. If Kong is running in DB-less mode
  without a cluster ID explicitly defined, then this method returns nil.
  For Hybrid mode, all Control Planes and Data Planes belonging to the
  same cluster returns the same cluster ID. For traditional database
  based deployments, all Kong nodes pointing to the same database will
  also return the same cluster ID.
  [#6576](https://github.com/Kong/kong/pull/6576)
- Introduce a `kong.log.set_serialize_value`, which allows for customizing
  the output of `kong.log.serialize`.
  [#6646](https://github.com/Kong/kong/pull/6646)

##### Plugins

- `http-log`: the plugin now has a `headers` configuration, so that
  custom headers can be specified for the log request.
  [#6449](https://github.com/Kong/kong/pull/6449)
- `key-auth`: the plugin now has two additional boolean configurations:
  * `key_in_header`: if `false`, the plugin will ignore keys passed as
    headers.
  * `key_in_query`: if `false`, the plugin will ignore keys passed as
    query arguments.
  Both default to `true`.
  [#6590](https://github.com/Kong/kong/pull/6590)
- `request-size-limiting`: add new configuration `require_content_length`,
  which causes the plugin to ensure a valid `Content-Length` header exists
  before reading the request body.
  [#6660](https://github.com/Kong/kong/pull/6660)
- `serverless-functions`: introduce a sandboxing capability, and it has been
  *enabled* by default, where only Kong PDK, OpenResty `ngx` APIs, and Lua standard libraries are allowed.
  [#32](https://github.com/Kong/kong-plugin-serverless-functions/pull/32/)

##### Configuration

- `client_max_body_size` and `client_body_buffer_size`, that previously
  hardcoded to 10m, are now configurable through `nginx_admin_client_max_body_size` and `nginx_admin_client_body_buffer_size`.
  [#6597](https://github.com/Kong/kong/pull/6597)
- Kong-generated SSL privates keys now have `600` file system permission.
  [#6509](https://github.com/Kong/kong/pull/6509)
- Properties `ssl_cert`, `ssl_cert_key`, `admin_ssl_cert`,
  `admin_ssl_cert_key`, `status_ssl_cert`, and `status_ssl_cert_key`
  is now an array: previously, only an RSA certificate was generated
  by default; with this change, an ECDSA is also generated. On
  intermediate and modern cipher suites, the ECDSA certificate is set
  as the default fallback certificate; on old cipher suite, the RSA
  certificate remains as the default. On custom certificates, the first
  certificate specified in the array is used.
  [#6509](https://github.com/Kong/kong/pull/6509)
- Kong now runs as a `kong` user if it exists; it said user does not exist
  in the system, the `nobody` user is used, as before.
  [#6421](https://github.com/Kong/kong/pull/6421)

### Fixes

##### Core

- Fix issue where a Go plugin would fail to read kong.ctx.shared values set by Lua plugins.
  [#6490](https://github.com/Kong/kong/pull/6490)
- Properly trigger `dao:delete_by:post` hook.
  [#6567](https://github.com/Kong/kong/pull/6567)
- Fix issue where a route that supports both http and https (and has a hosts and snis match criteria) would fail to proxy http requests, as it does not contain an SNI.
  [#6517](https://github.com/Kong/kong/pull/6517)
- Fix issue where a `nil` request context would lead to errors `attempt to index local 'ctx'` being shown in the logs
- Reduced the number of needed timers to active health check upstreams and to resolve hosts.
- Schemas for full-schema validations are correctly cached now, avoiding memory
  leaks when reloading declarative configurations. [#6713](https://github.com/Kong/kong/pull/6713)
- The schema for the upstream entities now limits the highest configurable
  number of successes and failures to 255, respecting the limits imposed by
  lua-resty-healthcheck. [#6705](https://github.com/Kong/kong/pull/6705)
- Certificates for database connections now are loaded in the right order
  avoiding failures to connect to Postgres databases.
  [#6650](https://github.com/Kong/kong/pull/6650)

##### CLI

- Fix issue where `kong reload -c <config>` would fail.
  [#6664](https://github.com/Kong/kong/pull/6664)
- Fix issue where the Kong configuration cache would get corrupted.
  [#6664](https://github.com/Kong/kong/pull/6664)

##### PDK

- Ensure the log serializer encodes the `tries` field as an array when
  empty, rather than an object.
  [#6632](https://github.com/Kong/kong/pull/6632)

##### Plugins

- request-transformer plugin does not allow `null` in config anymore as they can
  lead to runtime errors. [#6710](https://github.com/Kong/kong/pull/6710)

[Back to TOC](#table-of-contents)


## [2.2.2]

> Released 2021/03/01

This is a patch release in the 2.2 series. Being a patch release, it
strictly contains bugfixes. The are no new features or breaking changes.

### Fixes

##### Plugins

- `serverless-functions`: introduce a sandboxing capability, *enabled* by default,
  where only Kong PDK, OpenResty `ngx` APIs, and some Lua standard libraries are
  allowed. Read the documentation [here](https://docs.konghq.com/hub/kong-inc/serverless-functions/#sandboxing).
  [#32](https://github.com/Kong/kong-plugin-serverless-functions/pull/32/)

[Back to TOC](#table-of-contents)


## [2.2.1]

> Released 2020/12/01

This is a patch release in the 2.2 series. Being a patch release, it
strictly contains bugfixes. The are no new features or breaking changes.

### Fixes

##### Distribution

##### Core

- Fix issue where Kong would fail to start a Go plugin instance with a
  `starting instance: nil` error.
  [#6507](https://github.com/Kong/kong/pull/6507)
- Fix issue where a route that supports both `http` and `https` (and has
  a `hosts` and `snis` match criteria) would fail to proxy `http`
  requests, as it does not contain an SNI.
  [#6517](https://github.com/Kong/kong/pull/6517)
- Fix issue where a Go plugin would fail to read `kong.ctx.shared` values
  set by Lua plugins.
  [#6426](https://github.com/Kong/kong/issues/6426)
- Fix issue where gRPC requests would fail to set the `:authority`
  pseudo-header in upstream requests.
  [#6603](https://github.com/Kong/kong/pull/6603)

##### CLI

- Fix issue where `kong config db_import` and `kong config db_export`
  commands would fail if Go plugins were enabled.
  [#6596](https://github.com/Kong/kong/pull/6596)
  Thanks [daniel-shuy](https://github.com/daniel-shuy) for the patch!

[Back to TOC](#table-of-contents)


## [2.2.0]

> Released 2020/10/23

This is a new major release of Kong, including new features such as **UDP support**,
**Configurable Request and Response Buffering**, **Dynamically Loading of OS
Certificates**, and much more.

### Distributions

- Added support for running Kong as the non-root user kong on distributed systems.


### Dependencies

- :warning: For Kong 2.2, the required OpenResty version has been bumped to
  [1.17.8.2](http://openresty.org/en/changelog-1017008.html), and the
  the set of patches included has changed, including the latest release of
  [lua-kong-nginx-module](https://github.com/Kong/lua-kong-nginx-module).
  If you are installing Kong from one of our distribution
  packages, you are not affected by this change.
- Bump OpenSSL version from `1.1.1g` to `1.1.1h`.
  [#6382](https://github.com/Kong/kong/pull/6382)

**Note:** if you are not using one of our distribution packages and compiling
OpenResty from source, you must still apply Kong's [OpenResty
patches](https://github.com/Kong/kong-build-tools/tree/master/openresty-build-tools/openresty-patches)
(and, as highlighted above, compile OpenResty with the new
lua-kong-nginx-module). Our [kong-build-tools](https://github.com/Kong/kong-build-tools)
repository will allow you to do both easily.

- :warning: Cassandra 2.x support is now deprecated. If you are still
  using Cassandra 2.x with Kong, we recommend you to upgrade, since this
  series of Cassandra is about to be EOL with the upcoming release of
  Cassandra 4.0.

### Additions

##### Core

- :fireworks: **UDP support**: Kong now features support for UDP proxying
  in its stream subsystem. The `"udp"` protocol is now accepted in the `protocols`
  attribute of Routes and the `protocol` attribute of Services.
  Load balancing and logging plugins support UDP as well.
  [#6215](https://github.com/Kong/kong/pull/6215)
- **Configurable Request and Response Buffering**: The buffering of requests
  or responses can now be enabled or disabled on a per-route basis, through
  setting attributes `Route.request_buffering` or `Route.response_buffering`
  to `true` or `false`. Default behavior remains the same: buffering is enabled
  by default for requests and responses.
  [#6057](https://github.com/Kong/kong/pull/6057)
- **Option to Automatically Load OS Certificates**: The configuration
  attribute `lua_ssl_trusted_certificate` was extended to accept a
  comma-separated list of certificate paths, as well as a special `system`
  value, which expands to the "system default" certificates file installed
  by the operating system. This follows a very simple heuristic to try to
  use the most common certificate file in most popular distros.
  [#6342](https://github.com/Kong/kong/pull/6342)
- Consistent-Hashing load balancing algorithm does not require to use the entire
  target history to build the same proxying destinations table on all Kong nodes
  anymore. Now deleted targets are actually removed from the database and the
  targets entities can be manipulated by the Admin API as any other entity.
  [#6336](https://github.com/Kong/kong/pull/6336)
- Add `X-Forwarded-Path` header: if a trusted source provides a
  `X-Forwarded-Path` header, it is proxied as-is. Otherwise, Kong will set
  the content of said header to the request's path.
  [#6251](https://github.com/Kong/kong/pull/6251)
- Hybrid mode synchronization performance improvements: Kong now uses a
  new internal synchronization method to push changes from the Control Plane
  to the Data Plane, drastically reducing the amount of communication between
  nodes during bulk updates.
  [#6293](https://github.com/Kong/kong/pull/6293)
- The `Upstream.client_certificate` attribute can now be used from proxying:
  This allows `client_certificate` setting used for mTLS handshaking with
  the `Upstream` server to be shared easily among different Services.
  However, `Service.client_certificate` will take precedence over
  `Upstream.client_certificate` if both are set simultaneously.
  In previous releases, `Upstream.client_certificate` was only used for
  mTLS in active health checks.
  [#6348](https://github.com/Kong/kong/pull/6348)
- New `shorthand_fields` top-level attribute in schema definitions, which
  deprecates `shorthands` and includes type definitions in addition to the
  shorthand callback.
  [#6364](https://github.com/Kong/kong/pull/6364)
- Hybrid Mode: the table of Data Plane nodes at the Control Plane is now
  cleaned up automatically, according to a delay value configurable via
  the `cluster_data_plane_purge_delay` attribute, set to 14 days by default.
  [#6376](https://github.com/Kong/kong/pull/6376)
- Hybrid Mode: Data Plane nodes now apply only the last config when receiving
  several updates in sequence, improving the performance when large configs are
  in use. [#6299](https://github.com/Kong/kong/pull/6299)

##### Admin API

- Hybrid Mode: new endpoint `/clustering/data-planes` which returns complete
  information about all Data Plane nodes that are connected to the Control
  Plane cluster, regardless of the Control Plane node to which they connected.
  [#6308](https://github.com/Kong/kong/pull/6308)
  * :warning: The `/clustering/status` endpoint is now deprecated, since it
    returns only information about Data Plane nodes directly connected to the
    Control Plane node to which the Admin API request was made, and is
    superseded by `/clustering/data-planes`.
- Admin API responses now honor the `headers` configuration setting for
  including or removing the `Server` header.
  [#6371](https://github.com/Kong/kong/pull/6371)

##### PDK

- New function `kong.request.get_forwarded_prefix`: returns the prefix path
  component of the request's URL that Kong stripped before proxying to upstream,
  respecting the value of `X-Forwarded-Prefix` when it comes from a trusted source.
  [#6251](https://github.com/Kong/kong/pull/6251)
- `kong.response.exit` now honors the `headers` configuration setting for
  including or removing the `Server` header.
  [#6371](https://github.com/Kong/kong/pull/6371)
- `kong.log.serialize` function now can be called using the stream subsystem,
  allowing various logging plugins to work under TCP and TLS proxy modes.
  [#6036](https://github.com/Kong/kong/pull/6036)
- Requests with `multipart/form-data` MIME type now can use the same part name
  multiple times. [#6054](https://github.com/Kong/kong/pull/6054)

##### Plugins

- **New Response Phase**: both Go and Lua pluggins now support a new plugin
  phase called `response` in Lua plugins and `Response` in Go. Using it
  automatically enables response buffering, which allows you to manipulate
  both the response headers and the response body in the same phase.
  This enables support for response handling in Go, where header and body
  filter phases are not available, allowing you to use PDK functions such
  as `kong.Response.GetBody()`, and provides an equivalent simplified
  feature for handling buffered responses from Lua plugins as well.
  [#5991](https://github.com/Kong/kong/pull/5991)
- aws-lambda: bump to version 3.5.0:
  [#6379](https://github.com/Kong/kong/pull/6379)
  * support for 'isBase64Encoded' flag in Lambda function responses
- grpc-web: introduce configuration pass_stripped_path, which, if set to true,
  causes the plugin to pass the stripped request path (see the `strip_path` Route
  attribute) to the upstream gRPC service.
- rate-limiting: Support for rate limiting by path, by setting the
  `limit_by = "path"` configuration attribute.
  Thanks [KongGuide](https://github.com/KongGuide) for the patch!
  [#6286](https://github.com/Kong/kong/pull/6286)
- correlation-id: the plugin now generates a correlation-id value by default
  if the correlation id header arrives but is empty.
  [#6358](https://github.com/Kong/kong/pull/6358)


## [2.1.4]

> Released 2020/09/18

This is a patch release in the 2.0 series. Being a patch release, it strictly
contains bugfixes. The are no new features or breaking changes.

### Fixes

##### Core

- Improve graceful exit of Control Plane and Data Plane nodes in Hybrid Mode.
  [#6306](https://github.com/Kong/kong/pull/6306)

##### Plugins

- datadog, loggly, statsd: fixes for supporting logging TCP/UDP services.
  [#6344](https://github.com/Kong/kong/pull/6344)
- Logging plugins: request and response sizes are now reported
  by the log serializer as number attributes instead of string.
  [#6356](https://github.com/Kong/kong/pull/6356)
- prometheus: Remove unnecessary `WARN` log that was seen in the Kong 2.1
  series.
  [#6258](https://github.com/Kong/kong/pull/6258)
- key-auth: no longer trigger HTTP 400 error when the body cannot be decoded.
  [#6357](https://github.com/Kong/kong/pull/6357)
- aws-lambda: respect `skip_large_bodies` config setting even when not using
  AWS API Gateway compatibility.
  [#6379](https://github.com/Kong/kong/pull/6379)


[Back to TOC](#table-of-contents)
- Fix issue where `kong reload` would occasionally leave stale workers locked
  at 100% CPU.
  [#6300](https://github.com/Kong/kong/pull/6300)
- Hybrid Mode: more informative error message when the Control Plane cannot
  be reached.
  [#6267](https://github.com/Kong/kong/pull/6267)

##### CLI

- `kong hybrid gen_cert` now reports "permission denied" errors correctly
  when it fails to write the certificate files.
  [#6368](https://github.com/Kong/kong/pull/6368)

##### Plugins

- acl: bumped to 3.0.1
  * Fix regression in a scenario where an ACL plugin with a `deny` clause
    was configured for a group that does not exist would cause a HTTP 401
    when an authenticated plugin would match the anonymous consumer. The
    behavior is now restored to that seen in Kong 1.x and 2.0.
    [#6354](https://github.com/Kong/kong/pull/6354)
- request-transformer: bumped to 1.2.7
  * Fix the construction of the error message when a template throws a Lua error.
    [#26](https://github.com/Kong/kong-plugin-request-transformer/pull/26)


## [2.1.3]

> Released 2020/08/19

This is a patch release in the 2.0 series. Being a patch release, it strictly
contains bugfixes. The are no new features or breaking changes.

### Fixes

##### Core

- Fix behavior of `X-Forwarded-Prefix` header with stripped path prefixes:
  the stripped portion of path is now added in `X-Forwarded-Prefix`,
  except if it is `/` or if it is received from a trusted client.
  [#6222](https://github.com/Kong/kong/pull/6222)

##### Migrations

- Avoid creating unnecessary an index for Postgres.
  [#6250](https://github.com/Kong/kong/pull/6250)

##### Admin API

- DB-less: fix concurrency issues with `/config` endpoint. It now waits for
  the configuration to update across workers before returning, and returns
  HTTP 429 on attempts to perform concurrent updates and HTTP 504 in case
  of update timeouts.
  [#6121](https://github.com/Kong/kong/pull/6121)

##### Plugins

- request-transformer: bump from v1.2.5 to v1.2.6
  * Fix an issue where query parameters would get incorrectly URL-encoded.
    [#24](https://github.com/Kong/kong-plugin-request-transformer/pull/24)
- acl: Fix migration of ACLs table for the Kong 2.1 series.
  [#6250](https://github.com/Kong/kong/pull/6250)


## [2.1.2]

> Released 2020/08/13

:white_check_mark: **Update (2020/08/13)**: This release fixed a balancer
bug that may cause incorrect request payloads to be sent to unrelated
upstreams during balancer retries, potentially causing responses for
other requests to be returned. Therefore it is **highly recommended**
that Kong users running versions `2.1.0` and `2.1.1` to upgrade to this
version as soon as possible, or apply mitigation from the
[2.1.0](#210) section below.

### Fixes

##### Core

- Fix a bug that balancer retries causes incorrect requests to be sent to
  subsequent upstream connections of unrelated requests.
  [#6224](https://github.com/Kong/kong/pull/6224)
- Fix an issue where plugins iterator was being built before setting the
  default workspace id, therefore indexing the plugins under the wrong workspace.
  [#6206](https://github.com/Kong/kong/pull/6206)

##### Migrations

- Improve reentrancy of Cassandra migrations.
  [#6206](https://github.com/Kong/kong/pull/6206)

##### PDK

- Make sure the `kong.response.error` PDK function respects gRPC related
  content types.
  [#6214](https://github.com/Kong/kong/pull/6214)


## [2.1.1]

> Released 2020/08/05

:red_circle: **Post-release note (as of 2020/08/13)**: A faulty behavior
has been observed with this change. When Kong proxies using the balancer
and a request to one of the upstream `Target` fails, Kong might send the
same request to another healthy `Target` in a different request later,
causing response for the failed request to be returned.

This bug could be mitigated temporarily by disabling upstream keepalive pools.
It can be achieved by either:

1. In `kong.conf`, set `upstream_keepalive_pool_size=0`, or
2. Setting the environment `KONG_UPSTREAM_KEEPALIVE_POOL_SIZE=0` when starting
   Kong with the CLI.

Then restart/reload the Kong instance.

Thanks Nham Le (@nhamlh) for reporting it in [#6212](https://github.com/Kong/kong/issues/6212).

:white_check_mark: **Update (2020/08/13)**: A fix to this regression has been
released as part of [2.1.2](#212). See the section of the Changelog related to this
release for more details.

### Dependencies

- Bump [lua-multipart](https://github.com/Kong/lua-multipart) to `0.5.9`.
  [#6148](https://github.com/Kong/kong/pull/6148)

### Fixes

##### Core

- No longer reject valid characters (as specified in the RFC 3986) in the `path` attribute of the
  Service entity.
  [#6183](https://github.com/Kong/kong/pull/6183)

##### Migrations

- Fix issue in Cassandra migrations where empty values in some entities would be incorrectly migrated.
  [#6171](https://github.com/Kong/kong/pull/6171)

##### Admin API

- Fix issue where consumed worker memory as reported by the `kong.node.get_memory_stats()` PDK method would be incorrectly reported in kilobytes, rather than bytes, leading to inaccurate values in the `/status` Admin API endpoint (and other users of said PDK method).
  [#6170](https://github.com/Kong/kong/pull/6170)

##### Plugins

- rate-limiting: fix issue where rate-limiting by Service would result in a global limit, rather than per Service.
  [#6157](https://github.com/Kong/kong/pull/6157)
- rate-limiting: fix issue where a TTL would not be set to some Redis keys.
  [#6150](https://github.com/Kong/kong/pull/6150)


[Back to TOC](#table-of-contents)


## [2.1.0]

> Released 2020/07/16

:red_circle: **Post-release note (as of 2020/08/13)**: A faulty behavior
has been observed with this change. When Kong proxies using the balancer
and a request to one of the upstream `Target` fails, Kong might send the
same request to another healthy `Target` in a different request later,
causing response for the failed request to be returned.

This bug could be mitigated temporarily by disabling upstream keepalive pools.
It can be achieved by either:

1. In `kong.conf`, set `upstream_keepalive_pool_size=0`, or
2. Setting the environment `KONG_UPSTREAM_KEEPALIVE_POOL_SIZE=0` when starting
   Kong with the CLI.

Then restart/reload the Kong instance.

Thanks Nham Le (@nhamlh) for reporting it in [#6212](https://github.com/Kong/kong/issues/6212).

:white_check_mark: **Update (2020/08/13)**: A fix to this regression has been
released as part of [2.1.2](#212). See the section of the Changelog related to this
release for more details.

### Distributions

- :gift: Introduce package for Ubuntu 20.04.
  [#6006](https://github.com/Kong/kong/pull/6006)
- Add `ca-certificates` to the Alpine Docker image.
  [#373](https://github.com/Kong/docker-kong/pull/373)
- :warning: The [go-pluginserver](https://github.com/Kong/go-pluginserver) no
  longer ships with Kong packages; users are encouraged to build it along with
  their Go plugins. For more info, check out the [Go Guide](https://docs.konghq.com/latest/go/).

### Dependencies

- :warning: In order to use all Kong features, including the new
  dynamic upstream keepalive behavior, the required OpenResty version is
  [1.15.8.3](http://openresty.org/en/changelog-1015008.html).
  If you are installing Kong from one of our distribution
  packages, this version and all required patches and modules are included.
  If you are building from source, you must apply
  Kong's [OpenResty patches](https://github.com/Kong/kong-build-tools/tree/master/openresty-build-tools/openresty-patches)
  as well as include [lua-kong-nginx-module](https://github.com/Kong/lua-kong-nginx-module).
  Our [kong-build-tools](https://github.com/Kong/kong-build-tools)
  repository allows you to do both easily.
- Bump OpenSSL version from `1.1.1f` to `1.1.1g`.
  [#5820](https://github.com/Kong/kong/pull/5810)
- Bump [lua-resty-dns-client](https://github.com/Kong/lua-resty-dns-client) from `4.1.3`
  to `5.0.1`.
  [#5499](https://github.com/Kong/kong/pull/5499)
- Bump [lyaml](https://github.com/gvvaughan/lyaml) from `0.2.4` to `0.2.5`.
  [#5984](https://github.com/Kong/kong/pull/5984)
- Bump [lua-resty-openssl](https://github.com/fffonion/lua-resty-openssl)
  from `0.6.0` to `0.6.2`.
  [#5941](https://github.com/Kong/kong/pull/5941)

### Changes

##### Core

- Increase maximum allowed payload size in hybrid mode.
  [#5654](https://github.com/Kong/kong/pull/5654)
- Targets now support a weight range of 0-65535.
  [#5871](https://github.com/Kong/kong/pull/5871)

##### Configuration

- :warning: The configuration properties `router_consistency` and
  `router_update_frequency` have been renamed to `worker_consistency` and
  `worker_state_update_frequency`, respectively. The new properties allow for
  configuring the consistency settings of additional internal structures, see
  below for details.
  [#5325](https://github.com/Kong/kong/pull/5325)
- :warning: The `nginx_upstream_keepalive_*` configuration properties have been
  renamed to `upstream_keepalive_*`. This is due to the introduction of dynamic
  upstream keepalive pools, see below for details.
  [#5771](https://github.com/Kong/kong/pull/5771)
- :warning: The default value of `worker_state_update_frequency` (previously
  `router_update_frequency`) was changed from `1` to `5`.
  [#5325](https://github.com/Kong/kong/pull/5325)

##### Plugins

- :warning: Change authentication plugins to standardize on `allow` and
  `deny` as terms for access control. Previous nomenclature is deprecated and
  support will be removed in Kong 3.0.
  * ACL: use `allow` and `deny` instead of `whitelist` and `blacklist`
  * bot-detection: use `allow` and `deny` instead of `whitelist` and `blacklist`
  * ip-restriction: use `allow` and `deny` instead of `whitelist` and `blacklist`
  [#6014](https://github.com/Kong/kong/pull/6014)

### Additions

##### Core

- :fireworks: **Asynchronous upstream updates**: Kong's load balancer is now able to
  update its internal structures asynchronously instead of onto the request/stream
  path.

  This change required the introduction of new configuration properties and the
  deprecation of older ones:
    - New properties:
      * `worker_consistency`
      * `worker_state_update_frequency`
    - Deprecated properties:
      * `router_consistency`
      * `router_update_frequency`

  The new `worker_consistency` property is similar to `router_consistency` and accepts
  either of `strict` (default, synchronous) or `eventual` (asynchronous). Unlike its
  deprecated counterpart, this new property aims at configuring the consistency of *all*
  internal structures of Kong, and not only the router.
  [#5325](https://github.com/Kong/kong/pull/5325)
- :fireworks: **Read-Only Postgres**: Kong users are now able to configure
  a read-only Postgres replica. When configured, Kong will attempt to fulfill
  read operations through the read-only replica instead of the main Postgres
  connection.
  [#5584](https://github.com/Kong/kong/pull/5584)
- Introducing **dynamic upstream keepalive pools**. This change prevents virtual
  host confusion when Kong proxies traffic to virtual services (hosted on the
  same IP/port) over TLS.
  Keepalive pools are now created by the `upstream IP/upstream port/SNI/client
  certificate` tuple instead of `IP/port` only. Users running Kong in front of
  virtual services should consider adjusting their keepalive settings
  appropriately.

  This change required the introduction of new configuration properties and
  the deprecation of older ones:
    - New properties:
        * `upstream_keepalive_pool_size`
        * `upstream_keepalive_max_requests`
        * `upstream_keepalive_idle_timeout`
    - Deprecated properties:
        * `nginx_upstream_keepalive`
        * `nginx_upstream_keepalive_requests`
        * `nginx_upstream_keepalive_timeout`

  Additionally, this change allows for specifying an indefinite amount of max
  requests and idle timeout threshold for upstream keepalive connections, a
  capability that was previously removed by Nginx 1.15.3.
  [#5771](https://github.com/Kong/kong/pull/5771)
- The default certificate for the proxy can now be configured via Admin API
  using the `/certificates` endpoint. A special `*` SNI has been introduced
  which stands for the default certificate.
  [#5404](https://github.com/Kong/kong/pull/5404)
- Add support for PKI in Hybrid Mode mTLS.
  [#5396](https://github.com/Kong/kong/pull/5396)
- Add `X-Forwarded-Prefix` to set of headers forwarded to upstream requests.
  [#5620](https://github.com/Kong/kong/pull/5620)
- Introduce a `_transform` option to declarative configuration, which allows
  importing basicauth credentials with and without hashed passwords. This change
  is only supported in declarative configuration format version `2.1`.
  [#5835](https://github.com/Kong/kong/pull/5835)
- Add capability to define different consistency levels for read and write
  operations in Cassandra. New configuration properties `cassandra_write_consistency`
  and `cassandra_read_consistency` were introduced and the existing
  `cassandra_consistency` property was deprecated.
  Thanks [Abhishekvrshny](https://github.com/Abhishekvrshny) for the patch!
  [#5812](https://github.com/Kong/kong/pull/5812)
- Introduce certificate expiry and CA constraint checks to Hybrid Mode
  certificates (`cluster_cert` and `cluster_ca_cert`).
  [#6000](https://github.com/Kong/kong/pull/6000)
- Introduce new attributes to the Services entity, allowing for customizations
  in TLS verification parameters:
  [#5976](https://github.com/Kong/kong/pull/5976)
  * `tls_verify`: whether TLS verification is enabled while handshaking
    with the upstream Service
  * `tls_verify_depth`: the maximum depth of verification when validating
    upstream Service's TLS certificate
  * `ca_certificates`: the CA trust store to use when validating upstream
    Service's TLS certificate
- Introduce new attribute `client_certificate` in Upstreams entry, used
  for supporting mTLS in active health checks.
  [#5838](https://github.com/Kong/kong/pull/5838)

##### CLI

- Migrations: add a new `--force` flag to `kong migrations bootstrap`.
  [#5635](https://github.com/Kong/kong/pull/5635)

##### Configuration

- Introduce configuration property `db_cache_neg_ttl`, allowing the configuration
  of negative TTL for DB entities.
  Thanks [ealogar](https://github.com/ealogar) for the patch!
  [#5397](https://github.com/Kong/kong/pull/5397)

##### PDK

- Support `kong.response.exit` in Stream (L4) proxy mode.
  [#5524](https://github.com/Kong/kong/pull/5524)
- Introduce `kong.request.get_forwarded_path` method, which returns
  the path component of the request's URL, but also considers
  `X-Forwarded-Prefix` if it comes from a trusted source.
  [#5620](https://github.com/Kong/kong/pull/5620)
- Introduce `kong.response.error` method, that allows PDK users to exit with
  an error while honoring the Accept header or manually forcing a content-type.
  [#5562](https://github.com/Kong/kong/pull/5562)
- Introduce `kong.client.tls` module, which provides the following methods for
  interacting with downstream mTLS:
  * `kong.client.tls.request_client_certificate()`: request client to present its
    client-side certificate to initiate mutual TLS authentication between server
    and client.
  * `kong.client.tls.disable_session_reuse()`: prevent the TLS session for the current
    connection from being reused by disabling session ticket and session ID for
    the current TLS connection.
  * `kong.client.tls.get_full_client_certificate_chain()`: return the PEM encoded
    downstream client certificate chain with the client certificate at the top
    and intermediate certificates (if any) at the bottom.
  [#5890](https://github.com/Kong/kong/pull/5890)
- Introduce `kong.log.serialize` method.
  [#5995](https://github.com/Kong/kong/pull/5995)
- Introduce new methods to the `kong.service` PDK module:
  * `kong.service.set_tls_verify()`: set whether TLS verification is enabled while
    handshaking with the upstream Service
  * `kong.service.set_tls_verify_depth()`: set the maximum depth of verification
    when validating upstream Service's TLS certificate
  * `kong.service.set_tls_verify_store()`: set the CA trust store to use when
    validating upstream Service's TLS certificate

##### Plugins

- :fireworks: **New Plugin**: introduce the [grpc-web plugin](https://github.com/Kong/kong-plugin-grpc-web), allowing clients
  to consume gRPC services via the gRPC-Web protocol.
  [#5607](https://github.com/Kong/kong/pull/5607)
- :fireworks: **New Plugin**: introduce the [grpc-gateway plugin](https://github.com/Kong/kong-plugin-grpc-gateway), allowing
  access to upstream gRPC services through a plain HTTP request.
  [#5939](https://github.com/Kong/kong/pull/5939)
- Go: add getter and setter methods for `kong.ctx.shared`.
  [#5496](https://github.com/Kong/kong/pull/5496/)
- Add `X-Credential-Identifier` header to the following authentication plugins:
  * basic-auth
  * key-auth
  * ldap-auth
  * oauth2
  [#5516](https://github.com/Kong/kong/pull/5516)
- Rate-Limiting: auto-cleanup expired rate-limiting metrics in Postgres.
  [#5498](https://github.com/Kong/kong/pull/5498)
- OAuth2: add ability to persist refresh tokens throughout their life cycle.
  Thanks [amberheilman](https://github.com/amberheilman) for the patch!
  [#5264](https://github.com/Kong/kong/pull/5264)
- IP-Restriction: add support for IPv6.
  [#5640](https://github.com/Kong/kong/pull/5640)
- OAuth2: add support for PKCE.
  Thanks [amberheilman](https://github.com/amberheilman) for the patch!
  [#5268](https://github.com/Kong/kong/pull/5268)
- OAuth2: allow optional hashing of client secrets.
  [#5610](https://github.com/Kong/kong/pull/5610)
- aws-lambda: bump from v3.1.0 to v3.4.0
  * Add `host` configuration to allow for custom Lambda endpoints.
    [#35](https://github.com/Kong/kong-plugin-aws-lambda/pull/35)
- zipkin: bump from 0.2 to 1.1.0
  * Add support for B3 single header
    [#66](https://github.com/Kong/kong-plugin-zipkin/pull/66)
  * Add `traceid_byte_count` config option
    [#74](https://github.com/Kong/kong-plugin-zipkin/pull/74)
  * Add support for W3C header
    [#75](https://github.com/Kong/kong-plugin-zipkin/pull/75)
  * Add new option `header_type`
    [#75](https://github.com/Kong/kong-plugin-zipkin/pull/75)
- serverless-functions: bump from 0.3.1 to 1.0.0
  * Add ability to run functions in each request processing phase.
    [#21](https://github.com/Kong/kong-plugin-serverless-functions/pull/21)
- prometheus: bump from 0.7.1 to 0.9.0
  * Performance: significant improvements in throughput and CPU usage.
    [#79](https://github.com/Kong/kong-plugin-prometheus/pull/79)
  * Expose healthiness of upstreams targets.
    Thanks [carnei-ro](https://github.com/carnei-ro) for the patch!
    [#88](https://github.com/Kong/kong-plugin-prometheus/pull/88)
- rate-limiting: allow rate-limiting by custom header.
  Thanks [carnei-ro](https://github.com/carnei-ro) for the patch!
  [#5969](https://github.com/Kong/kong/pull/5969)
- session: bumped from 2.3.0 to 2.4.0.
  [#5868](https://github.com/Kong/kong/pull/5868)

### Fixes

##### Core

- Fix memory leak when loading a declarative configuration that fails
  schema validation.
  [#5759](https://github.com/Kong/kong/pull/5759)
- Fix migration issue where the index for the `ca_certificates` table would
  fail to be created.
  [#5764](https://github.com/Kong/kong/pull/5764)
- Fix issue where DNS resolution would fail in DB-less mode.
  [#5831](https://github.com/Kong/kong/pull/5831)

##### Admin API

- Disallow `PATCH` on `/upstreams/:upstreams/targets/:targets`

##### Plugins

- Go: fix issue where instances of the same Go plugin applied to different
  Routes would get mixed up.
  [#5597](https://github.com/Kong/kong/pull/5597)
- Strip `Authorization` value from logged headers. Values are now shown as
  `REDACTED`.
  [#5628](https://github.com/Kong/kong/pull/5628).
- ACL: respond with HTTP 401 rather than 403 if credentials are not provided.
  [#5452](https://github.com/Kong/kong/pull/5452)
- ldap-auth: set credential ID upon authentication, allowing subsequent
  plugins (e.g., rate-limiting) to act on said value.
  [#5497](https://github.com/Kong/kong/pull/5497)
- ldap-auth: hash the cache key generated by the plugin.
  [#5497](https://github.com/Kong/kong/pull/5497)
- zipkin: bump from 0.2 to 1.1.0
  * Stopped tagging non-erroneous spans with `error=false`.
    [#63](https://github.com/Kong/kong-plugin-zipkin/pull/63)
  * Changed the structure of `localEndpoint` and `remoteEndpoint`.
    [#63](https://github.com/Kong/kong-plugin-zipkin/pull/63)
  * Store annotation times in microseconds.
    [#71](https://github.com/Kong/kong-plugin-zipkin/pull/71)
  * Prevent an error triggered when timing-related kong variables
    were not present.
    [#71](https://github.com/Kong/kong-plugin-zipkin/pull/71)
- aws-lambda: AWS regions are no longer validated against a hardcoded list; if an
  invalid region name is provided, a proxy Internal Server Error is raised,
  and a DNS resolution error message is logged.
  [#33](https://github.com/Kong/kong-plugin-aws-lambda/pull/33)

[Back to TOC](#table-of-contents)


## [2.0.5]

> Released 2020/06/30

### Dependencies

- Bump OpenSSL version from `1.1.1f` to `1.1.1g`.
  [#5820](https://github.com/Kong/kong/pull/5810)
- Bump [go-pluginserver](https://github.com/Kong/go-pluginserver) from version
  from `0.2.0` to `0.3.2`, leveraging [go-pdk](https://github.com/Kong/go-pdk) `0.3.1`.
  See the [go-pdk changelog](https://github.com/Kong/go-pdk/blob/master/CHANGELOG.md#v031).

### Fixes

##### Core

- Fix a race condition leading to random config fetching failure in DB-less mode.
  [#5833](https://github.com/Kong/kong/pull/5833)
- Fix issue where a respawned worker would not use the existing configuration
  in DB-less mode.
  [#5850](https://github.com/Kong/kong/pull/5850)
- Fix issue where declarative configuration would fail with the error:
  `Cannot serialise table: excessively sparse array`.
  [#5768](https://github.com/Kong/kong/pull/5865)
- Targets now support a weight range of 0-65535.
  [#5871](https://github.com/Kong/kong/pull/5871)
- Make kong.ctx.plugin light-thread safe
  Thanks [tdelaune](https://github.com/tdelaune) for the assistance!
  [#5873](https://github.com/Kong/kong/pull/5873)
- Go: fix issue with Go plugins where the plugin instance would be
  intermittently killed.
  Thanks [primableatom](https://github.com/primableatom) for the patch!
  [#5903](https://github.com/Kong/kong/pull/5903)
- Auto-convert `config.anonymous` from empty string to the `ngx.null` value.
  [#5906](https://github.com/Kong/kong/pull/5906)
- Fix issue where DB-less wouldn't correctly validate input with missing IDs,
  names, or cache key.
  [#5929](https://github.com/Kong/kong/pull/5929)
- Fix issue where a request to the upstream health endpoint would fail with
  HTTP 500 Internal Server Error.
  [#5943](https://github.com/Kong/kong/pull/5943)
- Fix issue where providing a declarative configuration file containing
  fields with explicit null values would result in an error.
  [#5999](https://github.com/Kong/kong/pull/5999)
- Fix issue where the balancer wouldn't be built for all workers.
  [#5931](https://github.com/Kong/kong/pull/5931)
- Fix issue where a declarative configuration file with primary keys specified
  as numbers would result in an error.
  [#6005](https://github.com/Kong/kong/pull/6005)

##### CLI

##### Configuration

- Fix issue where the Postgres password from the Kong configuration file
  would be truncated if it contained a `#` character.
  [#5822](https://github.com/Kong/kong/pull/5822)

##### Admin API

- Fix issue where a `PUT` request on `/upstreams/:upstreams/targets/:targets`
  would result in HTTP 500 Internal Server Error.
  [#6012](https://github.com/Kong/kong/pull/6012)

##### PDK

- Stop request processing flow if body encoding fails.
  [#5829](https://github.com/Kong/kong/pull/5829)
- Ensure `kong.service.set_target()` includes the port number if a non-default
  port is used.
  [#5996](https://github.com/Kong/kong/pull/5996)

##### Plugins

- Go: fix issue where the go-pluginserver would not reload Go plugins'
  configurations.
  Thanks [wopol](https://github.com/wopol) for the patch!
  [#5866](https://github.com/Kong/kong/pull/5866)
- basic-auth: avoid fetching credentials when password is not given.
  Thanks [Abhishekvrshny](https://github.com/Abhishekvrshny) for the patch!
  [#5880](https://github.com/Kong/kong/pull/5880)
- cors: avoid overwriting upstream response `Vary` header; new values are now
  added as additional `Vary` headers.
  Thanks [aldor007](https://github.com/aldor007) for the patch!
  [#5794](https://github.com/Kong/kong/pull/5794)

[Back to TOC](#table-of-contents)


## [2.0.4]

> Released 2020/04/22

### Fixes

##### Core

  - Disable JIT mlcache:get_bulk() on ARM64
    [#5797](https://github.com/Kong/kong/pull/5797)
  - Don't incrementing log counters on unexpected errors
    [#5783](https://github.com/Kong/kong/pull/5783)
  - Invalidate target history at cleanup so balancers stay synced
    [#5775](https://github.com/Kong/kong/pull/5775)
  - Set a log prefix with the upstream name
    [#5773](https://github.com/Kong/kong/pull/5773)
  - Fix memory leaks when loading a declarative config that fails schema validation
    [#5766](https://github.com/Kong/kong/pull/5766)
  - Fix some balancer and cluster_events issues
    [#5804](https://github.com/Kong/kong/pull/5804)

##### Configuration

  - Send declarative config updates to stream subsystem via Unix domain
    [#5786](https://github.com/Kong/kong/pull/5786)
  - Now when using declarative configurations the cache is purged on reload, cleaning any references to removed entries
    [#5769](https://github.com/Kong/kong/pull/5769)


[Back to TOC](#table-of-contents)


## [2.0.3]

> Released 2020/04/06

This is a patch release in the 2.0 series. Being a patch release, it strictly
contains performance improvements and bugfixes. The are no new features or
breaking changes.

### Fixes

##### Core

  - Setting the target weight to 0 does not automatically remove the upstream.
    [#5710](https://github.com/Kong/kong/pull/5710).
  - The plugins iterator is now always fully built, even if the initialization
    of any of them fails.
    [#5692](https://github.com/Kong/kong/pull/5692).
  - Fixed the load of `dns_not_found_ttl` and `dns_error_ttl` configuration
    options.
    [#5684](https://github.com/Kong/kong/pull/5684).
  - Consumers and tags are properly warmed-up from the plugins' perspective,
    i.e. they are loaded to the cache space that plugins access.
    [#5669](https://github.com/Kong/kong/pull/5669).
  - Customized error messages don't affect subsequent default error responses
    now.
    [#5673](https://github.com/Kong/kong/pull/5673).

##### CLI

  - Fixed the `lua_package_path` option precedence over `LUA_PATH` environment
    variable.
    [#5729](https://github.com/Kong/kong/pull/5729).
  - Support to Nginx binary upgrade by correctly handling the `USR2` signal.
    [#5657](https://github.com/Kong/kong/pull/5657).

##### Configuration

  - Fixed the logrotate configuration file with the right line terminators.
    [#243](https://github.com/Kong/kong-build-tools/pull/243).
    Thanks, [WALL-E](https://github.com/WALL-E)

##### Admin API

  - Fixed the `sni is duplicated` error when sending multiple `SNIs` as body
    arguments and an `SNI` on URL that matched one from the body.
    [#5660](https://github.com/Kong/kong/pull/5660).

[Back to TOC](#table-of-contents)


## [2.0.2]

> Released 2020/02/27

This is a patch release in the 2.0 series. Being a patch release, it strictly
contains performance improvements and bugfixes. The are no new features or
breaking changes.

### Fixes

##### Core

  - Fix issue related to race condition in Cassandra select each method
    [#5564](https://github.com/Kong/kong/pull/5564).
    Thanks, [vasuharish](https://github.com/vasuharish)!
  - Fix issue related to running control plane under multiple Nginx workers
    [#5612](https://github.com/Kong/kong/pull/5612).
  - Don't change route paths when marshaling
    [#5587](https://github.com/Kong/kong/pull/5587).
  - Fix propagation of posted health across workers
    [#5539](https://github.com/Kong/kong/pull/5539).
  - Use proper units for timeouts with cassandra
    [#5571](https://github.com/Kong/kong/pull/5571).
  - Fix broken SNI based routing in L4 proxy mode
    [#5533](https://github.com/Kong/kong/pull/5533).

##### Plugins

  - Enable the ACME plugin by default
    [#5555](https://github.com/Kong/kong/pull/5555).
  - Accept consumer username in anonymous field
    [#5552](https://github.com/Kong/kong/pull/5552).

[Back to TOC](#table-of-contents)


## [2.0.1]

> Released 2020/02/04

This is a patch release in the 2.0 series. Being a patch release, it strictly
contains performance improvements and bugfixes. The are no new features or
breaking changes.


### Fixes

##### Core

  - Migrations include the configured Lua path now
    [#5509](https://github.com/Kong/kong/pull/5509).
  - Hop-by-hop headers to not clear upgrade header on upgrade
    [#5495](https://github.com/Kong/kong/pull/5495).
  - Balancers now properly check if a response is produced by an upstream
    [#5493](https://github.com/Kong/kong/pull/5493).
    Thanks, [onematchfox](https://github.com/onematchfox)!
  - Kong correctly logs an error message when the Lua VM cannot allocate memory
    [#5479](https://github.com/Kong/kong/pull/5479)
    Thanks, [pamiel](https://github.com/pamiel)!
  - Schema validations work again in DB-less mode
    [#5464](https://github.com/Kong/kong/pull/5464).

##### Plugins

  - oauth2: handle `Authorization` headers with missing `access_token` correctly.
    [#5514](https://github.com/Kong/kong/pull/5514).
    Thanks, [jeremyjpj0916](https://github.com/jeremyjpj0916)!
  - oauth2: hash oauth2_tokens cache key via the DAO
    [#5507](https://github.com/Kong/kong/pull/5507)


[Back to TOC](#table-of-contents)


## [2.0.0]

> Released 2020/01/20

This is a new major release of Kong, including new features such as **Hybrid
mode**, **Go language support for plugins** and **buffered proxying**, and
much more.

Kong 2.0.0 removes the deprecated service mesh functionality, which was
been retired in favor of [Kuma](https://kuma.io), as Kong continues to
focus on its core gateway capabilities.

Please note that Kong 2.0.0 also removes support for migrating from versions
below 1.0.0. If you are running Kong 0.x versions below 0.14.1, you need to
migrate to 0.14.1 first, and once you are running 0.14.1, you can migrate to
Kong 1.5.0, which includes special provisions for migrating from Kong 0.x,
such as the `kong migrations migrate-apis` command, and then finally to Kong
2.0.0.

### Dependencies

- :warning: The required OpenResty version is
  [1.15.8.2](http://openresty.org/en/changelog-1015008.html), and the
  the set of patches included has changed, including the latest release of
  [lua-kong-nginx-module](https://github.com/Kong/lua-kong-nginx-module).
  If you are installing Kong from one of our distribution
  packages, you are not affected by this change.

**Note:** if you are not using one of our distribution packages and compiling
OpenResty from source, you must still apply Kong's [OpenResty
patches](https://github.com/Kong/kong-build-tools/tree/master/openresty-build-tools/openresty-patches)
(and, as highlighted above, compile OpenResty with the new
lua-kong-nginx-module). Our [kong-build-tools](https://github.com/Kong/kong-build-tools)
repository will allow you to do both easily.

### Packaging

- RPM packages are now signed with our own GPG keys. You can download our public
  key at https://bintray.com/user/downloadSubjectPublicKey?username=kong
- Kong now ships with a systemd unit file

### Additions

##### Core

  - :fireworks: **Hybrid mode** for management of control-plane and
    data-plane nodes. This allows running control-plane nodes using a
    database and have them deliver configuration updates to DB-less
    data-plane nodes.
    [#5294](https://github.com/Kong/kong/pull/5294)
  - :fireworks: **Buffered proxying** - plugins can now request buffered
    reading of the service response (as opposed to the streaming default),
    allowing them to modify headers based on the contents of the body
    [#5234](https://github.com/Kong/kong/pull/5234)
  - The `transformations` in DAO schemas now also support `on_read`,
    allowing for two-way (read/write) data transformations between
    Admin API input/output and database storage.
    [#5100](https://github.com/Kong/kong/pull/5100)
  - Added `threshold` attribute for health checks
    [#5206](https://github.com/Kong/kong/pull/5206)
  - Caches for core entities and plugin-controlled entities (such as
    credentials, etc.) are now separated, protecting the core entities
    from cache eviction caused by plugin behavior.
    [#5114](https://github.com/Kong/kong/pull/5114)
  - Cipher suite was updated to the Mozilla v5 release.
    [#5342](https://github.com/Kong/kong/pull/5342)
  - Better support for using already existing Cassandra keyspaces
    when migrating
    [#5361](https://github.com/Kong/kong/pull/5361)
  - Better log messages when plugin modules fail to load
    [#5357](https://github.com/Kong/kong/pull/5357)
  - `stream_listen` now supports the `backlog` option.
    [#5346](https://github.com/Kong/kong/pull/5346)
  - The internal cache was split into two independent segments,
    `kong.core_cache` and `kong.cache`. The `core_cache` region is
    used by the Kong core to store configuration data that doesn't
    change often. The other region is used to store plugin
    runtime data that is dependent on traffic pattern and user
    behavior. This change should decrease the cache contention
    between Kong core and plugins and result in better performance
    overall.
    - :warning: Note that both structures rely on the already existent
      `mem_cache_size` configuration option to set their size,
      so when upgrading from a previous Kong version, the cache
      memory consumption might double if this value is not adjusted
      [#5114](https://github.com/Kong/kong/pull/5114)

##### CLI

  - `kong config init` now accepts a filename argument
    [#4451](https://github.com/Kong/kong/pull/4451)

##### Configuration

  - :fireworks: **Extended support for Nginx directive injections**
    via Kong configurations, reducing the needs for custom Nginx
    templates. New injection contexts were added: `nginx_main_`,
    `nginx_events` and `nginx_supstream_` (`upstream` in `stream`
    mode).
    [#5390](https://github.com/Kong/kong/pull/5390)
  - Enable `reuseport` option in the listen directive by default
    and allow specifying both `reuseport` and `backlog=N` in the
    listener flags.
    [#5332](https://github.com/Kong/kong/pull/5332)
  - Check existence of `lua_ssl_trusted_certificate` at startup
    [#5345](https://github.com/Kong/kong/pull/5345)

##### Admin API

  - Added `/upstreams/<id>/health?balancer_health=1` attribute for
    detailed information about balancer health based on health
    threshold configuration
    [#5206](https://github.com/Kong/kong/pull/5206)

##### PDK

  - New functions `kong.service.request.enable_buffering`,
    `kong.service.response.get_raw_body` and
    `kong.service.response.get_body` for use with buffered proxying
    [#5315](https://github.com/Kong/kong/pull/5315)

##### Plugins

  - :fireworks: **Go plugin support** - plugins can now be written in
    Go as well as Lua, through the use of an out-of-process Go plugin server.
    [#5326](https://github.com/Kong/kong/pull/5326)
  - The lifecycle of the Plugin Server daemon for Go language support is
    managed by Kong itself.
    [#5366](https://github.com/Kong/kong/pull/5366)
  - :fireworks: **New plugin: ACME** - Let's Encrypt and ACMEv2 integration with Kong
    [#5333](https://github.com/Kong/kong/pull/5333)
  - :fireworks: aws-lambda: bumped version to 3.0.1, with a number of new features!
    [#5083](https://github.com/Kong/kong/pull/5083)
  - :fireworks: prometheus: bumped to version 0.7.0 including major performance improvements
    [#5295](https://github.com/Kong/kong/pull/5295)
  - zipkin: bumped to version 0.2.1
    [#5239](https://github.com/Kong/kong/pull/5239)
  - session: bumped to version 2.2.0, adding `authenticated_groups` support
    [#5108](https://github.com/Kong/kong/pull/5108)
  - rate-limiting: added experimental support for standardized headers based on the
    ongoing [RFC draft](https://tools.ietf.org/html/draft-polli-ratelimit-headers-01)
    [#5335](https://github.com/Kong/kong/pull/5335)
  - rate-limiting: added Retry-After header on HTTP 429 responses
    [#5329](https://github.com/Kong/kong/pull/5329)
  - datadog: report metrics with tags --
    Thanks [mvanholsteijn](https://github.com/mvanholsteijn) for the patch!
    [#5154](https://github.com/Kong/kong/pull/5154)
  - request-size-limiting: added `size_unit` configuration option.
    [#5214](https://github.com/Kong/kong/pull/5214)
  - request-termination: add extra check for `conf.message` before sending
    response back with body object included.
    [#5202](https://github.com/Kong/kong/pull/5202)
  - jwt: add `X-Credential-Identifier` header in response --
    Thanks [davinwang](https://github.com/davinwang) for the patch!
    [#4993](https://github.com/Kong/kong/pull/4993)

### Fixes

##### Core

  - Correct detection of update upon deleting Targets --
    Thanks [pyrl247](https://github.com/pyrl247) for the patch!
  - Fix declarative config loading of entities with abstract records
    [#5343](https://github.com/Kong/kong/pull/5343)
  - Fix sort priority when matching routes by longest prefix
    [#5430](https://github.com/Kong/kong/pull/5430)
  - Detect changes in Routes that happen halfway through a router update
    [#5431](https://github.com/Kong/kong/pull/5431)

##### Admin API

  - Corrected the behavior when overwriting a Service configuration using
    the `url` shorthand
    [#5315](https://github.com/Kong/kong/pull/5315)

##### Core

  - :warning: **Removed Service Mesh support** - That has been deprecated in
    Kong 1.4 and made off-by-default already, and the code is now gone in 2.0.
    For Service Mesh, we now have [Kuma](https://kuma.io), which is something
    designed for Mesh patterns from day one, so we feel at peace with removing
    Kong's native Service Mesh functionality and focus on its core capabilities
    as a gateway.

##### Configuration

  - Routes using `tls` are now supported in stream mode by adding an
    entry in `stream_listen` with the `ssl` keyword enabled.
    [#5346](https://github.com/Kong/kong/pull/5346)
  - As part of service mesh removal, serviceless proxying was removed.
    You can still set `service = null` when creating a route for use with
    serverless plugins such as `aws-lambda`, or `request-termination`.
    [#5353](https://github.com/Kong/kong/pull/5353)
  - Removed the `origins` property which was used for service mesh.
    [#5351](https://github.com/Kong/kong/pull/5351)
  - Removed the `transparent` property which was used for service mesh.
    [#5350](https://github.com/Kong/kong/pull/5350)
  - Removed the `nginx_optimizations` property; the equivalent settings
    can be performed via Nginx directive injections.
    [#5390](https://github.com/Kong/kong/pull/5390)
  - The Nginx directive injection prefixes `nginx_http_upstream_`
    and `nginx_http_status_` were renamed to `nginx_upstream_` and
    `nginx_status_` respectively.
    [#5390](https://github.com/Kong/kong/pull/5390)

##### Plugins

  - Removed the Sidecar Injector plugin which was used for service mesh.
    [#5199](https://github.com/Kong/kong/pull/5199)


[Back to TOC](#table-of-contents)


## [1.5.1]

> Released 2020/02/19

This is a patch release over 1.5.0, fixing a minor issue in the `kong migrations migrate-apis`
command, which assumed execution in a certain order in the migration process. This now
allows the command to be executed prior to running the migrations from 0.x to 1.5.1.

### Fixes

##### CLI

  - Do not assume new fields are already available when running `kong migrations migrate-apis`
    [#5572](https://github.com/Kong/kong/pull/5572)


[Back to TOC](#table-of-contents)


## [1.5.0]

> Released 2020/01/20

Kong 1.5.0 is the last release in the Kong 1.x series, and it was designed to
help Kong 0.x users upgrade out of that series and into more current releases.
Kong 1.5.0 includes two features designed to ease the transition process: the
new `kong migrations migrate-apis` commands, to help users migrate away from
old `apis` entities which were deprecated in Kong 0.13.0 and removed in Kong
1.0.0, and a compatibility flag to provide better router compatibility across
Kong versions.

### Additions

##### Core

  - New `path_handling` attribute in Routes entities, which selects the behavior
    the router will have when combining the Service Path, the Route Path, and
    the Request path into a single path sent to the upstream. This attribute
    accepts two values, `v0` or `v1`, making the router behave as in Kong 0.x or
    Kong 1.x, respectively. [#5360](https://github.com/Kong/kong/pull/5360)

##### CLI

  - New command `kong migrations migrate-apis`, which converts any existing
    `apis` from an old Kong 0.x installation and generates Route, Service and
    Plugin entities with equivalent configurations. The converted routes are
    set to use `path_handling = v0`, to ensure compatibility.
    [#5176](https://github.com/Kong/kong/pull/5176)

### Fixes

##### Core

  - Fixed the routing prioritization that could lead to a match in a lower
    priority path. [#5443](https://github.com/Kong/kong/pull/5443)
  - Changes in router or plugins entities while the rebuild is in progress now
    are treated in the next rebuild, avoiding to build invalid iterators.
    [#5431](https://github.com/Kong/kong/pull/5431)
  - Fixed invalid incorrect calculation of certificate validity period.
    [#5449](https://github.com/Kong/kong/pull/5449) -- Thanks
    [Bevisy](https://github.com/Bevisy) for the patch!


[Back to TOC](#table-of-contents)


## [1.4.3]

> Released 2020/01/09

:warning: This release includes a security fix to address potentially
sensitive information being written to the error log file. This affects
certain uses of the Admin API for DB-less mode, described below.

This is a patch release in the 1.4 series, and as such, strictly contains
bugfixes. There are no new features nor breaking changes.

### Fixes

##### Core

  - Fix the detection of the need for balancer updates
    when deleting targets
    [#5352](https://github.com/kong/kong/issues/5352) --
    Thanks [zeeshen](https://github.com/zeeshen) for the patch!
  - Fix behavior of longest-path criteria when matching routes
    [#5383](https://github.com/kong/kong/issues/5383)
  - Fix incorrect use of cache when using header-based routing
    [#5267](https://github.com/kong/kong/issues/5267) --
    Thanks [marlonfan](https://github.com/marlonfan) for the patch!

##### Admin API

  - Do not make a debugging dump of the declarative config input into
    `error.log` when posting it with `/config` and using `_format_version`
    as a top-level parameter (instead of embedded in the `config` parameter).
    [#5411](https://github.com/kong/kong/issues/5411)
  - Fix incorrect behavior of PUT for /certificates
    [#5321](https://github.com/kong/kong/issues/5321)

##### Plugins

  - acl: fixed an issue where getting ACLs by group failed when multiple
    consumers share the same group
    [#5322](https://github.com/kong/kong/issues/5322)


[Back to TOC](#table-of-contents)


## [1.4.2]

> Released 2019/12/10

This is another patch release in the 1.4 series, and as such, strictly
contains bugfixes. There are no new features nor breaking changes.

### Fixes

##### Core

  - Fixes some corner cases in the balancer behavior
    [#5318](https://github.com/Kong/kong/pull/5318)

##### Plugins

  - http-log: disable queueing when using the default
    settings, to avoid memory consumption issues
    [#5323](https://github.com/Kong/kong/pull/5323)
  - prometheus: restore compatibility with version 0.6.0
    [#5303](https://github.com/Kong/kong/pull/5303)


[Back to TOC](#table-of-contents)


## [1.4.1]

> Released 2019/12/03

This is a patch release in the 1.4 series, and as such, strictly contains
bugfixes. There are no new features nor breaking changes.

### Fixes

##### Core

  - Fixed a memory leak in the balancer
    [#5229](https://github.com/Kong/kong/pull/5229) --
    Thanks [zeeshen](https://github.com/zeeshen) for the patch!
  - Removed arbitrary limit on worker connections.
    [#5148](https://github.com/Kong/kong/pull/5148)
  - Fixed `preserve_host` behavior for gRPC routes
    [#5225](https://github.com/Kong/kong/pull/5225)
  - Fix migrations for ttl for OAuth2 tokens
    [#5253](https://github.com/Kong/kong/pull/5253)
  - Improve handling of errors when creating balancers
    [#5284](https://github.com/Kong/kong/pull/5284)

##### CLI

  - Fixed an issue with `kong config db_export` when reading
    entities that are ttl-enabled and whose ttl value is `null`.
    [#5185](https://github.com/Kong/kong/pull/5185)

##### Admin API

  - Various fixes for Admin API behavior
    [#5174](https://github.com/Kong/kong/pull/5174),
    [#5178](https://github.com/Kong/kong/pull/5178),
    [#5191](https://github.com/Kong/kong/pull/5191),
    [#5186](https://github.com/Kong/kong/pull/5186)

##### Plugins

  - http-log: do not impose a retry delay on successful sends
    [#5282](https://github.com/Kong/kong/pull/5282)


[Back to TOC](#table-of-contents)

## [1.4.0]

> Released on 2019/10/22

### Installation

  - :warning: All Bintray assets have been renamed from `.all.` / `.noarch.` to be
    architecture specific namely `.arm64.` and `.amd64.`

### Additions

##### Core

  - :fireworks: New configuration option `cassandra_refresh_frequency` to set
    the frequency that Kong will check for Cassandra cluster topology changes,
    avoiding restarts when Cassandra nodes are added or removed.
    [#5071](https://github.com/Kong/kong/pull/5071)
  - New `transformations` property in DAO schemas, which allows adding functions
    that run when database rows are inserted or updated.
    [#5047](https://github.com/Kong/kong/pull/5047)
  - The new attribute `hostname` has been added to `upstreams` entities. This
    attribute is used as the `Host` header when proxying requests through Kong
    to servers that are listening on server names that are different from the
    names to which they resolve.
    [#4959](https://github.com/Kong/kong/pull/4959)
  - New status interface has been introduced. It exposes insensitive health,
    metrics and error read-only information from Kong, which can be consumed by
    other services in the infrastructure to monitor Kong's health.
    This removes the requirement of the long-used workaround to monitor Kong's
    health by injecting a custom server block.
    [#4977](https://github.com/Kong/kong/pull/4977)
  - New Admin API response header `X-Kong-Admin-Latency`, reporting the time
    taken by Kong to process an Admin API request.
    [#4966](https://github.com/Kong/kong/pull/4996/files)

##### Configuration

  - :warning: New configuration option `service_mesh` which enables or disables
    the Service Mesh functionality. The Service Mesh is being deprecated and
    will not be available in the next releases of Kong.
    [#5124](https://github.com/Kong/kong/pull/5124)
  - New configuration option `router_update_frequency` that allows setting the
    frequency that router and plugins will be checked for changes. This new
    option avoids performance degradation when Kong routes or plugins are
    frequently changed. [#4897](https://github.com/Kong/kong/pull/4897)

##### Plugins

  - rate-limiting: in addition to consumer, credential, and IP levels, now
    rate-limiting plugin has service-level support. Thanks
    [wuguangkuo](https://github.com/wuguangkuo) for the patch!
    [#5031](https://github.com/Kong/kong/pull/5031)
  - Now rate-limiting `local` policy counters expire using the shared
    dictionary's TTL, avoiding to keep unnecessary counters in memory. Thanks
    [cb372](https://github.com/cb372) for the patch!
    [#5029](https://github.com/Kong/kong/pull/5029)
  - Authentication plugins have support for tags now.
    [#4945](https://github.com/Kong/kong/pull/4945)
  - response-transformer plugin now supports renaming response headers. Thanks
    [aalmazanarbs](https://github.com/aalmazanarbs) for the patch!
    [#5040](https://github.com/Kong/kong/pull/5040)

### Fixes

##### Core

  - :warning: Service Mesh is known to cause HTTPS requests to upstream to
    ignore `proxy_ssl*` directives, so it is being discontinued in the next
    major release of Kong. In this release it is disabled by default, avoiding
    this issue, and it can be enabled as aforementioned in the configuration
    section. [#5124](https://github.com/Kong/kong/pull/5124)
  - Fixed an issue on reporting the proper request method and URL arguments on
    NGINX-produced errors in logging plugins.
    [#5073](https://github.com/Kong/kong/pull/5073)
  - Fixed an issue where targets were not properly updated in all Kong workers
    when they were removed. [#5041](https://github.com/Kong/kong/pull/5041)
  - Deadlocks cases in database access functions when using Postgres and
    cleaning up `cluster_events` in high-changing scenarios were fixed.
    [#5118](https://github.com/Kong/kong/pull/5118)
  - Fixed issues with tag-filtered GETs on Cassandra-backed nodes.
    [#5105](https://github.com/Kong/kong/pull/5105)

##### Configuration

  - Fixed Lua parsing and error handling in declarative configurations.
    [#5019](https://github.com/Kong/kong/pull/5019)
  - Automatically escape any unescaped `#` characters in parsed `KONG_*`
    environment variables. [#5062](https://github.com/Kong/kong/pull/5062)

##### Plugins

  - file-log: creates log file with proper permissions when Kong uses
    declarative config. [#5028](https://github.com/Kong/kong/pull/5028)
  - basic-auth: fixed credentials parsing when using DB-less
    configurations. [#5080](https://github.com/Kong/kong/pull/5080)
  - jwt: plugin handles empty claims and return the correct error message.
    [#5123](https://github.com/Kong/kong/pull/5123)
    Thanks to [@jeremyjpj0916](https://github.com/jeremyjpj0916) for the patch!
  - serverless-functions: Lua code in declarative configurations is validated
    and loaded correctly.
    [#24](https://github.com/Kong/kong-plugin-serverless-functions/pull/24)
  - request-transformer: fixed bug on removing and then adding request headers
    with the same name.
    [#9](https://github.com/Kong/kong-plugin-request-transformer/pull/9)


[Back to TOC](#table-of-contents)

## [1.3.0]

> Released on 2019/08/21

Kong 1.3 is the first version to officially support **gRPC proxying**!

Following our vision for Kong to proxy modern Web services protocols, we are
excited for this newest addition to the family of protocols already supported
by Kong (HTTP(s), WebSockets, and TCP). As we have recently stated in our
latest [Community Call](https://konghq.com/community-call/), more protocols are
to be expected in the future.

Additionally, this release includes several highly-requested features such as
support for upstream **mutual TLS**, **header-based routing** (not only
`Host`), **database export**, and **configurable upstream keepalive
timeouts**.

### Changes

##### Dependencies

- :warning: The required OpenResty version has been bumped to
  [1.15.8.1](http://openresty.org/en/changelog-1015008.html). If you are
  installing Kong from one of our distribution packages, you are not affected
  by this change. See [#4382](https://github.com/Kong/kong/pull/4382).
  With this new version comes a number of improvements:
  1. The new [ngx\_http\_grpc\_module](https://nginx.org/en/docs/http/ngx_http_grpc_module.html).
  2. Configurable of upstream keepalive connections by timeout or number of
     requests.
  3. Support for ARM64 architectures.
  4. LuaJIT GC64 mode for x86_64 architectures, raising the LuaJIT GC-managed
     memory limit from 2GB to 128TB and producing more predictable GC
     performance.
- :warning: From this version on, the new
  [lua-kong-nginx-module](https://github.com/Kong/lua-kong-nginx-module) Nginx
  module is **required** to be built into OpenResty for Kong to function
  properly. This new module allows Kong to support new features such as mutual
  TLS authentication. If you are installing Kong from one of our distribution
  packages, you are not affected by this change.
  [openresty-build-tools#26](https://github.com/Kong/openresty-build-tools/pull/26)

**Note:** if you are not using one of our distribution packages and compiling
OpenResty from source, you must still apply Kong's [OpenResty
patches](https://github.com/kong/openresty-patches) (and, as highlighted above,
compile OpenResty with the new lua-kong-nginx-module). Our new
[openresty-build-tools](https://github.com/Kong/openresty-build-tools)
repository will allow you to do both easily.

##### Core

- :warning: Bugfixes in the router *may, in some edge-cases*, result in
  different Routes being matched. It was reported to us that the router behaved
  incorrectly in some cases when configuring wildcard Hosts and regex paths
  (e.g. [#3094](https://github.com/Kong/kong/issues/3094)). It may be so that
  you are subject to these bugs without realizing it. Please ensure that
  wildcard Hosts and regex paths Routes you have configured are matching as
  expected before upgrading.
  See [9ca4dc0](https://github.com/Kong/kong/commit/9ca4dc09fdb12b340531be8e0f9d1560c48664d5),
  [2683b86](https://github.com/Kong/kong/commit/2683b86c2f7680238e3fe85da224d6f077e3425d), and
  [6a03e1b](https://github.com/Kong/kong/commit/6a03e1bd95594716167ccac840ff3e892ed66215)
  for details.
- Upstream connections are now only kept-alive for 100 requests or 60 seconds
  (idle) by default. Previously, upstream connections were not actively closed
  by Kong. This is a (non-breaking) change in behavior, inherited from Nginx
  1.15, and configurable via new configuration properties (see below).

##### Configuration

- :warning: The `upstream_keepalive` configuration property is deprecated, and
  replaced by the new `nginx_http_upstream_keepalive` property. Its behavior is
  almost identical, but the notable difference is that the latter leverages the
  [injected Nginx
  directives](https://konghq.com/blog/kong-ce-nginx-injected-directives/)
  feature added in Kong 0.14.0.
  In future releases, we will gradually increase support for injected Nginx
  directives. We have high hopes that this will remove the occasional need for
  custom Nginx configuration templates.
  [#4382](https://github.com/Kong/kong/pull/4382)

### Additions

##### Core

- :fireworks: **Native gRPC proxying.** Two new protocol types; `grpc` and
  `grpcs` correspond to gRPC over h2c and gRPC over h2. They can be specified
  on a Route or a Service's `protocol` attribute (e.g. `protocol = grpcs`).
  When an incoming HTTP/2 request matches a Route with a `grpc(s)` protocol,
  the request will be handled by the
  [ngx\_http\_grpc\_module](https://nginx.org/en/docs/http/ngx_http_grpc_module.html),
  and proxied to the upstream Service according to the gRPC protocol
  specifications.  :warning: Note that not all Kong plugins are compatible with
  gRPC requests yet.  [#4801](https://github.com/Kong/kong/pull/4801)
- :fireworks: **Mutual TLS** handshake with upstream services. The Service
  entity now has a new `client_certificate` attribute, which is a foreign key
  to a Certificate entity. If specified, Kong will use the Certificate as a
  client TLS cert during the upstream TLS handshake.
  [#4800](https://github.com/Kong/kong/pull/4800)
- :fireworks: **Route by any request header**. The router now has the ability
  to match Routes by any request header (not only `Host`). The Route entity now
  has a new `headers` attribute, which is a map of headers names and values.
  E.g. `{ "X-Forwarded-Host": ["example.org"], "Version": ["2", "3"] }`.
  [#4758](https://github.com/Kong/kong/pull/4758)
- :fireworks: **Least-connection load-balancing**. A new `algorithm` attribute
  has been added to the Upstream entity. It can be set to `"round-robin"`
  (default), `"consistent-hashing"`, or `"least-connections"`.
  [#4528](https://github.com/Kong/kong/pull/4528)
- A new core entity, "CA Certificates" has been introduced and can be accessed
  via the new `/ca_certificates` Admin API endpoint. CA Certificates entities
  will be used as CA trust store by Kong. Certificates stored by this entity
  need not include their private key.
  [#4798](https://github.com/Kong/kong/pull/4798)
- Healthchecks now use the combination of IP + Port + Hostname when storing
  upstream health information. Previously, only IP + Port were used. This means
  that different virtual hosts served behind the same IP/port will be treated
  differently with regards to their health status. New endpoints were added to
  the Admin API to manually set a Target's health status.
  [#4792](https://github.com/Kong/kong/pull/4792)

##### Configuration

- :fireworks: A new section in the `kong.conf` file describes [injected Nginx
  directives](https://konghq.com/blog/kong-ce-nginx-injected-directives/)
  (added to Kong 0.14.0) and specifies a few default ones.
  In future releases, we will gradually increase support for injected Nginx
  directives. We have high hopes that this will remove the occasional need for
  custom Nginx configuration templates.
  [#4382](https://github.com/Kong/kong/pull/4382)
- :fireworks: New configuration properties allow for controlling the behavior of
  upstream keepalive connections. `nginx_http_upstream_keepalive_requests` and
  `nginx_http_upstream_keepalive_timeout` respectively control the maximum
  number of proxied requests and idle timeout of an upstream connection.
  [#4382](https://github.com/Kong/kong/pull/4382)
- New flags have been added to the `*_listen` properties: `deferred`, `bind`,
  and `reuseport`.
  [#4692](https://github.com/Kong/kong/pull/4692)

##### CLI

- :fireworks: **Database export** via the new `kong config db_export` CLI
  command. This command will export the configuration present in the database
  Kong is connected to (Postgres or Cassandra) as a YAML file following Kong's
  declarative configuration syntax. This file can thus be imported later on
  in a DB-less Kong node or in another database via `kong config db_import`.
  [#4809](https://github.com/Kong/kong/pull/4809)

##### Admin API

- Many endpoints now support more levels of nesting for ease of access.
  For example: `/services/:services/routes/:routes` is now a valid API
  endpoint.
  [#4713](https://github.com/Kong/kong/pull/4713)
- The API now accepts `form-urlencoded` payloads with deeply nested data
  structures. Previously, it was only possible to send such data structures
  via JSON payloads.
  [#4768](https://github.com/Kong/kong/pull/4768)

##### Plugins

- :fireworks: **New bundled plugin**: the [session
  plugin](https://github.com/Kong/kong-plugin-session) is now bundled in Kong.
  It can be used to manage browser sessions for APIs proxied and authenticated
  by Kong.
  [#4685](https://github.com/Kong/kong/pull/4685)
- ldap-auth: A new `config.ldaps` property allows configuring the plugin to
  connect to the LDAP server via TLS. It provides LDAPS support instead of only
  relying on STARTTLS.
  [#4743](https://github.com/Kong/kong/pull/4743)
- jwt-auth: The new `header_names` property accepts an array of header names
  the JWT plugin should inspect when authenticating a request. It defaults to
  `["Authorization"]`.
  [#4757](https://github.com/Kong/kong/pull/4757)
- [azure-functions](https://github.com/Kong/kong-plugin-azure-functions):
  Bumped to 0.4 for minor fixes and performance improvements.
- [kubernetes-sidecar-injector](https://github.com/Kong/kubernetes-sidecar-injector):
  The plugin is now more resilient to Kubernetes schema changes.
- [serverless-functions](https://github.com/Kong/kong-plugin-serverless-functions):
    - Bumped to 0.3 for minor performance improvements.
    - Functions can now have upvalues.
- [prometheus](https://github.com/Kong/kong-plugin-prometheus): Bumped to
  0.4.1 for minor performance improvements.
- cors: add OPTIONS, TRACE and CONNECT to default allowed methods
  [#4899](https://github.com/Kong/kong/pull/4899)
  Thanks to [@eshepelyuk](https://github.com/eshepelyuk) for the patch!

##### PDK

- New function `kong.service.set_tls_cert_key()`. This functions sets the
  client TLS certificate used while handshaking with the upstream service.
  [#4797](https://github.com/Kong/kong/pull/4797)

### Fixes

##### Core

- Fix WebSocket protocol upgrades in some cases due to case-sensitive
  comparisons of the `Upgrade` header.
  [#4780](https://github.com/Kong/kong/pull/4780)
- Router: Fixed a bug causing invalid matches when configuring two or more
  Routes with a plain `hosts` attribute shadowing another Route's wildcard
  `hosts` attribute. Details of the issue can be seen in
  [01b1cb8](https://github.com/Kong/kong/pull/4775/commits/01b1cb871b1d84e5e93c5605665b68c2f38f5a31).
  [#4775](https://github.com/Kong/kong/pull/4775)
- Router: Ensure regex paths always have priority over plain paths. Details of
  the issue can be seen in
  [2683b86](https://github.com/Kong/kong/commit/2683b86c2f7680238e3fe85da224d6f077e3425d).
  [#4775](https://github.com/Kong/kong/pull/4775)
- Cleanup of expired rows in PostgreSQL is now much more efficient thanks to a
  new query plan.
  [#4716](https://github.com/Kong/kong/pull/4716)
- Improved various query plans against Cassandra instances by increasing the
  default page size.
  [#4770](https://github.com/Kong/kong/pull/4770)

##### Plugins

- cors: ensure non-preflight OPTIONS requests can be proxied.
  [#4899](https://github.com/Kong/kong/pull/4899)
  Thanks to [@eshepelyuk](https://github.com/eshepelyuk) for the patch!
- Consumer references in various plugin entities are now
  properly marked as required, avoiding credentials that map to no Consumer.
  [#4879](https://github.com/Kong/kong/pull/4879)
- hmac-auth: Correct the encoding of HTTP/1.0 requests.
  [#4839](https://github.com/Kong/kong/pull/4839)
- oauth2: empty client_id wasn't checked, causing a server error.
  [#4884](https://github.com/Kong/kong/pull/4884)
- response-transformer: preserve empty arrays correctly.
  [#4901](https://github.com/Kong/kong/pull/4901)

##### CLI

- Fixed an issue when running `kong restart` and Kong was not running,
  causing stdout/stderr logging to turn off.
  [#4772](https://github.com/Kong/kong/pull/4772)

##### Admin API

- Ensure PUT works correctly when applied to plugin configurations.
  [#4882](https://github.com/Kong/kong/pull/4882)

##### PDK

- Prevent PDK calls from failing in custom content blocks.
  This fixes a misbehavior affecting the Prometheus plugin.
  [#4904](https://github.com/Kong/kong/pull/4904)
- Ensure `kong.response.add_header` works in the `rewrite` phase.
  [#4888](https://github.com/Kong/kong/pull/4888)

[Back to TOC](#table-of-contents)

## [1.2.2]

> Released on 2019/08/14

:warning: This release includes patches to the NGINX core (1.13.6) fixing
vulnerabilities in the HTTP/2 module (CVE-2019-9511 CVE-2019-9513
CVE-2019-9516).

This is a patch release in the 1.2 series, and as such, strictly contains
bugfixes. There are no new features nor breaking changes.

### Fixes

##### Core

- Case sensitivity fix when clearing the Upgrade header.
  [#4779](https://github.com/kong/kong/issues/4779)

### Performance

##### Core

- Speed up cascade deletes in Cassandra.
  [#4770](https://github.com/kong/kong/pull/4770)

## [1.2.1]

> Released on 2019/06/26

This is a patch release in the 1.2 series, and as such, strictly contains
bugfixes. There are no new features nor breaking changes.

### Fixes

##### Core

- Fix an issue preventing WebSocket connections from being established by
  clients. This issue was introduced in Kong 1.1.2, and would incorrectly clear
  the `Upgrade` response header.
  [#4719](https://github.com/Kong/kong/pull/4719)
- Fix a memory usage growth issue in the `/config` endpoint when configuring
  Upstream entities. This issue was mostly observed by users of the [Kong
  Ingress Controller](https://github.com/Kong/kubernetes-ingress-controller).
  [#4733](https://github.com/Kong/kong/pull/4733)
- Cassandra: ensure serial consistency is `LOCAL_SERIAL` when a
  datacenter-aware load balancing policy is in use. This fixes unavailability
  exceptions sometimes experienced when connecting to a multi-datacenter
  cluster with cross-datacenter connectivity issues.
  [#4734](https://github.com/Kong/kong/pull/4734)
- Schemas: fix an issue in the schema validator that would not allow specifying
  `false` in some schema rules, such a `{ type = "boolean", eq = false }`.
  [#4708](https://github.com/Kong/kong/pull/4708)
  [#4727](https://github.com/Kong/kong/pull/4727)
- Fix an underlying issue with regards to database entities cache keys
  generation.
  [#4717](https://github.com/Kong/kong/pull/4717)

##### Configuration

- Ensure the `cassandra_local_datacenter` configuration property is specified
  when a datacenter-aware Cassandra load balancing policy is in use.
  [#4734](https://github.com/Kong/kong/pull/4734)

##### Plugins

- request-transformer: fix an issue that would prevent adding a body to
  requests without one.
  [Kong/kong-plugin-request-transformer#4](https://github.com/Kong/kong-plugin-request-transformer/pull/4)
- kubernetes-sidecar-injector: fix an issue causing mutating webhook calls to
  fail.
  [Kong/kubernetes-sidecar-injector#9](https://github.com/Kong/kubernetes-sidecar-injector/pull/9)

[Back to TOC](#table-of-contents)

## [1.2.0]

> Released on: 2019/06/07

This release brings **improvements to reduce long latency tails**,
**consolidates declarative configuration support**, and comes with **newly open
sourced plugins** previously only available to Enterprise customers. It also
ships with new features improving observability and usability.

This release includes database migrations. Please take a few minutes to read
the [1.2 Upgrade Path](https://github.com/Kong/kong/blob/master/UPGRADE.md)
for more details regarding changes and migrations before planning to upgrade
your Kong cluster.

### Installation

- :warning: All Bintray repositories have been renamed from
  `kong-community-edition-*` to `kong-*`.
- :warning: All Kong packages have been renamed from `kong-community-edition`
  to `kong`.

For more details about the updated installation, please visit the official docs:
[https://konghq.com/install](https://konghq.com/install/).

### Additions

##### Core

- :fireworks: Support for **wildcard SNI matching**: the
  `ssl_certificate_by_lua` phase and the stream `preread` phase) is now able to
  match a client hello SNI against any registered wildcard SNI. This is
  particularly helpful for deployments serving a certificate for multiple
  subdomains.
  [#4457](https://github.com/Kong/kong/pull/4457)
- :fireworks: **HTTPS Routes can now be matched by SNI**: the `snis` Route
  attribute (previously only available for `tls` Routes) can now be set for
  `https` Routes and is evaluated by the HTTP router.
  [#4633](https://github.com/Kong/kong/pull/4633)
- :fireworks: **Native support for HTTPS redirects**: Routes have a new
  `https_redirect_status_code` attribute specifying the status code to send
  back to the client if a plain text request was sent to an `https` Route.
  [#4424](https://github.com/Kong/kong/pull/4424)
- The loading of declarative configuration is now done atomically, and with a
  safety check to verify that the new configuration fits in memory.
  [#4579](https://github.com/Kong/kong/pull/4579)
- Schema fields can now be marked as immutable.
  [#4381](https://github.com/Kong/kong/pull/4381)
- Support for loading custom DAO strategies from plugins.
  [#4518](https://github.com/Kong/kong/pull/4518)
- Support for IPv6 to `tcp` and `tls` Routes.
  [#4333](https://github.com/Kong/kong/pull/4333)

##### Configuration

- :fireworks: **Asynchronous router updates**: a new configuration property
  `router_consistency` accepts two possible values: `strict` and `eventual`.
  The former is the default setting and makes router rebuilds highly
  consistent between Nginx workers. It can result in long tail latency if
  frequent Routes and Services updates are expected. The latter helps
  preventing long tail latency issues by instructing Kong to rebuild the router
  asynchronously (with eventual consistency between Nginx workers).
  [#4639](https://github.com/Kong/kong/pull/4639)
- :fireworks: **Database cache warmup**: Kong can now preload entities during
  its initialization. A new configuration property (`db_cache_warmup_entities`)
  was introduced, allowing users to specify which entities should be preloaded.
  DB cache warmup allows for ahead-of-time DNS resolution for Services with a
  hostname. This feature reduces first requests latency, improving the overall
  P99 latency tail.
  [#4565](https://github.com/Kong/kong/pull/4565)
- Improved PostgreSQL connection management: two new configuration properties
  have been added: `pg_max_concurrent_queries` sets the maximum number of
  concurrent queries to the database, and `pg_semaphore_timeout` allows for
  tuning the timeout when acquiring access to a database connection. The
  default behavior remains the same, with no concurrency limitation.
  [#4551](https://github.com/Kong/kong/pull/4551)

##### Admin API

- :fireworks: Add declarative configuration **hash checking** avoiding
  reloading if the configuration has not changed. The `/config` endpoint now
  accepts a `check_hash` query argument. Hash checking only happens if this
  argument's value is set to `1`.
  [#4609](https://github.com/Kong/kong/pull/4609)
- :fireworks: Add a **schema validation endpoint for entities**: a new
  endpoint `/schemas/:entity_name/validate` can be used to validate an instance
  of any entity type in Kong without creating the entity itself.
  [#4413](https://github.com/Kong/kong/pull/4413)
- :fireworks: Add **memory statistics** to the `/status` endpoint. The response
  now includes a `memory` field, which contains the `lua_shared_dicts` and
  `workers_lua_vms` fields with statistics on shared dictionaries and workers
  Lua VM memory usage.
  [#4592](https://github.com/Kong/kong/pull/4592)

##### PDK

- New function `kong.node.get_memory_stats()`. This function returns statistics
  on shared dictionaries and workers Lua VM memory usage, and powers the memory
  statistics newly exposed by the `/status` endpoint.
  [#4632](https://github.com/Kong/kong/pull/4632)

##### Plugins

- :fireworks: **Newly open-sourced plugin**: the HTTP [proxy-cache
  plugin](https://github.com/kong/kong-plugin-proxy-cache) (previously only
  available in Enterprise) is now bundled in Kong.
  [#4650](https://github.com/Kong/kong/pull/4650)
- :fireworks: **Newly open-sourced plugin capabilities**: The
  [request-transformer
  plugin](https://github.com/Kong/kong-plugin-request-transformer) now includes
  capabilities previously only available in Enterprise, among which templating
  and variables interpolation.
  [#4658](https://github.com/Kong/kong/pull/4658)
- Logging plugins: log request TLS version, cipher, and verification status.
  [#4581](https://github.com/Kong/kong/pull/4581)
  [#4626](https://github.com/Kong/kong/pull/4626)
- Plugin development: inheriting from `BasePlugin` is now optional. Avoiding
  the inheritance paradigm improves plugins' performance.
  [#4590](https://github.com/Kong/kong/pull/4590)

### Fixes

##### Core

- Active healthchecks: `http` checks are not performed for `tcp` and `tls`
  Services anymore; only `tcp` healthchecks are performed against such
  Services.
  [#4616](https://github.com/Kong/kong/pull/4616)
- Fix an issue where updates in migrations would not correctly populate default
  values.
  [#4635](https://github.com/Kong/kong/pull/4635)
- Improvements in the reentrancy of Cassandra migrations.
  [#4611](https://github.com/Kong/kong/pull/4611)
- Fix an issue causing the PostgreSQL strategy to not bootstrap the schema when
  using a PostgreSQL account with limited permissions.
  [#4506](https://github.com/Kong/kong/pull/4506)

##### CLI

- Fix `kong db_import` to support inserting entities without specifying a UUID
  for their primary key. Entities with a unique identifier (e.g. `name` for
  Services) can have their primary key omitted.
  [#4657](https://github.com/Kong/kong/pull/4657)
- The `kong migrations [up|finish] -f` commands does not run anymore if there
  are no previously executed migrations.
  [#4617](https://github.com/Kong/kong/pull/4617)

##### Plugins

- ldap-auth: ensure TLS connections are reused.
  [#4620](https://github.com/Kong/kong/pull/4620)
- oauth2: ensured access tokens preserve their `token_expiration` value when
  migrating from previous Kong versions.
  [#4572](https://github.com/Kong/kong/pull/4572)

[Back to TOC](#table-of-contents)

## [1.1.2]

> Released on: 2019/04/24

This is a patch release in the 1.0 series. Being a patch release, it strictly
contains bugfixes. The are no new features or breaking changes.

### Fixes

- core: address issue where field type "record" nested values reset on update
  [#4495](https://github.com/Kong/kong/pull/4495)
- core: correctly manage primary keys of type "foreign"
  [#4429](https://github.com/Kong/kong/pull/4429)
- core: declarative config is not parsed on db-mode anymore
  [#4487](https://github.com/Kong/kong/pull/4487)
  [#4509](https://github.com/Kong/kong/pull/4509)
- db-less: Fixed a problem in Kong balancer timing out.
  [#4534](https://github.com/Kong/kong/pull/4534)
- db-less: Accept declarative config directly in JSON requests.
  [#4527](https://github.com/Kong/kong/pull/4527)
- db-less: do not mis-detect mesh mode
  [#4498](https://github.com/Kong/kong/pull/4498)
- db-less: fix crash when field has same name as entity
  [#4478](https://github.com/Kong/kong/pull/4478)
- basic-auth: ignore password if nil on basic auth credential patch
  [#4470](https://github.com/Kong/kong/pull/4470)
- http-log: Simplify queueing mechanism. Fixed a bug where traces were lost
  in some cases.
  [#4510](https://github.com/Kong/kong/pull/4510)
- request-transformer: validate header values in plugin configuration.
  Thanks, [@rune-chan](https://github.com/rune-chan)!
  [#4512](https://github.com/Kong/kong/pull/4512).
- rate-limiting: added index on rate-limiting metrics.
  Thanks, [@mvanholsteijn](https://github.com/mvanholsteijn)!
  [#4486](https://github.com/Kong/kong/pull/4486)

[Back to TOC](#table-of-contents)

## [1.1.1]

> Released on: 2019/03/28

This release contains a fix for 0.14 Kong clusters using Cassandra to safely
migrate to Kong 1.1.

### Fixes

- Ensure the 0.14 -> 1.1 migration path for Cassandra does not corrupt the
  database schema.
  [#4450](https://github.com/Kong/kong/pull/4450)
- Allow the `kong config init` command to run without a pointing to a prefix
  directory.
  [#4451](https://github.com/Kong/kong/pull/4451)

[Back to TOC](#table-of-contents)

## [1.1.0]

> Released on: 2019/03/27

This release introduces new features such as **Declarative
Configuration**, **DB-less Mode**, **Bulk Database Import**, **Tags**, as well
as **Transparent Proxying**. It contains a large number of other features and
fixes, listed below. Also, the Plugin Development kit also saw a minor
updated, bumped to version 1.1.

This release includes database migrations. Please take a few minutes to read
the [1.1 Upgrade Path](https://github.com/Kong/kong/blob/master/UPGRADE.md)
for more details regarding changes and migrations before planning to upgrade
your Kong cluster.

:large_orange_diamond: **Post-release note (as of 2019/03/28):** an issue has
been found when migrating from a 0.14 Kong cluster to 1.1.0 when running on top
of Cassandra. Kong 1.1.1 has been released to address this issue. Kong clusters
running on top of PostgreSQL are not affected by this issue, and can migrate to
1.1.0 or 1.1.1 safely.

### Additions

##### Core

- :fireworks: Kong can now run **without a database**, using in-memory
  storage only. When running Kong in DB-less mode, entities are loaded via a
  **declarative configuration** file, specified either through Kong's
  configuration file, or uploaded via the Admin API.
  [#4315](https://github.com/Kong/kong/pull/4315)
- :fireworks: **Transparent proxying** - the `service` attribute on
  Routes is now optional; a Route without an assigned Service will
  proxy transparently
  [#4286](https://github.com/Kong/kong/pull/4286)
- Support for **tags** in entities
  [#4275](https://github.com/Kong/kong/pull/4275)
  - Every core entity now adds a `tags` field
- New `protocols` field in the Plugin entity, allowing plugin instances
  to be set for specific protocols only (`http`, `https`, `tcp` or `tls`).
  [#4248](https://github.com/Kong/kong/pull/4248)
  - It filters out plugins during execution according to their `protocols` field
  - It throws an error when trying to associate a Plugin to a Route
    which is not compatible, protocols-wise, or to a Service with no
    compatible routes.

##### Configuration

- New option in `kong.conf`: `database=off` to start Kong without
  a database
- New option in `kong.conf`: `declarative_config=kong.yml` to
  load a YAML file using Kong's new [declarative config
  format](https://discuss.konghq.com/t/rfc-kong-native-declarative-config-format/2719)
- New option in `kong.conf`: `pg_schema` to specify Postgres schema
  to be used
- The Stream subsystem now supports Nginx directive injections
  [#4148](https://github.com/Kong/kong/pull/4148)
  - `nginx_stream_*` (or `KONG_NGINX_STREAM_*` environment variables)
    for injecting entries to the `stream` block
  - `nginx_sproxy_*` (or `KONG_NGINX_SPROXY_*` environment variables)
    for injecting entries to the `server` block inside `stream`

##### CLI

- :fireworks: **Bulk database import** using the same declarative
  configuration format as the in-memory mode, using the new command:
  `kong config db_import kong.yml`. This command upserts all
  entities specified in the given `kong.yml` file in bulk
  [#4284](https://github.com/Kong/kong/pull/4284)
- New command: `kong config init` to generate a template `kong.yml`
  file to get you started
- New command: `kong config parse kong.yml` to verify the syntax of
  the `kong.yml` file before using it
- New option `--wait` in `kong quit` to ease graceful termination when using orchestration tools
  [#4201](https://github.com/Kong/kong/pull/4201)

##### Admin API

- New Admin API endpoint: `/config` to replace the configuration of
  Kong entities entirely, replacing it with the contents of a new
  declarative config file
  - When using the new `database=off` configuration option,
    the Admin API endpoints for entities (such as `/routes` and
    `/services`) are read-only, since the configuration can only
    be updated via `/config`
    [#4308](https://github.com/Kong/kong/pull/4308)
- Admin API endpoints now support searching by tag
  (for example, `/consumers?tags=example_tag`)
  - You can search by multiple tags:
     - `/services?tags=serv1,mobile` to search for services matching tags `serv1` and `mobile`
     - `/services?tags=serv1/serv2` to search for services matching tags `serv1` or `serv2`
- New Admin API endpoint `/tags/` for listing entities by tag: `/tags/example_tag`

##### PDK

- New PDK function: `kong.client.get_protocol` for obtaining the protocol
  in use during the current request
  [#4307](https://github.com/Kong/kong/pull/4307)
- New PDK function: `kong.nginx.get_subsystem`, so plugins can detect whether
  they are running on the HTTP or Stream subsystem
  [#4358](https://github.com/Kong/kong/pull/4358)

##### Plugins

- :fireworks: Support for ACL **authenticated groups**, so that authentication plugins
  that use a 3rd party (other than Kong) to store credentials can benefit
  from using a central ACL plugin to do authorization for them
  [#4013](https://github.com/Kong/kong/pull/4013)
- The Kubernetes Sidecar Injection plugin is now bundled into Kong for a smoother K8s experience
  [#4304](https://github.com/Kong/kong/pull/4304)
- aws-lambda: includes AWS China region.
  Thanks [@wubins](https://github.com/wubins) for the patch!
  [#4176](https://github.com/Kong/kong/pull/4176)

### Changes

##### Dependencies

- The required OpenResty version is still 1.13.6.2, but for a full feature set
  including stream routing and Service Mesh abilities with mutual TLS, Kong's
  [openresty-patches](https://github.com/kong/openresty-patches) must be
  applied (those patches are already bundled with our official distribution
  packages). The openresty-patches bundle was updated in Kong 1.1.0 to include
  the `stream_realip_module` as well.
  Kong in HTTP(S) Gateway scenarios does not require these patches.
  [#4163](https://github.com/Kong/kong/pull/4163)
- Service Mesh abilities require at least OpenSSL version 1.1.1. In our
  official distribution packages, OpenSSL has been bumped to 1.1.1b.
  [#4345](https://github.com/Kong/kong/pull/4345),
  [#4440](https://github.com/Kong/kong/pull/4440)

### Fixes

##### Core

- Resolve hostnames properly during initialization of Cassandra contact points
  [#4296](https://github.com/Kong/kong/pull/4296),
  [#4378](https://github.com/Kong/kong/pull/4378)
- Fix health checks for Targets that need two-level DNS resolution
  (e.g. SRV → A → IP) [#4386](https://github.com/Kong/kong/pull/4386)
- Fix serialization of map types in the Cassandra backend
  [#4383](https://github.com/Kong/kong/pull/4383)
- Fix target cleanup and cascade-delete for Targets
  [#4319](https://github.com/Kong/kong/pull/4319)
- Avoid crash when failing to obtain list of Upstreams
  [#4301](https://github.com/Kong/kong/pull/4301)
- Disallow invalid timeout value of 0ms for attributes in Services
  [#4430](https://github.com/Kong/kong/pull/4430)
- DAO fix for foreign fields used as primary keys
  [#4387](https://github.com/Kong/kong/pull/4387)

##### Admin API

- Proper support for `PUT /{entities}/{entity}/plugins/{plugin}`
  [#4288](https://github.com/Kong/kong/pull/4288)
- Fix Admin API inferencing of map types using form-encoded
  [#4368](https://github.com/Kong/kong/pull/4368)
- Accept UUID-like values in `/consumers?custom_id=`
  [#4435](https://github.com/Kong/kong/pull/4435)

##### Plugins

- basic-auth, ldap-auth, key-auth, jwt, hmac-auth: fixed
  status code for unauthorized requests: they now return HTTP 401
  instead of 403
  [#4238](https://github.com/Kong/kong/pull/4238)
- tcp-log: remove spurious trailing carriage return
  Thanks [@cvuillemez](https://github.com/cvuillemez) for the patch!
  [#4158](https://github.com/Kong/kong/pull/4158)
- jwt: fix `typ` handling for supporting JOSE (JSON Object
  Signature and Validation)
  Thanks [@cdimascio](https://github.com/cdimascio) for the patch!
  [#4256](https://github.com/Kong/kong/pull/4256)
- Fixes to the best-effort auto-converter for legacy plugin schemas
  [#4396](https://github.com/Kong/kong/pull/4396)

[Back to TOC](#table-of-contents)

## [1.0.3]

> Released on: 2019/01/31

This is a patch release addressing several regressions introduced some plugins,
and improving the robustness of our migrations and core components.

### Core

- Improve Cassandra schema consensus logic when running migrations.
  [#4233](https://github.com/Kong/kong/pull/4233)
- Ensure Routes that don't have a `regex_priority` (e.g. if it was removed as
  part of a `PATCH`) don't prevent the router from being built.
  [#4255](https://github.com/Kong/kong/pull/4255)
- Reduce rebuild time of the load balancer by retrieving larger sized pages of
  Target entities.
  [#4206](https://github.com/Kong/kong/pull/4206)
- Ensure schema definitions of Arrays and Sets with `default = {}` are
  JSON-encoded as `[]`.
  [#4257](https://github.com/Kong/kong/pull/4257)

##### Plugins

- request-transformer: fix a regression causing the upstream Host header to be
  unconditionally set to that of the client request (effectively, as if the
  Route had `preserve_host` enabled).
  [#4253](https://github.com/Kong/kong/pull/4253)
- cors: fix a regression that prevented regex origins from being matched.
  Regexes such as `(.*[.])?example\.org` can now be used to match all
  sub-domains, while regexes containing `:` will be evaluated against the
  scheme and port of an origin (i.e.
  `^https?://(.*[.])?example\.org(:8000)?$`).
  [#4261](https://github.com/Kong/kong/pull/4261)
- oauth2: fix a runtime error when using a global token against a plugin
  not configured as global (i.e. with `global_credentials = false`).
  [#4262](https://github.com/Kong/kong/pull/4262)

##### Admin API

- Improve performance of the `PUT` method in auth plugins endpoints (e.g.
  `/consumers/:consumers/basic-auth/:basicauth_credentials`) by preventing
  a unnecessary read-before-write.
  [#4206](https://github.com/Kong/kong/pull/4206)

[Back to TOC](#table-of-contents)

## [1.0.2]

> Released on: 2019/01/18

This is a hotfix release mainly addressing an issue when connecting to the
datastore over TLS (Cassandra and PostgreSQL).

### Fixes

##### Core

- Fix an issue that would prevent Kong from starting when connecting to
  its datastore over TLS. [#4214](https://github.com/Kong/kong/pull/4214)
  [#4218](https://github.com/Kong/kong/pull/4218)
- Ensure plugins added via `PUT` get enabled without requiring a restart.
  [#4220](https://github.com/Kong/kong/pull/4220)

##### Plugins

- zipkin
  - Fix a logging failure when DNS is not resolved.
    [kong-plugin-zipkin@a563f51](https://github.com/Kong/kong-plugin-zipkin/commit/a563f513f943ba0a30f3c69373d9092680a8f670)
  - Avoid sending redundant tags.
    [kong-plugin-zipkin/pull/28](https://github.com/Kong/kong-plugin-zipkin/pull/28)
  - Move `run_on` field to top level plugin schema instead of its config.
    [kong-plugin-zipkin/pull/38](https://github.com/Kong/kong-plugin-zipkin/pull/38)

[Back to TOC](#table-of-contents)

## [1.0.1]

> Released on: 2019/01/16

This is a patch release in the 1.0 series. Being a patch release, it strictly
contains performance improvements and bugfixes. The are no new features or
breaking changes.

:red_circle: **Post-release note (as of 2019/01/17)**: A regression has been
observed with this version, preventing Kong from starting when connecting to
its datastore over TLS. Installing this version is discouraged; consider
upgrading to [1.0.2](#102).

### Changes

##### Core

- :rocket: Assorted changes for warmup time improvements over Kong 1.0.0
  [#4138](https://github.com/kong/kong/issues/4138),
  [#4164](https://github.com/kong/kong/issues/4164),
  [#4178](https://github.com/kong/kong/pull/4178),
  [#4179](https://github.com/kong/kong/pull/4179),
  [#4182](https://github.com/kong/kong/pull/4182)

### Fixes

##### Configuration

- Ensure `lua_ssl_verify_depth` works even when `lua_ssl_trusted_certificate`
  is not set
  [#4165](https://github.com/kong/kong/pull/4165).
  Thanks [@rainest](https://github.com/rainest) for the patch.
- Ensure Kong starts when only a `stream` listener is enabled
  [#4195](https://github.com/kong/kong/pull/4195)
- Ensure Postgres works with non-`public` schemas
  [#4198](https://github.com/kong/kong/pull/4198)

##### Core

- Fix an artifact in upstream migrations where `created_at`
  timestamps would occasionally display fractional values
  [#4183](https://github.com/kong/kong/issues/4183),
  [#4204](https://github.com/kong/kong/pull/4204)
- Fixed issue with HTTP/2 support advertisement
  [#4203](https://github.com/kong/kong/pull/4203)

##### Admin API

- Fixed handling of invalid targets in `/upstreams` endpoints
  for health checks
  [#4132](https://github.com/kong/kong/issues/4132),
  [#4205](https://github.com/kong/kong/pull/4205)
- Fixed the `/plugins/schema/:name` endpoint, as it was failing in
  some cases (e.g. the `datadog` plugin) and producing incorrect
  results in others (e.g. `request-transformer`).
  [#4136](https://github.com/kong/kong/issues/4136),
  [#4137](https://github.com/kong/kong/issues/4137)
  [#4151](https://github.com/kong/kong/pull/4151),
  [#4162](https://github.com/kong/kong/pull/4151)

##### Plugins

- Fix PDK memory leaks in `kong.service.response` and `kong.ctx`
  [#4143](https://github.com/kong/kong/pull/4143),
  [#4172](https://github.com/kong/kong/pull/4172)

[Back to TOC](#table-of-contents)

## [1.0.0]

> Released on: 2018/12/18

This is a major release, introducing new features such as **Service Mesh** and
**Stream Routing** support, as well as a **New Migrations** framework. It also
includes version 1.0.0 of the **Plugin Development Kit**. It contains a large
number of other features and fixes, listed below. Also, all plugins included
with Kong 1.0 are updated to use version 1.0 of the PDK.

As usual, major version upgrades require database migrations and changes to the
Nginx configuration file (if you customized the default template). Please take
a few minutes to read the [1.0 Upgrade
Path](https://github.com/Kong/kong/blob/master/UPGRADE.md) for more details
regarding breaking changes and migrations before planning to upgrade your Kong
cluster.

Being a major version, all entities and concepts that were marked as deprecated
in Kong 0.x are now removed in Kong 1.0. The deprecated features are retained
in [Kong 0.15](#0150), the final entry in the Kong 0.x series, which is being
released simultaneously to Kong 1.0.

### Changes

Kong 1.0 includes all breaking changes from 0.15, as well as the removal
of deprecated concepts.

##### Dependencies

- The required OpenResty version is still 1.13.6.2, but for a full feature set
  including stream routing and Service Mesh abilities with mutual TLS, Kong's
  [openresty-patches](https://github.com/kong/openresty-patches) must be
  applied (those patches are already bundled with our official distribution
  packages). Kong in HTTP(S) Gateway scenarios does not require these patches.
- Service Mesh abilities require at least OpenSSL version 1.1.1. In our
  official distribution packages, OpenSSL has been bumped to 1.1.1.
  [#4005](https://github.com/Kong/kong/pull/4005)

##### Configuration

- :warning: The `custom_plugins` directive is removed (deprecated since 0.14.0,
  July 2018). Use `plugins` instead.
- Modifications must be applied to the Nginx configuration. You are not
  affected by this change if you do not use a custom Nginx template. See the
  [1.0 Upgrade Path](https://github.com/Kong/kong/blob/master/UPGRADE.md) for
  a diff of changes to apply.
- The default value for `cassandra_lb_policy` changed from `RoundRobin` to
  `RequestRoundRobin`. This helps reducing the amount of new connections being
  opened during a request when using the Cassandra strategy.
  [#4004](https://github.com/Kong/kong/pull/4004)

##### Core

- :warning: The **API** entity and related concepts such as the `/apis`
  endpoint, are removed (deprecated since 0.13.0, March 2018). Use **Routes**
  and **Services** instead.
- :warning: The **old DAO** implementation is removed, along with the
  **old schema** validation library (`apis` was the last entity using it).
  Use the new schema format instead in custom plugins.
  To ease the transition of plugins, the plugin loader in 1.0 includes
  a _best-effort_ schema auto-translator, which should be sufficient for many
  plugins.
- Timestamps now bear millisecond precision in their decimal part.
  [#3660](https://github.com/Kong/kong/pull/3660)
- The PDK function `kong.request.get_body` will now return `nil, err, mime`
  when the body is valid JSON but neither an object nor an array.
  [#4063](https://github.com/Kong/kong/pull/4063)

##### CLI

- :warning: The new migrations framework (detailed below) has a different usage
  (and subcommands) compared to its predecessor.
  [#3802](https://github.com/Kong/kong/pull/3802)

##### Admin API

- :warning: In the 0.14.x release, Upstreams, Targets, and Plugins were still
  implemented using the old DAO and Admin API. In 0.15.0 and 1.0.0, all core
  entities use the new `kong.db` DAO, and their endpoints have been upgraded to
  the new Admin API (see below for details).
  [#3689](https://github.com/Kong/kong/pull/3689)
  [#3739](https://github.com/Kong/kong/pull/3739)
  [#3778](https://github.com/Kong/kong/pull/3778)

A summary of the changes introduced in the new Admin API:

- Pagination has been included in all "multi-record" endpoints, and pagination
  control fields are different than in 0.14.x.
- Filtering now happens via URL path changes (`/consumers/x/plugins`) instead
  of querystring fields (`/plugins?consumer_id=x`).
- Array values can't be coerced from comma-separated strings anymore. They must
  now be "proper" JSON values on JSON requests, or use a new syntax on
  form-url-encoded or multipart requests.
- Error messages have been been reworked from the ground up to be more
  consistent, precise and informative.
- The `PUT` method has been reimplemented with idempotent behavior and has
  been added to some entities that didn't have it.

For more details about the new Admin API, please visit the official docs:
https://docs.konghq.com/

##### Plugins

- :warning: The `galileo` plugin has been removed (deprecated since 0.13.0).
  [#3960](https://github.com/Kong/kong/pull/3960)
- :warning: Some internal modules that were occasionally used by plugin authors
  before the introduction of the Plugin Development Kit (PDK) in 0.14.0 are now
  removed:
  - The `kong.tools.ip` module was removed. Use `kong.ip` from the PDK instead.
  - The `kong.tools.public` module was removed. Use the various equivalent
    features from the PDK instead.
  - The `kong.tools.responses` module was removed. Please use
    `kong.response.exit` from the PDK instead. You might want to use
    `kong.log.err` to log internal server errors as well.
  - The `kong.api.crud_helpers` module was removed (deprecated since the
    introduction of the new DAO in 0.13.0). Use `kong.api.endpoints` instead
    if you need to customize the auto-generated endpoints.
- All bundled plugins' schemas and custom entities have been updated to the new
  `kong.db` module, and their APIs have been updated to the new Admin API,
  which is described in the above section.
  [#3766](https://github.com/Kong/kong/pull/3766)
  [#3774](https://github.com/Kong/kong/pull/3774)
  [#3778](https://github.com/Kong/kong/pull/3778)
  [#3839](https://github.com/Kong/kong/pull/3839)
- :warning: All plugins migrations have been converted to the new migration
  framework. Custom plugins must use the new migration framework from 0.15
  onwards.

### Additions

##### :fireworks: Service Mesh and Stream Routes

Kong's Service Mesh support resulted in a number of additions to Kong's
configuration, Admin API, and plugins that deserve their own section in
this changelog.

- **Support for TCP & TLS Stream Routes** via the new `stream_listen` config
  option. [#4009](https://github.com/Kong/kong/pull/4009)
- A new `origins` config property allows overriding hosts from Kong.
  [#3679](https://github.com/Kong/kong/pull/3679)
- A `transparent` suffix added to stream listeners allows for setting up a
  dynamic Service Mesh with `iptables`.
  [#3884](https://github.com/Kong/kong/pull/3884)
- Kong instances can now create a shared internal Certificate Authority, which
  is used for Service Mesh TLS traffic.
  [#3906](https://github.com/Kong/kong/pull/3906)
  [#3861](https://github.com/Kong/kong/pull/3861)
- Plugins get a new `run_on` field to control how they behave in a Service Mesh
  environment.
  [#3930](https://github.com/Kong/kong/pull/3930)
  [#4066](https://github.com/Kong/kong/pull/4066)
- There is a new phase called `preread`. This is where stream traffic routing
  is done.

##### Configuration

- A new `dns_valid_ttl` property can be set to forcefully override the TTL
  value of all resolved DNS records.
  [#3730](https://github.com/Kong/kong/pull/3730)
- A new `pg_timeout` property can be set to configure the timeout of PostgreSQL
  connections. [#3808](https://github.com/Kong/kong/pull/3808)
- `upstream_keepalive` can now be disabled when set to 0.
  Thanks [@pryorda](https://github.com/pryorda) for the patch.
  [#3716](https://github.com/Kong/kong/pull/3716)
- The new `transparent` suffix also applies to the `proxy_listen` directive.

##### CLI

- :fireworks: **New migrations framework**. This new implementation supports
  no-downtime, Blue/Green migrations paths that will help sustain Kong 1.0's
  stability. It brings a considerable number of other improvements, such as new
  commands, better support for automation, improved CLI logging, and many
  more. Additionally, this new framework alleviates the old limitation around
  multiple nodes running concurrent migrations. See the related PR for a
  complete list of improvements.
  [#3802](https://github.com/Kong/kong/pull/3802)

##### Core

- :fireworks: **Support for TLS 1.3**. The support for OpenSSL 1.1.1 (bumped in our
  official distribution packages) not only enabled Service Mesh features, but
  also unlocks support for the latest version of the TLS protocol.
- :fireworks: **Support for HTTPS in active healthchecks**.
  [#3815](https://github.com/Kong/kong/pull/3815)
- :fireworks: Improved router rebuilds resiliency by reducing database accesses
  in high concurrency scenarios.
  [#3782](https://github.com/Kong/kong/pull/3782)
- :fireworks: Significant performance improvements in the core's plugins
  runloop. [#3794](https://github.com/Kong/kong/pull/3794)
- PDK improvements:
  - New `kong.node` module. [#3826](https://github.com/Kong/kong/pull/3826)
  - New functions `kong.response.get_path_with_query()` and
    `kong.request.get_start_time()`.
    [#3842](https://github.com/Kong/kong/pull/3842)
  - Getters and setters for Service, Route, Consumer, and Credential.
    [#3916](https://github.com/Kong/kong/pull/3916)
  - `kong.response.get_source()` returns `error` on nginx-produced errors.
    [#4006](https://github.com/Kong/kong/pull/4006)
  - `kong.response.exit()` can be used in the `header_filter` phase, but only
    without a body. [#4039](https://github.com/Kong/kong/pull/4039)
- Schema improvements:
  - New field validators: `distinct`, `ne`, `is_regex`, `contains`, `gt`.
  - Adding a new field which has a default value to a schema no longer requires
    a migration.
    [#3756](https://github.com/Kong/kong/pull/3756)

##### Admin API

- :fireworks: **Routes now have a `name` field (like Services)**.
  [#3764](https://github.com/Kong/kong/pull/3764)
- Multipart parsing support. [#3776](https://github.com/Kong/kong/pull/3776)
- Admin API errors expose the name of the current strategy.
  [#3612](https://github.com/Kong/kong/pull/3612)

##### Plugins

- :fireworks: aws-lambda: **Support for Lambda Proxy Integration** with the new
  `is_proxy_integration` property.
  Thanks [@aloisbarreras](https://github.com/aloisbarreras) for the patch!
  [#3427](https://github.com/Kong/kong/pull/3427/).
- http-log: Support for buffering logging messages in a configurable logging
  queue. [#3604](https://github.com/Kong/kong/pull/3604)
- Most plugins' logic has been rewritten with the PDK instead of using internal
  Kong functions or ngx_lua APIs.

### Fixes

##### Core

- Fix an issue which would insert an extra `/` in the upstream URL when the
  request path was longer than the configured Route's `path` attribute.
  [#3780](https://github.com/kong/kong/pull/3780)
- Ensure better backwards-compatibility between the new DAO and existing core
  runloop code regarding null values.
  [#3772](https://github.com/Kong/kong/pull/3772)
  [#3710](https://github.com/Kong/kong/pull/3710)
- Ensure support for Datastax Enterprise 6.x. Thanks
  [@gchristidis](https://github.com/gchristidis) for the patch!
  [#3873](https://github.com/Kong/kong/pull/3873)
- Various issues with the PostgreSQL DAO strategy were addressed.
- Various issues related to the new schema library bundled with the new DAO
  were addressed.
- PDK improvements:
    - `kong.request.get_path()` and other functions now properly handle cases
      when `$request_uri` is nil.
      [#3842](https://github.com/Kong/kong/pull/3842)

##### Admin API

- Ensure the `/certificates` endpoints properly returns all SNIs configured on
  a given certificate. [#3722](https://github.com/Kong/kong/pull/3722)
- Ensure the `upstreams/:upstream/targets/...` endpoints returns an empty JSON
  array (`[]`) instead of an empty object (`{}`) when no targets exist.
  [#4058](https://github.com/Kong/kong/pull/4058)
- Improved inferring of arguments with `application/x-www-form-urlencoded`.
  [#3770](https://github.com/Kong/kong/pull/3770)
- Fix the handling of defaults values in some cases when using `PATCH`.
  [#3910](https://github.com/Kong/kong/pull/3910)

##### Plugins

- cors:
  - Ensure `Vary: Origin` is set when `config.credentials` is enabled.
    Thanks [@marckhouzam](https://github.com/marckhouzam) for the patch!
    [#3765](https://github.com/Kong/kong/pull/3765)
  - Return HTTP 200 instead of 204 for preflight requests. Thanks
    [@aslafy-z](https://github.com/aslafy-z) for the patch!
    [#4029](https://github.com/Kong/kong/pull/4029)
  - Ensure request origins specified as flat strings are safely validated.
    [#3872](https://github.com/Kong/kong/pull/3872)
- acl: Minor performance improvements by ensuring proper caching of computed
  values.
  [#4040](https://github.com/Kong/kong/pull/4040)
- correlation-id: Prevent an error to be thrown when the access phase was
  skipped, such as on nginx-produced errors.
  [#4006](https://github.com/Kong/kong/issues/4006)
- aws-lambda: When the client uses HTTP/2, strip response headers that are
  disallowed by the protocols.
  [#4032](https://github.com/Kong/kong/pull/4032)
- rate-limiting & response-ratelimiting: Improve efficiency by avoiding
  unnecessary Redis `SELECT` operations.
  [#3973](https://github.com/Kong/kong/pull/3973)

[Back to TOC](#table-of-contents)

## [0.15.0]

> Released on: 2018/12/18

This is the last release in the 0.x series, giving users one last chance to
upgrade while still using some of the options and concepts that were marked as
deprecated in Kong 0.x and were removed in Kong 1.0.

For a list of additions and fixes in Kong 0.15, see the [1.0.0](#100)
changelog. This release includes all new features included in 1.0 (Service
Mesh, Stream Routes and New Migrations), but unlike Kong 1.0, it retains a lot
of the deprecated functionality, like the **API** entity, around. Still, Kong
0.15 does have a number of breaking changes related to functionality that has
changed since version 0.14 (see below).

If you are starting with Kong, we recommend you to use 1.0.0 instead of this
release.

If you are already using Kong 0.14, our recommendation is to plan to move to
1.0 -- see the [1.0 Upgrade
Path](https://github.com/kong/kong/blob/master/UPGRADE.md) document for
details. Upgrading to 0.15.0 is only recommended if you can't do away with the
deprecated features but you need some fixes or new features right now.

### Changes

##### Dependencies

- The required OpenResty version is still 1.13.6.2, but for a full feature set
  including stream routing and Service Mesh abilities with mutual TLS, Kong's
  [openresty-patches](https://github.com/kong/openresty-patches) must be
  applied (those patches are already bundled with our official distribution
  packages). Kong in HTTP(S) Gateway scenarios does not require these patches.
- Service Mesh abilities require at least OpenSSL version 1.1.1. In our
  official distribution packages, OpenSSL has been bumped to 1.1.1.
  [#4005](https://github.com/Kong/kong/pull/4005)

##### Configuration

- The default value for `cassandra_lb_policy` changed from `RoundRobin` to
  `RequestRoundRobin`. This helps reducing the amount of new connections being
  opened during a request when using the Cassandra strategy.
  [#4004](https://github.com/Kong/kong/pull/4004)

##### Core

- Timestamps now bear millisecond precision in their decimal part.
  [#3660](https://github.com/Kong/kong/pull/3660)
- The PDK function `kong.request.get_body` will now return `nil, err, mime`
  when the body is valid JSON but neither an object nor an array.
  [#4063](https://github.com/Kong/kong/pull/4063)

##### CLI

- :warning: The new migrations framework (detailed in the [1.0.0
  changelog](#100)) has a different usage (and subcommands) compared to its
  predecessor.
  [#3802](https://github.com/Kong/kong/pull/3802)

##### Admin API

- :warning: In the 0.14.x release, Upstreams, Targets, and Plugins were still
  implemented using the old DAO and Admin API. In 0.15.0 and 1.0.0, all core
  entities use the new `kong.db` DAO, and their endpoints have been upgraded to
  the new Admin API (see below for details).
  [#3689](https://github.com/Kong/kong/pull/3689)
  [#3739](https://github.com/Kong/kong/pull/3739)
  [#3778](https://github.com/Kong/kong/pull/3778)

A summary of the changes introduced in the new Admin API:

- Pagination has been included in all "multi-record" endpoints, and pagination
  control fields are different than in 0.14.x.
- Filtering now happens via URL path changes (`/consumers/x/plugins`) instead
  of querystring fields (`/plugins?consumer_id=x`).
- Array values can't be coherced from comma-separated strings. They must be
  "proper" JSON values on JSON requests, or use a new syntax on
  form-url-encoded or multipart requests.
- Error messages have been been reworked from the ground up to be more
  consistent, precise and informative.
- The `PUT` method has been reimplemented with idempotent behavior and has
  been added to some entities that didn't have it.

For more details about the new Admin API, please visit the official docs:
https://docs.konghq.com/

##### Plugins

- All bundled plugins' schemas and custom entities have been updated to the new
  `kong.db` module, and their APIs have been updated to the new Admin API,
  which is described in the above section.
  [#3766](https://github.com/Kong/kong/pull/3766)
  [#3774](https://github.com/Kong/kong/pull/3774)
  [#3778](https://github.com/Kong/kong/pull/3778)
  [#3839](https://github.com/Kong/kong/pull/3839)
- :warning: All plugins migrations have been converted to the new migration
  framework. Custom plugins must use the new migration framework from 0.15
  onwards.

### Additions

Kong 0.15.0 contains the same additions as 1.0.0. See the [1.0.0
changelog](#100) for a complete list.

### Fixes

Kong 0.15.0 contains the same fixes as 1.0.0. See the [1.0.0 changelog](#100)
for a complete list.

[Back to TOC](#table-of-contents)

## [0.14.1]

> Released on: 2018/08/21

### Additions

##### Plugins

- jwt: Support for tokens signed with HS384 and HS512.
  Thanks [@kepkin](https://github.com/kepkin) for the patch.
  [#3589](https://github.com/Kong/kong/pull/3589)
- acl: Add a new `hide_groups_header` configuration option. If enabled, this
  option prevents the plugin from injecting the `X-Consumer-Groups` header
  into the upstream request.
  Thanks [@jeremyjpj0916](https://github.com/jeremyjpj0916) for the patch!
  [#3703](https://github.com/Kong/kong/pull/3703)

### Fixes

##### Core

- Prevent some plugins from breaking in subtle ways when manipulating some
  entities and their attributes. An example of such breaking behavior could be
  observed when Kong was wrongly injecting `X-Consumer-Username: userdata:
  NULL` in upstream requests headers, instead of not injecting this header at
  all.
  [#3714](https://github.com/Kong/kong/pull/3714)
- Fix an issue which, in some cases, prevented the use of Kong with Cassandra
  in environments where DNS load-balancing is in effect for contact points
  provided as hostnames (e.g. Kubernetes with `cassandra_contact_points =
  cassandra`).
  [#3693](https://github.com/Kong/kong/pull/3693)
- Fix an issue which prevented the use of UNIX domain sockets in some logging
  plugins, and custom plugins making use of such sockets.
  Thanks [@rucciva](https://github.com/rucciva) for the patch.
  [#3633](https://github.com/Kong/kong/pull/3633)
- Avoid logging false-negative error messages related to worker events.
  [#3692](https://github.com/Kong/kong/pull/3692)

##### CLI

- Database connectivity errors are properly prefixed with the database name
  again (e.g. `[postgres]`).
  [#3648](https://github.com/Kong/kong/pull/3648)

##### Plugins

- zipkin
  - Allow usage of the plugin with the deprecated "API" entity, and introduce
    a new `kong.api` tag.
    [kong-plugin-zipkin/commit/4a645e9](https://github.com/Kong/kong-plugin-zipkin/commit/4a645e940e560f2e50567e0360b5df3b38f74853)
  - Properly report the `kong.credential` tag.
    [kong-plugin-zipkin/commit/c627c36](https://github.com/Kong/kong-plugin-zipkin/commit/c627c36402c9a14cc48011baa773f4ee08efafcf)
  - Ensure the plugin does not throw errors when no Route was matched.
    [kong-plugin-zipkin#19](https://github.com/Kong/kong-plugin-zipkin/issues/19)
- basic-auth: Passwords with whitespaces are not trimmed anymore.
  Thanks [@aloisbarreras](https://github.com/aloisbarreras) for the patch.
  [#3650](https://github.com/Kong/kong/pull/3650)
- hmac-auth: Ensure backward compatibility for clients generating signatures
  without the request's querystring, as is the case for Kong versions prior to
  0.14.0, which broke this behavior. Users of this plugin on previous versions
  of Kong can now safely upgrade to the 0.14 family.
  Thanks [@mlehner616](https://github.com/mlehner616) for the patch!
  [#3699](https://github.com/Kong/kong/pull/3699)
- ldap-auth
    - Set the WWW-Authenticate header authentication scheme accordingly with
      the `conf.header_type` property, which allows browsers to show the
      authentication popup automatically. Thanks
      [@francois-maillard](https://github.com/francois-maillard) for the patch.
      [#3656](https://github.com/Kong/kong/pull/3656)
    - Invalid authentication attempts do not block subsequent valid attempts
      anymore.
      [#3677](https://github.com/Kong/kong/pull/3677)

[Back to TOC](#table-of-contents)

## [0.14.0] - 2018/07/05

This release introduces the first version of the **Plugin Development Kit**: a
Lua SDK, comprised of a set of functions to ease the development of
custom plugins.

Additionally, it contains several major improvements consolidating Kong's
feature set and flexibility, such as the support for `PUT` endpoints on the
Admin API for idempotent workflows, the execution of plugins during
Nginx-produced errors, and the injection of **Nginx directives** without having
to rely on the custom Nginx configuration pattern!

Finally, new bundled plugins allow Kong to better integrate with **Cloud
Native** environments, such as Zipkin and Prometheus.

As usual, major version upgrades require database migrations and changes to the
Nginx configuration file (if you customized the default template). Please take
a few minutes to read the [0.14 Upgrade
Path](https://github.com/Kong/kong/blob/master/UPGRADE.md#upgrade-to-014x) for
more details regarding breaking changes and migrations before planning to
upgrade your Kong cluster.

### Breaking Changes

##### Dependencies

- :warning: The required OpenResty version has been bumped to 1.13.6.2. If you
  are installing Kong from one of our distribution packages, you are not
  affected by this change.
  [#3498](https://github.com/Kong/kong/pull/3498)
- :warning: Support for PostgreSQL 9.4 (deprecated in 0.12.0) is now dropped.
  [#3490](https://github.com/Kong/kong/pull/3490)
- :warning: Support for Cassandra 2.1 (deprecated in 0.12.0) is now dropped.
  [#3490](https://github.com/Kong/kong/pull/3490)

##### Configuration

- :warning: The `server_tokens` and `latency_tokens` configuration properties
  have been removed. Instead, a new `headers` configuration properties replaces
  them and allows for more granular settings of injected headers (e.g.
  `Server`, `Via`, `X-Kong-*-Latency`, etc...).
  [#3300](https://github.com/Kong/kong/pull/3300)
- :warning: New required `lua_shared_dict` entries must be added to the Nginx
  configuration. You are not affected by this change if you do not use a custom
  Nginx template.
  [#3557](https://github.com/Kong/kong/pull/3557)
- :warning: Other important modifications must be applied to the Nginx
  configuration. You are not affected by this change if you do not use a custom
  Nginx template.
  [#3533](https://github.com/Kong/kong/pull/3533)

##### Plugins

- :warning: The Runscope plugin has been dropped, based on the EoL announcement
  made by Runscope about their Traffic Inspector product.
  [#3495](https://github.com/Kong/kong/pull/3495)

##### Admin API

- :warning: The SSL Certificates and SNI entities have moved to the new DAO
  implementation. As such, the `/certificates` and `/snis` endpoints have
  received notable usability improvements, but suffer from a few breaking
  changes.
  [#3386](https://github.com/Kong/kong/pull/3386)
- :warning: The Consumers entity has moved to the new DAO implementation. As
  such, the `/consumers` endpoint has received notable usability improvements,
  but suffers from a few breaking changes.
  [#3437](https://github.com/Kong/kong/pull/3437)

### Changes

##### Configuration

- The default value of `db_cache_ttl` is now `0` (disabled). Now that our level
  of confidence around the new caching mechanism introduced in 0.11.0 is high
  enough, we consider `0` (no TTL) to be an appropriate default for production
  environments, as it offers a smoother cache consumption behavior and reduces
  database pressure.
  [#3492](https://github.com/Kong/kong/pull/3492)

##### Core

- :fireworks: Serve stale data from the database cache when the datastore
  cannot be reached. Such stale items are "resurrected" for `db_resurrect_ttl`
  seconds (see configuration section).
  [#3579](https://github.com/Kong/kong/pull/3579)
- Reduce LRU churning in the database cache against some workloads.
  [#3550](https://github.com/Kong/kong/pull/3550)

### Additions

##### Configuration

- :fireworks: **Support for injecting Nginx directives via configuration
  properties** (in the `kong.conf` file or via environment variables)! This new
  way of customizing the Nginx configuration should render obsolete the old way
  of maintaining a custom Nginx template in most cases!
  [#3530](https://github.com/Kong/kong/pull/3530)
- :fireworks: **Support for selectively disabling bundled plugins**. A new
  `plugins` configuration property is introduced, and is used to specify which
  plugins should be loaded by the node. Custom plugins should now be specified
  in this new property, and the `custom_plugins` property is **deprecated**.
  If desired, Kong administrators can specify a minimal set of plugins to load
  (instead of the default, bundled plugins), and **improve P99 latency**
  thanks to the resulting decrease in database traffic.
  [#3387](https://github.com/Kong/kong/pull/3387)
- The new `headers` configuration property allows for specifying the injection
  of a new header: `X-Kong-Upstream-Status`. When enabled, Kong will inject
  this header containing the HTTP status code of the upstream response in the
  client response. This is particularly useful for clients to distinguish
  upstream statuses upon rewriting of the response by Kong.
  [#3263](https://github.com/Kong/kong/pull/3263)
- A new `db_resurrect_ttl` configuration property can be set to customize
  the amount of time stale data can be resurrected for when it cannot be
  refreshed. Defaults to 30 seconds.
  [#3579](https://github.com/Kong/kong/pull/3579)
- Two new Cassandra load balancing policies are available: `RequestRoundRobin`
  and `RequestDCAwareRoundRobin`. Both policies guarantee that the same peer
  will be reused across several queries during the lifetime of a request, thus
  guaranteeing no new connection will be opened against a peer during this
  request.
  [#3545](https://github.com/Kong/kong/pull/3545)

##### Core

- :fireworks: **Execute plugins on Nginx-produced errors.** Now, when Nginx
  produces a 4xx error (upon invalid requests) or 5xx (upon failure from the
  load balancer to connect to a Service), Kong will execute the response phases
  of its plugins (`header_filter`, `body_filter`, `log`). As such, Kong logging
  plugins are not blind to such Nginx-produced errors anymore, and will start
  properly reporting them. Plugins should be built defensively against cases
  where their `rewrite` or `access` phases were not executed.
  [#3533](https://github.com/Kong/kong/pull/3533)
- :fireworks: **Support for cookie-based load balancing!**
  [#3472](https://github.com/Kong/kong/pull/3472)

##### Plugins

- :fireworks: **Introduction of the Plugin Development Kit!** A set of Lua
  functions and variables that will greatly ease and speed up the task of
  developing custom plugins.
  The Plugin Development Kit (PDK) allows the retrieval and manipulation of the
  request and response objects, as well as interacting with various core
  components (e.g. logging, load balancing, DAO, etc...) without having to rely
  on OpenResty functions, and with the guarantee of their forward-compatibility
  with future versions of Kong.
  [#3556](https://github.com/Kong/kong/pull/3556)
- :fireworks: **New bundled plugin: Zipkin**! This plugin allows Kong to sample
  traces and report them to a running Zipkin instance.
  (See: https://github.com/Kong/kong-plugin-zipkin)
  [#3434](https://github.com/Kong/kong/pull/3434)
- :fireworks: **New bundled plugin: Prometheus**! This plugin allows Kong to
  expose metrics in the Prometheus Exposition format. Available metrics include
  HTTP status codes, latencies histogram, bandwidth, and more...
  (See: https://github.com/Kong/kong-plugin-prometheus)
  [#3547](https://github.com/Kong/kong/pull/3547)
- :fireworks: **New bundled plugin: Azure Functions**! This plugin can be used
  to invoke [Microsoft Azure
  Functions](https://azure.microsoft.com/en-us/services/functions/), similarly
  to the already existing AWS Lambda and OpenWhisk plugins.
  (See: https://github.com/Kong/kong-plugin-azure-functions)
  [#3428](https://github.com/Kong/kong/pull/3428)
- :fireworks: **New bundled plugin: Serverless Functions**! Dynamically run Lua
  without having to write a full-fledged plugin. Lua code snippets can be
  uploaded via the Admin API and be executed during Kong's `access` phase.
  (See: https://github.com/Kong/kong-plugin-serverless-functions)
  [#3551](https://github.com/Kong/kong/pull/3551)
- jwt: Support for limiting the allowed expiration period of JWT tokens. A new
  `config.maximum_expiration` property can be set to indicate the maximum
  number of seconds the `exp` claim may be ahead in the future.
  Thanks [@mvanholsteijn](https://github.com/mvanholsteijn) for the patch!
  [#3331](https://github.com/Kong/kong/pull/3331)
- aws-lambda: Add `us-gov-west-1` to the list of allowed regions.
  [#3529](https://github.com/Kong/kong/pull/3529)

##### Admin API

- :fireworks: Support for `PUT` in new endpoints (e.g. `/services/{id or
  name}`, `/routes/{id}`, `/consumers/{id or username}`), allowing the
  development of idempotent configuration workflows when scripting the Admin
  API.
  [#3416](https://github.com/Kong/kong/pull/3416)
- Support for `PATCH` and `DELETE` on the `/services/{name}`,
  `/consumers/{username}`, and `/snis/{name}` endpoints.
  [#3416](https://github.com/Kong/kong/pull/3416)

### Fixes

##### Configuration

- Properly support IPv6 addresses in `proxy_listen` and `admin_listen`
  configuration properties.
  [#3508](https://github.com/Kong/kong/pull/3508)

##### Core

- IPv6 nameservers with a scope are now ignored by the DNS resolver.
  [#3478](https://github.com/Kong/kong/pull/3478)
- SRV records without a port number now returns the default port instead of
  `0`.
  [#3478](https://github.com/Kong/kong/pull/3478)
- Ensure DNS-based round robin load balancing starts at a randomized position
  to prevent all Nginx workers from starting with the same peer.
  [#3478](https://github.com/Kong/kong/pull/3478)
- Properly report timeouts in passive health checks. Previously, connection
  timeouts were counted as `tcp_failures`, and upstream timeouts were ignored.
  Health check users should ensure that their `timeout` settings reflect their
  intended behavior.
  [#3539](https://github.com/Kong/kong/pull/3539)
- Ensure active health check probe requests send the `Host` header.
  [#3496](https://github.com/Kong/kong/pull/3496)
- Overall, more reliable health checks healthiness counters behavior.
  [#3496](https://github.com/Kong/kong/pull/3496)
- Do not set `Content-Type` headers on HTTP 204 No Content responses.
  [#3351](https://github.com/Kong/kong/pull/3351)
- Ensure the PostgreSQL connector of the new DAO (used by Services, Routes,
  Consumers, and SSL certs/SNIs) is now fully re-entrant and properly behaves
  in busy workloads (e.g. scripting requests to the Admin API).
  [#3423](https://github.com/Kong/kong/pull/3423)
- Properly route HTTP/1.0 requests without a Host header when using the old
  deprecated "API" entity.
  [#3438](https://github.com/Kong/kong/pull/3438)
- Ensure that all Kong-produced errors respect the `headers` configuration
  setting (previously `server_tokens`) and do not include the `Server` header
  if not configured.
  [#3511](https://github.com/Kong/kong/pull/3511)
- Harden an existing Cassandra migration.
  [#3532](https://github.com/Kong/kong/pull/3532)
- Prevent the load balancer from needlessly rebuilding its state when creating
  Targets.
  [#3477](https://github.com/Kong/kong/pull/3477)
- Prevent some harmless error logs to be printed during startup when
  initialization takes more than a few seconds.
  [#3443](https://github.com/Kong/kong/pull/3443)

##### Plugins

- hmac: Ensure that empty request bodies do not pass validation if there is no
  digest header.
  Thanks [@mvanholsteijn](https://github.com/mvanholsteijn) for the patch!
  [#3347](https://github.com/Kong/kong/pull/3347)
- response-transformer: Prevent the plugin from throwing an error when its
  `access` handler did not get a chance to run (e.g. on short-circuited,
  unauthorized requests).
  [#3524](https://github.com/Kong/kong/pull/3524)
- aws-lambda: Ensure logging plugins subsequently run when this plugin
  terminates.
  [#3512](https://github.com/Kong/kong/pull/3512)
- request-termination: Ensure logging plugins subsequently run when this plugin
  terminates.
  [#3513](https://github.com/Kong/kong/pull/3513)

##### Admin API

- Requests to `/healthy` and `/unhealthy` endpoints for upstream health checks
  now properly propagate the new state to other nodes of a Kong cluster.
  [#3464](https://github.com/Kong/kong/pull/3464)
- Do not produce an HTTP 500 error when POST-ing to `/services` with an empty
  `url` argument.
  [#3452](https://github.com/Kong/kong/pull/3452)
- Ensure foreign keys are required when creating child entities (e.g.
  `service.id` when creating a Route). Previously some rows could have an empty
  `service_id` field.
  [#3548](https://github.com/Kong/kong/pull/3548)
- Better type inference in new endpoints (e.g. `/services`, `/routes`,
  `/consumers`) when using `application/x-www-form-urlencoded` MIME type.
  [#3416](https://github.com/Kong/kong/pull/3416)

[Back to TOC](#table-of-contents)

## [0.13.1] - 2018/04/23

This release contains numerous bug fixes and a few convenience features.
Notably, a best-effort/backwards-compatible approach is followed to resolve
`no memory` errors caused by the fragmentation of shared memory between the
core and plugins.

### Added

##### Core

- Cache misses are now stored in a separate shared memory zone from hits if
  such a zone is defined. This reduces cache turnover and can increase the
  cache hit ratio quite considerably.
  Users with a custom Nginx template are advised to define such a zone to
  benefit from this behavior:
  `lua_shared_dict kong_db_cache_miss 12m;`.
- We now ensure that the Cassandra or PostgreSQL instance Kong is connecting
  to falls within the supported version range. Deprecated versions result in
  warning logs. As a reminder, Kong 0.13.x supports Cassandra 2.2+,
  and PostgreSQL 9.5+. Cassandra 2.1 and PostgreSQL 9.4 are supported, but
  deprecated.
  [#3310](https://github.com/Kong/kong/pull/3310)
- HTTP 494 errors thrown by Nginx are now caught by Kong and produce a native,
  Kong-friendly response.
  Thanks [@ti-mo](https://github.com/ti-mo) for the contribution!
  [#3112](https://github.com/Kong/kong/pull/3112)

##### CLI

- Report errors when compiling custom Nginx templates.
  [#3294](https://github.com/Kong/kong/pull/3294)

##### Admin API

- Friendlier behavior of Routes schema validation: PATCH requests can be made
  without specifying all three of `methods`, `hosts`, or `paths` if at least
  one of the three is specified in the body.
  [#3364](https://github.com/Kong/kong/pull/3364)

##### Plugins

- jwt: Support for identity providers using JWKS by ensuring the
  `config.key_claim_name` values is looked for in the token header.
  Thanks [@brycehemme](https://github.com/brycehemme) for the contribution!
  [#3313](https://github.com/Kong/kong/pull/3313)
- basic-auth: Allow specifying empty passwords.
  Thanks [@zhouzhuojie](https://github.com/zhouzhuojie) and
  [@perryao](https://github.com/perryao) for the contributions!
  [#3243](https://github.com/Kong/kong/pull/3243)

### Fixed

##### Core

- Numerous users have reported `no memory` errors which were caused by
  circumstantial memory fragmentation. Such errors, while still possible if
  plugin authors are not careful, should now mostly be addressed.
  [#3311](https://github.com/Kong/kong/pull/3311)

  **If you are using a custom Nginx template, be sure to define the following
  shared memory zones to benefit from these fixes**:

  ```
  lua_shared_dict kong_db_cache_miss 12m;
  lua_shared_dict kong_rate_limiting_counters 12m;
  ```

##### CLI

- Redirect Nginx's stdout and stderr output to `kong start` when
  `nginx_daemon` is enabled (such as when using the Kong Docker image). This
  also prevents growing log files when Nginx redirects logs to `/dev/stdout`
  and `/dev/stderr` but `nginx_daemon` is disabled.
  [#3297](https://github.com/Kong/kong/pull/3297)

##### Admin API

- Set a Service's `port` to `443` when the `url` convenience parameter uses
  the `https://` scheme.
  [#3358](https://github.com/Kong/kong/pull/3358)
- Ensure PATCH requests do not return an error when un-setting foreign key
  fields with JSON `null`.
  [#3355](https://github.com/Kong/kong/pull/3355)
- Ensure the `/plugin/schema/:name` endpoint does not corrupt plugins' schemas.
  [#3348](https://github.com/Kong/kong/pull/3348)
- Properly URL-decode path segments of plugins endpoints accepting spaces
  (e.g. `/consumers/<consumer>/basic-auth/John%20Doe/`).
  [#3250](https://github.com/Kong/kong/pull/3250)
- Properly serialize boolean filtering values when using Cassandra.
  [#3362](https://github.com/Kong/kong/pull/3362)

##### Plugins

- rate-limiting/response-rate-limiting:
  - If defined in the Nginx configuration, will use a dedicated
    `lua_shared_dict` instead of using the `kong_cache` shared memory zone.
    This prevents memory fragmentation issues resulting in `no memory` errors
    observed by numerous users. Users with a custom Nginx template are advised
    to define such a zone to benefit from this fix:
    `lua_shared_dict kong_rate_limiting_counters 12m;`.
    [#3311](https://github.com/Kong/kong/pull/3311)
  - When using the Redis strategy, ensure the correct Redis database is
    selected. This issue could occur when several request and response
    rate-limiting were configured using different Redis databases.
    Thanks [@mengskysama](https://github.com/mengskysama) for the patch!
    [#3293](https://github.com/Kong/kong/pull/3293)
- key-auth: Respect request MIME type when re-encoding the request body
  if both `config.key_in_body` and `config.hide_credentials` are enabled.
  Thanks [@p0pr0ck5](https://github.com/p0pr0ck5) for the patch!
  [#3213](https://github.com/Kong/kong/pull/3213)
- oauth2: Return HTTP 400 on invalid `scope` type.
  Thanks [@Gman98ish](https://github.com/Gman98ish) for the patch!
  [#3206](https://github.com/Kong/kong/pull/3206)
- ldap-auth: Ensure the plugin does not throw errors when configured as a
  global plugin.
  [#3354](https://github.com/Kong/kong/pull/3354)
- hmac-auth: Verify signature against non-normalized (`$request_uri`) request
  line (instead of `$uri`).
  [#3339](https://github.com/Kong/kong/pull/3339)
- aws-lambda: Fix a typo in upstream headers sent to the function. We now
  properly send the `X-Amz-Log-Type` header.
  [#3398](https://github.com/Kong/kong/pull/3398)

[Back to TOC](#table-of-contents)

## [0.13.0] - 2018/03/22

This release introduces two new core entities that will improve the way you
configure Kong: **Routes** & **Services**. Those entities replace the "API"
entity and simplify the setup of non-naive use-cases by providing better
separation of concerns and allowing for plugins to be applied to specific
**endpoints**.

As usual, major version upgrades require database migrations and changes to
the Nginx configuration file (if you customized the default template).
Please take a few minutes to read the [0.13 Upgrade
Path](https://github.com/Kong/kong/blob/master/UPGRADE.md#upgrade-to-013x) for
more details regarding breaking changes and migrations before planning to
upgrade your Kong cluster.

### Breaking Changes

##### Configuration

- :warning: The `proxy_listen` and `admin_listen` configuration values have a
  new syntax. This syntax is more aligned with that of NGINX and is more
  powerful while also simpler. As a result, the following configuration values
  have been removed because superfluous: `ssl`, `admin_ssl`, `http2`,
  `admin_http2`, `proxy_listen_ssl`, and `admin_listen_ssl`.
  [#3147](https://github.com/Kong/kong/pull/3147)

##### Plugins

- :warning: galileo: As part of the Galileo deprecation path, the galileo
  plugin is not enabled by default anymore, although still bundled with 0.13.
  Users are advised to stop using the plugin, but for the time being can keep
  enabling it by adding it to the `custom_plugin` configuration value.
  [#3233](https://github.com/Kong/kong/pull/3233)
- :warning: rate-limiting (Cassandra): The default migration for including
  Routes and Services in plugins will remove and re-create the Cassandra
  rate-limiting counters table. This means that users that were rate-limited
  because of excessive API consumption will be able to consume the API until
  they reach their limit again. There is no such data deletion in PostgreSQL.
  [def201f](https://github.com/Kong/kong/commit/def201f566ccf2dd9b670e2f38e401a0450b1cb5)

### Changes

##### Dependencies

- **Note to Docker users**: The `latest` tag on Docker Hub now points to the
  **alpine** image instead of CentOS. This also applies to the `0.13.0` tag.
- The OpenResty version shipped with our default packages has been bumped to
  `1.13.6.1`. The 0.13.0 release should still be compatible with the OpenResty
  `1.11.2.x` series for the time being.
- Bumped [lua-resty-dns-client](https://github.com/Kong/lua-resty-dns-client)
  to `2.0.0`.
  [#3220](https://github.com/Kong/kong/pull/3220)
- Bumped [lua-resty-http](https://github.com/pintsized/lua-resty-http) to
  `0.12`.
  [#3196](https://github.com/Kong/kong/pull/3196)
- Bumped [lua-multipart](https://github.com/Kong/lua-multipart) to `0.5.5`.
  [#3318](https://github.com/Kong/kong/pull/3318)
- Bumped [lua-resty-healthcheck](https://github.com/Kong/lua-resty-healthcheck)
  to `0.4.0`.
  [#3321](https://github.com/Kong/kong/pull/3321)

### Additions

##### Configuration

- :fireworks: Support for **control-plane** and **data-plane** modes. The new
  syntax of `proxy_listen` and `admin_listen` supports `off`, which
  disables either one of those interfaces. It is now simpler than ever to
  make a Kong node "Proxy only" (data-plane) or "Admin only" (control-plane).
  [#3147](https://github.com/Kong/kong/pull/3147)

##### Core

- :fireworks: This release introduces two new entities: **Routes** and
  **Services**. Those entities will provide a better separation of concerns
  than the "API" entity offers. Routes will define rules for matching a
  client's request (e.g., method, host, path...), and Services will represent
  upstream services (or backends) that Kong should proxy those requests to.
  Plugins can also be added to both Routes and Services, enabling use-cases to
  apply plugins more granularly (e.g., per endpoint).
  Following this addition, the API entity and related Admin API endpoints are
  now deprecated. This release is backwards-compatible with the previous model
  and all of your currently defined APIs and matching rules are still
  supported, although we advise users to migrate to Routes and Services as soon
  as possible.
  [#3224](https://github.com/Kong/kong/pull/3224)

##### Admin API

- :fireworks: New endpoints: `/routes` and `/services` to interact with the new
  core entities. More specific endpoints are also available such as
  `/services/{service id or name}/routes`,
  `/services/{service id or name}/plugins`, and `/routes/{route id}/plugins`.
  [#3224](https://github.com/Kong/kong/pull/3224)
- :fireworks: Our new endpoints (listed above) provide much better responses
  with regards to producing responses for incomplete entities, errors, etc...
  In the future, existing endpoints will gradually be moved to using this new
  Admin API content producer.
  [#3224](https://github.com/Kong/kong/pull/3224)
- :fireworks: Improved argument parsing in form-urlencoded requests to the new
  endpoints as well.
  Kong now expects the following syntaxes for representing
  arrays: `hosts[]=a.com&hosts[]=b.com`, `hosts[1]=a.com&hosts[2]=b.com`, which
  avoid comma-separated arrays and related issues that can arise.
  In the future, existing endpoints will gradually be moved to using this new
  Admin API content parser.
  [#3224](https://github.com/Kong/kong/pull/3224)

##### Plugins

- jwt: `ngx.ctx.authenticated_jwt_token` is available for other plugins to use.
  [#2988](https://github.com/Kong/kong/pull/2988)
- statsd: The fields `host`, `port` and `metrics` are no longer marked as
  "required", since they have a default value.
  [#3209](https://github.com/Kong/kong/pull/3209)

### Fixes

##### Core

- Fix an issue causing nodes in a cluster to use the default health checks
  configuration when the user configured them from another node (event
  propagated via the cluster).
  [#3319](https://github.com/Kong/kong/pull/3319)
- Increase the default load balancer wheel size from 100 to 10.000. This allows
  for a better distribution of the load between Targets in general.
  [#3296](https://github.com/Kong/kong/pull/3296)

##### Admin API

- Fix several issues with application/multipart MIME type parsing of payloads.
  [#3318](https://github.com/Kong/kong/pull/3318)
- Fix several issues with the parsing of health checks configuration values.
  [#3306](https://github.com/Kong/kong/pull/3306)
  [#3321](https://github.com/Kong/kong/pull/3321)

[Back to TOC](#table-of-contents)

## [0.12.3] - 2018/03/12

### Fixed

- Suppress a memory leak in the core introduced in 0.12.2.
  Thanks [@mengskysama](https://github.com/mengskysama) for the report.
  [#3278](https://github.com/Kong/kong/pull/3278)

[Back to TOC](#table-of-contents)

## [0.12.2] - 2018/02/28

### Added

##### Core

- Load balancers now log DNS errors to facilitate debugging.
  [#3177](https://github.com/Kong/kong/pull/3177)
- Reports now can include custom immutable values.
  [#3180](https://github.com/Kong/kong/pull/3180)

##### CLI

- The `kong migrations reset` command has a new `--yes` flag. This flag makes
  the command run non-interactively, and ensures no confirmation prompt will
  occur.
  [#3189](https://github.com/Kong/kong/pull/3189)

##### Admin API

- A new endpoint `/upstreams/:upstream_id/health` will return the health of the
  specified upstream.
  [#3232](https://github.com/Kong/kong/pull/3232)
- The `/` endpoint in the Admin API now exposes the `node_id` field.
  [#3234](https://github.com/Kong/kong/pull/3234)

### Fixed

##### Core

- HTTP/1.0 requests without a Host header are routed instead of being rejected.
  HTTP/1.1 requests without a Host are considered invalid and will still be
  rejected.
  Thanks to [@rainiest](https://github.com/rainest) for the patch!
  [#3216](https://github.com/Kong/kong/pull/3216)
- Fix the load balancer initialization when some Targets would contain
  hostnames.
  [#3187](https://github.com/Kong/kong/pull/3187)
- Fix incomplete handling of errors when initializing DAO objects.
  [637532e](https://github.com/Kong/kong/commit/637532e05d8ed9a921b5de861cc7f463e96c6e04)
- Remove bogus errors in the logs provoked by healthcheckers between the time
  they are unregistered and the time they are garbage-collected
  ([#3207](https://github.com/Kong/kong/pull/3207)) and when receiving an HTTP
  status not tracked by healthy or unhealthy lists
  ([c8eb5ae](https://github.com/Kong/kong/commit/c8eb5ae28147fc02473c05a7b1dbf502fbb64242)).
- Fix soft errors not being handled correctly inside the Kong cache.
  [#3150](https://github.com/Kong/kong/pull/3150)

##### Migrations

- Better handling of already existing Cassandra keyspaces in migrations.
  [#3203](https://github.com/Kong/kong/pull/3203).
  Thanks to [@pamiel](https://github.com/pamiel) for the patch!

##### Admin API

- Ensure `GET /certificates/{uuid}` does not return HTTP 500 when the given
  identifier does not exist.
  Thanks to [@vdesjardins](https://github.com/vdesjardins) for the patch!
  [#3148](https://github.com/Kong/kong/pull/3148)

[Back to TOC](#table-of-contents)

## [0.12.1] - 2018/01/18

This release addresses a few issues encountered with 0.12.0, including one
which would prevent upgrading from a previous version. The [0.12 Upgrade
Path](https://github.com/Kong/kong/blob/master/UPGRADE.md)
is still relevant for upgrading existing clusters to 0.12.1.

### Fixed

- Fix a migration between previous Kong versions and 0.12.0.
  [#3159](https://github.com/Kong/kong/pull/3159)
- Ensure Lua errors are propagated when thrown in the `access` handler by
  plugins.
  [38580ff](https://github.com/Kong/kong/commit/38580ff547cbd4a557829e3ad135cd6a0f821f7c)

[Back to TOC](#table-of-contents)

## [0.12.0] - 2018/01/16

This major release focuses on two new features we are very excited about:
**health checks** and **hash based load balancing**!

We also took this as an opportunity to fix a few prominent issues, sometimes
at the expense of breaking changes but overall improving the flexibility and
usability of Kong! Do keep in mind that this is a major release, and as such,
that we require of you to run the **migrations step**, via the
`kong migrations up` command.

Please take a few minutes to thoroughly read the [0.12 Upgrade
Path](https://github.com/Kong/kong/blob/master/UPGRADE.md#upgrade-to-012x)
for more details regarding breaking changes and migrations before planning to
upgrade your Kong cluster.

### Deprecation notices

Starting with 0.12.0, we are announcing the deprecation of older versions
of our supported databases:

- Support for PostgreSQL 9.4 is deprecated. Users are advised to upgrade to
  9.5+
- Support for Cassandra 2.1 and below is deprecated. Users are advised to
  upgrade to 2.2+

Note that the above deprecated versions are still supported in this release,
but will be dropped in subsequent ones.

### Breaking changes

##### Core

- :warning: The required OpenResty version has been bumped to 1.11.2.5. If you
  are installing Kong from one of our distribution packages, you are not
  affected by this change.
  [#3097](https://github.com/Kong/kong/pull/3097)
- :warning: As Kong now executes subsequent plugins when a request is being
  short-circuited (e.g. HTTP 401 responses from auth plugins), plugins that
  run in the header or body filter phases will be run upon such responses
  from the access phase. We consider this change a big improvement in the
  Kong run-loop as it allows for more flexibility for plugins. However, it is
  unlikely, but possible that some of these plugins (e.g. your custom plugins)
  now run in scenarios where they were not previously expected to run.
  [#3079](https://github.com/Kong/kong/pull/3079)

##### Admin API

- :warning: By default, the Admin API now only listens on the local interface.
  We consider this change to be an improvement in the default security policy
  of Kong. If you are already using Kong, and your Admin API still binds to all
  interfaces, consider updating it as well. You can do so by updating the
  `admin_listen` configuration value, like so: `admin_listen = 127.0.0.1:8001`.
  Thanks [@pduldig-at-tw](https://github.com/pduldig-at-tw) for the suggestion
  and the patch.
  [#3016](https://github.com/Kong/kong/pull/3016)

  :red_circle: **Note to Docker users**: Beware of this change as you may have
  to ensure that your Admin API is reachable via the host's interface.
  You can use the `-e KONG_ADMIN_LISTEN` argument when provisioning your
  container(s) to update this value; for example,
  `-e KONG_ADMIN_LISTEN=0.0.0.0:8001`.

- :warning: To reduce confusion, the `/upstreams/:upstream_name_or_id/targets/`
  has been updated to not show the full list of Targets anymore, but only
  the ones that are currently active in the load balancer. To retrieve the full
  history of Targets, you can now query
  `/upstreams/:upstream_name_or_id/targets/all`. The
  `/upstreams/:upstream_name_or_id/targets/active` endpoint has been removed.
  Thanks [@hbagdi](https://github.com/hbagdi) for tackling this backlog item!
  [#3049](https://github.com/Kong/kong/pull/3049)
- :warning: The `orderlist` property of Upstreams has been removed, along with
  any confusion it may have brought. The balancer is now able to fully function
  without it, yet with the same level of entropy in its load distribution.
  [#2748](https://github.com/Kong/kong/pull/2748)

##### CLI

- :warning: The `$ kong compile` command which was deprecated in 0.11.0 has
  been removed.
  [#3069](https://github.com/Kong/kong/pull/3069)

##### Plugins

- :warning: In logging plugins, the `request.request_uri` field has been
  renamed to `request.url`.
  [#2445](https://github.com/Kong/kong/pull/2445)
  [#3098](https://github.com/Kong/kong/pull/3098)

### Added

##### Core

- :fireworks: Support for **health checks**! Kong can now short-circuit some
  of your upstream Targets (replicas) from its load balancer when it encounters
  too many TCP or HTTP errors. You can configure the number of failures, or the
  HTTP status codes that should be considered invalid, and Kong will monitor
  the failures and successes of proxied requests to each upstream Target. We
  call this feature **passive health checks**.
  Additionally, you can configure **active health checks**, which will make
  Kong perform periodic HTTP test requests to actively monitor the health of
  your upstream services, and pre-emptively short-circuit them.
  Upstream Targets can be manually taken up or down via two new Admin API
  endpoints: `/healthy` and `/unhealthy`.
  [#3096](https://github.com/Kong/kong/pull/3096)
- :fireworks: Support for **hash based load balancing**! Kong now offers
  consistent hashing/sticky sessions load balancing capabilities via the new
  `hash_*` attributes of the Upstream entity. Hashes can be based off client
  IPs, request headers, or Consumers!
  [#2875](https://github.com/Kong/kong/pull/2875)
- :fireworks: Logging plugins now log requests that were short-circuited by
  Kong! (e.g. HTTP 401 responses from auth plugins or HTTP 429 responses from
  rate limiting plugins, etc.) Kong now executes any subsequent plugins once a
  request has been short-circuited. Your plugin must be using the
  `kong.tools.responses` module for this behavior to be respected.
  [#3079](https://github.com/Kong/kong/pull/3079)
- Kong is now compatible with OpenResty up to version 1.13.6.1. Be aware that
  the recommended (and default) version shipped with this release is still
  1.11.2.5.
  [#3070](https://github.com/Kong/kong/pull/3070)

##### CLI

- `$ kong start` now considers the commonly used `/opt/openresty` prefix when
  searching for the `nginx` executable.
  [#3074](https://github.com/Kong/kong/pull/3074)

##### Admin API

- Two new endpoints, `/healthy` and `/unhealthy` can be used to manually bring
  upstream Targets up or down, as part of the new health checks feature of the
  load balancer.
  [#3096](https://github.com/Kong/kong/pull/3096)

##### Plugins

- logging plugins: A new field `upstream_uri` now logs the value of the
  upstream request's path. This is useful to help debugging plugins or setups
  that aim at rewriting a request's URL during proxying.
  Thanks [@shiprabehera](https://github.com/shiprabehera) for the patch!
  [#2445](https://github.com/Kong/kong/pull/2445)
- tcp-log: Support for TLS handshake with the logs recipients for secure
  transmissions of logging data.
  [#3091](https://github.com/Kong/kong/pull/3091)
- jwt: Support for JWTs passed in cookies. Use the new `config.cookie_names`
  property to configure the behavior to your liking.
  Thanks [@mvanholsteijn](https://github.com/mvanholsteijn) for the patch!
  [#2974](https://github.com/Kong/kong/pull/2974)
- oauth2
    - New `config.auth_header_name` property to customize the authorization
      header's name.
      Thanks [@supraja93](https://github.com/supraja93)
      [#2928](https://github.com/Kong/kong/pull/2928)
    - New `config.refresh_ttl` property to customize the TTL of refresh tokens,
      previously hard-coded to 14 days.
      Thanks [@bob983](https://github.com/bob983) for the patch!
      [#2942](https://github.com/Kong/kong/pull/2942)
    - Avoid an error in the logs when trying to retrieve an access token from
      a request without a body.
      Thanks [@WALL-E](https://github.com/WALL-E) for the patch.
      [#3063](https://github.com/Kong/kong/pull/3063)
- ldap: New `config.header_type` property to customize the authorization method
  in the `Authorization` header.
  Thanks [@francois-maillard](https://github.com/francois-maillard) for the
  patch!
  [#2963](https://github.com/Kong/kong/pull/2963)

### Fixed

##### CLI

- Fix a potential vulnerability in which an attacker could read the Kong
  configuration file with insufficient permissions for a short window of time
  while Kong is being started.
  [#3057](https://github.com/Kong/kong/pull/3057)
- Proper log message upon timeout in `$ kong quit`.
  [#3061](https://github.com/Kong/kong/pull/3061)

##### Admin API

- The `/certificates` endpoint now properly supports the `snis` parameter
  in PUT and PATCH requests.
  Thanks [@hbagdi](https://github.com/hbagdi) for the contribution!
  [#3040](https://github.com/Kong/kong/pull/3040)
- Avoid sending the `HTTP/1.1 415 Unsupported Content Type` response when
  receiving a request with a valid `Content-Type`, but with an empty payload.
  [#3077](https://github.com/Kong/kong/pull/3077)

##### Plugins

- basic-auth:
    - Accept passwords containing `:`.
      Thanks [@nico-acidtango](https://github.com/nico-acidtango) for the patch!
      [#3014](https://github.com/Kong/kong/pull/3014)
    - Performance improvements, courtesy of
      [@nico-acidtango](https://github.com/nico-acidtango)
      [#3014](https://github.com/Kong/kong/pull/3014)

[Back to TOC](#table-of-contents)

## [0.11.2] - 2017/11/29

### Added

##### Plugins

- key-auth: New endpoints to manipulate API keys.
  Thanks [@hbagdi](https://github.com/hbagdi) for the contribution.
  [#2955](https://github.com/Kong/kong/pull/2955)
    - `/key-auths/` to paginate through all keys.
    - `/key-auths/:credential_key_or_id/consumer` to retrieve the Consumer
      associated with a key.
- basic-auth: New endpoints to manipulate basic-auth credentials.
  Thanks [@hbagdi](https://github.com/hbagdi) for the contribution.
  [#2998](https://github.com/Kong/kong/pull/2998)
    - `/basic-auths/` to paginate through all basic-auth credentials.
    - `/basic-auths/:credential_username_or_id/consumer` to retrieve the
      Consumer associated with a credential.
- jwt: New endpoints to manipulate JWTs.
  Thanks [@hbagdi](https://github.com/hbagdi) for the contribution.
  [#3003](https://github.com/Kong/kong/pull/3003)
    - `/jwts/` to paginate through all JWTs.
    - `/jwts/:jwt_key_or_id/consumer` to retrieve the Consumer
      associated with a JWT.
- hmac-auth: New endpoints to manipulate hmac-auth credentials.
  Thanks [@hbagdi](https://github.com/hbagdi) for the contribution.
  [#3009](https://github.com/Kong/kong/pull/3009)
    - `/hmac-auths/` to paginate through all hmac-auth credentials.
    - `/hmac-auths/:hmac_username_or_id/consumer` to retrieve the Consumer
      associated with a credential.
- acl: New endpoints to manipulate ACLs.
  Thanks [@hbagdi](https://github.com/hbagdi) for the contribution.
  [#3039](https://github.com/Kong/kong/pull/3039)
    - `/acls/` to paginate through all ACLs.
    - `/acls/:acl_id/consumer` to retrieve the Consumer
      associated with an ACL.

### Fixed

##### Core

- Avoid logging some unharmful error messages related to clustering.
  [#3002](https://github.com/Kong/kong/pull/3002)
- Improve performance and memory footprint when parsing multipart request
  bodies.
  [Kong/lua-multipart#13](https://github.com/Kong/lua-multipart/pull/13)

##### Configuration

- Add a format check for the `admin_listen_ssl` property, ensuring it contains
  a valid port.
  [#3031](https://github.com/Kong/kong/pull/3031)

##### Admin API

- PUT requests with payloads containing non-existing primary keys for entities
  now return HTTP 404 Not Found, instead of HTTP 200 OK without a response
  body.
  [#3007](https://github.com/Kong/kong/pull/3007)
- On the `/` endpoint, ensure `enabled_in_cluster` shows up as an empty JSON
  Array (`[]`), instead of an empty JSON Object (`{}`).
  Thanks [@hbagdi](https://github.com/hbagdi) for the patch!
  [#2982](https://github.com/Kong/kong/issues/2982)

##### Plugins

- hmac-auth: Better parsing of the `Authorization` header to avoid internal
  errors resulting in HTTP 500.
  Thanks [@mvanholsteijn](https://github.com/mvanholsteijn) for the patch!
  [#2996](https://github.com/Kong/kong/pull/2996)
- Improve the performance of the rate-limiting and response-rate-limiting
  plugins when using the Redis policy.
  [#2956](https://github.com/Kong/kong/pull/2956)
- Improve the performance of the response-transformer plugin.
  [#2977](https://github.com/Kong/kong/pull/2977)

## [0.11.1] - 2017/10/24

### Changed

##### Configuration

- Drop the `lua_code_cache` configuration property. This setting has been
  considered harmful since 0.11.0 as it interferes with Kong's internals.
  [#2854](https://github.com/Kong/kong/pull/2854)

### Fixed

##### Core

- DNS: SRV records pointing to an A record are now properly handled by the
  load balancer when `preserve_host` is disabled. Such records used to throw
  Lua errors on the proxy code path.
  [Kong/lua-resty-dns-client#19](https://github.com/Kong/lua-resty-dns-client/pull/19)
- Fixed an edge-case where `preserve_host` would sometimes craft an upstream
  request with a Host header from a previous client request instead of the
  current one.
  [#2832](https://github.com/Kong/kong/pull/2832)
- Ensure APIs with regex URIs are evaluated in the order that they are created.
  [#2924](https://github.com/Kong/kong/pull/2924)
- Fixed a typo that caused the load balancing components to ignore the Upstream
  slots property.
  [#2747](https://github.com/Kong/kong/pull/2747)

##### CLI

- Fixed the verification of self-signed SSL certificates for PostgreSQL and
  Cassandra in the `kong migrations` command. Self-signed SSL certificates are
  now properly verified during migrations according to the
  `lua_ssl_trusted_certificate` configuration property.
  [#2908](https://github.com/Kong/kong/pull/2908)

##### Admin API

- The `/upstream/{upstream}/targets/active` endpoint used to return HTTP
  `405 Method Not Allowed` when called with a trailing slash. Both notations
  (with and without the trailing slash) are now supported.
  [#2884](https://github.com/Kong/kong/pull/2884)

##### Plugins

- bot-detection: Fixed an issue which would prevent the plugin from running and
  result in an HTTP `500` error if configured globally.
  [#2906](https://github.com/Kong/kong/pull/2906)
- ip-restriction: Fixed support for the `0.0.0.0/0` CIDR block. This block is
  now supported and won't trigger an error when used in this plugin's properties.
  [#2918](https://github.com/Kong/kong/pull/2918)

### Added

##### Plugins

- aws-lambda: Added support to forward the client request's HTTP method,
  headers, URI, and body to the Lambda function.
  [#2823](https://github.com/Kong/kong/pull/2823)
- key-auth: New `run_on_preflight` configuration option to control
  authentication on preflight requests.
  [#2857](https://github.com/Kong/kong/pull/2857)
- jwt: New `run_on_preflight` configuration option to control authentication
  on preflight requests.
  [#2857](https://github.com/Kong/kong/pull/2857)

##### Plugin development

- Ensure migrations have valid, unique names to avoid conflicts between custom
  plugins.
  Thanks [@ikogan](https://github.com/ikogan) for the patch!
  [#2821](https://github.com/Kong/kong/pull/2821)

### Improved

##### Migrations & Deployments

- Improve migrations reliability for future major releases.
  [#2869](https://github.com/Kong/kong/pull/2869)

##### Plugins

- Improve the performance of the acl and oauth2 plugins.
  [#2736](https://github.com/Kong/kong/pull/2736)
  [#2806](https://github.com/Kong/kong/pull/2806)

[Back to TOC](#table-of-contents)

## [0.10.4] - 2017/10/24

### Fixed

##### Core

- DNS: SRV records pointing to an A record are now properly handled by the
  load balancer when `preserve_host` is disabled. Such records used to throw
  Lua errors on the proxy code path.
  [Kong/lua-resty-dns-client#19](https://github.com/Kong/lua-resty-dns-client/pull/19)
- HTTP `400` errors thrown by Nginx are now correctly caught by Kong and return
  a native, Kong-friendly response.
  [#2476](https://github.com/Mashape/kong/pull/2476)
- Fix an edge-case where an API with multiple `uris` and `strip_uri = true`
  would not always strip the client URI.
  [#2562](https://github.com/Mashape/kong/issues/2562)
- Fix an issue where Kong would match an API with a shorter URI (from its
  `uris` value) as a prefix instead of a longer, matching prefix from
  another API.
  [#2662](https://github.com/Mashape/kong/issues/2662)
- Fixed a typo that caused the load balancing components to ignore the
  Upstream `slots` property.
  [#2747](https://github.com/Mashape/kong/pull/2747)

##### Configuration

- Octothorpes (`#`) can now be escaped (`\#`) and included in the Kong
  configuration values such as your datastore passwords or usernames.
  [#2411](https://github.com/Mashape/kong/pull/2411)

##### Admin API

- The `data` response field of the `/upstreams/{upstream}/targets/active`
  Admin API endpoint now returns a list (`[]`) instead of an object (`{}`)
  when no active targets are present.
  [#2619](https://github.com/Mashape/kong/pull/2619)

##### Plugins

- datadog: Avoid a runtime error if the plugin is configured as a global plugin
  but the downstream request did not match any configured API.
  Thanks [@kjsteuer](https://github.com/kjsteuer) for the fix!
  [#2702](https://github.com/Mashape/kong/pull/2702)
- ip-restriction: Fixed support for the `0.0.0.0/0` CIDR block. This block is
  now supported and won't trigger an error when used in this plugin's properties.
  [#2918](https://github.com/Mashape/kong/pull/2918)

[Back to TOC](#table-of-contents)

## [0.11.0] - 2017/08/16

The latest and greatest version of Kong features improvements all over the
board for a better and easier integration with your infrastructure!

The highlights of this release are:

- Support for **regex URIs** in routing, one of the oldest requested
  features from the community.
- Support for HTTP/2 traffic from your clients.
- Kong does not depend on Serf anymore, which makes deployment and networking
  requirements **considerably simpler**.
- A better integration with orchestration tools thanks to the support for **non
  FQDNs** in Kong's DNS resolver.

As per usual, our major releases include datastore migrations which are
considered **breaking changes**. Additionally, this release contains numerous
breaking changes to the deployment process and proxying behavior that you
should be familiar with.

We strongly advise that you read this changeset thoroughly, as well as the
[0.11 Upgrade Path](https://github.com/Kong/kong/blob/master/UPGRADE.md#upgrade-to-011x)
if you are planning to upgrade a Kong cluster.

### Breaking changes

##### Configuration

- :warning: Numerous updates were made to the Nginx configuration template.
  If you are using a custom template, you **must** apply those
  modifications. See the [0.11 Upgrade
  Path](https://github.com/Kong/kong/blob/master/UPGRADE.md#upgrade-to-011x)
  for a complete list of changes to apply.

##### Migrations & Deployment

- :warning: Migrations are **not** executed automatically by `kong start`
  anymore. Migrations are now a **manual** process, which must be executed via
  the `kong migrations` command. In practice, this means that you have to run
  `kong migrations up [-c kong.conf]` in one of your nodes **before** starting
  your Kong nodes. This command should be run from a **single** node/container
  to avoid several nodes running migrations concurrently and potentially
  corrupting your database. Once the migrations are up-to-date, it is
  considered safe to start multiple Kong nodes concurrently.
  [#2421](https://github.com/Kong/kong/pull/2421)
- :warning: :fireworks: Serf is **not** a dependency anymore. Kong nodes now
  handle cache invalidation events via a built-in database polling mechanism.
  See the new "Datastore Cache" section of the configuration file which
  contains 3 new documented properties: `db_update_frequency`,
  `db_update_propagation`, and `db_cache_ttl`. If you are using Cassandra, you
  **should** pay a particular attention to the `db_update_propagation` setting,
  as you **should not** use the default value of `0`.
  [#2561](https://github.com/Kong/kong/pull/2561)

##### Core

- :warning: Kong now requires OpenResty `1.11.2.4`. OpenResty's LuaJIT can
  now be built with Lua 5.2 compatibility.
  [#2489](https://github.com/Kong/kong/pull/2489)
  [#2790](https://github.com/Kong/kong/pull/2790)
- :warning: Previously, the `X-Forwarded-*` and `X-Real-IP` headers were
  trusted from any client by default, and forwarded upstream. With the
  introduction of the new `trusted_ips` property (see the below "Added"
  section) and to enforce best security practices, Kong *does not* trust
  any client IP address by default anymore. This will make Kong *not*
  forward incoming `X-Forwarded-*` headers if not coming from configured,
  trusted IP addresses blocks. This setting also affects the API
  `check_https` field, which itself relies on *trusted* `X-Forwarded-Proto`
  headers **only**.
  [#2236](https://github.com/Kong/kong/pull/2236)
- :warning: The API Object property `http_if_terminated` is now set to `false`
  by default. For Kong to evaluate the client `X-Forwarded-Proto` header, you
  must now configure Kong to trust the client IP (see above change), **and**
  you must explicitly set this value to `true`. This affects you if you are
  doing SSL termination somewhere before your requests hit Kong, and if you
  have configured `https_only` on the API, or if you use a plugin that requires
  HTTPS traffic (e.g. OAuth2).
  [#2588](https://github.com/Kong/kong/pull/2588)
- :warning: The internal DNS resolver now honours the `search` and `ndots`
  configuration options of your `resolv.conf` file. Make sure that DNS
  resolution is still consistent in your environment, and consider
  eventually not using FQDNs anymore.
  [#2425](https://github.com/Kong/kong/pull/2425)

##### Admin API

- :warning: As a result of the Serf removal, Kong is now entirely stateless,
  and as such, the `/cluster` endpoint has disappeared.
  [#2561](https://github.com/Kong/kong/pull/2561)
- :warning: The Admin API `/status` endpoint does not return a count of the
  database entities anymore. Instead, it now returns a `database.reachable`
  boolean value, which reflects the state of the connection between Kong
  and the underlying database. Please note that this flag **does not**
  reflect the health of the database itself.
  [#2567](https://github.com/Kong/kong/pull/2567)

##### Plugin development

- :warning: The upstream URI is now determined via the Nginx
  `$upstream_uri` variable. Custom plugins using the `ngx.req.set_uri()`
  API will not be taken into consideration anymore. One must now set the
  `ngx.var.upstream_uri` variable from the Lua land.
  [#2519](https://github.com/Kong/kong/pull/2519)
- :warning: The `hooks.lua` module for custom plugins is dropped, along
  with the `database_cache.lua` module. Database entities caching and
  eviction has been greatly improved to simplify and automate most caching
  use-cases. See the [Plugins Development
  Guide](https://getkong.org/docs/0.11.x/plugin-development/entities-cache/)
  and the [0.11 Upgrade
  Path](https://github.com/Kong/kong/blob/master/UPGRADE.md#upgrade-to-011x)
  for more details.
  [#2561](https://github.com/Kong/kong/pull/2561)
- :warning: To ensure that the order of execution of plugins is still the same
  for vanilla Kong installations, we had to update the `PRIORITY` field of some
  of our bundled plugins. If your custom plugin must run after or before a
  specific bundled plugin, you might have to update your plugin's `PRIORITY`
  field as well. The complete list of plugins and their priorities is available
  on the [Plugins Development
  Guide](https://getkong.org/docs/0.11.x/plugin-development/custom-logic/).
  [#2489](https://github.com/Kong/kong/pull/2489)
  [#2813](https://github.com/Kong/kong/pull/2813)

### Deprecated

##### CLI

- The `kong compile` command has been deprecated. Instead, prefer using
  the new `kong prepare` command.
  [#2706](https://github.com/Kong/kong/pull/2706)

### Changed

##### Core

- Performance around DNS resolution has been greatly improved in some
  cases.
  [#2625](https://github.com/Kong/kong/pull/2425)
- Secret values are now generated with a kernel-level, Cryptographically
  Secure PRNG.
  [#2536](https://github.com/Kong/kong/pull/2536)
- The `.kong_env` file created by Kong in its running prefix is now written
  without world-read permissions.
  [#2611](https://github.com/Kong/kong/pull/2611)

##### Plugin development

- The `marshall_event` function on schemas is now ignored by Kong, and can be
  safely removed as the new cache invalidation mechanism natively handles
  safer events broadcasting.
  [#2561](https://github.com/Kong/kong/pull/2561)

### Added

##### Core

- :fireworks: Support for regex URIs! You can now define regexes in your
  APIs `uris` property. Those regexes can have capturing groups which can
  be extracted by Kong during a request, and accessed later in the plugins
  (useful for URI rewriting). See the [Proxy
  Guide](https://getkong.org/docs/0.11.x/proxy/#using-regexes-in-uris) for
  documentation on how to use regex URIs.
  [#2681](https://github.com/Kong/kong/pull/2681)
- :fireworks: Support for HTTP/2. A new `http2` directive now enables
  HTTP/2 traffic on the `proxy_listen_ssl` address.
  [#2541](https://github.com/Kong/kong/pull/2541)
- :fireworks: Support for the `search` and `ndots` configuration options of
  your `resolv.conf` file.
  [#2425](https://github.com/Kong/kong/pull/2425)
- Kong now forwards new headers to your upstream services:
  `X-Forwarded-Host`, `X-Forwarded-Port`, and `X-Forwarded-Proto`.
  [#2236](https://github.com/Kong/kong/pull/2236)
- Support for the PROXY protocol. If the new `real_ip_header` configuration
  property is set to `real_ip_header = proxy_protocol`, then Kong will
  append the `proxy_protocol` parameter to the Nginx `listen` directive of
  the Kong proxy port.
  [#2236](https://github.com/Kong/kong/pull/2236)
- Support for BDR compatibility in the PostgreSQL migrations.
  Thanks [@AlexBloor](https://github.com/AlexBloor) for the patch!
  [#2672](https://github.com/Kong/kong/pull/2672)

##### Configuration

- Support for DNS nameservers specified in IPv6 format.
  [#2634](https://github.com/Kong/kong/pull/2634)
- A few new DNS configuration properties allow you to tweak the Kong DNS
  resolver, and in particular, how it handles the resolution of different
  record types or the eviction of stale records.
  [#2625](https://github.com/Kong/kong/pull/2625)
- A new `trusted_ips` configuration property allows you to define a list of
  trusted IP address blocks that are known to send trusted `X-Forwarded-*`
  headers. Requests from trusted IPs will make Kong forward those headers
  upstream. Requests from non-trusted IP addresses will make Kong override
  the `X-Forwarded-*` headers with its own values. In addition, this
  property also sets the ngx_http_realip_module `set_real_ip_from`
  directive(s), which makes Kong trust the incoming `X-Real-IP` header as
  well, which is used for operations such as rate-limiting by IP address,
  and that Kong forwards upstream as well.
  [#2236](https://github.com/Kong/kong/pull/2236)
- You can now configure the ngx_http_realip_module from the Kong
  configuration.  In addition to `trusted_ips` which sets the
  `set_real_ip_from` directives(s), two new properties, `real_ip_header`
  and `real_ip_recursive` allow you to configure the ngx_http_realip_module
  directives bearing the same name.
  [#2236](https://github.com/Kong/kong/pull/2236)
- Ability to hide Kong-specific response headers. Two new configuration
  fields: `server_tokens` and `latency_tokens` will respectively toggle
  whether the `Server` and `X-Kong-*-Latency` headers should be sent to
  downstream clients.
  [#2259](https://github.com/Kong/kong/pull/2259)
- New configuration property to tune handling request body data via the
  `client_max_body_size` and `client_body_buffer_size` directives
  (mirroring their Nginx counterparts). Note these settings are only
  defined for proxy requests; request body handling in the Admin API
  remains unchanged.
  [#2602](https://github.com/Kong/kong/pull/2602)
- New `error_default_type` configuration property. This setting is to
  specify a MIME type that will be used as the error response body format
  when Nginx encounters an error, but no `Accept` header was present in the
  request. The default value is `text/plain` for backwards compatibility.
  Thanks [@therealgambo](https://github.com/therealgambo) for the
  contribution!
  [#2500](https://github.com/Kong/kong/pull/2500)
- New `nginx_user` configuration property, which interfaces with the Nginx
  `user` directive.
  Thanks [@depay](https://github.com/depay) for the contribution!
  [#2180](https://github.com/Kong/kong/pull/2180)

##### CLI

- New `kong prepare` command to prepare the Kong running prefix (creating
  log files, SSL certificates, etc...) and allow for Kong to be started via
  the `nginx` binary. This is useful for environments like containers,
  where the foreground process should be the Nginx master process. The
  `kong compile` command has been deprecated as a result of this addition.
  [#2706](https://github.com/Kong/kong/pull/2706)

##### Admin API

- Ability to retrieve plugins added to a Consumer via two new endpoints:
  `/consumers/:username_or_id/plugins/` and
  `/consumers/:username_or_id/plugins/:plugin_id`.
  [#2714](https://github.com/Kong/kong/pull/2714)
- Support for JSON `null` in `PATCH` requests to unset a value on any
  entity.
  [#2700](https://github.com/Kong/kong/pull/2700)

##### Plugins

- jwt: Support for RS512 signed tokens.
  Thanks [@sarraz1](https://github.com/sarraz1) for the patch!
  [#2666](https://github.com/Kong/kong/pull/2666)
- rate-limiting/response-ratelimiting: Optionally hide informative response
  headers.
  [#2087](https://github.com/Kong/kong/pull/2087)
- aws-lambda: Define a custom response status when the upstream
  `X-Amz-Function-Error` header is "Unhandled".
  Thanks [@erran](https://github.com/erran) for the contribution!
  [#2587](https://github.com/Kong/kong/pull/2587)
- aws-lambda: Add new AWS regions that were previously unsupported.
  [#2769](https://github.com/Kong/kong/pull/2769)
- hmac: New option to validate the client-provided SHA-256 of the request
  body.
  Thanks [@vaibhavatul47](https://github.com/vaibhavatul47) for the
  contribution!
  [#2419](https://github.com/Kong/kong/pull/2419)
- hmac: Added support for `enforce_headers` option and added HMAC-SHA256,
  HMAC-SHA384, and HMAC-SHA512 support.
  [#2644](https://github.com/Kong/kong/pull/2644)
- statsd: New metrics and more flexible configuration. Support for
  prefixes, configurable stat type, and added metrics.
  [#2400](https://github.com/Kong/kong/pull/2400)
- datadog: New metrics and more flexible configuration. Support for
  prefixes, configurable stat type, and added metrics.
  [#2394](https://github.com/Kong/kong/pull/2394)

### Fixed

##### Core

- Kong now ensures that your clients URIs are transparently proxied
  upstream.  No percent-encoding/decoding or querystring stripping will
  occur anymore.
  [#2519](https://github.com/Kong/kong/pull/2519)
- Fix an issue where Kong would match an API with a shorter URI (from its
  `uris` value) as a prefix instead of a longer, matching prefix from
  another API.
  [#2662](https://github.com/Kong/kong/issues/2662)
- Fix an edge-case where an API with multiple `uris` and `strip_uri = true`
  would not always strip the client URI.
  [#2562](https://github.com/Kong/kong/issues/2562)
- HTTP `400` errors thrown by Nginx are now correctly caught by Kong and return
  a native, Kong-friendly response.
  [#2476](https://github.com/Kong/kong/pull/2476)

##### Configuration

- Octothorpes (`#`) can now be escaped (`\#`) and included in the Kong
  configuration values such as your datastore passwords or usernames.
  [#2411](https://github.com/Kong/kong/pull/2411)

##### Admin API

- The `data` response field of the `/upstreams/{upstream}/targets/active`
  Admin API endpoint now returns a list (`[]`) instead of an object (`{}`)
  when no active targets are present.
  [#2619](https://github.com/Kong/kong/pull/2619)

##### Plugins

- The `unique` constraint on OAuth2 `client_secrets` has been removed.
  [#2447](https://github.com/Kong/kong/pull/2447)
- The `unique` constraint on JWT Credentials `secrets` has been removed.
  [#2548](https://github.com/Kong/kong/pull/2548)
- oauth2: When requesting a token from `/oauth2/token`, one can now pass the
  `client_id` as a request body parameter, while `client_id:client_secret` is
  passed via the Authorization header. This allows for better integration
  with some OAuth2 flows proposed out there, such as from Cloudflare Apps.
  Thanks [@cedum](https://github.com/cedum) for the patch!
  [#2577](https://github.com/Kong/kong/pull/2577)
- datadog: Avoid a runtime error if the plugin is configured as a global plugin
  but the downstream request did not match any configured API.
  Thanks [@kjsteuer](https://github.com/kjsteuer) for the fix!
  [#2702](https://github.com/Kong/kong/pull/2702)
- Logging plugins: the produced logs `latencies.kong` field used to omit the
  time Kong spent in its Load Balancing logic, which includes DNS resolution
  time. This latency is now included in `latencies.kong`.
  [#2494](https://github.com/Kong/kong/pull/2494)

[Back to TOC](#table-of-contents)

## [0.10.3] - 2017/05/24

### Changed

- We noticed that some distribution packages were not
  building OpenResty against a JITable PCRE library. This
  happened on Ubuntu and RHEL environments where OpenResty was
  built against the system's PCRE installation.
  We now compile OpenResty against a JITable PCRE source for
  those platforms, which should result in significant performance
  improvements in regex matching.
  [Mashape/kong-distributions #9](https://github.com/Kong/kong-distributions/pull/9)
- TLS connections are now handled with a modern list of
  accepted ciphers, as per the Mozilla recommended TLS
  ciphers list.
  See https://wiki.mozilla.org/Security/Server_Side_TLS.
  This behavior is configurable via the newly
  introduced configuration properties described in the
  below "Added" section.
- Plugins:
  - rate-limiting: Performance improvements when using the
    `cluster` policy. The number of round trips to the
    database has been limited to the number of configured
    limits.
    [#2488](https://github.com/Kong/kong/pull/2488)

### Added

- New `ssl_cipher_suite` and `ssl_ciphers` configuration
  properties to configure the desired set of accepted ciphers,
  based on the Mozilla recommended TLS ciphers list.
  [#2555](https://github.com/Kong/kong/pull/2555)
- New `proxy_ssl_certificate` and `proxy_ssl_certificate_key`
  configuration properties. These properties configure the
  Nginx directives bearing the same name, to set client
  certificates to Kong when connecting to your upstream services.
  [#2556](https://github.com/Kong/kong/pull/2556)
- Proxy and Admin API access and error log paths are now
  configurable. Access logs can be entirely disabled if
  desired.
  [#2552](https://github.com/Kong/kong/pull/2552)
- Plugins:
  - Logging plugins: The produced logs include a new `tries`
    field which contains, which includes the upstream
    connection successes and failures of the load-balancer.
    [#2429](https://github.com/Kong/kong/pull/2429)
  - key-auth: Credentials can now be sent in the request body.
    [#2493](https://github.com/Kong/kong/pull/2493)
  - cors: Origins can now be defined as regular expressions.
    [#2482](https://github.com/Kong/kong/pull/2482)

### Fixed

- APIs matching: prioritize APIs with longer `uris` when said
  APIs also define `hosts` and/or `methods` as well. Thanks
  [@leonzz](https://github.com/leonzz) for the patch.
  [#2523](https://github.com/Kong/kong/pull/2523)
- SSL connections to Cassandra can now properly verify the
  certificate in use (when `cassandra_ssl_verify` is enabled).
  [#2531](https://github.com/Kong/kong/pull/2531)
- The DNS resolver no longer sends a A or AAAA DNS queries for SRV
  records. This should improve performance by avoiding unnecessary
  lookups.
  [#2563](https://github.com/Kong/kong/pull/2563) &
  [Mashape/lua-resty-dns-client #12](https://github.com/Kong/lua-resty-dns-client/pull/12)
- Plugins
  - All authentication plugins don't throw an error anymore when
    invalid credentials are given and the `anonymous` user isn't
    configured.
    [#2508](https://github.com/Kong/kong/pull/2508)
  - rate-limiting: Effectively use the desired Redis database when
    the `redis` policy is in use and the `config.redis_database`
    property is set.
    [#2481](https://github.com/Kong/kong/pull/2481)
  - cors: The regression introduced in 0.10.1 regarding not
    sending the `*` wildcard when `conf.origin` was not specified
    has been fixed.
    [#2518](https://github.com/Kong/kong/pull/2518)
  - oauth2: properly check the client application ownership of a
    token before refreshing it.
    [#2461](https://github.com/Kong/kong/pull/2461)

[Back to TOC](#table-of-contents)

## [0.10.2] - 2017/05/01

### Changed

- The Kong DNS resolver now honors the `MAXNS` setting (3) when parsing the
  nameservers specified in `resolv.conf`.
  [#2290](https://github.com/Kong/kong/issues/2290)
- Kong now matches incoming requests via the `$request_uri` property, instead
  of `$uri`, in order to better handle percent-encoded URIS. A more detailed
  explanation will be included in the below "Fixed" section.
  [#2377](https://github.com/Kong/kong/pull/2377)
- Upstream calls do not unconditionally include a trailing `/` anymore. See the
  below "Added" section for more details.
  [#2315](https://github.com/Kong/kong/pull/2315)
- Admin API:
  - The "active targets" endpoint now only return the most recent nonzero
    weight Targets, instead of all nonzero weight targets. This is to provide
    a better picture of the Targets currently in use by the Kong load balancer.
    [#2310](https://github.com/Kong/kong/pull/2310)

### Added

- :fireworks: Plugins can implement a new `rewrite` handler to execute code in
  the Nginx rewrite phase. This phase is executed prior to matching a
  registered Kong API, and prior to any authentication plugin. As such, only
  global plugins (neither tied to an API or Consumer) will execute this phase.
  [#2354](https://github.com/Kong/kong/pull/2354)
- Ability for the client to chose whether the upstream request (Kong <->
  upstream) should contain a trailing slash in its URI. Prior to this change,
  Kong 0.10 would unconditionally append a trailing slash to all upstream
  requests. The added functionality is described in
  [#2211](https://github.com/Kong/kong/issues/2211), and was implemented in
  [#2315](https://github.com/Kong/kong/pull/2315).
- Ability to hide Kong-specific response headers. Two new configuration fields:
  `server_tokens` and `latency_tokens` will respectively toggle whether the
  `Server` and `X-Kong-*-Latency` headers should be sent to downstream clients.
  [#2259](https://github.com/Kong/kong/pull/2259)
- New `cassandra_schema_consensus_timeout` configuration property, to allow for
  Kong to wait for the schema consensus of your Cassandra cluster during
  migrations.
  [#2326](https://github.com/Kong/kong/pull/2326)
- Serf commands executed by a running Kong node are now logged in the Nginx
  error logs with a `DEBUG` level.
  [#2410](https://github.com/Kong/kong/pull/2410)
- Ensure the required shared dictionaries are defined in the Nginx
  configuration. This will prevent custom Nginx templates from potentially
  resulting in a breaking upgrade for users.
  [#2466](https://github.com/Kong/kong/pull/2466)
- Admin API:
  - Target Objects can now be deleted with their ID as well as their name. The
    endpoint becomes: `/upstreams/:name_or_id/targets/:target_or_id`.
    [#2304](https://github.com/Kong/kong/pull/2304)
- Plugins:
  - :fireworks: **New Request termination plugin**. This plugin allows to
    temporarily disable an API and return a pre-configured response status and
    body to your client. Useful for use-cases such as maintenance mode for your
    upstream services. Thanks to [@pauldaustin](https://github.com/pauldaustin)
    for the contribution.
    [#2051](https://github.com/Kong/kong/pull/2051)
  - Logging plugins: The produced logs include two new fields: a `consumer`
    field, which contains the properties of the authenticated Consumer
    (`id`, `custom_id`, and `username`), if any, and a `tries` field, which
    includes the upstream connection successes and failures of the load-
    balancer.
    [#2367](https://github.com/Kong/kong/pull/2367)
    [#2429](https://github.com/Kong/kong/pull/2429)
  - http-log: Now set an upstream HTTP basic access authentication header if
    the configured `conf.http_endpoint` parameter includes an authentication
    section. Thanks [@amir](https://github.com/amir) for the contribution.
    [#2432](https://github.com/Kong/kong/pull/2432)
  - file-log: New `config.reopen` property to close and reopen the log file on
    every request, in order to effectively rotate the logs.
    [#2348](https://github.com/Kong/kong/pull/2348)
  - jwt: Returns `401 Unauthorized` on invalid claims instead of the previous
    `403 Forbidden` status.
    [#2433](https://github.com/Kong/kong/pull/2433)
  - key-auth: Allow setting API key header names with an underscore.
    [#2370](https://github.com/Kong/kong/pull/2370)
  - cors: When `config.credentials = true`, we do not send an ACAO header with
    value `*`. The ACAO header value will be that of the request's `Origin: `
    header.
    [#2451](https://github.com/Kong/kong/pull/2451)

### Fixed

- Upstream connections over TLS now set their Client Hello SNI field. The SNI
  value is taken from the upstream `Host` header value, and thus also depends
  on the `preserve_host` setting of your API. Thanks
  [@konrade](https://github.com/konrade) for the original patch.
  [#2225](https://github.com/Kong/kong/pull/2225)
- Correctly match APIs with percent-encoded URIs in their `uris` property.
  Generally, this change also avoids normalizing (and thus, potentially
  altering) the request URI when trying to match an API's `uris` value. Instead
  of relying on the Nginx `$uri` variable, we now use `$request_uri`.
  [#2377](https://github.com/Kong/kong/pull/2377)
- Handle a routing edge-case under some conditions with the `uris` matching
  rule of APIs that would falsely lead Kong into believing no API was matched
  for what would actually be a valid request.
  [#2343](https://github.com/Kong/kong/pull/2343)
- If no API was configured with a `hosts` matching rule, then the
  `preserve_host` flag would never be honored.
  [#2344](https://github.com/Kong/kong/pull/2344)
- The `X-Forwarded-For` header sent to your upstream services by Kong is not
  set from the Nginx `$proxy_add_x_forwarded_for` variable anymore. Instead,
  Kong uses the `$realip_remote_addr` variable to append the real IP address
  of a client, instead of `$remote_addr`, which can come from a previous proxy
  hop.
  [#2236](https://github.com/Kong/kong/pull/2236)
- CNAME records are now properly being cached by the DNS resolver. This results
  in a performance improvement over previous 0.10 versions.
  [#2303](https://github.com/Kong/kong/pull/2303)
- When using Cassandra, some migrations would not be performed on the same
  coordinator as the one originally chosen. The same migrations would also
  require a response from other replicas in a cluster, but were not waiting
  for a schema consensus beforehand, causing indeterministic failures in the
  migrations, especially if the cluster's inter-nodes communication is slow.
  [#2326](https://github.com/Kong/kong/pull/2326)
- The `cassandra_timeout` configuration property is now correctly taken into
  consideration by Kong.
  [#2326](https://github.com/Kong/kong/pull/2326)
- Correctly trigger plugins configured on the anonymous Consumer for anonymous
  requests (from auth plugins with the new `config.anonymous` parameter).
  [#2424](https://github.com/Kong/kong/pull/2424)
- When multiple auth plugins were configured with the recent `config.anonymous`
  parameter for "OR" authentication, such plugins would override each other's
  results and response headers, causing false negatives.
  [#2222](https://github.com/Kong/kong/pull/2222)
- Ensure the `cassandra_contact_points` property does not contain any port
  information. Those should be specified in `cassandra_port`. Thanks
  [@Vermeille](https://github.com/Vermeille) for the contribution.
  [#2263](https://github.com/Kong/kong/pull/2263)
- Prevent an upstream or legitimate internal error in the load balancing code
  from throwing a Lua-land error as well.
  [#2327](https://github.com/Kong/kong/pull/2327)
- Allow backwards compatibility with custom Nginx configurations that still
  define the `resolver ${{DNS_RESOLVER}}` directive. Vales from the Kong
  `dns_resolver` property will be flattened to a string and appended to the
  directive.
  [#2386](https://github.com/Kong/kong/pull/2386)
- Plugins:
  - hmac: Better handling of invalid base64-encoded signatures. Previously Kong
    would return an HTTP 500 error. We now properly return HTTP 403 Forbidden.
    [#2283](https://github.com/Kong/kong/pull/2283)
- Admin API:
  - Detect conflicts between SNI Objects in the `/snis` and `/certificates`
    endpoint.
    [#2285](https://github.com/Kong/kong/pull/2285)
  - The `/certificates` route used to not return the `total` and `data` JSON
    fields. We now send those fields back instead of a root list of certificate
    objects.
    [#2463](https://github.com/Kong/kong/pull/2463)
  - Endpoints with path parameters like `/xxx_or_id` will now also yield the
    proper result if the `xxx` field is formatted as a UUID. Most notably, this
    fixes a problem for Consumers whose `username` is a UUID, that could not be
    found when requesting `/consumers/{username_as_uuid}`.
    [#2420](https://github.com/Kong/kong/pull/2420)
  - The "active targets" endpoint does not require a trailing slash anymore.
    [#2307](https://github.com/Kong/kong/pull/2307)
  - Upstream Objects can now be deleted properly when using Cassandra.
    [#2404](https://github.com/Kong/kong/pull/2404)

[Back to TOC](#table-of-contents)

## [0.10.1] - 2017/03/27

### Changed

- :warning: Serf has been downgraded to version 0.7 in our distributions,
  although versions up to 0.8.1 are still supported. This fixes a problem when
  automatically detecting the first non-loopback private IP address, which was
  defaulted to `127.0.0.1` in Kong 0.10.0. Greater versions of Serf can still
  be used, but the IP address needs to be manually specified in the
  `cluster_advertise` configuration property.
- :warning: The [CORS Plugin](https://getkong.org/plugins/cors/) parameter
  `config.origin` is now `config.origins`.
  [#2203](https://github.com/Kong/kong/pull/2203)

   :red_circle: **Post-release note (as of 2017/05/12)**: A faulty behavior
   has been observed with this change. Previously, the plugin would send the
   `*` wildcard when `config.origin` was not specified. With this change, the
   plugin **does not** send the `*` wildcard by default anymore. You will need
   to specify it manually when configuring the plugin, with `config.origins=*`.
   This behavior is to be fixed in a future release.

   :white_check_mark: **Update (2017/05/24)**: A fix to this regression has been
   released as part of 0.10.3. See the section of the Changelog related to this
   release for more details.
- Admin API:
  - Disable support for TLS/1.0.
    [#2212](https://github.com/Kong/kong/pull/2212)

### Added

- Admin API:
  - Active targets can be pulled with `GET /upstreams/{name}/targets/active`.
    [#2230](https://github.com/Kong/kong/pull/2230)
  - Provide a convenience endpoint to disable targets at:
    `DELETE /upstreams/{name}/targets/{target}`.
    Under the hood, this creates a new target with `weight = 0` (the
    correct way of disabling targets, which used to cause confusion).
    [#2256](https://github.com/Kong/kong/pull/2256)
- Plugins:
  - cors: Support for configuring multiple Origin domains.
    [#2203](https://github.com/Kong/kong/pull/2203)

### Fixed

- Use an LRU cache for Lua-land entities caching to avoid exhausting the Lua
  VM memory in long-running instances.
  [#2246](https://github.com/Kong/kong/pull/2246)
- Avoid potential deadlocks upon callback errors in the caching module for
  database entities.
  [#2197](https://github.com/Kong/kong/pull/2197)
- Relax multipart MIME type parsing. A space is allowed in between values
  of the Content-Type header.
  [#2215](https://github.com/Kong/kong/pull/2215)
- Admin API:
  - Better handling of non-supported HTTP methods on endpoints of the Admin
    API. In some cases this used to throw an internal error. Calling any
    endpoint with a non-supported HTTP method now always returns `405 Method
    Not Allowed` as expected.
    [#2213](https://github.com/Kong/kong/pull/2213)
- CLI:
  - Better error handling when missing Serf executable.
    [#2218](https://github.com/Kong/kong/pull/2218)
  - Fix a bug in the `kong migrations` command that would prevent it to run
    correctly.
    [#2238](https://github.com/Kong/kong/pull/2238)
  - Trim list values specified in the configuration file.
    [#2206](https://github.com/Kong/kong/pull/2206)
  - Align the default configuration file's values to the actual, hard-coded
    default values to avoid confusion.
    [#2254](https://github.com/Kong/kong/issues/2254)
- Plugins:
  - hmac: Generate an HMAC secret value if none is provided.
    [#2158](https://github.com/Kong/kong/pull/2158)
  - oauth2: Don't try to remove credential values from request bodies if the
    MIME type is multipart, since such attempts would result in an error.
    [#2176](https://github.com/Kong/kong/pull/2176)
  - ldap: This plugin should not be applied to a single Consumer, however, this
    was not properly enforced. It is now impossible to apply this plugin to a
    single Consumer (as per all authentication plugin).
    [#2237](https://github.com/Kong/kong/pull/2237)
  - aws-lambda: Support for `us-west-2` region in schema.
    [#2257](https://github.com/Kong/kong/pull/2257)

[Back to TOC](#table-of-contents)

## [0.10.0] - 2017/03/07

Kong 0.10 is one of most significant releases to this day. It ships with
exciting new features that have been heavily requested for the last few months,
such as load balancing, Cassandra 3.0 compatibility, Websockets support,
internal DNS resolution (A and SRV records without Dnsmasq), and more flexible
matching capabilities for APIs routing.

On top of those new features, this release received a particular attention to
performance, and brings many improvements and refactors that should make it
perform significantly better than any previous version.

### Changed

- :warning: API Objects (as configured via the Admin API) do **not** support
  the `request_host` and `request_uri` fields anymore. The 0.10 migrations
  should upgrade your current API Objects, but make sure to read the new [0.10
  Proxy Guide](https://getkong.org/docs/0.10.x/proxy) to learn the new routing
  capabilities of Kong. On the good side, this means that Kong can now route
  incoming requests according to a combination of Host headers, URIs, and HTTP
  methods.
- :warning: Final slashes in `upstream_url` are no longer allowed.
  [#2115](https://github.com/Kong/kong/pull/2115)
- :warning: The SSL plugin has been removed and dynamic SSL capabilities have
  been added to Kong core, and are configurable via new properties on the API
  entity. See the related PR for a detailed explanation of this change.
  [#1970](https://github.com/Kong/kong/pull/1970)
- :warning: Drop the Dnsmasq dependency. We now internally resolve both A and
  SRV DNS records.
  [#1587](https://github.com/Kong/kong/pull/1587)
- :warning: Dropping support for insecure `TLS/1.0` and defaulting `Upgrade`
  responses to `TLS/1.2`.
  [#2119](https://github.com/Kong/kong/pull/2119)
- Bump the compatible OpenResty version to `1.11.2.1` and `1.11.2.2`. Support
  for OpenResty `1.11.2.2` requires the `--without-luajit-lua52` compilation
  flag.
- Separate Admin API and Proxy error logs. Admin API logs are now written to
  `logs/admin_access.log`.
  [#1782](https://github.com/Kong/kong/pull/1782)
- Auto-generates stronger SHA-256 with RSA encryption SSL certificates.
  [#2117](https://github.com/Kong/kong/pull/2117)

### Added

- :fireworks: Support for Cassandra 3.x.
  [#1709](https://github.com/Kong/kong/pull/1709)
- :fireworks: SRV records resolution.
  [#1587](https://github.com/Kong/kong/pull/1587)
- :fireworks: Load balancing. When an A or SRV record resolves to multiple
  entries, Kong now rotates those upstream targets with a Round-Robin
  algorithm. This is a first step towards implementing more load balancing
  algorithms.
  Another way to specify multiple upstream targets is to use the newly
  introduced `/upstreams` and `/targets` entities of the Admin API.
  [#1587](https://github.com/Kong/kong/pull/1587)
  [#1735](https://github.com/Kong/kong/pull/1735)
- :fireworks: Multiple hosts and paths per API. Kong can now route incoming
  requests to your services based on a combination of Host headers, URIs and
  HTTP methods. See the related PR for a detailed explanation of the new
  properties and capabilities of the new router.
  [#1970](https://github.com/Kong/kong/pull/1970)
- :fireworks: Maintain upstream connection pools which should greatly improve
  performance, especially for HTTPS upstream connections.  We now use HTTP/1.1
  for upstream connections as well as an nginx `upstream` block with a
  configurable`keepalive` directive, thanks to the new `nginx_keepalive`
  configuration property.
  [#1587](https://github.com/Kong/kong/pull/1587)
  [#1827](https://github.com/Kong/kong/pull/1827)
- :fireworks: Websockets support. Kong can now upgrade client connections to
  use the `ws` protocol when `Upgrade: websocket` is present.
  [#1827](https://github.com/Kong/kong/pull/1827)
- Use an in-memory caching strategy for database entities in order to reduce
  CPU load during requests proxying.
  [#1688](https://github.com/Kong/kong/pull/1688)
- Provide negative-caching for missed database entities. This should improve
  performance in some cases.
  [#1914](https://github.com/Kong/kong/pull/1914)
- Support for serving the Admin API over SSL. This introduces new properties in
  the configuration file: `admin_listen_ssl`, `admin_ssl`, `admin_ssl_cert` and
  `admin_ssl_cert_key`.
  [#1706](https://github.com/Kong/kong/pull/1706)
- Support for upstream connection timeouts. APIs now have 3 new fields:
  `upstream_connect_timeout`, `upstream_send_timeout`, `upstream_read_timeout`
  to specify, in milliseconds, a timeout value for requests between Kong and
  your APIs.
  [#2036](https://github.com/Kong/kong/pull/2036)
- Support for clustering key rotation in the underlying Serf process:
  - new `cluster_keyring_file` property in the configuration file.
  - new `kong cluster keys ..` CLI commands that expose the underlying
    `serf keys ..` commands.
  [#2069](https://github.com/Kong/kong/pull/2069)
- Support for `lua_socket_pool_size` property in configuration file.
  [#2109](https://github.com/Kong/kong/pull/2109)
- Plugins:
  - :fireworks: **New AWS Lambda plugin**. Thanks Tim Erickson for his
    collaboration on this new addition.
    [#1777](https://github.com/Kong/kong/pull/1777)
    [#1190](https://github.com/Kong/kong/pull/1190)
  - Anonymous authentication for auth plugins. When such plugins receive the
    `config.anonymous=<consumer_id>` property, even non-authenticated requests
    will be proxied by Kong, with the traditional Consumer headers set to the
    designated anonymous consumer, but also with a `X-Anonymous-Consumer`
    header. Multiple auth plugins will work in a logical `OR` fashion.
    [#1666](https://github.com/Kong/kong/pull/1666) and
    [#2035](https://github.com/Kong/kong/pull/2035)
  - request-transformer: Ability to change the HTTP method of the upstream
    request. [#1635](https://github.com/Kong/kong/pull/1635)
  - jwt: Support for ES256 signatures.
    [#1920](https://github.com/Kong/kong/pull/1920)
  - rate-limiting: Ability to select the Redis database to use via the new
    `config.redis_database` plugin property.
    [#1941](https://github.com/Kong/kong/pull/1941)

### Fixed

- Looking for Serf in known installation paths.
  [#1997](https://github.com/Kong/kong/pull/1997)
- Including port in upstream `Host` header.
  [#2045](https://github.com/Kong/kong/pull/2045)
- Clarify the purpose of the `cluster_listen_rpc` property in
  the configuration file. Thanks Jeremy Monin for the patch.
  [#1860](https://github.com/Kong/kong/pull/1860)
- Admin API:
  - Properly Return JSON responses (instead of HTML) on HTTP 409 Conflict
    when adding Plugins.
    [#2014](https://github.com/Kong/kong/issues/2014)
- CLI:
  - Avoid double-prefixing migration error messages with the database name
    (PostgreSQL/Cassandra).
- Plugins:
  - Fix fault tolerance logic and error reporting in rate-limiting plugins.
  - CORS: Properly return `Access-Control-Allow-Credentials: false` if
    `Access-Control-Allow-Origin: *`.
    [#2104](https://github.com/Kong/kong/pull/2104)
  - key-auth: enforce `key_names` to be proper header names according to Nginx.
    [#2142](https://github.com/Kong/kong/pull/2142)

[Back to TOC](#table-of-contents)

## [0.9.9] - 2017/02/02

### Fixed

- Correctly put Cassandra sockets into the Nginx connection pool for later
  reuse. This greatly improves the performance for rate-limiting and
  response-ratelimiting plugins.
  [f8f5306](https://github.com/Kong/kong/commit/f8f53061207de625a29bbe5d80f1807da468a1bc)
- Correct length of a year in seconds for rate-limiting and
  response-ratelimiting plugins. A year was wrongly assumed to only be 360
  days long.
  [e4fdb2a](https://github.com/Kong/kong/commit/e4fdb2a3af4a5f2bf298c7b6488d88e67288c98b)
- Prevent misinterpretation of the `%` character in proxied URLs encoding.
  Thanks Thomas Jouannic for the patch.
  [#1998](https://github.com/Kong/kong/pull/1998)
  [#2040](https://github.com/Kong/kong/pull/2040)

[Back to TOC](#table-of-contents)

## [0.9.8] - 2017/01/19

### Fixed

- Properly set the admin IP in the Serf script.

### Changed

- Provide negative-caching for missed database entities. This should improve
  performance in some cases.
  [#1914](https://github.com/Kong/kong/pull/1914)

### Fixed

- Plugins:
  - Fix fault tolerance logic and error reporting in rate-limiting plugins.

[Back to TOC](#table-of-contents)

## [0.9.7] - 2016/12/21

### Fixed

- Fixed a performance issue in Cassandra by removing an old workaround that was
  forcing Cassandra to use LuaSocket instead of cosockets.
  [#1916](https://github.com/Kong/kong/pull/1916)
- Fixed an issue that was causing a recursive attempt to stop Kong's services
  when an error was occurring.
  [#1877](https://github.com/Kong/kong/pull/1877)
- Custom plugins are now properly loaded again.
  [#1910](https://github.com/Kong/kong/pull/1910)
- Plugins:
  - Galileo: properly encode empty arrays.
    [#1909](https://github.com/Kong/kong/pull/1909)
  - OAuth 2: implements a missing Postgres migration for `redirect_uri` in
    every OAuth 2 credential. [#1911](https://github.com/Kong/kong/pull/1911)
  - OAuth 2: safely parse the request body even when no data has been sent.
    [#1915](https://github.com/Kong/kong/pull/1915)

[Back to TOC](#table-of-contents)

## [0.9.6] - 2016/11/29

### Fixed

- Resolve support for PostgreSQL SSL connections.
  [#1720](https://github.com/Kong/kong/issues/1720)
- Ensure `kong start` honors the `--conf` flag is a config file already exists
  at one of the default locations (`/etc/kong.conf`, `/etc/kong/kong.conf`).
  [#1681](https://github.com/Kong/kong/pull/1681)
- Obfuscate sensitive properties from the `/` Admin API route which returns
  the current node's configuration.
  [#1650](https://github.com/Kong/kong/pull/1650)

[Back to TOC](#table-of-contents)

## [0.9.5] - 2016/11/07

### Changed

- Dropping support for OpenResty 1.9.15.1 in favor of 1.11.2.1
  [#1797](https://github.com/Kong/kong/pull/1797)

### Fixed

- Fixed an error (introduced in 0.9.4) in the auto-clustering event

[Back to TOC](#table-of-contents)

## [0.9.4] - 2016/11/02

### Fixed

- Fixed the random string generator that was causing some problems, especially
  in Serf for clustering. [#1754](https://github.com/Kong/kong/pull/1754)
- Seed random number generator in CLI.
  [#1641](https://github.com/Kong/kong/pull/1641)
- Reducing log noise in the Admin API.
  [#1781](https://github.com/Kong/kong/pull/1781)
- Fixed the reports lock implementation that was generating a periodic error
  message. [#1783](https://github.com/Kong/kong/pull/1783)

[Back to TOC](#table-of-contents)

## [0.9.3] - 2016/10/07

### Added

- Added support for Serf 0.8. [#1693](https://github.com/Kong/kong/pull/1693)

### Fixed

- Properly invalidate global plugins.
  [#1723](https://github.com/Kong/kong/pull/1723)

[Back to TOC](#table-of-contents)

## [0.9.2] - 2016/09/20

### Fixed

- Correctly report migrations errors. This was caused by an error being thrown
  from the error handler, and superseding the actual error. [#1605]
  (https://github.com/Kong/kong/pull/1605)
- Prevent Kong from silently failing to start. This would be caused by an
  erroneous error handler. [28f5d10]
  (https://github.com/Kong/kong/commit/28f5d10)
- Only report a random number generator seeding error when it is not already
  seeded. [#1613](https://github.com/Kong/kong/pull/1613)
- Reduce intra-cluster noise by not propagating keepalive requests events.
  [#1660](https://github.com/Kong/kong/pull/1660)
- Admin API:
  - Obfuscates sensitive configuration settings from the `/` route.
    [#1650](https://github.com/Kong/kong/pull/1650)
- CLI:
  - Prevent a failed `kong start` to stop an already running Kong node.
    [#1645](https://github.com/Kong/kong/pull/1645)
  - Remove unset configuration placeholders from the nginx configuration
    template. This would occur when no Internet connection would be
    available and would cause Kong to compile an erroneous nginx config.
    [#1606](https://github.com/Kong/kong/pull/1606)
  - Properly count the number of executed migrations.
    [#1649](https://github.com/Kong/kong/pull/1649)
- Plugins:
  - OAuth2: remove the "Kong" mentions in missing `provision_key` error
    messages. [#1633](https://github.com/Kong/kong/pull/1633)
  - OAuth2: allow to correctly delete applications when using Cassandra.
    [#1659](https://github.com/Kong/kong/pull/1659)
  - galileo: provide a default `bodySize` value when `log_bodies=true` but the
    current request/response has no body.
    [#1657](https://github.com/Kong/kong/pull/1657)

[Back to TOC](#table-of-contents)

## [0.9.1] - 2016/09/02

### Added

- Plugins:
  - ACL: allow to retrieve/update/delete an ACL by group name.
    [#1544](https://github.com/Kong/kong/pull/1544)
  - Basic Authentication: allow to retrieve/update/delete a credential by `username`.
    [#1570](https://github.com/Kong/kong/pull/1570)
  - HMAC Authentication: allow to retrieve/update/delete a credential by `username`.
    [#1570](https://github.com/Kong/kong/pull/1570)
  - JWT Authentication: allow to retrieve/update/delete a credential by `key`.
    [#1570](https://github.com/Kong/kong/pull/1570)
  - Key Authentication: allow to retrieve/update/delete a credential by `key`.
    [#1570](https://github.com/Kong/kong/pull/1570)
  - OAuth2 Authentication: allow to retrieve/update/delete a credential by `client_id` and tokens by `access_token`.
    [#1570](https://github.com/Kong/kong/pull/1570)

### Fixed

- Correctly parse configuration file settings containing comments.
  [#1569](https://github.com/Kong/kong/pull/1569)
- Prevent third-party Lua modules (and plugins) to override the seed for random
  number generation. This prevents the creation of conflicting UUIDs.
  [#1558](https://github.com/Kong/kong/pull/1558)
- Use [pgmoon-mashape](https://github.com/Kong/pgmoon) `2.0.0` which
  properly namespaces our fork, avoiding conflicts with other versions of
  pgmoon, such as the one installed by Lapis.
  [#1582](https://github.com/Kong/kong/pull/1582)
- Avoid exposing OpenResty's information on HTTP `4xx` errors.
  [#1567](https://github.com/Kong/kong/pull/1567)
- ulimit with `unlimited` value is now properly handled.
  [#1545](https://github.com/Kong/kong/pull/1545)
- CLI:
  - Stop third-party services (Dnsmasq/Serf) when Kong could not start.
    [#1588](https://github.com/Kong/kong/pull/1588)
  - Prefix database migration errors (such as Postgres' `connection refused`)
    with the database name (`postgres`/`cassandra`) to avoid confusions.
    [#1583](https://github.com/Kong/kong/pull/1583)
- Plugins:
  - galileo: Use `Content-Length` header to get request/response body size when
    `log_bodies` is disabled.
    [#1584](https://github.com/Kong/kong/pull/1584)
- Admin API:
  - Revert the `/plugins/enabled` endpoint's response to be a JSON array, and
    not an Object. [#1529](https://github.com/Kong/kong/pull/1529)

[Back to TOC](#table-of-contents)

## [0.9.0] - 2016/08/18

The main focus of this release is Kong's new CLI. With a simpler configuration file, new settings, environment variables support, new commands as well as a new interpreter, the new CLI gives more power and flexibility to Kong users and allow for an easier integration in your deployment workflow, as well as better testing for developers and plugins authors. Additionally, some new plugins and performance improvements are included as well as the regular bug fixes.

### Changed

- :warning: PostgreSQL is the new default datastore for Kong. If you were using Cassandra and you are upgrading, you need to explicitly set `cassandra` as your `database`.
- :warning: New CLI, with new commands and refined arguments. This new CLI uses the `resty-cli` interpreter (see [lua-resty-cli](https://github.com/openresty/resty-cli)) instead of LuaJIT. As a result, the `resty` executable must be available in your `$PATH` (resty-cli is shipped in the OpenResty bundle) as well as the `bin/kong` executable. Kong does not rely on Luarocks installing the `bin/kong` executable anymore. This change of behavior is taken care of if you are using one of the official Kong packages.
- :warning: Kong uses a new configuration file, with an easier syntax than the previous YAML file.
- New arguments for the CLI, such as verbose, debug and tracing flags. We also avoid requiring the configuration file as an argument to each command as per the previous CLI.
- Customization of the Nginx configuration can now be taken care of using two different approaches: with a custom Nginx configuration template and using `kong start --template <file>`, or by using `kong compile` to generate the Kong Nginx sub-configuration, and `include` it in a custom Nginx instance.
- Plugins:
  - Rate Limiting: the `continue_on_error` property is now called `fault_tolerant`.
  - Response Rate Limiting: the `continue_on_error` property is now called `fault_tolerant`.

### Added

- :fireworks: Support for overriding configuration settings with environment variables.
- :fireworks: Support for SSL connections between Kong and PostgreSQL. [#1425](https://github.com/Kong/kong/pull/1425)
- :fireworks: Ability to apply plugins with more granularity: per-consumer, and global plugins are now possible. [#1403](https://github.com/Kong/kong/pull/1403)
- New `kong check` command: validates a Kong configuration file.
- Better version check for third-party dependencies (OpenResty, Serf, Dnsmasq). [#1307](https://github.com/Kong/kong/pull/1307)
- Ability to configure the validation depth of database SSL certificates from the configuration file. [#1420](https://github.com/Kong/kong/pull/1420)
- `request_host`: internationalized url support; utf-8 domain names through punycode support and paths through %-encoding. [#1300](https://github.com/Kong/kong/issues/1300)
- Implements caching locks when fetching database configuration (APIs, Plugins...) to avoid dog pile effect on cold nodes. [#1402](https://github.com/Kong/kong/pull/1402)
- Plugins:
  - :fireworks: **New bot-detection plugin**: protect your APIs by detecting and rejecting common bots and crawlers. [#1413](https://github.com/Kong/kong/pull/1413)
  - correlation-id: new "tracker" generator, identifying requests per worker and connection. [#1288](https://github.com/Kong/kong/pull/1288)
  - request/response-transformer: ability to add strings including colon characters. [#1353](https://github.com/Kong/kong/pull/1353)
  - rate-limiting: support for new rate-limiting policies (`cluster`, `local` and `redis`), and for a new `limit_by` property to force rate-limiting by `consumer`, `credential` or `ip`.
  - response-rate-limiting: support for new rate-limiting policies (`cluster`, `local` and `redis`), and for a new `limit_by` property to force rate-limiting by `consumer`, `credential` or `ip`.
  - galileo: performance improvements of ALF serialization. ALFs are not discarded when exceeding 20MBs anymore. [#1463](https://github.com/Kong/kong/issues/1463)
  - statsd: new `upstream_stream` latency metric. [#1466](https://github.com/Kong/kong/pull/1466)
  - datadog: new `upstream_stream` latency metric and tagging support for each metric. [#1473](https://github.com/Kong/kong/pull/1473)

### Removed

- We now use [lua-resty-jit-uuid](https://github.com/thibaultCha/lua-resty-jit-uuid) for UUID generation, which is a pure Lua implementation of [RFC 4122](https://www.ietf.org/rfc/rfc4122.txt). As a result, libuuid is not a dependency of Kong anymore.

### Fixed

- Sensitive configuration settings are not printed to stdout anymore. [#1256](https://github.com/Kong/kong/issues/1256)
- Fixed bug that caused nodes to remove themselves from the database when they attempted to join the cluster. [#1437](https://github.com/Kong/kong/pull/1437)
- Plugins:
  - request-size-limiting: use proper constant for MB units while setting the size limit. [#1416](https://github.com/Kong/kong/pull/1416)
  - OAuth2: security and config validation fixes. [#1409](https://github.com/Kong/kong/pull/1409) [#1112](https://github.com/Kong/kong/pull/1112)
  - request/response-transformer: better validation of fields provided without a value. [#1399](https://github.com/Kong/kong/pull/1399)
  - JWT: handle some edge-cases that could result in HTTP 500 errors. [#1362](https://github.com/Kong/kong/pull/1362)

> **internal**
> - new test suite using resty-cli and removing the need to monkey-patch the `ngx` global.
> - custom assertions and new helper methods (`wait_until()`) to gracefully fail in case of timeout.
> - increase atomicity of the testing environment.
> - lighter testing instance, only running 1 worker and not using Dnsmasq by default.

[Back to TOC](#table-of-contents)

## [0.8.3] - 2016/06/01

This release includes some bugfixes:

### Changed

- Switched the log level of the "No nodes found in cluster" warning to `INFO`, that was printed when starting up the first Kong node in a new cluster.
- Kong now requires OpenResty `1.9.7.5`.

### Fixed

- New nodes are now properly registered into the `nodes` table when running on the same machine. [#1281](https://github.com/Kong/kong/pull/1281)
- Fixed a failed error parsing on Postgres. [#1269](https://github.com/Kong/kong/pull/1269)
- Plugins:
  - Response Transformer: Slashes are now encoded properly, and fixed a bug that hang the execution of the plugin. [#1257](https://github.com/Kong/kong/pull/1257) and [#1263](https://github.com/Kong/kong/pull/1263)
  - JWT: If a value for `algorithm` is missing, it's now `HS256` by default. This problem occurred when migrating from older versions of Kong.
  - OAuth 2.0: Fixed a Postgres problem that was preventing an application from being created, and fixed a check on the `redirect_uri` field. [#1264](https://github.com/Kong/kong/pull/1264) and [#1267](https://github.com/Kong/kong/issues/1267)

[Back to TOC](#table-of-contents)

## [0.8.2] - 2016/05/25

This release includes bugfixes and minor updates:

### Added

- Support for a simple slash in `request_path`. [#1227](https://github.com/Kong/kong/pull/1227)
- Plugins:
  - Response Rate Limiting: it now appends usage headers to the upstream requests in the form of `X-Ratelimit-Remaining-{limit_name}` and introduces a new `config.block_on_first_violation` property. [#1235](https://github.com/Kong/kong/pull/1235)

#### Changed

- Plugins:
  - **Mashape Analytics: The plugin is now called "Galileo", and added support for Galileo v3. [#1159](https://github.com/Kong/kong/pull/1159)**

#### Fixed

- Postgres now relies on the `search_path` configured on the database and its default value `$user, public`. [#1196](https://github.com/Kong/kong/issues/1196)
- Kong now properly encodes an empty querystring parameter like `?param=` when proxying the request. [#1210](https://github.com/Kong/kong/pull/1210)
- The configuration now checks that `cluster.ttl_on_failure` is at least 60 seconds. [#1199](https://github.com/Kong/kong/pull/1199)
- Plugins:
  - Loggly: Fixed an issue that was triggering 400 and 500 errors. [#1184](https://github.com/Kong/kong/pull/1184)
  - JWT: The `TYP` value in the header is not optional and case-insensitive. [#1192](https://github.com/Kong/kong/pull/1192)
  - Request Transformer: Fixed a bug when transforming request headers. [#1202](https://github.com/Kong/kong/pull/1202)
  - OAuth 2.0: Multiple redirect URIs are now supported. [#1112](https://github.com/Kong/kong/pull/1112)
  - IP Restriction: Fixed that prevented the plugin for working properly when added on an API. [#1245](https://github.com/Kong/kong/pull/1245)
  - CORS: Fixed an issue when `config.preflight_continue` was enabled. [#1240](https://github.com/Kong/kong/pull/1240)

[Back to TOC](#table-of-contents)

## [0.8.1] - 2016/04/27

This release includes some fixes and minor updates:

### Added

- Adds `X-Forwarded-Host` and `X-Forwarded-Prefix` to the upstream request headers. [#1180](https://github.com/Kong/kong/pull/1180)
- Plugins:
  - Datadog: Added two new metrics, `unique_users` and `request_per_user`, that log the consumer information. [#1179](https://github.com/Kong/kong/pull/1179)

### Fixed

- Fixed a DAO bug that affected full entity updates. [#1163](https://github.com/Kong/kong/pull/1163)
- Fixed a bug when setting the authentication provider in Cassandra.
- Updated the Cassandra driver to v0.5.2.
- Properly enforcing required fields in PUT requests. [#1177](https://github.com/Kong/kong/pull/1177)
- Fixed a bug that prevented to retrieve the hostname of the local machine on certain systems. [#1178](https://github.com/Kong/kong/pull/1178)

[Back to TOC](#table-of-contents)

## [0.8.0] - 2016/04/18

This release includes support for PostgreSQL as Kong's primary datastore!

### Breaking changes

- Remove support for the long deprecated `/consumers/:consumer/keyauth/` and `/consumers/:consumer/basicauth/` routes (deprecated in `0.5.0`). The new routes (available since `0.5.0` too) use the real name of the plugin: `/consumers/:consumer/key-auth` and `/consumers/:consumer/basic-auth`.

### Added

- Support for PostgreSQL 9.4+ as Kong's primary datastore. [#331](https://github.com/Kong/kong/issues/331) [#1054](https://github.com/Kong/kong/issues/1054)
- Configurable Cassandra reading/writing consistency. [#1026](https://github.com/Kong/kong/pull/1026)
- Admin API: including pending and running timers count in the response to `/`. [#992](https://github.com/Kong/kong/pull/992)
- Plugins
  - **New correlation-id plugin**: assign unique identifiers to the requests processed by Kong. Courtesy of [@opyate](https://github.com/opyate). [#1094](https://github.com/Kong/kong/pull/1094)
  - LDAP: add support for LDAP authentication. [#1133](https://github.com/Kong/kong/pull/1133)
  - StatsD: add support for StatsD logging. [#1142](https://github.com/Kong/kong/pull/1142)
  - JWT: add support for RS256 signed tokens thanks to [@kdstew](https://github.com/kdstew)! [#1053](https://github.com/Kong/kong/pull/1053)
  - ACL: appends `X-Consumer-Groups` to the request, so the upstream service can check what groups the consumer belongs to. [#1154](https://github.com/Kong/kong/pull/1154)
  - Galileo (mashape-analytics): increase batch sending timeout to 30s. [#1091](https://github.com/Kong/kong/pull/1091)
- Added `ttl_on_failure` option in the cluster configuration, to configure the TTL of failed nodes. [#1125](https://github.com/Kong/kong/pull/1125)

### Fixed

- Introduce a new `port` option when connecting to your Cassandra cluster instead of using the CQL default (9042). [#1139](https://github.com/Kong/kong/issues/1139)
- Plugins
  - Request/Response Transformer: add missing migrations for upgrades from ` <= 0.5.x`. [#1064](https://github.com/Kong/kong/issues/1064)
  - OAuth2
    - Error responses comply to RFC 6749. [#1017](https://github.com/Kong/kong/issues/1017)
    - Handle multipart requests. [#1067](https://github.com/Kong/kong/issues/1067)
    - Make access_tokens correctly expire. [#1089](https://github.com/Kong/kong/issues/1089)

> **internal**
> - replace globals with singleton pattern thanks to [@mars](https://github.com/mars).
> - fixed resolution mismatches when using deep paths in the path resolver.

[Back to TOC](#table-of-contents)

## [0.7.0] - 2016/02/24

### Breaking changes

Due to the NGINX security fixes (CVE-2016-0742, CVE-2016-0746, CVE-2016-0747), OpenResty was bumped to `1.9.7.3` which is not backwards compatible, and thus requires changes to be made to the `nginx` property of Kong's configuration file. See the [0.7 upgrade path](https://github.com/Kong/kong/blob/master/UPGRADE.md#upgrade-to-07x) for instructions.

However by upgrading the underlying OpenResty version, source installations do not have to patch the NGINX core and use the old `ssl-cert-by-lua` branch of ngx_lua anymore. This will make source installations much easier.

### Added

- Support for OpenResty `1.9.7.*`. This includes NGINX security fixes (CVE-2016-0742, CVE-2016-0746, CVE-2016-0747). [#906](https://github.com/Kong/kong/pull/906)
- Plugins
  - **New Runscope plugin**: Monitor your APIs from Kong with Runscope. Courtesy of [@mansilladev](https://github.com/mansilladev). [#924](https://github.com/Kong/kong/pull/924)
  - Datadog: New `response.size` metric. [#923](https://github.com/Kong/kong/pull/923)
  - Rate-Limiting and Response Rate-Limiting
    - New `config.async` option to asynchronously increment counters to reduce latency at the cost of slightly reducing the accuracy. [#912](https://github.com/Kong/kong/pull/912)
    - New `config.continue_on_error` option to keep proxying requests in case the datastore is unreachable. rate-limiting operations will be disabled until the datastore is responsive again. [#953](https://github.com/Kong/kong/pull/953)
- CLI
  - Perform a simple permission check on the NGINX working directory when starting, to prevent errors during execution. [#939](https://github.com/Kong/kong/pull/939)
- Send 50x errors with the appropriate format. [#927](https://github.com/Kong/kong/pull/927) [#970](https://github.com/Kong/kong/pull/970)

### Fixed

- Plugins
  - OAuth2
    - Better handling of `redirect_uri` (prevent the use of fragments and correctly handle querystrings). Courtesy of [@PGBI](https://github.com/PGBI). [#930](https://github.com/Kong/kong/pull/930)
    - Add `PUT` support to the `/auth2_tokens` route. [#897](https://github.com/Kong/kong/pull/897)
    - Better error message when the `access_token` is missing. [#1003](https://github.com/Kong/kong/pull/1003)
  - IP restriction: Fix an issue that could arise when restarting Kong. Now Kong does not need to be restarted for the ip-restriction configuration to take effect. [#782](https://github.com/Kong/kong/pull/782) [#960](https://github.com/Kong/kong/pull/960)
  - ACL: Properly invalidating entities when assigning a new ACL group. [#996](https://github.com/Kong/kong/pull/996)
  - SSL: Replace shelled out openssl calls with native `ngx.ssl` conversion utilities, which preserve the certificate chain. [#968](https://github.com/Kong/kong/pull/968)
- Avoid user warning on start when the user is not root. [#964](https://github.com/Kong/kong/pull/964)
- Store Serf logs in NGINX working directory to prevent eventual permission issues. [#975](https://github.com/Kong/kong/pull/975)
- Allow plugins configured on a Consumer *without* being configured on an API to run. [#978](https://github.com/Kong/kong/issues/978) [#980](https://github.com/Kong/kong/pull/980)
- Fixed an edge-case where Kong nodes would not be registered in the `nodes` table. [#1008](https://github.com/Kong/kong/pull/1008)

[Back to TOC](#table-of-contents)

## [0.6.1] - 2016/02/03

This release contains tiny bug fixes that were especially annoying for complex Cassandra setups and power users of the Admin API!

### Added

- A `timeout` property for the Cassandra configuration. In ms, this timeout is effective as a connection and a reading timeout. [#937](https://github.com/Kong/kong/pull/937)

### Fixed

- Correctly set the Cassandra SSL certificate in the Nginx configuration while starting Kong. [#921](https://github.com/Kong/kong/pull/921)
- Rename the `user` Cassandra property to `username` (Kong looks for `username`, hence `user` would fail). [#922](https://github.com/Kong/kong/pull/922)
- Allow Cassandra authentication with arbitrary plain text auth providers (such as Instaclustr uses), fixing authentication with them. [#937](https://github.com/Kong/kong/pull/937)
- Admin API
  - Fix the `/plugins/:id` route for `PATCH` method. [#941](https://github.com/Kong/kong/pull/941)
- Plugins
  - HTTP logging: remove the additional `\r\n` at the end of the logging request body. [#926](https://github.com/Kong/kong/pull/926)
  - Galileo: catch occasional internal errors happening when a request was cancelled by the client and fix missing shm for the retry policy. [#931](https://github.com/Kong/kong/pull/931)

[Back to TOC](#table-of-contents)

## [0.6.0] - 2016/01/22

### Breaking changes

 We would recommended to consult the suggested [0.6 upgrade path](https://github.com/Kong/kong/blob/master/UPGRADE.md#upgrade-to-06x) for this release.

- [Serf](https://www.serf.io/) is now a Kong dependency. It allows Kong nodes to communicate between each other opening the way to many features and improvements.
- The configuration file changed. Some properties were renamed, others were moved, and some are new. We would recommend checking out the new default configuration file.
- Drop the Lua 5.1 dependency which was only used by the CLI. The CLI now runs with LuaJIT, which is consistent with other Kong components (Luarocks and OpenResty) already relying on LuaJIT. Make sure the LuaJIT interpreter is included in your `$PATH`. [#799](https://github.com/Kong/kong/pull/799)

### Added

One of the biggest new features of this release is the cluster-awareness added to Kong in [#729](https://github.com/Kong/kong/pull/729), which deserves its own section:

- Each Kong node is now aware of belonging to a cluster through Serf. Nodes automatically join the specified cluster according to the configuration file's settings.
- The datastore cache is not invalidated by expiration time anymore, but following an invalidation strategy between the nodes of a same cluster, leading to improved performance.
- Admin API
  - Expose a `/cache` endpoint for retrieving elements stored in the in-memory cache of a node.
  - Expose a `/cluster` endpoint used to add/remove/list members of the cluster, and also used internally for data propagation.
- CLI
  - New `kong cluster` command for cluster management.
  - New `kong status` command for cluster healthcheck.

Other additions include:

- New Cassandra driver which makes Kong aware of the Cassandra cluster. Kong is now unaffected if one of your Cassandra nodes goes down as long as a replica is available on another node. Load balancing policies also improve the performance along with many other smaller improvements. [#803](https://github.com/Kong/kong/pull/803)
- Admin API
  - A new `total` field in API responses, that counts the total number of entities in the datastore. [#635](https://github.com/Kong/kong/pull/635)
- Configuration
  - Possibility to configure the keyspace replication strategy for Cassandra. It will be taken into account by the migrations when the configured keyspace does not already exist. [#350](https://github.com/Kong/kong/issues/350)
  - Dnsmasq is now optional. You can specify a custom DNS resolver address that Kong will use when resolving hostnames. This can be configured in `kong.yml`. [#625](https://github.com/Kong/kong/pull/625)
- Plugins
  - **New "syslog" plugin**: send logs to local system log. [#698](https://github.com/Kong/kong/pull/698)
  - **New "loggly" plugin**: send logs to Loggly over UDP. [#698](https://github.com/Kong/kong/pull/698)
  - **New "datadog" plugin**: send logs to Datadog server. [#758](https://github.com/Kong/kong/pull/758)
  - OAuth2
    - Add support for `X-Forwarded-Proto` header. [#650](https://github.com/Kong/kong/pull/650)
    - Expose a new `/oauth2_tokens` endpoint with the possibility to retrieve, update or delete OAuth 2.0 access tokens. [#729](https://github.com/Kong/kong/pull/729)
  - JWT
    - Support for base64 encoded secrets. [#838](https://github.com/Kong/kong/pull/838) [#577](https://github.com/Kong/kong/issues/577)
    - Support to configure the claim in which the key is given into the token (not `iss` only anymore). [#838](https://github.com/Kong/kong/pull/838)
  - Request transformer
    - Support for more transformation options: `remove`, `replace`, `add`, `append` motivated by [#393](https://github.com/Kong/kong/pull/393). See [#824](https://github.com/Kong/kong/pull/824)
    - Support JSON body transformation. [#569](https://github.com/Kong/kong/issues/569)
  - Response transformer
    - Support for more transformation options: `remove`, `replace`, `add`, `append` motivated by [#393](https://github.com/Kong/kong/pull/393). See [#822](https://github.com/Kong/kong/pull/822)

### Changed

- As mentioned in the breaking changes section, a new configuration file format and validation. All properties are now documented and commented out with their default values. This allows for a lighter configuration file and more clarity as to what properties relate to. It also catches configuration mistakes. [#633](https://github.com/Kong/kong/pull/633)
- Replace the UUID generator library with a new implementation wrapping lib-uuid, fixing eventual conflicts happening in cases such as described in [#659](https://github.com/Kong/kong/pull/659). See [#695](https://github.com/Kong/kong/pull/695)
- Admin API
  - Increase the maximum body size to 10MB in order to handle configuration requests with heavy payloads. [#700](https://github.com/Kong/kong/pull/700)
  - Disable access logs for the `/status` endpoint.
  - The `/status` endpoint now includes `database` statistics, while the previous stats have been moved to a `server` response field. [#635](https://github.com/Kong/kong/pull/635)

### Fixed

- Behaviors described in [#603](https://github.com/Kong/kong/issues/603) related to the failure of Cassandra nodes thanks to the new driver. [#803](https://github.com/Kong/kong/issues/803)
- Latency headers are now properly included in responses sent to the client. [#708](https://github.com/Kong/kong/pull/708)
- `strip_request_path` does not add a trailing slash to the API's `upstream_url` anymore before proxying. [#675](https://github.com/Kong/kong/issues/675)
- Do not URL decode querystring before proxying the request to the upstream service. [#749](https://github.com/Kong/kong/issues/749)
- Handle cases when the request would be terminated prior to the Kong execution (that is, before ngx_lua reaches the `access_by_lua` context) in cases such as the use of a custom nginx module. [#594](https://github.com/Kong/kong/issues/594)
- Admin API
  - The PUT method now correctly updates boolean fields (such as `strip_request_path`). [#765](https://github.com/Kong/kong/pull/765)
  - The PUT method now correctly resets a plugin configuration. [#720](https://github.com/Kong/kong/pull/720)
  - PATCH correctly set previously unset fields. [#861](https://github.com/Kong/kong/pull/861)
  - In the responses, the `next` link is not being displayed anymore if there are no more entities to be returned. [#635](https://github.com/Kong/kong/pull/635)
  - Prevent the update of `created_at` fields. [#820](https://github.com/Kong/kong/pull/820)
  - Better `request_path` validation for APIs. "/" is not considered a valid path anymore. [#881](https://github.com/Kong/kong/pull/881)
- Plugins
  - Galileo: ensure the `mimeType` value is always a string in ALFs. [#584](https://github.com/Kong/kong/issues/584)
  - JWT: allow to update JWT credentials using the PATCH method. It previously used to reply with `405 Method not allowed` because the PATCH method was not implemented. [#667](https://github.com/Kong/kong/pull/667)
  - Rate limiting: fix a warning when many periods are configured. [#681](https://github.com/Kong/kong/issues/681)
  - Basic Authentication: do not re-hash the password field when updating a credential. [#726](https://github.com/Kong/kong/issues/726)
  - File log: better permissions for on file creation for file-log plugin. [#877](https://github.com/Kong/kong/pull/877)
  - OAuth2
    - Implement correct responses when the OAuth2 challenges are refused. [#737](https://github.com/Kong/kong/issues/737)
    - Handle querystring on `/authorize` and `/token` URLs. [#687](https://github.com/Kong/kong/pull/667)
    - Handle punctuation in scopes on `/authorize` and `/token` endpoints. [#658](https://github.com/Kong/kong/issues/658)

> ***internal***
> - Event bus for local and cluster-wide events propagation. Plans for this event bus is to be widely used among Kong in the future.
> - The Kong Public Lua API (Lua helpers integrated in Kong such as DAO and Admin API helpers) is now documented with [ldoc](http://stevedonovan.github.io/ldoc/).
> - Work has been done to restore the reliability of the CI platforms.
> - Migrations can now execute DML queries (instead of DDL queries only). Handy for migrations implying plugin configuration changes, plugins renamings etc... [#770](https://github.com/Kong/kong/pull/770)

[Back to TOC](#table-of-contents)

## [0.5.4] - 2015/12/03

### Fixed

- Mashape Analytics plugin (renamed Galileo):
  - Improve stability under heavy load. [#757](https://github.com/Kong/kong/issues/757)
  - base64 encode ALF request/response bodies, enabling proper support for Galileo bodies inspection capabilities. [#747](https://github.com/Kong/kong/pull/747)
  - Do not include JSON bodies in ALF `postData.params` field. [#766](https://github.com/Kong/kong/pull/766)

[Back to TOC](#table-of-contents)

## [0.5.3] - 2015/11/16

### Fixed

- Avoids additional URL encoding when proxying to an upstream service. [#691](https://github.com/Kong/kong/pull/691)
- Potential timing comparison bug in HMAC plugin. [#704](https://github.com/Kong/kong/pull/704)

### Added

- The Galileo plugin now supports arbitrary host, port and path values. [#721](https://github.com/Kong/kong/pull/721)

[Back to TOC](#table-of-contents)

## [0.5.2] - 2015/10/21

A few fixes requested by the community!

### Fixed

- Kong properly search the `nginx` in your $PATH variable.
- Plugins:
  - OAuth2: can detect that the originating protocol for a request was HTTPS through the `X-Forwarded-Proto` header and work behind another reverse proxy (load balancer). [#650](https://github.com/Kong/kong/pull/650)
  - HMAC signature: support for `X-Date` header to sign the request for usage in browsers (since the `Date` header is protected). [#641](https://github.com/Kong/kong/issues/641)

[Back to TOC](#table-of-contents)

## [0.5.1] - 2015/10/13

Fixing a few glitches we let out with 0.5.0!

### Added

- Basic Authentication and HMAC Authentication plugins now also send the `X-Credential-Username` to the upstream server.
- Admin API now accept JSON when receiving a CORS request. [#580](https://github.com/Kong/kong/pull/580)
- Add a `WWW-Authenticate` header for HTTP 401 responses for basic-auth and key-auth. [#588](https://github.com/Kong/kong/pull/588)

### Changed

- Protect Kong from POODLE SSL attacks by omitting SSLv3 (CVE-2014-3566). [#563](https://github.com/Kong/kong/pull/563)
- Remove support for key-auth key in body. [#566](https://github.com/Kong/kong/pull/566)

### Fixed

- Plugins
  - HMAC
    - The migration for this plugin is now correctly being run. [#611](https://github.com/Kong/kong/pull/611)
    - Wrong username doesn't return HTTP 500 anymore, but 403. [#602](https://github.com/Kong/kong/pull/602)
  - JWT: `iss` not being found doesn't return HTTP 500 anymore, but 403. [#578](https://github.com/Kong/kong/pull/578)
  - OAuth2: client credentials flow does not include a refresh token anymore. [#562](https://github.com/Kong/kong/issues/562)
- Fix an occasional error when updating a plugin without a config. [#571](https://github.com/Kong/kong/pull/571)

[Back to TOC](#table-of-contents)

## [0.5.0] - 2015/09/25

With new plugins, many improvements and bug fixes, this release comes with breaking changes that will require your attention.

### Breaking changes

Several breaking changes are introduced. You will have to slightly change your configuration file and a migration script will take care of updating your database cluster. **Please follow the instructions in [UPGRADE.md](/UPGRADE.md#update-to-kong-050) for an update without downtime.**
- Many plugins were renamed due to new naming conventions for consistency. [#480](https://github.com/Kong/kong/issues/480)
- In the configuration file, the Cassandra `hosts` property was renamed to `contact_points`. [#513](https://github.com/Kong/kong/issues/513)
- Properties belonging to APIs entities have been renamed for clarity. [#513](https://github.com/Kong/kong/issues/513)
  - `public_dns` -> `request_host`
  - `path` -> `request_path`
  - `strip_path` -> `strip_request_path`
  - `target_url` -> `upstream_url`
- `plugins_configurations` have been renamed to `plugins`, and their `value` property has been renamed to `config` to avoid confusions. [#513](https://github.com/Kong/kong/issues/513)
- The database schema has been updated to handle the separation of plugins outside of the core repository.
- The Key authentication and Basic authentication plugins routes have changed:

```
Old route                             New route
/consumers/:consumer/keyauth       -> /consumers/:consumer/key-auth
/consumers/:consumer/keyauth/:id   -> /consumers/:consumer/key-auth/:id
/consumers/:consumer/basicauth     -> /consumers/:consumer/basic-auth
/consumers/:consumer/basicauth/:id -> /consumers/:consumer/basic-auth/:id
```

The old routes are still maintained but will be removed in upcoming versions. Consider them **deprecated**.

- Admin API
  - The route to retrieve enabled plugins is now under `/plugins/enabled`.
  - The route to retrieve a plugin's configuration schema is now under `/plugins/schema/{plugin name}`.

#### Added

- Plugins
  - **New Response Rate Limiting plugin**: Give a usage quota to your users based on a parameter in your response. [#247](https://github.com/Kong/kong/pull/247)
  - **New ACL (Access Control) plugin**: Configure authorizations for your Consumers. [#225](https://github.com/Kong/kong/issues/225)
  - **New JWT (JSON Web Token) plugin**: Verify and authenticate JWTs. [#519](https://github.com/Kong/kong/issues/519)
  - **New HMAC signature plugin**: Verify and authenticate HMAC signed HTTP requests. [#549](https://github.com/Kong/kong/pull/549)
  - Plugins migrations. Each plugin can now have its own migration scripts if it needs to store data in your cluster. This is a step forward to improve Kong's pluggable architecture. [#443](https://github.com/Kong/kong/pull/443)
  - Basic Authentication: the password field is now sha1 encrypted. [#33](https://github.com/Kong/kong/issues/33)
  - Basic Authentication: now supports credentials in the `Proxy-Authorization` header. [#460](https://github.com/Kong/kong/issues/460)

#### Changed

- Basic Authentication and Key Authentication now require authentication parameters even when the `Expect: 100-continue` header is being sent. [#408](https://github.com/Kong/kong/issues/408)
- Key Auth plugin does not support passing the key in the request payload anymore. [#566](https://github.com/Kong/kong/pull/566)
- APIs' names cannot contain characters from the RFC 3986 reserved list. [#589](https://github.com/Kong/kong/pull/589)

#### Fixed

- Resolver
  - Making a request with a querystring will now correctly match an API's path. [#496](https://github.com/Kong/kong/pull/496)
- Admin API
  - Data associated to a given API/Consumer will correctly be deleted if related Consumer/API is deleted. [#107](https://github.com/Kong/kong/issues/107) [#438](https://github.com/Kong/kong/issues/438) [#504](https://github.com/Kong/kong/issues/504)
  - The `/api/{api_name_or_id}/plugins/{plugin_name_or_id}` changed to `/api/{api_name_or_id}/plugins/{plugin_id}` to avoid requesting the wrong plugin if two are configured for one API. [#482](https://github.com/Kong/kong/pull/482)
  - APIs created without a `name` but with a `request_path` will now have a name which defaults to the set `request_path`. [#547](https://github.com/Kong/kong/issues/547)
- Plugins
  - Mashape Analytics: More robust buffer and better error logging. [#471](https://github.com/Kong/kong/pull/471)
  - Mashape Analytics: Several ALF (API Log Format) serialization fixes. [#515](https://github.com/Kong/kong/pull/515)
  - Oauth2: A response is now returned on `http://kong:8001/consumers/{consumer}/oauth2/{oauth2_id}`. [#469](https://github.com/Kong/kong/issues/469)
  - Oauth2: Saving `authenticated_userid` on Password Grant. [#476](https://github.com/Kong/kong/pull/476)
  - Oauth2: Proper handling of the `/oauth2/authorize` and `/oauth2/token` endpoints in the OAuth 2.0 Plugin when an API with a `path` is being consumed using the `public_dns` instead. [#503](https://github.com/Kong/kong/issues/503)
  - OAuth2: Properly returning `X-Authenticated-UserId` in the `client_credentials` and `password` flows. [#535](https://github.com/Kong/kong/issues/535)
  - Response-Transformer: Properly handling JSON responses that have a charset specified in their `Content-Type` header.

[Back to TOC](#table-of-contents)

## [0.4.2] - 2015/08/10

#### Added

- Cassandra authentication and SSL encryption. [#405](https://github.com/Kong/kong/pull/405)
- `preserve_host` flag on APIs to preserve the Host header when a request is proxied. [#444](https://github.com/Kong/kong/issues/444)
- Added the Resource Owner Password Credentials Grant to the OAuth 2.0 Plugin. [#448](https://github.com/Kong/kong/issues/448)
- Auto-generation of default SSL certificate. [#453](https://github.com/Kong/kong/issues/453)

#### Changed

- Remove `cassandra.port` property in configuration. Ports are specified by having `cassandra.hosts` addresses using the `host:port` notation (RFC 3986). [#457](https://github.com/Kong/kong/pull/457)
- Default SSL certificate is now auto-generated and stored in the `nginx_working_dir`.
- OAuth 2.0 plugin now properly forces HTTPS.

#### Fixed

- Better handling of multi-nodes Cassandra clusters. [#450](https://github.com/Kong/kong/pull/405)
- mashape-analytics plugin: handling of numerical values in querystrings. [#449](https://github.com/Kong/kong/pull/405)
- Path resolver `strip_path` option wrongfully matching the `path` property multiple times in the request URI. [#442](https://github.com/Kong/kong/issues/442)
- File Log Plugin bug that prevented the file creation in some environments. [#461](https://github.com/Kong/kong/issues/461)
- Clean output of the Kong CLI. [#235](https://github.com/Kong/kong/issues/235)

[Back to TOC](#table-of-contents)

## [0.4.1] - 2015/07/23

#### Fixed

- Issues with the Mashape Analytics plugin. [#425](https://github.com/Kong/kong/pull/425)
- Handle hyphens when executing path routing with `strip_path` option enabled. [#431](https://github.com/Kong/kong/pull/431)
- Adding the Client Credentials OAuth 2.0 flow. [#430](https://github.com/Kong/kong/issues/430)
- A bug that prevented "dnsmasq" from being started on some systems, including Debian. [f7da790](https://github.com/Kong/kong/commit/f7da79057ce29c7d1f6d90f4bc160cc3d9c8611f)
- File Log plugin: optimizations by avoiding the buffered I/O layer. [20bb478](https://github.com/Kong/kong/commit/20bb478952846faefec6091905bd852db24a0289)

[Back to TOC](#table-of-contents)

## [0.4.0] - 2015/07/15

#### Added

- Implement wildcard subdomains for APIs' `public_dns`. [#381](https://github.com/Kong/kong/pull/381) [#297](https://github.com/Kong/kong/pull/297)
- Plugins
  - **New OAuth 2.0 plugin.** [#341](https://github.com/Kong/kong/pull/341) [#169](https://github.com/Kong/kong/pull/169)
  - **New Mashape Analytics plugin.** [#360](https://github.com/Kong/kong/pull/360) [#272](https://github.com/Kong/kong/pull/272)
  - **New IP restriction plugin.** [#379](https://github.com/Kong/kong/pull/379)
  - Ratelimiting: support for multiple limits. [#382](https://github.com/Kong/kong/pull/382) [#205](https://github.com/Kong/kong/pull/205)
  - HTTP logging: support for HTTPS endpoint. [#342](https://github.com/Kong/kong/issues/342)
  - Logging plugins: new properties for logs timing. [#351](https://github.com/Kong/kong/issues/351)
  - Key authentication: now auto-generates a key if none is specified. [#48](https://github.com/Kong/kong/pull/48)
- Resolver
  - `path` property now accepts arbitrary depth. [#310](https://github.com/Kong/kong/issues/310)
- Admin API
  - Enable CORS by default. [#371](https://github.com/Kong/kong/pull/371)
  - Expose a new endpoint to get a plugin configuration's schema. [#376](https://github.com/Kong/kong/pull/376) [#309](https://github.com/Kong/kong/pull/309)
  - Expose a new endpoint to retrieve a node's status. [417c137](https://github.com/Kong/kong/commit/417c1376c08d3562bebe0c0816c6b54df045f515)
- CLI
  - `$ kong migrations reset` now asks for confirmation. [#365](https://github.com/Kong/kong/pull/365)

#### Fixed

- Plugins
  - Basic authentication not being executed if added to an API with default configuration. [6d732cd](https://github.com/Kong/kong/commit/6d732cd8b0ec92ef328faa843215d8264f50fb75)
  - SSL plugin configuration parsing. [#353](https://github.com/Kong/kong/pull/353)
  - SSL plugin doesn't accept a `consumer_id` anymore, as this wouldn't make sense. [#372](https://github.com/Kong/kong/pull/372) [#322](https://github.com/Kong/kong/pull/322)
  - Authentication plugins now return `401` when missing credentials. [#375](https://github.com/Kong/kong/pull/375) [#354](https://github.com/Kong/kong/pull/354)
- Admin API
  - Non supported HTTP methods now return `405` instead of `500`. [38f1b7f](https://github.com/Kong/kong/commit/38f1b7fa9f45f60c4130ef5ff9fe2c850a2ba586)
  - Prevent PATCH requests from overriding a plugin's configuration if partially updated. [9a7388d](https://github.com/Kong/kong/commit/9a7388d695c9de105917cde23a684a7d6722a3ca)
- Handle occasionally missing `schema_migrations` table. [#365](https://github.com/Kong/kong/pull/365) [#250](https://github.com/Kong/kong/pull/250)

> **internal**
> - DAO:
>   - Complete refactor. No more need for hard-coded queries. [#346](https://github.com/Kong/kong/pull/346)
> - Schemas:
>   - New `self_check` test for schema definitions. [5bfa7ca](https://github.com/Kong/kong/commit/5bfa7ca13561173161781f872244d1340e4152c1)

[Back to TOC](#table-of-contents)

## [0.3.2] - 2015/06/08

#### Fixed

- Uppercase Cassandra keyspace bug that prevented Kong to work with [kongdb.org](http://kongdb.org/)
- Multipart requests not properly parsed in the admin API. [#344](https://github.com/Kong/kong/issues/344)

[Back to TOC](#table-of-contents)

## [0.3.1] - 2015/06/07

#### Fixed

- Schema migrations are now automatic, which was missing from previous releases. [#303](https://github.com/Kong/kong/issues/303)

[Back to TOC](#table-of-contents)

## [0.3.0] - 2015/06/04

#### Added

- Support for SSL.
- Plugins
  - New HTTP logging plugin. [#226](https://github.com/Kong/kong/issues/226) [#251](https://github.com/Kong/kong/pull/251)
  - New SSL plugin.
  - New request size limiting plugin. [#292](https://github.com/Kong/kong/pull/292)
  - Default logging format improvements. [#226](https://github.com/Kong/kong/issues/226) [#262](https://github.com/Kong/kong/issues/262)
  - File logging now logs to a custom file. [#202](https://github.com/Kong/kong/issues/202)
  - Keyauth plugin now defaults `key_names` to "apikey".
- Admin API
  - RESTful routing. Much nicer Admin API routing. Ex: `/apis/{name_or_id}/plugins`. [#98](https://github.com/Kong/kong/issues/98) [#257](https://github.com/Kong/kong/pull/257)
  - Support `PUT` method for endpoints such as `/apis/`, `/apis/plugins/`, `/consumers/`
  - Support for `application/json` and `x-www-form-urlencoded` Content Types for all `PUT`, `POST` and `PATCH` endpoints by passing a `Content-Type` header. [#236](https://github.com/Kong/kong/pull/236)
- Resolver
  - Support resolving APIs by Path as well as by Header. [#192](https://github.com/Kong/kong/pull/192) [#282](https://github.com/Kong/kong/pull/282)
  - Support for `X-Host-Override` as an alternative to `Host` for browsers. [#203](https://github.com/Kong/kong/issues/203) [#246](https://github.com/Kong/kong/pull/246)
- Auth plugins now send user informations to your upstream services. [#228](https://github.com/Kong/kong/issues/228)
- Invalid `target_url` value are now being caught when creating an API. [#149](https://github.com/Kong/kong/issues/149)

#### Fixed

- Uppercase Cassandra keyspace causing migration failure. [#249](https://github.com/Kong/kong/issues/249)
- Guarantee that ratelimiting won't allow requests in case the atomicity of the counter update is not guaranteed. [#289](https://github.com/Kong/kong/issues/289)

> **internal**
> - Schemas:
>   - New property type: `array`. [#277](https://github.com/Kong/kong/pull/277)
>   - Entities schemas now live in their own files and are starting to be unit tested.
>   - Subfields are handled better: (notify required subfields and auto-vivify is subfield has default values).
> - Way faster unit tests. Not resetting the DB anymore between tests.
> - Improved coverage computation (exclude `vendor/`).
> - Travis now lints `kong/`.
> - Way faster Travis setup.
> - Added a new HTTP client for in-nginx usage, using the cosocket API.
> - Various refactorings.
> - Fix [#196](https://github.com/Kong/kong/issues/196).
> - Disabled ipv6 in resolver.

[Back to TOC](#table-of-contents)

## [0.2.1] - 2015/05/12

This is a maintenance release including several bug fixes and usability improvements.

#### Added
- Support for local DNS resolution. [#194](https://github.com/Kong/kong/pull/194)
- Support for Debian 8 and Ubuntu 15.04.
- DAO
  - Cassandra version bumped to 2.1.5
  - Support for Cassandra downtime. If Cassandra goes down and is brought back up, Kong will not need to restart anymore, statements will be re-prepared on-the-fly. This is part of an ongoing effort from [jbochi/lua-resty-cassandra#47](https://github.com/jbochi/lua-resty-cassandra/pull/47), [#146](https://github.com/Kong/kong/pull/146) and [#187](https://github.com/Kong/kong/pull/187).
Queries effectuated during the downtime will still be lost. [#11](https://github.com/Kong/kong/pull/11)
  - Leverage reused sockets. If the DAO reuses a socket, it will not re-set their keyspace. This should give a small but appreciable performance improvement. [#170](https://github.com/Kong/kong/pull/170)
  - Cascade delete plugins configurations when deleting a Consumer or an API associated with it. [#107](https://github.com/Kong/kong/pull/107)
  - Allow Cassandra hosts listening on different ports than the default. [#185](https://github.com/Kong/kong/pull/185)
- CLI
  - Added a notice log when Kong tries to connect to Cassandra to avoid user confusion. [#168](https://github.com/Kong/kong/pull/168)
  - The CLI now tests if the ports are already being used before starting and warns.
- Admin API
  - `name` is now an optional property for APIs. If none is being specified, the name will be the API `public_dns`. [#181](https://github.com/Kong/kong/pull/181)
- Configuration
  - The memory cache size is now configurable. [#208](https://github.com/Kong/kong/pull/208)

#### Fixed
- Resolver
  - More explicit "API not found" message from the resolver if the Host was not found in the system. "API not found with Host: %s".
  - If multiple hosts headers are being sent, Kong will test them all to see if one of the API is in the system. [#186](https://github.com/Kong/kong/pull/186)
- Admin API: responses now have a new line after the body. [#164](https://github.com/Kong/kong/issues/164)
- DAO: keepalive property is now properly passed when Kong calls `set_keepalive` on Cassandra sockets.
- Multipart dependency throwing error at startup. [#213](https://github.com/Kong/kong/pull/213)

> **internal**
> - Separate Migrations from the DAO factory.
> - Update dev config + Makefile rules (`run` becomes `start`).
> - Introducing an `ngx` stub for unit tests and CLI.
> - Switch many PCRE regexes to using patterns.

[Back to TOC](#table-of-contents)

## [0.2.0-2] - 2015/04/27

First public release of Kong. This version brings a lot of internal improvements as well as more usability and a few additional plugins.

#### Added
- Plugins
  - CORS plugin.
  - Request transformation plugin.
  - NGINX plus monitoring plugin.
- Configuration
  - New properties: `proxy_port` and `api_admin_port`. [#142](https://github.com/Kong/kong/issues/142)
- CLI
  - Better info, help and error messages. [#118](https://github.com/Kong/kong/issues/118) [#124](https://github.com/Kong/kong/issues/124)
  - New commands: `kong reload`, `kong quit`. [#114](https://github.com/Kong/kong/issues/114) Alias of `version`: `kong --version` [#119](https://github.com/Kong/kong/issues/119)
  - `kong restart` simply starts Kong if not previously running + better pid file handling. [#131](https://github.com/Kong/kong/issues/131)
- Package distributions: .rpm, .deb and .pkg for easy installs on most common platforms.

#### Fixed
- Admin API: trailing slash is not necessary anymore for core resources such as `/apis` or `/consumers`.
- Leaner default configuration. [#156](https://github.com/Kong/kong/issues/156)

> **internal**
> - All scripts moved to the CLI as "hidden" commands (`kong db`, `kong config`).
> - More tests as always, and they are structured better. The coverage went down mainly because of plugins which will later move to their own repos. We are all eagerly waiting for that!
> - `src/` was renamed to `kong/` for ease of development
> - All system dependencies versions for package building and travis-ci are now listed in `versions.sh`
> - DAO doesn't need to `:prepare()` prior to run queries. Queries can be prepared at runtime. [#146](https://github.com/Kong/kong/issues/146)

[Back to TOC](#table-of-contents)

## [0.1.1beta-2] - 2015/03/30

#### Fixed

- Wrong behavior of auto-migration in `kong start`.

[Back to TOC](#table-of-contents)

## [0.1.0beta-3] - 2015/03/25

First public beta. Includes caching and better usability.

#### Added
- Required Openresty is now `1.7.10.1`.
- Freshly built CLI, rewritten in Lua
- `kong start` using a new DB keyspace will automatically migrate the schema. [#68](https://github.com/Kong/kong/issues/68)
- Anonymous error reporting on Proxy and API. [#64](https://github.com/Kong/kong/issues/64)
- Configuration
  - Simplified configuration file (unified in `kong.yml`).
  - In configuration, `plugins_installed` was renamed to `plugins_available`. [#59](https://github.com/Kong/kong/issues/59)
  - Order of `plugins_available` doesn't matter anymore. [#17](https://github.com/Kong/kong/issues/17)
  - Better handling of plugins: Kong now detects which plugins are configured and if they are installed on the current machine.
  - `bin/kong` now defaults on `/etc/kong.yml` for config and `/var/logs/kong` for output. [#71](https://github.com/Kong/kong/issues/71)
- Proxy: APIs/Consumers caching with expiration for faster authentication.
- Admin API: Plugins now use plain form parameters for configuration. [#70](https://github.com/Kong/kong/issues/70)
- Keep track of already executed migrations. `rollback` now behaves as expected. [#8](https://github.com/Kong/kong/issues/8)

#### Fixed
- `Server` header now sends Kong. [#57](https://github.com/Kong/kong/issues/57)
- migrations not being executed in order on Linux. This issue wasn't noticed until unit testing the migrations because for now we only have 1 migration file.
- Admin API: Errors responses are now sent as JSON. [#58](https://github.com/Kong/kong/issues/58)

> **internal**
> - We now have code linting and coverage.
> - Faker and Migrations instances don't live in the DAO Factory anymore, they are only used in scripts and tests.
> - `scripts/config.lua` allows environment based configurations. `make dev` generates a `kong.DEVELOPMENT.yml` and `kong_TEST.yml`. Different keyspaces and ports.
> - `spec_helpers.lua` allows tests to not rely on the `Makefile` anymore. Integration tests can run 100% from `busted`.
> - Switch integration testing from [httpbin.org] to [mockbin.com].
> - `core` plugin was renamed to `resolver`.

[Back to TOC](#table-of-contents)

## [0.0.1alpha-1] - 2015/02/25

First version running with Cassandra.

#### Added
- Basic proxying.
- Built-in authentication plugin (api key, HTTP basic).
- Built-in ratelimiting plugin.
- Built-in TCP logging plugin.
- Configuration API (for consumers, apis, plugins).
- CLI `bin/kong` script.
- Database migrations (using `db.lua`).

[Back to TOC](#table-of-contents)

[3.2.0]: https://github.com/Kong/kong/compare/3.1.0...3.2.0
[3.1.0]: https://github.com/Kong/kong/compare/3.0.1...3.1.0
[3.0.1]: https://github.com/Kong/kong/compare/3.0.0...3.0.1
[3.0.0]: https://github.com/Kong/kong/compare/2.8.1...3.0.0
[2.8.1]: https://github.com/Kong/kong/compare/2.8.0...2.8.1
[2.8.0]: https://github.com/Kong/kong/compare/2.7.0...2.8.0
[2.7.1]: https://github.com/Kong/kong/compare/2.7.0...2.7.1
[2.7.0]: https://github.com/Kong/kong/compare/2.6.0...2.7.0
[2.6.0]: https://github.com/Kong/kong/compare/2.5.1...2.6.0
[2.5.1]: https://github.com/Kong/kong/compare/2.5.0...2.5.1
[2.5.0]: https://github.com/Kong/kong/compare/2.4.1...2.5.0
[2.4.1]: https://github.com/Kong/kong/compare/2.4.0...2.4.1
[2.4.0]: https://github.com/Kong/kong/compare/2.3.3...2.4.0
[2.3.3]: https://github.com/Kong/kong/compare/2.3.2...2.3.3
[2.3.2]: https://github.com/Kong/kong/compare/2.3.1...2.3.2
[2.3.1]: https://github.com/Kong/kong/compare/2.3.0...2.3.1
[2.3.0]: https://github.com/Kong/kong/compare/2.2.0...2.3.0
[2.2.2]: https://github.com/Kong/kong/compare/2.2.1...2.2.2
[2.2.1]: https://github.com/Kong/kong/compare/2.2.0...2.2.1
[2.2.0]: https://github.com/Kong/kong/compare/2.1.3...2.2.0
[2.1.4]: https://github.com/Kong/kong/compare/2.1.3...2.1.4
[2.1.3]: https://github.com/Kong/kong/compare/2.1.2...2.1.3
[2.1.2]: https://github.com/Kong/kong/compare/2.1.1...2.1.2
[2.1.1]: https://github.com/Kong/kong/compare/2.1.0...2.1.1
[2.1.0]: https://github.com/Kong/kong/compare/2.0.5...2.1.0
[2.0.5]: https://github.com/Kong/kong/compare/2.0.4...2.0.5
[2.0.4]: https://github.com/Kong/kong/compare/2.0.3...2.0.4
[2.0.3]: https://github.com/Kong/kong/compare/2.0.2...2.0.3
[2.0.2]: https://github.com/Kong/kong/compare/2.0.1...2.0.2
[2.0.1]: https://github.com/Kong/kong/compare/2.0.0...2.0.1
[2.0.0]: https://github.com/Kong/kong/compare/1.5.0...2.0.0
[1.5.1]: https://github.com/Kong/kong/compare/1.5.0...1.5.1
[1.5.0]: https://github.com/Kong/kong/compare/1.4.3...1.5.0
[1.4.3]: https://github.com/Kong/kong/compare/1.4.2...1.4.3
[1.4.2]: https://github.com/Kong/kong/compare/1.4.1...1.4.2
[1.4.1]: https://github.com/Kong/kong/compare/1.4.0...1.4.1
[1.4.0]: https://github.com/Kong/kong/compare/1.3.0...1.4.0
[1.3.0]: https://github.com/Kong/kong/compare/1.2.2...1.3.0
[1.2.2]: https://github.com/Kong/kong/compare/1.2.1...1.2.2
[1.2.1]: https://github.com/Kong/kong/compare/1.2.0...1.2.1
[1.2.0]: https://github.com/Kong/kong/compare/1.1.2...1.2.0
[1.1.2]: https://github.com/Kong/kong/compare/1.1.1...1.1.2
[1.1.1]: https://github.com/Kong/kong/compare/1.1.0...1.1.1
[1.1.0]: https://github.com/Kong/kong/compare/1.0.3...1.1.0
[1.0.3]: https://github.com/Kong/kong/compare/1.0.2...1.0.3
[1.0.2]: https://github.com/Kong/kong/compare/1.0.1...1.0.2
[1.0.1]: https://github.com/Kong/kong/compare/1.0.0...1.0.1
[1.0.0]: https://github.com/Kong/kong/compare/0.15.0...1.0.0
[0.15.0]: https://github.com/Kong/kong/compare/0.14.1...0.15.0
[0.14.1]: https://github.com/Kong/kong/compare/0.14.0...0.14.1
[0.14.0]: https://github.com/Kong/kong/compare/0.13.1...0.14.0
[0.13.1]: https://github.com/Kong/kong/compare/0.13.0...0.13.1
[0.13.0]: https://github.com/Kong/kong/compare/0.12.3...0.13.0
[0.12.3]: https://github.com/Kong/kong/compare/0.12.2...0.12.3
[0.12.2]: https://github.com/Kong/kong/compare/0.12.1...0.12.2
[0.12.1]: https://github.com/Kong/kong/compare/0.12.0...0.12.1
[0.12.0]: https://github.com/Kong/kong/compare/0.11.2...0.12.0
[0.11.2]: https://github.com/Kong/kong/compare/0.11.1...0.11.2
[0.11.1]: https://github.com/Kong/kong/compare/0.11.0...0.11.1
[0.10.4]: https://github.com/Kong/kong/compare/0.10.3...0.10.4
[0.11.0]: https://github.com/Kong/kong/compare/0.10.3...0.11.0
[0.10.3]: https://github.com/Kong/kong/compare/0.10.2...0.10.3
[0.10.2]: https://github.com/Kong/kong/compare/0.10.1...0.10.2
[0.10.1]: https://github.com/Kong/kong/compare/0.10.0...0.10.1
[0.10.0]: https://github.com/Kong/kong/compare/0.9.9...0.10.0
[0.9.9]: https://github.com/Kong/kong/compare/0.9.8...0.9.9
[0.9.8]: https://github.com/Kong/kong/compare/0.9.7...0.9.8
[0.9.7]: https://github.com/Kong/kong/compare/0.9.6...0.9.7
[0.9.6]: https://github.com/Kong/kong/compare/0.9.5...0.9.6
[0.9.5]: https://github.com/Kong/kong/compare/0.9.4...0.9.5
[0.9.4]: https://github.com/Kong/kong/compare/0.9.3...0.9.4
[0.9.3]: https://github.com/Kong/kong/compare/0.9.2...0.9.3
[0.9.2]: https://github.com/Kong/kong/compare/0.9.1...0.9.2
[0.9.1]: https://github.com/Kong/kong/compare/0.9.0...0.9.1
[0.9.0]: https://github.com/Kong/kong/compare/0.8.3...0.9.0
[0.8.3]: https://github.com/Kong/kong/compare/0.8.2...0.8.3
[0.8.2]: https://github.com/Kong/kong/compare/0.8.1...0.8.2
[0.8.1]: https://github.com/Kong/kong/compare/0.8.0...0.8.1
[0.8.0]: https://github.com/Kong/kong/compare/0.7.0...0.8.0
[0.7.0]: https://github.com/Kong/kong/compare/0.6.1...0.7.0
[0.6.1]: https://github.com/Kong/kong/compare/0.6.0...0.6.1
[0.6.0]: https://github.com/Kong/kong/compare/0.5.4...0.6.0
[0.5.4]: https://github.com/Kong/kong/compare/0.5.3...0.5.4
[0.5.3]: https://github.com/Kong/kong/compare/0.5.2...0.5.3
[0.5.2]: https://github.com/Kong/kong/compare/0.5.1...0.5.2
[0.5.1]: https://github.com/Kong/kong/compare/0.5.0...0.5.1
[0.5.0]: https://github.com/Kong/kong/compare/0.4.2...0.5.0
[0.4.2]: https://github.com/Kong/kong/compare/0.4.1...0.4.2
[0.4.1]: https://github.com/Kong/kong/compare/0.4.0...0.4.1
[0.4.0]: https://github.com/Kong/kong/compare/0.3.2...0.4.0
[0.3.2]: https://github.com/Kong/kong/compare/0.3.1...0.3.2
[0.3.1]: https://github.com/Kong/kong/compare/0.3.0...0.3.1
[0.3.0]: https://github.com/Kong/kong/compare/0.2.1...0.3.0
[0.2.1]: https://github.com/Kong/kong/compare/0.2.0-2...0.2.1
[0.2.0-2]: https://github.com/Kong/kong/compare/0.1.1beta-2...0.2.0-2
[0.1.1beta-2]: https://github.com/Kong/kong/compare/0.1.0beta-3...0.1.1beta-2
[0.1.0beta-3]: https://github.com/Kong/kong/compare/2236374d5624ad98ea21340ca685f7584ec35744...0.1.0beta-3
[0.0.1alpha-1]: https://github.com/Kong/kong/compare/ffd70b3101ba38d9acc776038d124f6e2fccac3c...2236374d5624ad98ea21340ca685f7584ec35744<|MERGE_RESOLUTION|>--- conflicted
+++ resolved
@@ -76,10 +76,7 @@
 - **Serverless Functions**: `kong.cache` now points to a cache instance that is dedicated to the
   Serverless Functions plugins: it does not provide access to the global kong cache. Access to
   certain fields in kong.configuration has also been restricted.
-<<<<<<< HEAD
-=======
   [#10417](https://github.com/Kong/kong/pull/10417)
->>>>>>> 3794d112
 
 ### Additions
 
@@ -87,24 +84,6 @@
 
 - Make runloop and init error response content types compliant with Accept header value
   [#10366](https://github.com/Kong/kong/pull/10366)
-<<<<<<< HEAD
-- Allow configuring custom error templates
-  [#10374](https://github.com/Kong/kong/pull/10374)
-- Support for configurable Node IDs
-  [#10385](https://github.com/Kong/kong/pull/10385)
-- Allow configuring Labels for data planes to provide metadata information.
-  Labels are only compatible with hybrid mode deployments with Kong Konnect (SaaS)
-  [#10471](https://github.com/Kong/kong/pull/10471)
-
-#### Plugins
-
-- **OIDC**: openid-connect now returns error_description and error_code as part of the WWW-Authenticate header when access tokens are expired.
-  [#4604](https://github.com/Kong/kong-ee/pull/4604)
-- **ACME**: acme plugin now supports configuring an `account_key` in `keys` and `key_sets`
-  [#9746](https://github.com/Kong/kong/pull/9746)
-- **DataDog**: supports value of `host` to be referenceable.
-  [#10484](https://github.com/Kong/kong/pull/10484)
-=======
 - Add a new field `updated_at` for core entities ca_certificates, certificates, consumers,
   targets, upstreams, plugins, workspaces, clustering_data_planes and snis.
   [#10400](https://github.com/Kong/kong/pull/10400)
@@ -156,7 +135,6 @@
 
 - PDK now supports getting plugins' ID with `kong.plugin.get_id`.
   [#9903](https://github.com/Kong/kong/pull/9903)
->>>>>>> 3794d112
 
 ### Fixes
 
@@ -175,18 +153,12 @@
 - Fix an issue where balancer passive healthcheck would use wrong status code when kong changes status code
   from upstream in `header_filter` phase.
   [#10325](https://github.com/Kong/kong/pull/10325)
-<<<<<<< HEAD
-- Fix an issue where schema validations failing in a nested record did not propagate the error correctly
-=======
   [#10592](https://github.com/Kong/kong/pull/10592)
 - Fix an issue where schema validations failing in a nested record did not propagate the error correctly.
->>>>>>> 3794d112
   [#10449](https://github.com/Kong/kong/pull/10449)
 - Fixed an issue where dangling Unix sockets would prevent Kong from restarting in
   Docker containers if it was not cleanly stopped.
   [#10468](https://github.com/Kong/kong/pull/10468)
-<<<<<<< HEAD
-=======
 - Fix an issue where sorting function for traditional router sources/destinations lead to "invalid order
   function for sorting" error.
   [#10514](https://github.com/Kong/kong/pull/10514)
@@ -195,7 +167,6 @@
 
 - Fix an issue where empty value of URI argument `custom_id` crashes `/consumer`.
   [#10475](https://github.com/Kong/kong/pull/10475)
->>>>>>> 3794d112
 
 #### Plugins
 - **Request-Transformer**: fix an issue where requests would intermittently
@@ -217,14 +188,11 @@
   [#10405](https://github.com/Kong/kong/pull/10405)
 - Postgres TTL cleanup timer now runs a batch delete loop on each ttl enabled table with a number of 50.000 rows per batch.
   [#10407](https://github.com/Kong/kong/pull/10407)
-<<<<<<< HEAD
-=======
 - Postgres TTL cleanup timer now runs every 5 minutes instead of every 60 seconds.
   [#10389](https://github.com/Kong/kong/pull/10389)
 - Postgres TTL cleanup timer now deletes expired rows based on database server-side timestamp to avoid potential
   problems caused by the difference of clock time between Kong and database server.
   [#10389](https://github.com/Kong/kong/pull/10389)
->>>>>>> 3794d112
 
 #### PDK
 
@@ -235,18 +203,10 @@
 
 - **Request-Termination**: If the echo option was used, it would not return the uri-captures.
   [#10390](https://github.com/Kong/kong/pull/10390)
-<<<<<<< HEAD
-
-#### Plugins
-
-- **Datadog Tracing**: Fix an issue where omitted setting of `config.endpoint` causes trace submitting timer to crash.
-  [#4696](https://github.com/Kong/kong-ee/pull/4696)
-=======
 - **OpenTelemetry**: add `http_response_header_for_traceid` field in OpenTelemetry plugin.
   The plugin will set the corresponding header in the response
   if the field is specified with a string value.
   [#10379](https://github.com/Kong/kong/pull/10379)
->>>>>>> 3794d112
 
 ### Dependencies
 
@@ -254,29 +214,19 @@
   [#10338](https://github.com/Kong/kong/pull/10338)
 - Bumped lua-protobuf from 0.3.3 to 0.4.2
   [#10137](https://github.com/Kong/kong/pull/10413)
-<<<<<<< HEAD
-- Bumped lua-resty-openssl from 0.8.17 to 0.8.18
-  [#10463](https://github.com/Kong/kong/pull/10463)
-- Bumped lua-resty-openssl from 0.8.20 to 0.8.21
-  [#4805](https://github.com/Kong/kong-ee/pull/4805)
-=======
 - Bumped lua-resty-timer-ng from 0.2.3 to 0.2.4
   [#10419](https://github.com/Kong/kong/pull/10419)
 - Bumped lua-resty-openssl from 0.8.17 to 0.8.20
   [#10463](https://github.com/Kong/kong/pull/10463)
->>>>>>> 3794d112
   [#10476](https://github.com/Kong/kong/pull/10476)
 - Bumped lua-resty-http from 0.17.0.beta.1 to 0.17.1
   [#10547](https://github.com/Kong/kong/pull/10547)
 - Bumped LuaSec from 1.2.0 to 1.3.1
   [#10528](https://github.com/Kong/kong/pull/10528)
-<<<<<<< HEAD
-=======
 - Bumped lua-resty-acme from 0.10.1 to 0.11.0
   [#10562](https://github.com/Kong/kong/pull/10562)
 - Bumped lua-resty-events from 0.1.3 to 0.1.4
   [#10634](https://github.com/Kong/kong/pull/10634)
->>>>>>> 3794d112
 
 ## 3.2.0
 
@@ -308,9 +258,6 @@
   Expression router instead of the traditional router to ensure created routes
   are actually compatible.
   [#9987](https://github.com/Kong/kong/pull/9987)
-
-#### Plugins
-
 - Nginx charset directive can now be configured with Nginx directive injections
   [#10111](https://github.com/Kong/kong/pull/10111)
 - Services upstream TLS config is extended to stream subsystem.
@@ -359,20 +306,6 @@
   [#10161](https://github.com/Kong/kong/pull/10161)
   [#10256](https://github.com/Kong/kong/pull/10256)
 
-<<<<<<< HEAD
-#### Balancer
-
-- Add a new load-balancing `algorithm` option `latency` to the `Upstream` entity.
-  This algorithm will choose a target based on the response latency of each target
-  from prior requests.
-  [#9787](https://github.com/Kong/kong/pull/9787)
-- **OIDC**: Fix a bug where it was not possible to specify an anonymous consumer by name.
-  [#4377](https://github.com/Kong/kong-ee/pull/4377)
-- **Session**: now uses lua-resty-session v4.0.0
-  [#10199](https://github.com/Kong/kong/pull/10199)
-
-=======
->>>>>>> 3794d112
 #### PDK
 
 - Support for `upstream_status` field in log serializer.
@@ -384,13 +317,6 @@
 
 - Add back Postgres `FLOOR` function when calculating `ttl`, so the returned `ttl` is always a whole integer.
   [#9960](https://github.com/Kong/kong/pull/9960)
-<<<<<<< HEAD
-- Expose postgres connection pool configuration
-  [#9603](https://github.com/Kong/kong/pull/9603)
-- **Template**: Do not add default charset to the `Content-Type` response header when upstream response doesn't contain it.
-  [#9905](https://github.com/Kong/kong/pull/9905)
-=======
->>>>>>> 3794d112
 - Fix an issue where after a valid declarative configuration is loaded,
   the configuration hash is incorrectly set to the value: `00000000000000000000000000000000`.
   [#9911](https://github.com/Kong/kong/pull/9911)
@@ -400,10 +326,6 @@
   [#10247](https://github.com/Kong/kong/pull/10247)
 - Fix an issue where 'X-Kong-Upstream-Status' cannot be emitted when response is buffered.
   [#10056](https://github.com/Kong/kong/pull/10056)
-- Update the batch queues module so that queues no longer grow without bounds if
-  their consumers fail to process the entries.  Instead, old batches are now dropped
-  and an error is logged.
-  [#10247](https://github.com/Kong/kong/pull/10247)
 
 #### Plugins
 
@@ -426,13 +348,6 @@
     [#10332](https://github.com/Kong/kong/pull/10332)
 - **OAuth2**: `refresh_token_ttl` is now limited between `0` and `100000000` by schema validator. Previously numbers that are too large causes requests to fail.
   [#10068](https://github.com/Kong/kong/pull/10068)
-- **OIDC**: Fix a bug where it was not possible to specify an anonymous consumer by name.
-  [#4377](https://github.com/Kong/kong-ee/pull/4377)
-
-#### PDK
-
-- **Tracing**: Now Kong truncate 128-bit trace IDs to 64-bit when propagating tracing headers for Datadog.
-  [#4572](https://github.com/Kong/kong-ee/pull/4572)
 
 ### Changed
 
@@ -454,9 +369,6 @@
 - Revert the removal of WebSocket protocol support for configuration sync,
   and disable the wRPC protocol.
   [#9921](https://github.com/Kong/kong/pull/9921)
-
-- **Rate Limiting Advanced**: Adds support for username+password authentication mechanism when connecting to a redis cluster.
-  [#4333](https://github.com/Kong/kong-ee/pull/4333)
 
 ### Dependencies
 
@@ -479,10 +391,7 @@
   [#10266](https://github.com/Kong/kong/pull/10266)
 - Bumped lua-resty-timer-ng from 0.2.0 to 0.2.3
   [#10265](https://github.com/Kong/kong/pull/10265)
-<<<<<<< HEAD
-=======
-
->>>>>>> 3794d112
+
 
 ## 3.1.0
 
@@ -539,16 +448,6 @@
   cookies are not persistend across browser restarts. Thanks [@tschaume](https://github.com/tschaume)
   for this contribution!
   [#8187](https://github.com/Kong/kong/pull/8187)
-- **Forward Proxy**: `x_headers` field added. This field indicates how the plugin handles the headers
-  `X-Real-IP`, `X-Forwarded-For`, `X-Forwarded-Proto`, `X-Forwarded-Host`, and `X-Forwarded-Port`.
-
-  The field should be set to one of the below and is default to "append":
-  - "append": append information of this hop to those headers;
-  - "transparent": leave those headers unchanged, as if we were not a proxy;
-  - "delete": remove all those headers, as if we were the originating client.
-
-  Note that all options respect the trusted IP setting, and will ignore last hop headers if they are not from clients with trusted IPs.
-  [#3582](https://github.com/Kong/kong-ee/pull/3582)
 - **Response-rate-limiting**: add support for Redis SSL, through configuration properties
   `redis_ssl` (can be set to `true` or `false`), `ssl_verify`, and `ssl_server_name`.
   [#8595](https://github.com/Kong/kong/pull/8595)
@@ -582,28 +481,6 @@
 - Extend `kong.client.tls.request_client_certificate` to support setting
   the Distinguished Name (DN) list hints of the accepted CA certificates.
   [#9768](https://github.com/Kong/kong/pull/9768)
-
-#### Plugins
-
-- **Zipkin**: add `response_header_for_traceid` field in Zipkin plugin.
-  The plugin will set the corresponding header in the response
-  if the field is specified with a string value.
-  [#9173](https://github.com/Kong/kong/pull/9173)
-- **AWS Lambda**: add `requestContext` field into `awsgateway_compatible` input data
-  [#9380](https://github.com/Kong/kong/pull/9380)
-- **Forward Proxy**: `x_headers` field added. This field indicates how the plugin handles the headers
-  `X-Real-IP`, `X-Forwarded-For`, `X-Forwarded-Proto`, `X-Forwarded-Host`, and `X-Forwarded-Port`.
-
-  The field should be set to one of the below and is default to "append":
-  - "append": append information of this hop to those headers;
-  - "transparent": leave those headers unchanged, as if we were not a proxy;
-  - "delete": remove all those headers, as if we were the originating client.
-
-  Note that all options respect the trusted IP setting, and will ignore last hop headers if they are not from clients with trusted IPs.
-  [#3582](https://github.com/Kong/kong-ee/pull/3582)
-- **Rate-limiting-advanced**: The HTTP status code and response body can now be customized. Cherry-picked from
-  [kong/kong#8930](https://github.com/Kong/kong/pull/8930)
-  [FT-3495](https://konghq.atlassian.net/browse/FT-3495)
 
 ### Fixes
 
@@ -637,9 +514,6 @@
   when the first data-plane connection is established with a control-plane
   worker.
   [#9616](https://github.com/Kong/kong/pull/9616)
-- Data planes can now fetch fallback configuration when starting if the control plane
-  is not avaliable.
-  [#3954](https://github.com/Kong/kong-ee/pull/3954)
 
 #### CLI
 
@@ -652,10 +526,6 @@
   and return `400` error if request parameters reach the limitation to
   avoid being truncated.
   [#9510](https://github.com/Kong/kong/pull/9510)
-- RBAC token hash value is not updated when modifying the user. Making
-  the user unable to authenticate if the token was ever updated after
-  creation.
-  [#3935](https://github.com/Kong/kong-ee/pull/3935)
 - Paging size parameter is now propogated to next page if specified
   in current request.
   [#9503](https://github.com/Kong/kong/pull/9503)
