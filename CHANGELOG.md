# Table of Contents

- [3.2.0](#320)
- [3.1.0](#310)
- [3.0.1](#301)
- [3.0.0](#300)
- [Previous releases](#previous-releases)

## Unreleased

### Breaking Changes

#### Plugins

- **Serverless Functions**: `kong.cache` now points to a cache instance that is dedicated to the
  Serverless Functions plugins: it does not provide access to the global kong cache. Access to
  certain fields in kong.configuration has also been restricted.
  [#10417](https://github.com/Kong/kong/pull/10417)
- **Opentelemetry**: plugin version has been updated to match Kong's version
  [#10646](https://github.com/Kong/kong/pull/10646)


### Additions

#### Core

- Make runloop and init error response content types compliant with Accept header value
  [#10366](https://github.com/Kong/kong/pull/10366)
- Add a new field `updated_at` for core entities ca_certificates, certificates, consumers,
  targets, upstreams, plugins, workspaces, clustering_data_planes and snis.
  [#10400](https://github.com/Kong/kong/pull/10400)
- Allow configuring custom error templates
  [#10374](https://github.com/Kong/kong/pull/10374)
- The maximum number of request headers, response headers, uri args, and post args that are
  parsed by default can now be configured with a new configuration parameters:
  `lua_max_req_headers`, `lua_max_resp_headers`, `lua_max_uri_args` and `lua_max_post_args`
  [#10443](https://github.com/Kong/kong/pull/10443)
- Allow configuring Labels for data planes to provide metadata information.
  Labels are only compatible with hybrid mode deployments with Kong Konnect (SaaS)
  [#10471](https://github.com/Kong/kong/pull/10471)
- Add Postgres triggers on the core entites and entities in bundled plugins to delete the
  expired rows in an efficient and timely manner.
  [#10389](https://github.com/Kong/kong/pull/10389)
- Support for configurable Node IDs
  [#10385](https://github.com/Kong/kong/pull/10385)
- Request and response buffering options are now enabled for incoming HTTP 2.0 requests too.
  Thanks [@PidgeyBE](https://github.com/PidgeyBE) for contributing this change.
  [#10595](https://github.com/Kong/kong/pull/10595)
  [#10204](https://github.com/Kong/kong/pull/10204)

#### Admin API

- The `/upstreams/<upstream>/health?balancer_health=1` endpoint always shows the balancer health,
  through a new attribute balancer_health, which always returns HEALTHY or UNHEALTHY (reporting
  the true state of the balancer), even if the overall upstream health status is HEALTHCHECKS_OFF.
  This is useful for debugging.
  [#5885](https://github.com/Kong/kong/pull/5885)

#### Plugins

- **ACME**: acme plugin now supports configuring an `account_key` in `keys` and `key_sets`
  [#9746](https://github.com/Kong/kong/pull/9746)
- **Proxy-Cache**: add `ignore_uri_case` to configuring cache-key uri to be handled as lowercase
  [#10453](https://github.com/Kong/kong/pull/10453)
- **HTTP-Log**: add `application/json; charset=utf-8` option for the `Content-Type` header
  in the http-log plugin, for log collectors that require that character set declaration.
  [#10533](https://github.com/Kong/kong/pull/10533)
- **DataDog**: supports value of `host` to be referenceable.
  [#10484](https://github.com/Kong/kong/pull/10484)
- **Zipkin&Opentelemetry**: convert traceid in http response headers to hex format
  [#10534](https://github.com/Kong/kong/pull/10534)
- **ACME**: acme plugin now supports configuring `namespace` for redis storage
  which is default to empty string for backward compatibility.
  [#10562](https://github.com/Kong/kong/pull/10562)
- **OpenTelemetry**: spans are now correctly correlated in downstream Datadog traces.
  [10531](https://github.com/Kong/kong/pull/10531)
- **OpenTelemetry**: add `header_type` field in OpenTelemetry plugin.
  Previously, the `header_type` was hardcoded to `preserve`, now it can be set to one of the
  following values: `preserve`, `ignore`, `b3`, `b3-single`, `w3c`, `jaeger`, `ot`.
  [#10620](https://github.com/Kong/kong/pull/10620)

#### PDK

- PDK now supports getting plugins' ID with `kong.plugin.get_id`.
  [#9903](https://github.com/Kong/kong/pull/9903)

### Fixes
- **gRPC gateway**: `null` in the JSON payload caused an uncaught exception to be thrown during pb.encode.
  [#10687](https://github.com/Kong/kong/pull/10687)

#### Core

- Fixed an issue where upstream keepalive pool has CRC32 collision.
  [#9856](https://github.com/Kong/kong/pull/9856)
- Fix an issue where control plane does not downgrade config for `aws_lambda` and `zipkin` for older version of data planes.
  [#10346](https://github.com/Kong/kong/pull/10346)
- Fix an issue where control plane does not rename fields correctly for `session` for older version of data planes.
  [#10352](https://github.com/Kong/kong/pull/10352)
- Fix an issue where validation to regex routes may be skipped when the old-fashioned config is used for DB-less Kong.
  [#10348](https://github.com/Kong/kong/pull/10348)
- Fix and issue where tracing may cause unexpected behavior.
  [#10364](https://github.com/Kong/kong/pull/10364)
- Fix an issue where balancer passive healthcheck would use wrong status code when kong changes status code
  from upstream in `header_filter` phase.
  [#10325](https://github.com/Kong/kong/pull/10325)
  [#10592](https://github.com/Kong/kong/pull/10592)
- Fix an issue where schema validations failing in a nested record did not propagate the error correctly.
  [#10449](https://github.com/Kong/kong/pull/10449)
- Fixed an issue where dangling Unix sockets would prevent Kong from restarting in
  Docker containers if it was not cleanly stopped.
  [#10468](https://github.com/Kong/kong/pull/10468)
- Fix an issue where sorting function for traditional router sources/destinations lead to "invalid order
  function for sorting" error.
  [#10514](https://github.com/Kong/kong/pull/10514)

#### Admin API

- Fix an issue where empty value of URI argument `custom_id` crashes `/consumer`.
  [#10475](https://github.com/Kong/kong/pull/10475)

#### Admin API

- Fixed an issue where management of licenses via `/licenses` would fail if current license is not valid.
  [#4886](https://github.com/Kong/kong-ee/pull/4886)

#### Plugins

- **Request-Transformer**: fix an issue where requests would intermittently
  be proxied with incorrect query parameters.
  [10539](https://github.com/Kong/kong/pull/10539)
- **Request Transformer**: honor value of untrusted_lua configuration parameter
  [#10327](https://github.com/Kong/kong/pull/10327)
- **OAuth2**: fix an issue that OAuth2 token was being cached to nil while access to the wrong service first.
  [#10522](https://github.com/Kong/kong/pull/10522)
<<<<<<< HEAD
=======
- **OpenTelemetry**: fix an issue that reconfigure of OpenTelemetry does not take effect.
  [#10172](https://github.com/Kong/kong/pull/10172)
>>>>>>> 3961e097

#### PDK

- Fixed an issue for tracing PDK where sample rate does not work.
  [#10485](https://github.com/Kong/kong/pull/10485)

### Breaking Changes

#### Plugins

- **http-log, statsd, opentelemetry, datadog**: The queueing system
  has been reworked, causing some plugin parameters to not function as expected
  anymore. If you use queues on these plugin, new parameters must be configured.
  The module `kong.tools.batch_queue` has been renamed to `kong.tools.batch` in
  the process and the API was changed.  If your custom plugin uses queues, it must
  be updated to use the new API.
  [#10172](https://github.com/Kong/kong/pull/10172)
- **http-log**: If the log server responds with a 3xx HTTP status code, the
  plugin will consider it to be an error and retry according to the retry
  configuration.  Previously, 3xx status codes would be interpreted as success,
  causing the log entries to be dropped.
  [#10172](https://github.com/Kong/kong/pull/10172)

### Changed

#### Core

- Postgres TTL cleanup timer will now only run on traditional and control plane nodes that have enabled the Admin API.
  [#10405](https://github.com/Kong/kong/pull/10405)
- Postgres TTL cleanup timer now runs a batch delete loop on each ttl enabled table with a number of 50.000 rows per batch.
  [#10407](https://github.com/Kong/kong/pull/10407)
- Postgres TTL cleanup timer now runs every 5 minutes instead of every 60 seconds.
  [#10389](https://github.com/Kong/kong/pull/10389)
- Postgres TTL cleanup timer now deletes expired rows based on database server-side timestamp to avoid potential
  problems caused by the difference of clock time between Kong and database server.
  [#10389](https://github.com/Kong/kong/pull/10389)

#### PDK

- `request.get_uri_captures` now returns the unnamed part tagged as an array (for jsonification).
  [#10390](https://github.com/Kong/kong/pull/10390)

#### Plugins

- **Request-Termination**: If the echo option was used, it would not return the uri-captures.
  [#10390](https://github.com/Kong/kong/pull/10390)
- **OpenTelemetry**: add `http_response_header_for_traceid` field in OpenTelemetry plugin.
  The plugin will set the corresponding header in the response
  if the field is specified with a string value.
  [#10379](https://github.com/Kong/kong/pull/10379)

### Dependencies

- Bumped lua-resty-session from 4.0.2 to 4.0.3
  [#10338](https://github.com/Kong/kong/pull/10338)
- Bumped lua-protobuf from 0.3.3 to 0.4.2
  [#10137](https://github.com/Kong/kong/pull/10413)
- Bumped lua-resty-timer-ng from 0.2.3 to 0.2.5
  [#10419](https://github.com/Kong/kong/pull/10419)
  [#10664](https://github.com/Kong/kong/pull/10664)
- Bumped lua-resty-openssl from 0.8.17 to 0.8.20
  [#10463](https://github.com/Kong/kong/pull/10463)
  [#10476](https://github.com/Kong/kong/pull/10476)
- Bumped lua-resty-http from 0.17.0.beta.1 to 0.17.1
  [#10547](https://github.com/Kong/kong/pull/10547)
- Bumped LuaSec from 1.2.0 to 1.3.1
  [#10528](https://github.com/Kong/kong/pull/10528)
- Bumped lua-resty-acme from 0.10.1 to 0.11.0
  [#10562](https://github.com/Kong/kong/pull/10562)
- Bumped lua-resty-events from 0.1.3 to 0.1.4
  [#10634](https://github.com/Kong/kong/pull/10634)

## 3.2.0

### Breaking Changes

#### Plugins

- **JWT**: JWT plugin now denies a request that has different tokens in the jwt token search locations.
  [#9946](https://github.com/Kong/kong/pull/9946)
- **Session**: for sessions to work as expected it is required that all nodes run Kong >= 3.2.x.
  For that reason it is advisable that during upgrades mixed versions of proxy nodes run for
  as little as possible. During that time, the invalid sessions could cause failures and partial downtime.
  All existing sessions are invalidated when upgrading to this version.
  The parameter `idling_timeout` now has a default value of `900`: unless configured differently,
  sessions expire after 900 seconds (15 minutes) of idling.
  The parameter `absolute_timeout` has a default value of `86400`: unless configured differently,
  sessions expire after 86400 seconds (24 hours).
  [#10199](https://github.com/Kong/kong/pull/10199)
- **Proxy Cache**: Add wildcard and parameter match support for content_type
  [#10209](https://github.com/Kong/kong/pull/10209)

### Additions

#### Core

- Expose postgres connection pool configuration.
  [#9603](https://github.com/Kong/kong/pull/9603)
- When `router_flavor` is `traditional_compatible`, verify routes created using the
  Expression router instead of the traditional router to ensure created routes
  are actually compatible.
  [#9987](https://github.com/Kong/kong/pull/9987)
- Nginx charset directive can now be configured with Nginx directive injections
  [#10111](https://github.com/Kong/kong/pull/10111)
- Services upstream TLS config is extended to stream subsystem.
  [#9947](https://github.com/Kong/kong/pull/9947)
- New configuration option `ssl_session_cache_size` to set the Nginx directive `ssl_session_cache`.
  This config defaults to `10m`.
  Thanks [Michael Kotten](https://github.com/michbeck100) for contributing this change.
  [#10021](https://github.com/Kong/kong/pull/10021)

#### Balancer

- Add a new load-balancing `algorithm` option `latency` to the `Upstream` entity.
  This algorithm will choose a target based on the response latency of each target
  from prior requests.
  [#9787](https://github.com/Kong/kong/pull/9787)

#### Plugins

- **Plugin**: add an optional field `instance_name` that identifies a
  particular plugin entity.
  [#10077](https://github.com/Kong/kong/pull/10077)
- **Zipkin**: Add support to set the durations of Kong phases as span tags
  through configuration property `config.phase_duration_flavor`.
  [#9891](https://github.com/Kong/kong/pull/9891)
- **HTTP logging**: Suppport value of `headers` to be referenceable.
  [#9948](https://github.com/Kong/kong/pull/9948)
- **AWS Lambda**: Add `aws_imds_protocol_version` configuration
  parameter that allows the selection of the IMDS protocol version.
  Defaults to `v1`, can be set to `v2` to enable IMDSv2.
  [#9962](https://github.com/Kong/kong/pull/9962)
- **OpenTelemetry**: Support scoping with services, routes and consumers.
  [#10096](https://github.com/Kong/kong/pull/10096)
- **Statsd**: Add `tag_style` configuration
  parameter that allows to send metrics with [tags](https://github.com/prometheus/statsd_exporter#tagging-extensions).
  Defaults to `nil` which means do not add any tags
  to the metrics.
  [#10118](https://github.com/Kong/kong/pull/10118)
- **Session**: now uses lua-resty-session v4.0.0
  [#10199](https://github.com/Kong/kong/pull/10199)

#### Admin API

- In dbless mode, `/config` API endpoint can now flatten entity-related schema
  validation errors to a single array via the optional `flatten_errors` query
  parameter. Non-entity errors remain unchanged in this mode.
  [#10161](https://github.com/Kong/kong/pull/10161)
  [#10256](https://github.com/Kong/kong/pull/10256)

#### PDK

- Support for `upstream_status` field in log serializer.
  [#10296](https://github.com/Kong/kong/pull/10296)

### Fixes

#### Core

- Add back Postgres `FLOOR` function when calculating `ttl`, so the returned `ttl` is always a whole integer.
  [#9960](https://github.com/Kong/kong/pull/9960)
- Fix an issue where after a valid declarative configuration is loaded,
  the configuration hash is incorrectly set to the value: `00000000000000000000000000000000`.
  [#9911](https://github.com/Kong/kong/pull/9911)
- Update the batch queues module so that queues no longer grow without bounds if
  their consumers fail to process the entries.  Instead, old batches are now dropped
  and an error is logged.
  [#10247](https://github.com/Kong/kong/pull/10247)
- Fix an issue where 'X-Kong-Upstream-Status' cannot be emitted when response is buffered.
  [#10056](https://github.com/Kong/kong/pull/10056)

#### Plugins

- **Zipkin**: Fix an issue where the global plugin's sample ratio overrides route-specific.
  [#9877](https://github.com/Kong/kong/pull/9877)
- **JWT**: Deny requests that have different tokens in the jwt token search locations. Thanks Jackson 'Che-Chun' Kuo from Latacora for reporting this issue.
  [#9946](https://github.com/Kong/kong/pull/9946)
- **Statsd**: Fix a bug in the StatsD plugin batch queue processing where metrics are published multiple times.
  [#10052](https://github.com/Kong/kong/pull/10052)
- **Datadog**: Fix a bug in the Datadog plugin batch queue processing where metrics are published multiple times.
  [#10044](https://github.com/Kong/kong/pull/10044)
- **OpenTelemetry**: Fix non-compliances to specification:
  - For `http.uri` in spans. The field should be full HTTP URI.
    [#10069](https://github.com/Kong/kong/pull/10069)
  - For `http.status_code`. It should be present on spans for requests that have a status code.
    [#10160](https://github.com/Kong/kong/pull/10160)
  - For `http.flavor`. It should be a string value, not a double.
    [#10160](https://github.com/Kong/kong/pull/10160)
- **OpenTelemetry**: Fix a bug that when getting the trace of other formats, the trace ID reported and propagated could be of incorrect length.
    [#10332](https://github.com/Kong/kong/pull/10332)
- **OAuth2**: `refresh_token_ttl` is now limited between `0` and `100000000` by schema validator. Previously numbers that are too large causes requests to fail.
  [#10068](https://github.com/Kong/kong/pull/10068)

### Changed

#### Core

- Improve error message for invalid JWK entities.
  [#9904](https://github.com/Kong/kong/pull/9904)
- Renamed two configuration properties:
    * `opentelemetry_tracing` => `tracing_instrumentations`
    * `opentelemetry_tracing_sampling_rate` => `tracing_sampling_rate`

  The old `opentelemetry_*` properties are considered deprecated and will be
  fully removed in a future version of Kong.
  [#10122](https://github.com/Kong/kong/pull/10122)
  [#10220](https://github.com/Kong/kong/pull/10220)

#### Hybrid Mode

- Revert the removal of WebSocket protocol support for configuration sync,
  and disable the wRPC protocol.
  [#9921](https://github.com/Kong/kong/pull/9921)

### Dependencies

- Bumped luarocks from 3.9.1 to 3.9.2
  [#9942](https://github.com/Kong/kong/pull/9942)
- Bumped atc-router from 1.0.1 to 1.0.5
  [#9925](https://github.com/Kong/kong/pull/9925)
  [#10143](https://github.com/Kong/kong/pull/10143)
  [#10208](https://github.com/Kong/kong/pull/10208)
- Bumped lua-resty-openssl from 0.8.15 to 0.8.17
  [#9583](https://github.com/Kong/kong/pull/9583)
  [#10144](https://github.com/Kong/kong/pull/10144)
- Bumped lua-kong-nginx-module from 0.5.0 to 0.5.1
  [#10181](https://github.com/Kong/kong/pull/10181)
- Bumped lua-resty-session from 3.10 to 4.0.2
  [#10199](https://github.com/Kong/kong/pull/10199)
  [#10230](https://github.com/Kong/kong/pull/10230)
  [#10308](https://github.com/Kong/kong/pull/10308)
- Bumped OpenSSL from 1.1.1s to 1.1.1t
  [#10266](https://github.com/Kong/kong/pull/10266)
- Bumped lua-resty-timer-ng from 0.2.0 to 0.2.3
  [#10265](https://github.com/Kong/kong/pull/10265)


## 3.1.0

### Breaking Changes

#### Core

- Change the reponse body for a TRACE method from `The upstream server responded with 405`
  to `Method not allowed`, make the reponse to show more clearly that Kong do not support
  TRACE method.
  [#9448](https://github.com/Kong/kong/pull/9448)
- Add `allow_debug_header` Kong conf to allow use of the `Kong-Debug` header for debugging.
  This option defaults to `off`.
  [#10054](https://github.com/Kong/kong/pull/10054)
  [#10125](https://github.com/Kong/kong/pull/10125)


### Additions

#### Core

- Allow `kong.conf` ssl properties to be stored in vaults or environment
  variables. Allow such properties to be configured directly as content
  or base64 encoded content.
  [#9253](https://github.com/Kong/kong/pull/9253)
- Add support for full entity transformations in schemas
  [#9431](https://github.com/Kong/kong/pull/9431)
- Allow schema `map` type field being marked as referenceable.
  [#9611](https://github.com/Kong/kong/pull/9611)
- Add support for dynamically changing the log level
  [#9744](https://github.com/Kong/kong/pull/9744)
- Add `keys` entity to store and manage asymmetric keys.
  [#9737](https://github.com/Kong/kong/pull/9737)
- Add `key-sets` entity to group and manage `keys`
  [#9737](https://github.com/Kong/kong/pull/9737)

#### Plugins

- **Rate-limiting**: The HTTP status code and response body for rate-limited
  requests can now be customized. Thanks, [@utix](https://github.com/utix)!
  [#8930](https://github.com/Kong/kong/pull/8930)
- **Zipkin**: add `response_header_for_traceid` field in Zipkin plugin.
  The plugin will set the corresponding header in the response
  if the field is specified with a string value.
  [#9173](https://github.com/Kong/kong/pull/9173)
- **AWS Lambda**: add `requestContext` field into `awsgateway_compatible` input data
  [#9380](https://github.com/Kong/kong/pull/9380)
- **ACME**: add support for Redis SSL, through configuration properties
  `config.storage_config.redis.ssl`, `config.storage_config.redis.ssl_verify`,
  and `config.storage_config.redis.ssl_server_name`.
  [#9626](https://github.com/Kong/kong/pull/9626)
- **Session**: Add new config `cookie_persistent` that allows browser to persist
  cookies even if browser is closed. This defaults to `false` which means
  cookies are not persistend across browser restarts. Thanks [@tschaume](https://github.com/tschaume)
  for this contribution!
  [#8187](https://github.com/Kong/kong/pull/8187)
- **Response-rate-limiting**: add support for Redis SSL, through configuration properties
  `redis_ssl` (can be set to `true` or `false`), `ssl_verify`, and `ssl_server_name`.
  [#8595](https://github.com/Kong/kong/pull/8595)
  Thanks [@dominikkukacka](https://github.com/dominikkukacka)!
- **OpenTelemetry**: add referenceable attribute to the `headers` field
  that could be stored in vaults.
  [#9611](https://github.com/Kong/kong/pull/9611)
- **HTTP-Log**: Support `http_endpoint` field to be referenceable
  [#9714](https://github.com/Kong/kong/pull/9714)


#### Hybrid Mode

- Data plane node IDs will now persist across restarts.
  [#9067](https://github.com/Kong/kong/pull/9067)
- Add HTTP CONNECT forward proxy support for Hybrid Mode connections. New configuration
  options `cluster_use_proxy`, `proxy_server` and `proxy_server_ssl_verify` are added.
  [#9758](https://github.com/Kong/kong/pull/9758)
  [#9773](https://github.com/Kong/kong/pull/9773)

#### Performance

- Increase the default value of `lua_regex_cache_max_entries`, a warning will be thrown
  when there are too many regex routes and `router_flavor` is `traditional`.
  [#9624](https://github.com/Kong/kong/pull/9624)
- Add batch queue into the Datadog and StatsD plugin to reduce timer usage.
  [#9521](https://github.com/Kong/kong/pull/9521)

#### PDK

- Extend `kong.client.tls.request_client_certificate` to support setting
  the Distinguished Name (DN) list hints of the accepted CA certificates.
  [#9768](https://github.com/Kong/kong/pull/9768)

### Fixes

#### Core

- Fix issue where external plugins crashing with unhandled exceptions
  would cause high CPU utilization after the automatic restart.
  [#9384](https://github.com/Kong/kong/pull/9384)
- Fix issue where Zipkin plugin cannot parse OT baggage headers
  due to invalid OT baggage pattern. [#9280](https://github.com/Kong/kong/pull/9280)
- Add `use_srv_name` options to upstream for balancer.
  [#9430](https://github.com/Kong/kong/pull/9430)
- Fix issue in `header_filter` instrumentation where the span was not
  correctly created.
  [#9434](https://github.com/Kong/kong/pull/9434)
- Fix issue in router building where when field contains an empty table,
  the generated expression is invalid.
  [#9451](https://github.com/Kong/kong/pull/9451)
- Fix issue in router rebuilding where when paths field is invalid,
  the router's mutex is not released properly.
  [#9480](https://github.com/Kong/kong/pull/9480)
- Fixed an issue where `kong docker-start` would fail if `KONG_PREFIX` was set to
  a relative path.
  [#9337](https://github.com/Kong/kong/pull/9337)
- Fixed an issue with error-handling and process cleanup in `kong start`.
  [#9337](https://github.com/Kong/kong/pull/9337)

#### Hybrid Mode

- Fixed a race condition that can cause configuration push events to be dropped
  when the first data-plane connection is established with a control-plane
  worker.
  [#9616](https://github.com/Kong/kong/pull/9616)

#### CLI

- Fix slow CLI performance due to pending timer jobs
  [#9536](https://github.com/Kong/kong/pull/9536)

#### Admin API

- Increase the maximum request argument number from `100` to `1000`,
  and return `400` error if request parameters reach the limitation to
  avoid being truncated.
  [#9510](https://github.com/Kong/kong/pull/9510)
- Paging size parameter is now propogated to next page if specified
  in current request.
  [#9503](https://github.com/Kong/kong/pull/9503)
- Non-normalized prefix route path is now rejected. It will also suggest
  how to write the path in normalized form.
  [#9760](https://github.com/Kong/kong/pull/9760)

#### PDK

- Added support for `kong.request.get_uri_captures`
  (`kong.request.getUriCaptures`)
  [#9512](https://github.com/Kong/kong/pull/9512)
- Fixed parameter type of `kong.service.request.set_raw_body`
  (`kong.service.request.setRawBody`), return type of
  `kong.service.response.get_raw_body`(`kong.service.request.getRawBody`),
  and body parameter type of `kong.response.exit` to bytes. Note that old
  version of go PDK is incompatible after this change.
  [#9526](https://github.com/Kong/kong/pull/9526)
- Vault will not call `semaphore:wait` in `init` or `init_worker` phase.
  [#9851](https://github.com/Kong/kong/pull/9851)

#### Plugins

- Add missing `protocols` field to various plugin schemas.
  [#9525](https://github.com/Kong/kong/pull/9525)
- **AWS Lambda**: Fix an issue that is causing inability to
  read environment variables in ECS environment.
  [#9460](https://github.com/Kong/kong/pull/9460)
- **Request-Transformer**: fix a bug when header renaming will override
  existing header and cause unpredictable result.
  [#9442](https://github.com/Kong/kong/pull/9442)
- **OpenTelemetry**:
  - Fix an issue that the default propagation header
    is not configured to `w3c` correctly.
    [#9457](https://github.com/Kong/kong/pull/9457)
  - Replace the worker-level table cache with
    `BatchQueue` to avoid data race.
    [#9504](https://github.com/Kong/kong/pull/9504)
  - Fix an issue that the `parent_id` is not set
    on the span when propagating w3c traceparent.
    [#9628](https://github.com/Kong/kong/pull/9628)
- **Response-Transformer**: Fix the bug that Response-Transformer plugin
  breaks when receiving an unexcepted body.
  [#9463](https://github.com/Kong/kong/pull/9463)
- **HTTP-Log**: Fix an issue where queue id serialization
  does not include `queue_size` and `flush_timeout`.
  [#9789](https://github.com/Kong/kong/pull/9789)

### Changed

#### Hybrid Mode

- The legacy hybrid configuration protocol has been removed in favor of the wRPC
  protocol introduced in 3.0.
  [#9740](https://github.com/Kong/kong/pull/9740)

### Dependencies

- Bumped openssl from 1.1.1q to 1.1.1s
  [#9674](https://github.com/Kong/kong/pull/9674)
- Bumped atc-router from 1.0.0 to 1.0.1
  [#9558](https://github.com/Kong/kong/pull/9558)
- Bumped lua-resty-openssl from 0.8.10 to 0.8.15
  [#9583](https://github.com/Kong/kong/pull/9583)
  [#9600](https://github.com/Kong/kong/pull/9600)
  [#9675](https://github.com/Kong/kong/pull/9675)
- Bumped lyaml from 6.2.7 to 6.2.8
  [#9607](https://github.com/Kong/kong/pull/9607)
- Bumped lua-resty-acme from 0.8.1 to 0.9.0
  [#9626](https://github.com/Kong/kong/pull/9626)
- Bumped resty.healthcheck from 1.6.1 to 1.6.2
  [#9778](https://github.com/Kong/kong/pull/9778)
- Bumped pgmoon from 1.15.0 to 1.16.0
  [#9815](https://github.com/Kong/kong/pull/9815)


## [3.0.1]

### Fixes

#### Core

- Fix issue where Zipkin plugin cannot parse OT baggage headers
  due to invalid OT baggage pattern. [#9280](https://github.com/Kong/kong/pull/9280)
- Fix issue in `header_filter` instrumentation where the span was not
  correctly created.
  [#9434](https://github.com/Kong/kong/pull/9434)
- Fix issue in router building where when field contains an empty table,
  the generated expression is invalid.
  [#9451](https://github.com/Kong/kong/pull/9451)
- Fix issue in router rebuilding where when paths field is invalid,
  the router's mutex is not released properly.
  [#9480](https://github.com/Kong/kong/pull/9480)
- Fixed an issue where `kong docker-start` would fail if `KONG_PREFIX` was set to
  a relative path.
  [#9337](https://github.com/Kong/kong/pull/9337)
- Fixed an issue with error-handling and process cleanup in `kong start`.
  [#9337](https://github.com/Kong/kong/pull/9337)


## [3.0.0]

> Released 2022/09/12

This major release adds a new router written in Rust and a tracing API
that is compatible with the OpenTelemetry API spec.  Furthermore,
various internal changes have been made to improve Kong's performance
and memory consumption.  As it is a major release, users are advised
to review the list of braking changes to determine whether
configuration changes are needed when upgrading.

### Breaking Changes

#### Deployment

- Blue-green deployment from Kong earlier than `2.1.0` is not supported, upgrade to
  `2.1.0` or later before upgrading to `3.0.0` to have blue-green deployment.
  Thank you [@marc-charpentier]((https://github.com/charpentier)) for reporting issue
  and proposing a pull-request.
  [#8896](https://github.com/Kong/kong/pull/8896)
- Deprecate/stop producing Amazon Linux (1) containers and packages (EOLed December 31, 2020)
  [Kong/docs.konghq.com #3966](https://github.com/Kong/docs.konghq.com/pull/3966)
- Deprecate/stop producing Debian 8 "Jessie" containers and packages (EOLed June 2020)
  [Kong/kong-build-tools #448](https://github.com/Kong/kong-build-tools/pull/448)
  [Kong/kong-distributions #766](https://github.com/Kong/kong-distributions/pull/766)

#### Core


- Kong schema library's `process_auto_fields` function will not any more make a deep
  copy of data that is passed to it when the given context is `"select"`. This was
  done to avoid excessive deep copying of tables where we believe the data most of
  the time comes from a driver like `pgmoon` or `lmdb`. If a custom plugin relied
  on `process_auto_fields` not overriding the given table, it must make its own copy
  before passing it to the function now.
  [#8796](https://github.com/Kong/kong/pull/8796)
- The deprecated `shorthands` field in Kong Plugin or DAO schemas was removed in favor
  or the typed `shorthand_fields`. If your custom schemas still use `shorthands`, you
  need to update them to use `shorthand_fields`.
  [#8815](https://github.com/Kong/kong/pull/8815)
- The support for `legacy = true/false` attribute was removed from Kong schemas and
  Kong field schemas.
  [#8958](https://github.com/Kong/kong/pull/8958)
- The deprecated alias of `Kong.serve_admin_api` was removed. If your custom Nginx
  templates still use it, please change it to `Kong.admin_content`.
  [#8815](https://github.com/Kong/kong/pull/8815)
- The Kong singletons module `"kong.singletons"` was removed in favor of the PDK `kong.*`.
  [#8874](https://github.com/Kong/kong/pull/8874)
- The dataplane config cache was removed. The config persistence is now done automatically with LMDB.
  [#8704](https://github.com/Kong/kong/pull/8704)
- `ngx.ctx.balancer_address` does not exist anymore, please use `ngx.ctx.balancer_data` instead.
  [#9043](https://github.com/Kong/kong/pull/9043)
- We have changed the normalization rules for `route.path`: Kong stores the unnormalized path, but
  regex path always pattern matches with the normalized URI. We used to replace percent-encoding
  in regex path pattern to ensure different forms of URI matches.
  That is no longer supported. Except for reserved characters defined in
  [rfc3986](https://datatracker.ietf.org/doc/html/rfc3986#section-2.2),
  we should write all other characters without percent-encoding.
  [#9024](https://github.com/Kong/kong/pull/9024)
- Kong will no longer use an heuristic to guess whether a `route.path` is a regex pattern. From now 3.0 onwards,
  all regex paths must start with the `"~"` prefix, and all paths that don't start with `"~"` will be considered plain text.
  The migration process should automatically convert the regex paths when upgrading from 2.x to 3.0
  [#9027](https://github.com/Kong/kong/pull/9027)
- Bumping version number (`_format_version`) of declarative configuration to "3.0" for changes on `route.path`.
  Declaritive configuration with older version are upgraded to "3.0" on the fly.
  [#9078](https://github.com/Kong/kong/pull/9078)
- Removed deprecated `config.functions` from serverless-functions plugin's schema,
  please use `config.access` phase instead.
  [#8559](https://github.com/Kong/kong/pull/8559)
- Tags may now contain space characters.
  [#9143](https://github.com/Kong/kong/pull/9143)
- The [Secrets Management](https://docs.konghq.com/gateway/latest/plan-and-deploy/security/secrets-management/)
  feature, which has been in beta since release 2.8.0, is now included as a regular feature.
  [#8871](https://github.com/Kong/kong/pull/8871)
  [#9217](https://github.com/Kong/kong/pull/9217)

#### Admin API

- `POST` requests on Targets endpoint are no longer able to update
  existing entities, they are only able to create new ones.
  [#8596](https://github.com/Kong/kong/pull/8596),
  [#8798](https://github.com/Kong/kong/pull/8798). If you have scripts that use
  `POST` requests to modify Targets, you should change them to `PUT`
  requests to the appropriate endpoints before updating to Kong 3.0.
- Insert and update operations on duplicated Targets returns 409.
  [#8179](https://github.com/Kong/kong/pull/8179),
  [#8768](https://github.com/Kong/kong/pull/8768)
- The list of reported plugins available on the server now returns a table of
  metadata per plugin instead of a boolean `true`.
  [#8810](https://github.com/Kong/kong/pull/8810)

#### PDK

- The `kong.request.get_path()` PDK function now performs path normalization
  on the string that is returned to the caller. The raw, non-normalized version
  of the request path can be fetched via `kong.request.get_raw_path()`.
  [#8823](https://github.com/Kong/kong/pull/8823)
- `pdk.response.set_header()`, `pdk.response.set_headers()`, `pdk.response.exit()` now ignore and emit warnings for manually set `Transfer-Encoding` headers.
  [#8698](https://github.com/Kong/kong/pull/8698)
- The PDK is no longer versioned
  [#8585](https://github.com/Kong/kong/pull/8585)
- The JavaScript PDK now returns `Uint8Array` for `kong.request.getRawBody`,
  `kong.response.getRawBody` and `kong.service.response.getRawBody`. The Python PDK returns `bytes` for `kong.request.get_raw_body`,
  `kong.response.get_raw_body`, `kong.service.response.get_raw_body`. All these funtions used to return strings in the past.
  [#8623](https://github.com/Kong/kong/pull/8623)

#### Plugins

- DAOs in plugins must be listed in an array, so that their loading order is explicit. Loading them in a
  hash-like table is no longer supported.
  [#8988](https://github.com/Kong/kong/pull/8988)
- Plugins MUST now have a valid `PRIORITY` (integer) and `VERSION` ("x.y.z" format)
  field in their `handler.lua` file, otherwise the plugin will fail to load.
  [#8836](https://github.com/Kong/kong/pull/8836)
- The old `kong.plugins.log-serializers.basic` library was removed in favor of the PDK
  function `kong.log.serialize`, please upgrade your plugins to use PDK.
  [#8815](https://github.com/Kong/kong/pull/8815)
- The support for deprecated legacy plugin schemas was removed. If your custom plugins
  still use the old (`0.x era`) schemas, you are now forced to upgrade them.
  [#8815](https://github.com/Kong/kong/pull/8815)
- Some plugins received new priority values.
  This is important for those who run custom plugins as it may affect the sequence your plugins are executed.
  Note that this does not change the order of execution for plugins in a standard kong installation.
  List of plugins and their old and new priority value:
  - `acme` changed from 1007 to 1705
  - `basic-auth` changed from 1001 to 1100
  - `hmac-auth` changed from 1000 to 1030
  - `jwt` changed from 1005 to 1450
  - `key-auth` changed from 1003 to 1250
  - `ldap-auth` changed from 1002 to 1200
  - `oauth2` changed from 1004 to 1400
  - `rate-limiting` changed from 901 to 910
- **HTTP-log**: `headers` field now only takes a single string per header name,
  where it previously took an array of values
  [#6992](https://github.com/Kong/kong/pull/6992)
- **AWS Lambda**: `aws_region` field must be set through either plugin config or environment variables,
  allow both `host` and `aws_region` fields, and always apply SigV4 signature.
  [#8082](https://github.com/Kong/kong/pull/8082)
- **Serverless Functions** Removed deprecated `config.functions`,
  please use `config.access` instead.
  [#8559](https://github.com/Kong/kong/pull/8559)
- **Serverless Functions**: The pre-functions plugin changed priority from `+inf` to `1000000`.
  [#8836](https://github.com/Kong/kong/pull/8836)
- **JWT**: The authenticated JWT is no longer put into the nginx
  context (ngx.ctx.authenticated_jwt_token).  Custom plugins which depend on that
  value being set under that name must be updated to use Kong's shared context
  instead (kong.ctx.shared.authenticated_jwt_token) before upgrading to 3.0
- **Prometheus**: The prometheus metrics have been reworked extensively for 3.0.
  - Latency has been split into 4 different metrics: kong_latency_ms, upstream_latency_ms and request_latency_ms (http) /tcp_session_duration_ms (stream). Buckets details below.
  - Separate out Kong Latency Bucket values and Upstream Latency Bucket values.
  - `consumer_status` removed.
  - `request_count` and `consumer_status` have been merged into just `http_requests_total`. If the `per_consumer` config is set false, the consumer label will be empty.
     If the `per_consumer` config is true, it will be filled.
  - `http_requests_total` has a new label `source`, set to either `exit`, `error` or `service`.
  - New Metric: `node_info`. Single gauge set to 1 that outputs the node's id and kong version.
  - All Memory metrics have a new label `node_id`
  - `nginx_http_current_connections` merged with `nginx_stream_current_connection` into `nginx_current_connections`
  [#8712](https://github.com/Kong/kong/pull/8712)
- **Prometheus**: The plugin doesn't export status codes, latencies, bandwidth and upstream
  healthcheck metrics by default. They can still be turned on manually by setting `status_code_metrics`,
  `latency_metrics`, `bandwidth_metrics` and `upstream_health_metrics` respectively. Enabling those metrics will impact the performance if you have a large volume of Kong entities, we recommend using the [statsd](https://github.com/Kong/kong/tree/master/kong/plugins/statsd) plugin with the push model if that is the case. And now `prometheus` plugin new grafana [dashboard](https://grafana.com/grafana/dashboards/7424-kong-official/) updated
  [#9028](https://github.com/Kong/kong/pull/9028)
- **ACME**: `allow_any_domain` field added. It is default to false and if set to true, the gateway will
  ignore the `domains` field.
  [#9047](https://github.com/Kong/kong/pull/9047)
- **Statsd**:
  - The metric name that is related to the service has been renamed by adding a `service.` prefix. e.g. `kong.service.<service_identifier>.request.count` [#9046](https://github.com/Kong/kong/pull/9046)
  - The metric `kong.<service_identifier>.request.status.<status>` and `kong.<service_identifier>.user.<consumer_identifier>.request.status.<status>` has been renamed to `kong.service.<service_identifier>.status.<status>` and  `kong.service.<service_identifier>.user.<consumer_identifier>.status.<status>` [#9046](https://github.com/Kong/kong/pull/9046)
  - The metric `*.status.<status>.total` from metrics `status_count` and `status_count_per_user` has been removed [#9046](https://github.com/Kong/kong/pull/9046)
- **Proxy-cache**: The plugin does not store the response data in
  `ngx.ctx.proxy_cache_hit` anymore. Logging plugins that need the response data
  must read it from `kong.ctx.shared.proxy_cache_hit` from Kong 3.0 on.
  [#8607](https://github.com/Kong/kong/pull/8607)
- **Rate-limiting**: The default policy is now `local` for all deployment modes.
  [#9344](https://github.com/Kong/kong/pull/9344)
- **Response-rate-limiting**: The default policy is now `local` for all deployment modes.
  [#9344](https://github.com/Kong/kong/pull/9344)

### Deprecations

- The `go_pluginserver_exe` and `go_plugins_dir` directives are no longer supported.
  [#8552](https://github.com/Kong/kong/pull/8552). If you are using
  [Go plugin server](https://github.com/Kong/go-pluginserver), please migrate your plugins to use the
  [Go PDK](https://github.com/Kong/go-pdk) before upgrading.
- The migration helper library (mostly used for Cassandra migrations) is no longer supplied with Kong
  [#8781](https://github.com/Kong/kong/pull/8781)
- The path_handling algorithm `v1` is deprecated and only supported when `router_flavor` config option
  is set to `traditional`.
  [#9290](https://github.com/Kong/kong/pull/9290)

#### Configuration

- The Kong constant `CREDENTIAL_USERNAME` with value of `X-Credential-Username` was
  removed. Kong plugins in general have moved (since [#5516](https://github.com/Kong/kong/pull/5516))
  to use constant `CREDENTIAL_IDENTIFIER` with value of `X-Credential-Identifier` when
  setting  the upstream headers for a credential.
  [#8815](https://github.com/Kong/kong/pull/8815)
- Change the default of `lua_ssl_trusted_certificate` to `system`
  [#8602](https://github.com/Kong/kong/pull/8602) to automatically load trusted CA list from system CA store.
- Remove a warning of `AAAA` being experimental with `dns_order`.
- It is no longer possible to use a .lua format to import a declarative config from the `kong`
  command-line tool, only json and yaml are supported. If your update procedure with kong involves
  executing `kong config db_import config.lua`, please create a `config.json` or `config.yml` and
  use that before upgrading.
  [#8898](https://github.com/Kong/kong/pull/8898)
- We bumped the version number (`_format_version`) of declarative configuration to "3.0" because of changes on `route.path`.
  Declarative configuration with older version shoudl be upgraded to "3.0" on the fly.
  [#9078](https://github.com/Kong/kong/pull/9078)

#### Migrations

- Postgres migrations can now have an `up_f` part like Cassandra
  migrations, designating a function to call.  The `up_f` part is
  invoked after the `up` part has been executed against the database
  for both Postgres and Cassandra.
- A new CLI command, `kong migrations status`, generates the status on a JSON file.

### Dependencies

- Bumped OpenResty from 1.19.9.1 to [1.21.4.1](https://openresty.org/en/changelog-1021004.html)
  [#8850](https://github.com/Kong/kong/pull/8850)
- Bumped pgmoon from 1.13.0 to 1.15.0
  [#8908](https://github.com/Kong/kong/pull/8908)
  [#8429](https://github.com/Kong/kong/pull/8429)
- Bumped OpenSSL from 1.1.1n to 1.1.1q
  [#9074](https://github.com/Kong/kong/pull/9074)
  [#8544](https://github.com/Kong/kong/pull/8544)
  [#8752](https://github.com/Kong/kong/pull/8752)
  [#8994](https://github.com/Kong/kong/pull/8994)
- Bumped resty.openssl from 0.8.8 to 0.8.10
  [#8592](https://github.com/Kong/kong/pull/8592)
  [#8753](https://github.com/Kong/kong/pull/8753)
  [#9023](https://github.com/Kong/kong/pull/9023)
- Bumped inspect from 3.1.2 to 3.1.3
  [#8589](https://github.com/Kong/kong/pull/8589)
- Bumped resty.acme from 0.7.2 to 0.8.1
  [#8680](https://github.com/Kong/kong/pull/8680)
  [#9165](https://github.com/Kong/kong/pull/9165)
- Bumped luarocks from 3.8.0 to 3.9.1
  [#8700](https://github.com/Kong/kong/pull/8700)
  [#9204](https://github.com/Kong/kong/pull/9204)
- Bumped luasec from 1.0.2 to 1.2.0
  [#8754](https://github.com/Kong/kong/pull/8754)
  [#8754](https://github.com/Kong/kong/pull/9205)
- Bumped resty.healthcheck from 1.5.0 to 1.6.1
  [#8755](https://github.com/Kong/kong/pull/8755)
  [#9018](https://github.com/Kong/kong/pull/9018)
  [#9150](https://github.com/Kong/kong/pull/9150)
- Bumped resty.cassandra from 1.5.1 to 1.5.2
  [#8845](https://github.com/Kong/kong/pull/8845)
- Bumped penlight from 1.12.0 to 1.13.1
  [#9206](https://github.com/Kong/kong/pull/9206)
- Bumped lua-resty-mlcache from 2.5.0 to 2.6.0
  [#9287](https://github.com/Kong/kong/pull/9287)

### Additions

#### Performance

- Do not register unnecessary event handlers on Hybrid mode Control Plane
  nodes [#8452](https://github.com/Kong/kong/pull/8452).
- Use the new timer library to improve performance,
  except for the plugin server.
  [#8912](https://github.com/Kong/kong/pull/8912)
- Increased use of caching for DNS queries by activating `additional_section` by default
  [#8895](https://github.com/Kong/kong/pull/8895)
- `pdk.request.get_header` changed to a faster implementation, not to fetch all headers every time it's called
  [#8716](https://github.com/Kong/kong/pull/8716)
- Conditional rebuilding of router, plugins iterator and balancer on DP
  [#8519](https://github.com/Kong/kong/pull/8519),
  [#8671](https://github.com/Kong/kong/pull/8671)
- Made config loading code more cooperative by yielding
  [#8888](https://github.com/Kong/kong/pull/8888)
- Use LuaJIT encoder instead of JSON to serialize values faster in LMDB
  [#8942](https://github.com/Kong/kong/pull/8942)
- Move inflating and JSON decoding non-concurrent, which avoids blocking and makes DP reloads faster
  [#8959](https://github.com/Kong/kong/pull/8959)
- Stop duplication of some events
  [#9082](https://github.com/Kong/kong/pull/9082)
- Improve performance of config hash calculation by using string buffer and tablepool
  [#9073](https://github.com/Kong/kong/pull/9073)
- Reduce cache usage in dbless by not using the kong cache for Routes and Services in LMDB
  [#8972](https://github.com/Kong/kong/pull/8972)


#### Core

- Implemented delayed response in stream mode
  [#6878](https://github.com/Kong/kong/pull/6878)
- Added `cache_key` on target entity for uniqueness detection.
  [#8179](https://github.com/Kong/kong/pull/8179)
- Introduced the tracing API which compatible with OpenTelemetry API spec and
  add build-in instrumentations.
  The tracing API is intend to be used with a external exporter plugin.
  Build-in instrumentation types and sampling rate are configuable through
  `opentelemetry_tracing` and `opentelemetry_tracing_sampling_rate` options.
  [#8724](https://github.com/Kong/kong/pull/8724)
- Added `path`, `uri_capture`, and `query_arg` options to upstream `hash_on`
  for load balancing.
  [#8701](https://github.com/Kong/kong/pull/8701)
- Introduced unix domain socket based `lua-resty-events` to
  replace shared memory based `lua-resty-worker-events`.
  [#8890](https://github.com/Kong/kong/pull/8890)
- Introduced a new router implementation `atc-router`,
  which is written in Rust.
  [#8938](https://github.com/Kong/kong/pull/8938)
- Introduce a new field for entities `table_name` that allows to specify a
  table name. Before the name was deduced by the entity `name` attribute.
  [#9182](https://github.com/Kong/kong/pull/9182)
- Added `headers` on active healthcheck for upstreams.
  [#8255](https://github.com/Kong/kong/pull/8255)
- Target entities using hostnames were resolved when they were not needed. Now
  when a target is removed or updated, the DNS record associated with it is
  removed from the list of hostnames to be resolved.
  [#8497](https://github.com/Kong/kong/pull/8497) [9265](https://github.com/Kong/kong/pull/9265)
- Improved error handling and debugging info in the DNS code
  [#8902](https://github.com/Kong/kong/pull/8902)
- Kong will now attempt to recover from an unclean shutdown by detecting and
  removing dangling unix sockets in the prefix directory
  [#9254](https://github.com/Kong/kong/pull/9254)

#### Admin API

- Added a new API `/timers` to get the timer statistics.
  [#8912](https://github.com/Kong/kong/pull/8912)
  and worker info
  [#8999](https://github.com/Kong/kong/pull/8999)
- `/` endpoint now includes plugin priority
  [#8821](https://github.com/Kong/kong/pull/8821)

#### Hybrid Mode

- Add wRPC protocol support. Now configuration synchronization is over wRPC.
  wRPC is an RPC protocol that encodes with ProtoBuf and transports
  with WebSocket.
  [#8357](https://github.com/Kong/kong/pull/8357)
- To keep compatibility with earlier versions,
  add support for CP to fall back to the previous protocol to support old DP.
  [#8834](https://github.com/Kong/kong/pull/8834)
- Add support to negotiate services supported with wRPC protocol.
  We will support more services than config sync over wRPC in the future.
  [#8926](https://github.com/Kong/kong/pull/8926)
- Declarative config exports happen inside a transaction in Postgres
  [#8586](https://github.com/Kong/kong/pull/8586)

#### Plugins

- Sync all plugin versions to the Kong version
  [#8772](https://github.com/Kong/kong/pull/8772)
- Introduced the new **OpenTelemetry** plugin that export tracing instrumentations
  to any OTLP/HTTP compatible backend.
  `opentelemetry_tracing` configuration should be enabled to collect
  the core tracing spans of Kong.
  [#8826](https://github.com/Kong/kong/pull/8826)
- **Zipkin**: add support for including HTTP path in span name
  through configuration property `http_span_name`.
  [#8150](https://github.com/Kong/kong/pull/8150)
- **Zipkin**: add support for socket connect and send/read timeouts
  through configuration properties `connect_timeout`, `send_timeout`,
  and `read_timeout`. This can help mitigate `ngx.timer` saturation
  when upstream collectors are unavailable or slow.
  [#8735](https://github.com/Kong/kong/pull/8735)
- **AWS-Lambda**: add support for cross account invocation through
  configuration properties `aws_assume_role_arn` and
  `aws_role_session_name`.[#8900](https://github.com/Kong/kong/pull/8900)
  [#8900](https://github.com/Kong/kong/pull/8900)
- **AWS-Lambda**: accept string type `statusCode` as valid return when
  working in proxy integration mode.
  [#8765](https://github.com/Kong/kong/pull/8765)
- **AWS-Lambda**: separate aws credential cache by IAM role ARN
  [#8907](https://github.com/Kong/kong/pull/8907)
- **Statsd**: :fireworks: **Newly open-sourced plugin capabilities**: All capabilities of [Statsd Advanced](https://docs.konghq.com/hub/kong-inc/statsd-advanced/) are now bundled in [Statsd](https://docs.konghq.com/hub/kong-inc/statsd).
  [#9046](https://github.com/Kong/kong/pull/9046)

#### Configuration

- A new configuration item (`openresty_path`) has been added to allow
  developers/operators to specify the OpenResty installation to use when
  running Kong (instead of using the system-installed OpenResty)
  [#8412](https://github.com/Kong/kong/pull/8412)
- Add `ipv6only` to listen options (e.g. `KONG_PROXY_LISTEN`)
  [#9225](https://github.com/Kong/kong/pull/9225)
- Add `so_keepalive` to listen options (e.g. `KONG_PROXY_LISTEN`)
  [#9225](https://github.com/Kong/kong/pull/9225)
- Add LMDB dbless config persistence and removed the JSON based
  config cache for faster startup time
  [#8670](https://github.com/Kong/kong/pull/8670)
- `nginx_events_worker_connections=auto` has a lower bound of 1024
  [#9276](https://github.com/Kong/kong/pull/9276)
- `nginx_main_worker_rlimit_nofile=auto` has a lower bound of 1024
  [#9276](https://github.com/Kong/kong/pull/9276)

#### PDK

- Added new PDK function: `kong.request.get_start_time()`
  [#8688](https://github.com/Kong/kong/pull/8688)
- `kong.db.*.cache_key()` falls back to `.id` if nothing from `cache_key` is found
  [#8553](https://github.com/Kong/kong/pull/8553)

### Fixes

#### Core

- The schema validator now correctly converts `null` from declarative
  configurations to `nil`.
  [#8483](https://github.com/Kong/kong/pull/8483)
- Only reschedule router and plugin iterator timers after finishing previous
  execution, avoiding unnecessary concurrent executions.
  [#8567](https://github.com/Kong/kong/pull/8567)
- External plugins now handle returned JSON with null member correctly.
  [#8611](https://github.com/Kong/kong/pull/8611)
- Fixed an issue where the address of the environ variable could change but the code didn't
  assumed it was fixed after init
  [#8581](https://github.com/Kong/kong/pull/8581)
- Fix issue where the Go plugin server instance would not be updated after
  a restart (e.g., upon a plugin server crash).
  [#8547](https://github.com/Kong/kong/pull/8547)
- Fixed an issue on trying to reschedule the DNS resolving timer when Kong was
  being reloaded.
  [#8702](https://github.com/Kong/kong/pull/8702)
- The private stream API has been rewritten to allow for larger message payloads
  [#8641](https://github.com/Kong/kong/pull/8641)
- Fixed an issue that the client certificate sent to upstream was not updated when calling PATCH Admin API
  [#8934](https://github.com/Kong/kong/pull/8934)
- Fixed an issue where the CP and wRPC modules would cause Kong to crash when calling `export_deflated_reconfigure_payload` without a pcall
  [#8668](https://github.com/Kong/kong/pull/8668)
- Moved all `.proto` files to `/usr/local/kong/include` and ordered by priority.
  [#8914](https://github.com/Kong/kong/pull/8914)
- Fixed an issue that cause unexpected 404 error on creating/updating configs with invalid options
  [#8831](https://github.com/Kong/kong/pull/8831)
- Fixed an issue that causes crashes when calling some PDK APIs
  [#8604](https://github.com/Kong/kong/pull/8604)
- Fixed an issue that cause crashes when go PDK calls return arrays
  [#8891](https://github.com/Kong/kong/pull/8891)
- Plugin servers now shutdowns gracefully when Kong exits
  [#8923](https://github.com/Kong/kong/pull/8923)
- CLI now prompts with `[y/n]` instead of `[Y/n]`, as it does not take `y` as default
  [#9114](https://github.com/Kong/kong/pull/9114)
- Improved the error message when Kong cannot connect to Cassandra on init
  [#8847](https://github.com/Kong/kong/pull/8847)
- Fixed an issue where Vault Subschema wasn't loaded in `off` strategy
  [#9174](https://github.com/Kong/kong/pull/9174)
- The Schema now runs select transformations before process_auto_fields
  [#9049](https://github.com/Kong/kong/pull/9049)
- Fixed an issue where Kong would use too many timers to keep track of upstreams when `worker_consistency`=`eventual`
  [#8694](https://github.com/Kong/kong/pull/8694),
  [#8858](https://github.com/Kong/kong/pull/8858)
- Fixed an issue where it wasn't possible to set target status using only a hostname for targets set only by their hostname
  [#8797](https://github.com/Kong/kong/pull/8797)
- Fixed pagination issue when getting to the second page while iterationg over a foreign key field using the DAO
  [#9255](https://github.com/Kong/kong/pull/9255)
- Fixed an issue where cache entries of some entities were not being properly invalidated after a cascade delete
  [#9261](https://github.com/Kong/kong/pull/9261)
- Running `kong start` when Kong is already running will no longer clobber
  the existing `.kong_env` file [#9254](https://github.com/Kong/kong/pull/9254)


#### Admin API

- Support HTTP/2 when requesting `/status`
  [#8690](https://github.com/Kong/kong/pull/8690)

#### Plugins

- Plugins with colliding priorities have now deterministic sorting based on their name
  [#8957](https://github.com/Kong/kong/pull/8957)
- External Plugins: better handling of the logging when a plugin instance loses the instances_id in an event handler
  [#8652](https://github.com/Kong/kong/pull/8652)
- **ACME**: `auth_method` default value is set to `token`
  [#8565](https://github.com/Kong/kong/pull/8565)
- **ACME**: Added cache for `domains_matcher`
  [#9048](https://github.com/Kong/kong/pull/9048)
- **syslog**: `conf.facility` default value is now set to `user`
  [#8564](https://github.com/Kong/kong/pull/8564)
- **AWS-Lambda**: Removed `proxy_scheme` field from schema
  [#8566](https://github.com/Kong/kong/pull/8566)
- **AWS-Lambda**: Change path from request_uri to upstream_uri, fix uri can not follow the rule defined in the request-transformer configuration
  [#9058](https://github.com/Kong/kong/pull/9058) [#9129](https://github.com/Kong/kong/pull/9129)
- **hmac-auth**: Removed deprecated signature format using `ngx.var.uri`
  [#8558](https://github.com/Kong/kong/pull/8558)
- Remove deprecated `blacklist`/`whitelist` config fields from bot-detection, ip-restriction and ACL plugins.
  [#8560](https://github.com/Kong/kong/pull/8560)
- **Zipkin**: Correct the balancer spans' duration to include the connection time
  from Nginx to the upstream.
  [#8848](https://github.com/Kong/kong/pull/8848)
- **Zipkin**: Correct the calculation of the header filter start time
  [#9230](https://github.com/Kong/kong/pull/9230)
- **Zipkin**: Compatibility with the latest Jaeger header spec, which makes `parent_id` optional
  [#8352](https://github.com/Kong/kong/pull/8352)
- **LDAP-Auth**: Refactored ASN.1 parser using OpenSSL API through FFI.
  [#8663](https://github.com/Kong/kong/pull/8663)
- **Rate-Limiting** and **Response-ratelimiting**: Fix a disordered behaviour caused by `pairs` function
  which may cause Postgres DEADLOCK problem [#8968](https://github.com/Kong/kong/pull/8968)
- **Response-rate-Limiting**: Fix a disordered behaviour caused by `pairs` function
  which may cause Postgres DEADLOCK problem [#8968](https://github.com/Kong/kong/pull/8968)
- **gRPC gateway**: Fix the handling of boolean fields from URI arguments
  [#9180](https://github.com/Kong/kong/pull/9180)
- **Serverless Functions**: Fix problem that could result in a crash
  [#9269](https://github.com/Kong/kong/pull/9269)
- **Azure-functions**: Support working without dummy service
  [#9177](https://github.com/Kong/kong/pull/9177)


#### Clustering

- The cluster listener now uses the value of `admin_error_log` for its log file
  instead of `proxy_error_log` [#8583](https://github.com/Kong/kong/pull/8583)
- Fixed a typo in some business logic that checks the Kong role before setting a
  value in cache at startup [#9060](https://github.com/Kong/kong/pull/9060)
- Fixed DP get zero size config while service with plugin-enabled route is disabled
  [#8816](https://github.com/Kong/kong/pull/8816)
- Localize `config_version` to avoid a race condition from the new yielding config loading code
  [#8188](https://github.com/Kong/kong/pull/8818)

#### PDK

- `kong.response.get_source()` now return an error instead of an exit when plugin throws
  runtime exception on access phase [#8599](https://github.com/Kong/kong/pull/8599)
- `kong.tools.uri.normalize()` now does escaping of reserved and unreserved characters more correctly
  [#8140](https://github.com/Kong/kong/pull/8140)

## Previous releases

Please see [CHANGELOG-OLD.md](CHANGELOG-OLD.md) file for < 3.0 releases.

[Back to TOC](#table-of-contents)

[3.2.0]: https://github.com/Kong/kong/compare/3.1.0...3.2.0
[3.1.0]: https://github.com/Kong/kong/compare/3.0.1...3.1.0
[3.0.1]: https://github.com/Kong/kong/compare/3.0.0...3.0.1
[3.0.0]: https://github.com/Kong/kong/compare/2.8.1...3.0.0<|MERGE_RESOLUTION|>--- conflicted
+++ resolved
@@ -118,11 +118,6 @@
 - Fix an issue where empty value of URI argument `custom_id` crashes `/consumer`.
   [#10475](https://github.com/Kong/kong/pull/10475)
 
-#### Admin API
-
-- Fixed an issue where management of licenses via `/licenses` would fail if current license is not valid.
-  [#4886](https://github.com/Kong/kong-ee/pull/4886)
-
 #### Plugins
 
 - **Request-Transformer**: fix an issue where requests would intermittently
@@ -132,11 +127,8 @@
   [#10327](https://github.com/Kong/kong/pull/10327)
 - **OAuth2**: fix an issue that OAuth2 token was being cached to nil while access to the wrong service first.
   [#10522](https://github.com/Kong/kong/pull/10522)
-<<<<<<< HEAD
-=======
 - **OpenTelemetry**: fix an issue that reconfigure of OpenTelemetry does not take effect.
   [#10172](https://github.com/Kong/kong/pull/10172)
->>>>>>> 3961e097
 
 #### PDK
 
