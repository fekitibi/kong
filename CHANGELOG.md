# Table of Contents

- [2.8.2](#282)
- [2.8.1](#281)
- [2.8.0](#280)
- [2.7.2](#272)
- [2.7.1](#271)
- [2.7.0](#270)
- [2.6.1](#261)
- [2.6.0](#260)
- [2.5.1](#251)
- [2.5.0](#250)
- [2.4.1](#241)
- [2.4.0](#240)
- [2.3.3](#233)
- [2.3.2](#232)
- [2.3.1](#231)
- [2.3.0](#230)
- [2.2.2](#222)
- [2.2.1](#221)
- [2.2.0](#220)
- [2.1.4](#214)
- [2.1.3](#213)
- [2.1.2](#212)
- [2.1.1](#211)
- [2.1.0](#210)
- [2.0.5](#205)
- [2.0.4](#204)
- [2.0.3](#203)
- [2.0.2](#202)
- [2.0.1](#201)
- [2.0.0](#200)
- [1.5.1](#151)
- [1.5.0](#150)
- [1.4.3](#143)
- [1.4.2](#142)
- [1.4.1](#141)
- [1.4.0](#140)
- [1.3.0](#130)
- [1.2.2](#122)
- [1.2.1](#121)
- [1.2.0](#120)
- [1.1.2](#112)
- [1.1.1](#111)
- [1.1.0](#110)
- [1.0.3](#103)
- [1.0.2](#102)
- [1.0.1](#101)
- [1.0.0](#100)
- [0.15.0](#0150)
- [0.14.1](#0141)
- [0.14.0](#0140---20180705)
- [0.13.1](#0131---20180423)
- [0.13.0](#0130---20180322)
- [0.12.3](#0123---20180312)
- [0.12.2](#0122---20180228)
- [0.12.1](#0121---20180118)
- [0.12.0](#0120---20180116)
- [0.11.2](#0112---20171129)
- [0.11.1](#0111---20171024)
- [0.10.4](#0104---20171024)
- [0.11.0](#0110---20170816)
- [0.10.3](#0103---20170524)
- [0.10.2](#0102---20170501)
- [0.10.1](#0101---20170327)
- [0.10.0](#0100---20170307)
- [0.9.9 and prior](#099---20170202)


## Unreleased

### Fixes

### Breaking Changes

- Deprecate/stop producing Amazon Linux (1) containers and packages (EOLed December 31, 2020)
  [Kong/docs.konghq.com #3966](https://github.com/Kong/docs.konghq.com/pull/3966)
- Deprecate/stop producing Debian 8 "Jessie" containers and packages (EOLed June 2020)
  [Kong/kong-build-tools #448](https://github.com/Kong/kong-build-tools/pull/448)
  [Kong/kong-distributions #766](https://github.com/Kong/kong-distributions/pull/766)
- Kong schema library's `process_auto_fields` function will not any more make a deep
  copy of data that is passed to it when the given context is `"select"`. This was
  done to avoid excessive deep copying of tables where we believe the data most of
  the time comes from a driver like `pgmoon` or `lmdb`. This was done for performance
  reasons. Deep copying on `"select"` context can still be done before calling this
  function. [#8796](https://github.com/Kong/kong/pull/8796)
- The deprecated alias of `Kong.serve_admin_api` was removed. If your custom Nginx
  templates still use it, please change it to `Kong.admin_content`.
  [#8815](https://github.com/Kong/kong/pull/8815)
- The deprecated `shorthands` field in Kong Plugin or DAO schemas was removed in favor
  or the typed `shorthand_fields`. If your custom schemas still use `shorthands`, you
  need to update them to use `shorhand_fields`.
  [#8815](https://github.com/Kong/kong/pull/8815)
- The support for deprecated legacy plugin schemas was removed. If your custom plugins
  still use the old (`0.x era`) schemas, you are now forced to upgrade them.
  [#8815](https://github.com/Kong/kong/pull/8815)
- The old `kong.plugins.log-serializers.basic` library was removed in favor of the PDK
  function `kong.log.serialize`, please upgrade your plugins to use PDK.
  [#8815](https://github.com/Kong/kong/pull/8815)
- The Kong constant `CREDENTIAL_USERNAME` with value of `X-Credential-Username` was
  removed. Kong plugins in general have moved (since [#5516](https://github.com/Kong/kong/pull/5516))
  to use constant `CREDENTIAL_IDENTIFIER` with value of `X-Credential-Identifier` when
  setting  the upstream headers for a credential.
  [#8815](https://github.com/Kong/kong/pull/8815)
- The support for deprecated hash structured custom plugin DAOs (using `daos.lua`) was
  removed. Please upgrade the legacy plugin DAO schemas.
  [#8815](https://github.com/Kong/kong/pull/8815)
- The dataplane config cache was removed. The config persistence is now done automatically with LMDB.
  [#8704](https://github.com/Kong/kong/pull/8704)
- The `kong.request.get_path()` PDK function now performs path normalization
  on the string that is returned to the caller. The raw, non-normalized version
  of the request path can be fetched via `kong.request.get_raw_path()`.
  [8823](https://github.com/Kong/kong/pull/8823)
- The Kong singletons module `"kong.singletons"` was removed in favor of the PDK `kong.*`.
  [#8874](https://github.com/Kong/kong/pull/8874)

#### Admin API

- `POST` requests on target entities endpoint are no longer able to update
  existing entities, they are only able to create new ones.
  [#8596](https://github.com/Kong/kong/pull/8596),
  [#8798](https://github.com/Kong/kong/pull/8798). If you have scripts that use
  `POST` requests to modify target entities, you should change them to `PUT`
  requests to the appropriate endpoints before updating to Kong 3.0.
- Insert and update operations on duplicated target entities returns 409.
  [#8179](https://github.com/Kong/kong/pull/8179)
- The list of reported plugins available on the server now returns a table of
  metadata per plugin instead of a boolean `true`.
  [#8810](https://github.com/Kong/kong/pull/8810)
- The Vault Auth plugin's admin APIs reside now at `/vault-auth/*` endpoint
  instead of `/vaults/*`, because of a naming conflict with a new Vaults core
  feature.
  [#3295](https://github.com/Kong/kong/pull/3295)

#### PDK

- `pdk.response.set_header()`, `pdk.response.set_headers()`, `pdk.response.exit()` now ignore and emit warnings for manually set `Transfer-Encoding` headers.
  [#8698](https://github.com/Kong/kong/pull/8698)
- The PDK is no longer versioned
  [#8585](https://github.com/Kong/kong/pull/8585)
- Plugins MUST now have a valid `PRIORITY` (integer) and `VERSION` ("x.y.z" format)
  field in their `handler.lua` file, otherwise the plugin will fail to load.
  [#8836](https://github.com/Kong/kong/pull/8836)
- The Vault Auth plugin's DAO `kong.db.vaults` is now called `kong.db.vault_auth_vaults`,
  because of naming conflict with a new Vaults core feature.
  [#3295](https://github.com/Kong/kong/pull/3295)

#### Plugins

- **HTTP-log**: `headers` field now only takes a single string per header name,
  where it previously took an array of values
  [#6992](https://github.com/Kong/kong/pull/6992)
- **AWS Lambda**: `aws_region` field must be set through either plugin config or environment variables,
  allow both `host` and `aws_region` fields, and always apply SigV4 signature.
  [#8082](https://github.com/Kong/kong/pull/8082)
- The pre-functions plugin changed priority from `+inf` to `1000000`.
  [#8836](https://github.com/Kong/kong/pull/8836)

### Deprecations

- The `go_pluginserver_exe` and `go_plugins_dir` directives are no longer supported.
  [#8552](https://github.com/Kong/kong/pull/8552). If you are using
  [Go plugin server](https://github.com/Kong/go-pluginserver), please migrate your plugins to use the
  [Go PDK](https://github.com/Kong/go-pdk) before upgrading.
- The migration helper library is no longer supplied with Kong (we didn't use it for anything,
  and the only function it had, was for the deprecated Cassandra).
  [#8781](https://github.com/Kong/kong/pull/8781)

#### Plugins

- The proxy-cache plugin does not store the response data in
  `ngx.ctx.proxy_cache_hit` anymore. Logging plugins that need the response data
  must read it from `kong.ctx.shared.proxy_cache_hit` from Kong 3.0 on.
  [#8607](https://github.com/Kong/kong/pull/8607)
- PDK now return `Uint8Array` and `bytes` for JavaScript's `kong.request.getRawBody`,
  `kong.response.getRawBody`, `kong.service.response.getRawBody` and Python's `kong.request.get_raw_body`,
  `kong.response.get_raw_body`, `kong.service.response.get_raw_body` respectively.
  [#8623](https://github.com/Kong/kong/pull/8623)

#### Configuration

- Change the default of `lua_ssl_trusted_certificate` to `system`
  [#8602](https://github.com/Kong/kong/pull/8602) to automatically load trusted CA list from system CA store.

### Dependencies

- Bumped OpenResty from 1.19.9.1 to [1.21.4.1](https://openresty.org/en/changelog-1021004.html)
  [#8850](https://github.com/Kong/kong/pull/8850)
- Bumped pgmoon from 1.13.0 to 1.14.0
  [#8429](https://github.com/Kong/kong/pull/8429)
- OpenSSL bumped to from 1.1.1n to 1.1.1o
  [#8544](https://github.com/Kong/kong/pull/8544)
  [#8752](https://github.com/Kong/kong/pull/8752)
- Bumped resty.openssl from 0.8.5 to 0.8.7
  [#8592](https://github.com/Kong/kong/pull/8592)
  [#8753](https://github.com/Kong/kong/pull/8753)
- Bumped inspect from 3.1.2 to 3.1.3
  [#8589](https://github.com/Kong/kong/pull/8589)
- Bumped resty.acme from 0.7.2 to 0.8.0
  [#8680](https://github.com/Kong/kong/pull/8680)
- Bumped luarocks from 3.8.0 to 3.9.0
  [#8700](https://github.com/Kong/kong/pull/8700)
- Bumped luasec from 1.0.2 to 1.1.0
  [#8754](https://github.com/Kong/kong/pull/8754)
- Bumped resty.healthcheck from 1.5.0 to 1.5.1
  [#8755](https://github.com/Kong/kong/pull/8755)
- Bumped resty.cassandra from 1.5.1 to 1.5.2
  [#8845](https://github.com/Kong/kong/pull/8845)

### Additions

#### Performance
- Do not register unnecessary event handlers on Hybrid mode Control Plane
nodes [#8452](https://github.com/Kong/kong/pull/8452).
- Use the new timer library to improve performance,
  except for the plugin server.
  [8912](https://github.com/Kong/kong/pull/8912)

#### Admin API

- Added a new API `/timers` to get the timer statistics.
  [8912](https://github.com/Kong/kong/pull/8912)

#### Core

- Added `cache_key` on target entity for uniqueness detection.
  [#8179](https://github.com/Kong/kong/pull/8179)
- Introduced the tracing API which compatible with OpenTelemetry API spec and
  add build-in instrumentations.
  The tracing API is intend to be used with a external exporter plugin.
  Build-in instrumentation types and sampling rate are configuable through
  `opentelemetry_tracing` and `opentelemetry_tracing_sampling_rate` options.
  [#8724](https://github.com/Kong/kong/pull/8724)
- Added `path`, `uri_capture`, and `query_arg` options to upstream `hash_on`
  for load balancing.
  [#8701](https://github.com/Kong/kong/pull/8701)

#### Plugins

- Introduced the new **OpenTelemetry** plugin that export tracing instrumentations
  to any OTLP/HTTP compatible backend.
  `opentelemetry_tracing` configuration should be enabled to collect
  the core tracing spans of Kong.
  [#8826](https://github.com/Kong/kong/pull/8826)
- **Zipkin**: add support for including HTTP path in span name
  through configuration property `http_span_name`.
  [#8150](https://github.com/Kong/kong/pull/8150)
- **Zipkin**: add support for socket connect and send/read timeouts
  through configuration properties `connect_timeout`, `send_timeout`,
  and `read_timeout`. This can help mitigate `ngx.timer` saturation
  when upstream collectors are unavailable or slow.
  [#8735](https://github.com/Kong/kong/pull/8735)

#### Configuration

- A new configuration item (`openresty_path`) has been added to allow
  developers/operators to specify the OpenResty installation to use when
  running Kong (instead of using the system-installed OpenResty)
  [#8412](https://github.com/Kong/kong/pull/8412)

#### PDK
- Added new PDK function: `kong.request.get_start_time()`
  [#8688](https://github.com/Kong/kong/pull/8688)

### Fixes

#### Core

- The schema validator now correctly converts `null` from declarative
  configurations to `nil`. [#8483](https://github.com/Kong/kong/pull/8483)
- Only reschedule router and plugin iterator timers after finishing previous
  execution, avoiding unnecessary concurrent executions.
  [#8567](https://github.com/Kong/kong/pull/8567)
- External plugins now handle returned JSON with null member correctly.
  [#8610](https://github.com/Kong/kong/pull/8610)
- Fix issue where the Go plugin server instance would not be updated after
a restart (e.g., upon a plugin server crash).
  [#8547](https://github.com/Kong/kong/pull/8547)
- Fixed an issue on trying to reschedule the DNS resolving timer when Kong was
  being reloaded. [#8702](https://github.com/Kong/kong/pull/8702)
- The private stream API has been rewritten to allow for larger message payloads
  [#8641](https://github.com/Kong/kong/pull/8641)

#### Plugins

[#8565](https://github.com/Kong/kong/pull/8565)
- **serverless-functions**: Removed deprecated `config.functions` from schema
[#8559](https://github.com/Kong/kong/pull/8559)
- **syslog**: `conf.facility` default value is now set to `user`
[#8564](https://github.com/Kong/kong/pull/8564)
- **AWS-Lambda**: Removed `proxy_scheme` field from schema
[#8566](https://github.com/Kong/kong/pull/8566)
- **hmac-auth**: Removed deprecated signature format using `ngx.var.uri`
[#8558](https://github.com/Kong/kong/pull/8558)
- Remove deprecated `blacklist`/`whitelist` config fields from bot-detection, ip-restriction and ACL plugins.
[#8560](https://github.com/Kong/kong/pull/8560)

#### Clustering

- The cluster listener now uses the value of `admin_error_log` for its log file
  instead of `proxy_error_log` [8583](https://github.com/Kong/kong/pull/8583)


<<<<<<< HEAD
### Additions

#### Performance
- Do not register unnecessary event handlers on Hybrid mode Control Plane
nodes [#8452](https://github.com/Kong/kong/pull/8452).

## [2.8.2]
=======
## [2.8.0]
>>>>>>> a9adfe19

### Dependencies

- Bumped `OpenSSL` from 1.1.1n to 1.1.1o
  [#8635](https://github.com/Kong/kong/pull/8809)

## [2.8.1]

### Dependencies

- Bumped lua-resty-healthcheck from 1.5.0 to 1.5.1
  [#8584](https://github.com/Kong/kong/pull/8584)
- Bumped `OpenSSL` from 1.1.1l to 1.1.1n
  [#8635](https://github.com/Kong/kong/pull/8635)

### Fixes

#### Core

- Only reschedule router and plugin iterator timers after finishing previous
  execution, avoiding unnecessary concurrent executions.
  [#8634](https://github.com/Kong/kong/pull/8634)
- Implements conditional rebuilding of router, plugins iterator and balancer on
  data planes. This means that DPs will not rebuild router if there were no
  changes in routes or services. Similarly, the plugins iterator will not be
  rebuilt if there were no changes to plugins, and, finally, the balancer will not be
  reinitialized if there are no changes to upstreams or targets.
  [#8639](https://github.com/Kong/kong/pull/8639)

## [2.8.0]

### Deprecations

- The external [go-pluginserver](https://github.com/Kong/go-pluginserver) project
is considered deprecated in favor of the embedded server approach described in
### Additions

#### Core

- Customizable transparent dynamic TLS SNI name.
  Thanks, [@zhangshuaiNB](https://github.com/zhangshuaiNB)!
  [#8196](https://github.com/Kong/kong/pull/8196)
- Routes now support matching headers with regular expressions
  Thanks, [@vanhtuan0409](https://github.com/vanhtuan0409)!
  [#6079](https://github.com/Kong/kong/pull/6079)

#### Beta

- Secrets Management and Vault support as been introduced as a Beta feature.
  This means it is intended for testing in staging environments. It not intended
  for use in Production environments.
  You can read more about Secrets Management in
  [our docs page](https://docs.konghq.com/gateway/latest/plan-and-deploy/security/secrets-management/backends-overview).
  [#8403](https://github.com/Kong/kong/pull/8403)

#### Performance

- Improved the calculation of declarative configuration hash for big configurations
  The new method is faster and uses less memory
  [#8204](https://github.com/Kong/kong/pull/8204)
- Multiple improvements in the Router. Amongst others:
  - The router builds twice as faster
  - Failures are cached and discarded faster (negative caching)
  - Routes with header matching are cached
  These changes should be particularly noticeable when rebuilding on db-less environments
  [#8087](https://github.com/Kong/kong/pull/8087)
  [#8010](https://github.com/Kong/kong/pull/8010)

#### Plugins

- **Response-ratelimiting**: Redis ACL support,
  and genenarized Redis connection support for usernames.
  Thanks, [@27ascii](https://github.com/27ascii) for the original contribution!
  [#8213](https://github.com/Kong/kong/pull/8213)
- **ACME**: Add rsa_key_size config option
  Thanks, [lodrantl](https://github.com/lodrantl)!
  [#8114](https://github.com/Kong/kong/pull/8114)
- **Prometheus**: Added gauges to track `ngx.timer.running_count()` and
  `ngx.timer.pending_count()`
  [#8387](https://github.com/Kong/kong/pull/8387)

#### Clustering

- `CLUSTERING_MAX_PAYLOAD` is now configurable in kong.conf
  Thanks, [@andrewgkew](https://github.com/andrewgkew)!
  [#8337](https://github.com/Kong/kong/pull/8337)

#### Admin API

- The current declarative configuration hash is now returned by the `status`
  endpoint when Kong node is running in dbless or data-plane mode.
  [#8214](https://github.com/Kong/kong/pull/8214)
  [#8425](https://github.com/Kong/kong/pull/8425)

### Fixes

#### Core

- When the Router encounters an SNI FQDN with a trailing dot (`.`),
  the dot will be ignored, since according to
  [RFC-3546](https://datatracker.ietf.org/doc/html/rfc3546#section-3.1)
  said dot is not part of the hostname.
  [#8269](https://github.com/Kong/kong/pull/8269)
- Fixed a bug in the Router that would not prioritize the routes with
  both a wildcard and a port (`route.*:80`) over wildcard-only routes (`route.*`),
  which have less specificity
  [#8233](https://github.com/Kong/kong/pull/8233)
- The internal DNS client isn't confused by the single-dot (`.`) domain
  which can appear in `/etc/resolv.conf` in special cases like `search .`
  [#8307](https://github.com/Kong/kong/pull/8307)
- Cassandra connector now records migration consistency level.
  Thanks, [@mpenick](https://github.com/mpenick)!
  [#8226](https://github.com/Kong/kong/pull/8226)

#### Balancer

- Targets keep their health status when upstreams are updated.
  [#8394](https://github.com/Kong/kong/pull/8394)
- One debug message which was erroneously using the `error` log level
  has been downgraded to the appropiate `debug` log level.
  [#8410](https://github.com/Kong/kong/pull/8410)

#### Clustering

- Replaced cryptic error message with more useful one when
  there is a failure on SSL when connecting with CP:
  [#8260](https://github.com/Kong/kong/pull/8260)

#### Admin API

- Fix incorrect `next` field in when paginating Upstreams
  [#8249](https://github.com/Kong/kong/pull/8249)

#### PDK

- Phase names are correctly selected when performing phase checks
  [#8208](https://github.com/Kong/kong/pull/8208)
- Fixed a bug in the go-PDK where if `kong.request.getrawbody` was
  big enough to be buffered into a temporary file, it would return an
  an empty string.
  [#8390](https://github.com/Kong/kong/pull/8390)

#### Plugins

- **External Plugins**: Fixed incorrect handling of the Headers Protobuf Structure
  and representation of null values, which provoked an error on init with the go-pdk.
  [#8267](https://github.com/Kong/kong/pull/8267)
- **External Plugins**: Unwrap `ConsumerSpec` and `AuthenticateArgs`.
  Thanks, [@raptium](https://github.com/raptium)!
  [#8280](https://github.com/Kong/kong/pull/8280)
- **External Plugins**: Fixed a problem in the stream subsystem would attempt to load
  HTTP headers.
  [#8414](https://github.com/Kong/kong/pull/8414)
- **CORS**: The CORS plugin does not send the `Vary: Origin` header any more when
  the header `Access-Control-Allow-Origin` is set to `*`.
  Thanks, [@jkla-dr](https://github.com/jkla-dr)!
  [#8401](https://github.com/Kong/kong/pull/8401)
- **AWS-Lambda**: Fixed incorrect behavior when configured to use an http proxy
  and deprecated the `proxy_scheme` config attribute for removal in 3.0
  [#8406](https://github.com/Kong/kong/pull/8406)
- **oauth2**: The plugin clears the `X-Authenticated-UserId` and
  `X-Authenticated-Scope` headers when it configured in logical OR and
  is used in conjunction with another authentication plugin.
  [#8422](https://github.com/Kong/kong/pull/8422)
- **Datadog**: The plugin schema now lists the default values
  for configuration options in a single place instead of in two
  separate places.
  [#8315](https://github.com/Kong/kong/pull/8315)

## [2.7.2]

### Dependencies

- Bumped `OpenSSL` from 1.1.1l to 1.1.1n 
  [#8624](https://github.com/Kong/kong/pull/8624)
- Bumped `lua-resty-healthcheck` from 1.4.2 to 1.4.3
  [#8620](https://github.com/Kong/kong/pull/8620)

### Fixes

#### Core

- Only reschedule router and plugin iterator timers after finishing previous
  execution, avoiding unnecessary concurrent executions.
  [#8633](https://github.com/Kong/kong/pull/8633)

#### Plugins

- **AWS-Lambda**: Fixed incorrect behavior when configured to use an http proxy
    and deprecated the `proxy_scheme` config attribute for removal in 3.0
    [#8406](https://github.com/Kong/kong/pull/8406)

## [2.7.1]

### Fixes

- Reschedule resolve timer only when the previous one has finished.
  [#8344](https://github.com/Kong/kong/pull/8344)
- Plugins, and any entities implemented with subchemas, now can use the `transformations`
  and `shorthand_fields` properties, which were previously only available for non-subschema entities.
  [#8146](https://github.com/Kong/kong/pull/8146)

## [2.7.0]

### Dependencies

- Bumped `kong-plugin-session` from 0.7.1 to 0.7.2
  [#7910](https://github.com/Kong/kong/pull/7910)
- Bumped `resty.openssl` from 0.7.4 to 0.7.5
  [#7909](https://github.com/Kong/kong/pull/7909)
- Bumped `go-pdk` used in tests from v0.6.0 to v0.7.1 [#7964](https://github.com/Kong/kong/pull/7964)
- Cassandra support is deprecated with 2.7 and will be fully removed with 4.0.

### Additions

#### Performance

In this release we continued our work on better performance:

- Improved the plugin iterator performance and JITability
  [#7912](https://github.com/Kong/kong/pull/7912)
  [#7979](https://github.com/Kong/kong/pull/7979)
- Simplified the Kong core context read and writes for better performance
  [#7919](https://github.com/Kong/kong/pull/7919)
- Reduced proxy long tail latency while reloading DB-less config
  [#8133](https://github.com/Kong/kong/pull/8133)

#### Core

- DAOs in plugins must be listed in an array, so that their loading order is explicit. Loading them in a
  hash-like table is now **deprecated**.
  [#7942](https://github.com/Kong/kong/pull/7942)

#### PDK

- New functions: `kong.response.get_raw_body` and `kong.response.set_raw_body`
  [#7887](https://github.com/Kong/kong/pull/7877)

#### Plugins

- **IP-Restriction**: response status and message can now be customized
  through configurations `status` and `message`.
  [#7728](https://github.com/Kong/kong/pull/7728)
  Thanks [timmkelley](https://github.com/timmkelley) for the patch!
- **Datadog**: add support for the `distribution` metric type.
  [#6231](https://github.com/Kong/kong/pull/6231)
  Thanks [onematchfox](https://github.com/onematchfox) for the patch!
- **Datadog**: allow service, consumer, and status tags to be customized through
  plugin configurations `service_tag`, `consumer_tag`, and `status_tag`.
  [#6230](https://github.com/Kong/kong/pull/6230)
  Thanks [onematchfox](https://github.com/onematchfox) for the patch!
- **gRPC Gateway** and **gRPC Web**: Now share most of the ProtoBuf definitions.
  Both plugins now share the Timestamp transcoding and included `.proto` files features.
  [#7950](https://github.com/Kong/kong/pull/7950)
- **gRPC Gateway**: processes services and methods defined in imported
  `.proto` files.
  [#8107](https://github.com/Kong/kong/pull/8107)
- **Rate-Limiting**: add support for Redis SSL, through configuration properties
  `redis_ssl` (can be set to `true` or `false`), `ssl_verify`, and `ssl_server_name`.
  [#6737](https://github.com/Kong/kong/pull/6737)
  Thanks [gabeio](https://github.com/gabeio) for the patch!
- **LDAP**: basic authentication header was not parsed correctly when
  the password contained colon (`:`).
  [#7977](https://github.com/Kong/kong/pull/7977)
  Thanks [beldahanit](https://github.com/beldahanit) for reporting the issue!
- Old `BasePlugin` is deprecated and will be removed in a future version of Kong.
  Porting tips in the [documentation](https://docs.konghq.com/gateway-oss/2.3.x/plugin-development/custom-logic/#porting-from-old-baseplugin-style)
- The deprecated **BasePlugin** has been removed. [#7961](https://github.com/Kong/kong/pull/7961)

### Configuration

- Removed the following config options, which had been deprecated in previous versions, in favor of other config names. If you have any of these options in your config you will have to rename them: (removed option -> current option).
  - upstream_keepalive -> nginx_upstream_keepalive + nginx_http_upstream_keepalive
  - nginx_http_upstream_keepalive -> nginx_upstream_keepalive
  - nginx_http_upstream_keepalive_requests -> nginx_upstream_keepalive_requests
  - nginx_http_upstream_keepalive_timeout -> nginx_upstream_keepalive_timeout
  - nginx_http_upstream_directives -> nginx_upstream_directives
  - nginx_http_status_directives -> nginx_status_directives
  - nginx_upstream_keepalive -> upstream_keepalive_pool_size
  - nginx_upstream_keepalive_requests -> upstream_keepalive_max_requests
  - nginx_upstream_keepalive_timeout -> upstream_keepalive_idle_timeout
  - client_max_body_size -> nginx_http_client_max_body_size
  - client_body_buffer_size -> nginx_http_client_max_buffer_size
  - cassandra_consistency -> cassandra_write_consistency / cassandra_read_consistency
  - router_update_frequency -> worker_state_update_frequency
- Removed the nginx_optimizations config option. If you have it in your configuration, please remove it before updating to 3.0.

## [2.6.1]

### Dependencies

- Bumped `OpenSSL` from `1.1.1l` to `1.1.1n`
  [#8630](https://github.com/Kong/kong/pull/8630)
- Bumped `Luarocks` from `3.7.0` to `3.8.0`
  [#8630](https://github.com/Kong/kong/pull/8630)

### Fixes

#### Core








- Target entities using hostnames were resolved when they were not needed. Now
  when a target is removed or updated, the DNS record associated with it is
  removed from the list of hostnames to be resolved.
  [#8497](https://github.com/Kong/kong/pull/8497)
- Fixed an issue where using the consistent-hashing load-balancing algorithm
  and the header set in the `hash_on_header` property was not found in the
  request, proxying would fail. [#8142](https://github.com/Kong/kong/pull/8142)

#### Plugins

- **AWS-Lambda**: Fixed incorrect behavior when configured to use an http proxy
    and deprecated the `proxy_scheme` config attribute for removal in 3.0
    [#8406](https://github.com/Kong/kong/pull/8406)

## [2.6.0]

> Release date: 2021/10/04

### Dependencies

- Bumped `openresty` from 1.19.3.2 to [1.19.9.1](https://openresty.org/en/changelog-1019009.html)
  [#7430](https://github.com/Kong/kong/pull/7727)
- Bumped `openssl` from `1.1.1k` to `1.1.1l`
  [7767](https://github.com/Kong/kong/pull/7767)
- Bumped `lua-resty-http` from 0.15 to 0.16.1
  [#7797](https://github.com/kong/kong/pull/7797)
- Bumped `Penlight` to 1.11.0
  [#7736](https://github.com/Kong/kong/pull/7736)
- Bumped `lua-resty-http` from 0.15 to 0.16.1
  [#7797](https://github.com/kong/kong/pull/7797)
- Bumped `lua-protobuf` from 0.3.2 to 0.3.3
  [#7656](https://github.com/Kong/kong/pull/7656)
- Bumped `lua-resty-openssl` from 0.7.3 to 0.7.4
  [#7657](https://github.com/Kong/kong/pull/7657)
- Bumped `lua-resty-acme` from 0.6 to 0.7.1
  [#7658](https://github.com/Kong/kong/pull/7658)
- Bumped `grpcurl` from 1.8.1 to 1.8.2
  [#7659](https://github.com/Kong/kong/pull/7659)
- Bumped `luasec` from 1.0.1 to 1.0.2
  [#7750](https://github.com/Kong/kong/pull/7750)
- Bumped `lua-resty-ipmatcher` to 0.6.1
  [#7703](https://github.com/Kong/kong/pull/7703)
  Thanks [EpicEric](https://github.com/EpicEric) for the patch!

All Kong Gateway OSS plugins will be moved from individual repositories and centralized
into the main Kong Gateway (OSS) repository. We are making a gradual transition. On this
release:

- Moved AWS-Lambda inside the Kong repo
  [#7464](https://github.com/Kong/kong/pull/7464).
- Moved ACME inside the Kong repo
  [#7464](https://github.com/Kong/kong/pull/7464).
- Moved Prometheus inside the Kong repo
  [#7666](https://github.com/Kong/kong/pull/7666).
- Moved Session inside the Kong repo
  [#7731](https://github.com/Kong/kong/pull/7731).
- Moved Proxy-cache inside the Kong repo
  [#7738](https://github.com/Kong/kong/pull/7738).
- Moved GRPC-web inside the Kong repo
  [#7782](https://github.com/Kong/kong/pull/7782).
- Moved Serverless functions inside the Kong repo
  [#7792](https://github.com/Kong/kong/pull/7792).

### Additions

#### Core

- New schema entity validator: `mutually_exclusive`. It accepts a list of fields. If more than 1 of those fields
  is set simultaneously, the entity is considered invalid.
  [#7765](https://github.com/Kong/kong/pull/7765)

#### Performance

On this release we've done some special efforts with regards to performance.

There's a new performance workflow which periodically checks new code additions against some
typical scenarios [#7030](https://github.com/Kong/kong/pull/7030) [#7547](https://github.com/Kong/kong/pull/7547)

In addition to that, the following changes were specifically included to improve performance:

- Reduced unnecessary reads of `ngx.var`
  [#7840](https://github.com/Kong/kong/pull/7840)
- Loaded more indexed variables
  [#7849](https://github.com/Kong/kong/pull/7849)
- Optimized table creation in Balancer
  [#7852](https://github.com/Kong/kong/pull/7852)
- Reduce calls to `ngx.update_time`
  [#7853](https://github.com/Kong/kong/pull/7853)
- Use read-only replica for PostgreSQL meta-schema reading
  [#7454](https://github.com/Kong/kong/pull/7454)
- URL escaping detects cases when it's not needed and early-exits
  [#7742](https://github.com/Kong/kong/pull/7742)
- Accelerated variable loading via indexes
  [#7818](https://github.com/Kong/kong/pull/7818)
- Removed unnecessary call to `get_phase` in balancer
  [#7854](https://github.com/Kong/kong/pull/7854)

#### Configuration

- Enable IPV6 on `dns_order` as unsupported experimental feature. Please
  give it a try and report back any issues
  [#7819](https://github.com/Kong/kong/pull/7819).
- The template renderer can now use `os.getenv`
  [#6872](https://github.com/Kong/kong/pull/6872).

#### Hybrid Mode

- Data plane is able to eliminate some unknown fields when Control Plane is using a more modern version
  [#7827](https://github.com/Kong/kong/pull/7827).

#### Admin API

- Added support for the HTTP HEAD method for all Admin API endpoints
  [#7796](https://github.com/Kong/kong/pull/7796)
- Added better support for OPTIONS requests. Previously, the Admin API replied the same on all OPTIONS requests, where as now OPTIONS request will only reply to routes that our Admin API has. Non-existing routes will have a 404 returned. It also adds Allow header to responses, both Allow and Access-Control-Allow-Methods now contain only the methods that the specific API supports. [#7830](https://github.com/Kong/kong/pull/7830)

#### Plugins

- **AWS-Lambda**: The plugin will now try to detect the AWS region by using `AWS_REGION` and
  `AWS_DEFAULT_REGION` environment variables (when not specified with the plugin configuration).
  This allows to specify a 'region' on a per Kong node basis, hence adding the ability to invoke the
  Lamda in the same region where Kong is located.
  [#7765](https://github.com/Kong/kong/pull/7765)
- **Datadog**: `host` and `port` config options can be configured from environment variables
  `KONG_DATADOG_AGENT_HOST` and `KONG_DATADOG_AGENT_PORT`. This allows to set different
  destinations on a per Kong node basis, which makes multi-DC setups easier and in Kubernetes allows to
  run the datadog agents as a daemon-set.
  [#7463](https://github.com/Kong/kong/pull/7463)
  Thanks [rallyben](https://github.com/rallyben) for the patch!
- **Prometheus:** A new metric `data_plane_cluster_cert_expiry_timestamp` is added to expose the Data Plane's cluster_cert expiry timestamp for improved monitoring in Hybrid Mode. [#7800](https://github.com/Kong/kong/pull/7800).

**Request Termination**:

- New `trigger` config option, which makes the plugin only activate for any requests with a header or query parameter
  named like the trigger. This can be a great debugging aid, without impacting actual traffic being processed.
  [#6744](https://github.com/Kong/kong/pull/6744).
- The `request-echo` config option was added. If set, the plugin responds with a copy of the incoming request.
  This eases troubleshooting when Kong is behind one or more other proxies or LB's, especially when combined with
  the new 'trigger' option.
  [#6744](https://github.com/Kong/kong/pull/6744).

**GRPC-Gateway**:

- Fields of type `.google.protobuf.Timestamp` on the gRPC side are now
  transcoded to and from ISO8601 strings in the REST side.
  [#7538](https://github.com/Kong/kong/pull/7538)
- URI arguments like `..?foo.bar=x&foo.baz=y` are interpreted as structured
  fields, equivalent to `{"foo": {"bar": "x", "baz": "y"}}`
  [#7564](https://github.com/Kong/kong/pull/7564)
  Thanks [git-torrent](https://github.com/git-torrent) for the patch!

### Fixes

#### Core

- Balancer retries now correctly set the `:authority` pseudo-header on balancer retries
  [#7725](https://github.com/Kong/kong/pull/7725).
- Healthchecks are now stopped while the Balancer is being recreated
  [#7549](https://github.com/Kong/kong/pull/7549).
- Fixed an issue in which a malformed `Accept` header could cause unexpected HTTP 500
  [#7757](https://github.com/Kong/kong/pull/7757).
- Kong no longer removes `Proxy-Authentication` request header and `Proxy-Authenticate` response header
  [#7724](https://github.com/Kong/kong/pull/7724).
- Fixed an issue where Kong would not sort correctly Routes with both regex and prefix paths
  [#7695](https://github.com/Kong/kong/pull/7695)
  Thanks [jiachinzhao](https://github.com/jiachinzhao) for the patch!

#### Hybrid Mode

- Ensure data plane config thread is terminated gracefully, preventing a semi-deadlocked state
  [#7568](https://github.com/Kong/kong/pull/7568)
  Thanks [flrgh](https://github.com/flrgh) for the patch!
- Older data planes using `aws-lambda`, `grpc-web` or `request-termination` plugins can now talk
  with newer control planes by ignoring new plugin fields.
  [#7881](https://github.com/Kong/kong/pull/7881)

##### CLI

- `kong config parse` no longer crashes when there's a Go plugin server enabled
  [#7589](https://github.com/Kong/kong/pull/7589).

##### Configuration

- Declarative Configuration parser now prints more correct errors when pointing unknown foreign references
  [#7756](https://github.com/Kong/kong/pull/7756).
- YAML anchors in Declarative Configuration are properly processed
  [#7748](https://github.com/Kong/kong/pull/7748).

##### Admin API

- `GET /upstreams/:upstreams/targets/:target` no longer returns 404 when target weight is 0
  [#7758](https://github.com/Kong/kong/pull/7758).

##### PDK

- `kong.response.exit` now uses customized "Content-Length" header when found
  [#7828](https://github.com/Kong/kong/pull/7828).

##### Plugins

- **ACME**: Dots in wildcard domains are escaped
  [#7839](https://github.com/Kong/kong/pull/7839).
- **Prometheus**: Upstream's health info now includes previously missing `subsystem` field
  [#7802](https://github.com/Kong/kong/pull/7802).
- **Proxy-Cache**: Fixed an issue where the plugin would sometimes fetch data from the cache but not return it
  [#7775](https://github.com/Kong/kong/pull/7775)
  Thanks [agile6v](https://github.com/agile6v) for the patch!

[Back to TOC](#table-of-contents)


## [2.5.1]

> Release date: 2021/09/07

This is the first patch release in the 2.5 series. Being a patch release,
it strictly contains bugfixes. There are no new features or breaking changes.

### Dependencies

- Bumped `grpcurl` from 1.8.1 to 1.8.2 [#7659](https://github.com/Kong/kong/pull/7659)
- Bumped `lua-resty-openssl` from 0.7.3 to 0.7.4 [#7657](https://github.com/Kong/kong/pull/7657)
- Bumped `penlight` from 1.10.0 to 1.11.0 [#7736](https://github.com/Kong/kong/pull/7736)
- Bumped `luasec` from 1.0.1 to 1.0.2 [#7750](https://github.com/Kong/kong/pull/7750)
- Bumped `OpenSSL` from 1.1.1k to 1.1.1l [#7767](https://github.com/Kong/kong/pull/7767)

### Fixes

##### Core

- You can now successfully delete workspaces after deleting all entities associated with that workspace.
  Previously, Kong Gateway was not correctly cleaning up parent-child relationships. For example, creating
  an Admin also creates a Consumer and RBAC user. When deleting the Admin, the Consumer and RBAC user are
  also deleted, but accessing the `/workspaces/workspace_name/meta` endpoint would show counts for Consumers
  and RBAC users, which prevented the workspace from being deleted. Now deleting entities correctly updates
  the counts, allowing an empty workspace to be deleted. [#7560](https://github.com/Kong/kong/pull/7560)
- When an upstream event is received from the DAO, `handler.lua` now gets the workspace ID from the request
  and adds it to the upstream entity that will be used in the worker and cluster events. Before this change,
  when posting balancer CRUD events, the workspace ID was lost and the balancer used the default
  workspace ID as a fallback. [#7778](https://github.com/Kong/kong/pull/7778)

##### CLI

- Fixes regression that included an issue where Go plugins prevented CLI commands like `kong config parse`
  or `kong config db_import` from working as expected. [#7589](https://github.com/Kong/kong/pull/7589)

##### CI / Process

- Improves tests reliability. ([#7578](https://github.com/Kong/kong/pull/7578) [#7704](https://github.com/Kong/kong/pull/7704))
- Adds Github Issues template forms. [#7774](https://github.com/Kong/kong/pull/7774)
- Moves "Feature Request" link from Github Issues to Discussions. [#7777](https://github.com/Kong/kong/pull/7777)

##### Admin API

- Kong Gateway now validates workspace names, preventing the use of reserved names on workspaces.
  [#7380](https://github.com/Kong/kong/pull/7380)


[Back to TOC](#table-of-contents)

## [2.5.0]

> Release date: 2021-07-13

This is the final release of Kong 2.5.0, with no breaking changes with respect to the 2.x series.

This release includes Control Plane resiliency to database outages and the new
`declarative_config_string` config option, among other features and fixes.

### Distribution

- :warning: Since 2.4.1, Kong packages are no longer distributed
  through Bintray. Please visit [the installation docs](https://konghq.com/install/#kong-community)
  for more details.

### Dependencies

- Bumped `openresty` from 1.19.3.1 to 1.19.3.2 [#7430](https://github.com/kong/kong/pull/7430)
- Bumped `luasec` from 1.0 to 1.0.1 [#7126](https://github.com/kong/kong/pull/7126)
- Bumped `luarocks` from 3.5.0 to 3.7.0 [#7043](https://github.com/kong/kong/pull/7043)
- Bumped `grpcurl` from 1.8.0 to 1.8.1 [#7128](https://github.com/kong/kong/pull/7128)
- Bumped `penlight` from 1.9.2 to 1.10.0 [#7127](https://github.com/Kong/kong/pull/7127)
- Bumped `lua-resty-dns-client` from 6.0.0 to 6.0.2 [#7539](https://github.com/Kong/kong/pull/7539)
- Bumped `kong-plugin-prometheus` from 1.2 to 1.3 [#7415](https://github.com/Kong/kong/pull/7415)
- Bumped `kong-plugin-zipkin` from 1.3 to 1.4 [#7455](https://github.com/Kong/kong/pull/7455)
- Bumped `lua-resty-openssl` from 0.7.2 to 0.7.3 [#7509](https://github.com/Kong/kong/pull/7509)
- Bumped `lua-resty-healthcheck` from 1.4.1 to 1.4.2 [#7511](https://github.com/Kong/kong/pull/7511)
- Bumped `hmac-auth` from 2.3.0 to 2.4.0 [#7522](https://github.com/Kong/kong/pull/7522)
- Pinned `lua-protobuf` to 0.3.2 (previously unpinned) [#7079](https://github.com/kong/kong/pull/7079)

All Kong Gateway OSS plugins will be moved from individual repositories and centralized
into the main Kong Gateway (OSS) repository. We are making a gradual transition, starting with the
grpc-gateway plugin first:

- Moved grpc-gateway inside the Kong repo. [#7466](https://github.com/Kong/kong/pull/7466)

### Additions

#### Core

- Control Planes can now send updates to new data planes even if the control planes lose connection to the database.
  [#6938](https://github.com/kong/kong/pull/6938)
- Kong now automatically adds `cluster_cert`(`cluster_mtls=shared`) or `cluster_ca_cert`(`cluster_mtls=pki`) into
  `lua_ssl_trusted_certificate` when operating in Hybrid mode. Before, Hybrid mode users needed to configure
  `lua_ssl_trusted_certificate` manually as a requirement for Lua to verify the Control Plane’s certificate.
  See [Starting Data Plane Nodes](https://docs.konghq.com/gateway-oss/2.5.x/hybrid-mode/#starting-data-plane-nodes)
  in the Hybrid Mode guide for more information. [#7044](https://github.com/kong/kong/pull/7044)
- New `declarative_config_string` option allows loading a declarative config directly from a string. See the
  [Loading The Declarative Configuration File](https://docs.konghq.com/2.5.x/db-less-and-declarative-config/#loading-the-declarative-configuration-file)
  section of the DB-less and Declarative Configuration guide for more information.
  [#7379](https://github.com/kong/kong/pull/7379)

#### PDK

- The Kong PDK now accepts tables in the response body for Stream subsystems, just as it does for the HTTP subsystem.
  Before developers had to check the subsystem if they wrote code that used the `exit()` function before calling it,
  because passing the wrong argument type would break the request response.
  [#7082](https://github.com/kong/kong/pull/7082)

#### Plugins

- **hmac-auth**: The HMAC Authentication plugin now includes support for the `@request-target` field in the signature
  string. Before, the plugin used the `request-line` parameter, which contains the HTTP request method, request URI, and
  the HTTP version number. The inclusion of the HTTP version number in the signature caused requests to the same target
  but using different request methods(such as HTTP/2) to have different signatures. The newly added request-target field
  only includes the lowercase request method and request URI when calculating the hash, avoiding those issues.
  See the [HMAC Authentication](https://docs.konghq.com/hub/kong-inc/hmac-auth) documentation for more information.
  [#7037](https://github.com/kong/kong/pull/7037)
- **syslog**: The Syslog plugin now includes facility configuration options, which are a way for the plugin to group
  error messages from different sources. See the description for the facility parameter in the
  [Parameters](https://docs.konghq.com/hub/kong-inc/syslog/#parameters) section of the Syslog documentation for more
  information. [#6081](https://github.com/kong/kong/pull/6081). Thanks, [jideel](https://github.com/jideel)!
- **Prometheus**: The Prometheus plugin now exposes connected data planes' status on the control plane. New metrics include the
  following:  `data_plane_last_seen`, `data_plane_config_hash` and `data_plane_version_compatible`. These
  metrics can be useful for troubleshooting when data planes have inconsistent configurations across the cluster. See the
  [Available metrics](https://docs.konghq.com/hub/kong-inc/prometheus) section of the Prometheus plugin documentation
  for more information. [98](https://github.com/Kong/kong-plugin-prometheus/pull/98)
- **Zipkin**: The Zipkin plugin now includes the following tags: `kong.route`,`kong.service_name` and `kong.route_name`.
  See the [Spans](https://docs.konghq.com/hub/kong-inc/zipkin/#spans) section of the Zipkin plugin documentation for more information.
  [115](https://github.com/Kong/kong-plugin-zipkin/pull/115)

#### Hybrid Mode

- Kong now exposes an upstream health checks endpoint (using the status API) on the data plane for better
  observability. [#7429](https://github.com/Kong/kong/pull/7429)
- Control Planes are now more lenient when checking Data Planes' compatibility in Hybrid mode. See the
  [Version compatibility](https://docs.konghq.com/gateway-oss/2.5.x/hybrid-mode/#version_compatibility)
  section of the Hybrid Mode guide for more information. [#7488](https://github.com/Kong/kong/pull/7488)
- This release starts the groundwork for Hybrid Mode 2.0 Protocol. This code isn't active by default in Kong 2.5,
  but it allows future development. [#7462](https://github.com/Kong/kong/pull/7462)

### Fixes

#### Core

- When using DB-less mode, `select_by_cache_key` now finds entities by using the provided `field` directly
  in ` select_by_key` and does not complete unnecessary cache reads. [#7146](https://github.com/kong/kong/pull/7146)
- Kong can now finish initialization even if a plugin’s `init_worker` handler fails, improving stability.
  [#7099](https://github.com/kong/kong/pull/7099)
- TLS keepalive requests no longer share their context. Before when two calls were made to the same "server+hostname"
  but different routes and using a keepalive connection, plugins that were active in the first call were also sometimes
  (incorrectly) active in the second call. The wrong plugin was active because Kong was passing context in the SSL phase
  to the plugin iterator, creating connection-wide structures in that context, which was then shared between different
  keepalive requests. With this fix, Kong does not pass context to plugin iterators with the `certificate` phase,
  avoiding plugin mixups.[#7102](https://github.com/kong/kong/pull/7102)
- The HTTP status 405 is now handled by Kong's error handler. Before accessing Kong using the TRACE method returned
  a standard NGINX error page because the 405 wasn’t included in the error page settings of the NGINX configuration.
  [#6933](https://github.com/kong/kong/pull/6933).
  Thanks, [yamaken1343](https://github.com/yamaken1343)!
- Custom `ngx.sleep` implementation in `init_worker` phase now invokes `update_time` in order to prevent time-based deadlocks
  [#7532](https://github.com/Kong/kong/pull/7532)
- `Proxy-Authorization` header is removed when it is part of the original request **or** when a plugin sets it to the
  same value as the original request
  [#7533](https://github.com/Kong/kong/pull/7533)
- `HEAD` requests don't provoke an error when a Plugin implements the `response` phase
  [#7535](https://github.com/Kong/kong/pull/7535)

#### Hybrid Mode

- Control planes no longer perform health checks on CRUD upstreams’ and targets’ events.
  [#7085](https://github.com/kong/kong/pull/7085)
- To prevent unnecessary cache flips on data planes, Kong now checks `dao:crud` events more strictly and has
  a new cluster event, `clustering:push_config` for configuration pushes. These updates allow Kong to filter
  invalidation events that do not actually require a database change. Furthermore, the clustering module does
  not subscribe to the generic `invalidations` event, which has a more broad scope than database entity invalidations.
  [#7112](https://github.com/kong/kong/pull/7112)
- Data Planes ignore null fields coming from Control Planes when doing schema validation.
  [#7458](https://github.com/Kong/kong/pull/7458)
- Kong now includes the source in error logs produced by Control Planes.
  [#7494](https://github.com/Kong/kong/pull/7494)
- Data Plane config hash calculation and checking is more consistent now: it is impervious to changes in table iterations,
  hashes are calculated in both CP and DP, and DPs send pings more immediately and with the new hash now
  [#7483](https://github.com/Kong/kong/pull/7483)


#### Balancer

- All targets are returned by the Admin API now, including targets with a `weight=0`, or disabled targets.
  Before disabled targets were not included in the output when users attempted to list all targets. Then
  when users attempted to add the targets again, they recieved an error message telling them the targets already existed.
  [#7094](https://github.com/kong/kong/pull/7094)
- Upserting existing targets no longer fails.  Before, because of updates made to target configurations since Kong v2.2.0,
  upserting older configurations would fail. This fix allows older configurations to be imported.
  [#7052](https://github.com/kong/kong/pull/7052)
- The last balancer attempt is now correctly logged. Before balancer tries were saved when retrying, which meant the last
  retry state was not saved since there were no more retries. This update saves the failure state so it can be correctly logged.
  [#6972](https://github.com/kong/kong/pull/6972)
- Kong now ensures that the correct upstream event is removed from the queue when updating the balancer state.
  [#7103](https://github.com/kong/kong/pull/7103)

#### CLI

- The `prefix` argument in the `kong stop` command now takes precedence over environment variables, as it does in the `kong start` command.
  [#7080](https://github.com/kong/kong/pull/7080)

#### Configuration

- Declarative configurations now correctly parse custom plugin entities schemas with attributes called "plugins". Before
  when using declarative configurations, users with custom plugins that included a "plugins" field would encounter startup
  exceptions. With this fix, the declarative configuration can now distinguish between plugins schema and custom plugins fields.
  [#7412](https://github.com/kong/kong/pull/7412)
- The stream access log configuration options are now properly separated from the HTTP access log. Before when users
  used Kong with TCP, they couldn’t use a custom log format. With this fix, `proxy_stream_access_log` and `proxy_stream_error_log`
  have been added to differentiate stream access log from the HTTP subsystem. See
  [`proxy_stream_access_log`](https://docs.konghq.com/gateway-oss/2.5.x/configuration/#proxy_stream_access_log)
  and [`proxy_stream_error`](https://docs.konghq.com/gateway-oss/2.5.x/configuration/#proxy_stream_error) in the Configuration
  Property Reference for more information. [#7046](https://github.com/kong/kong/pull/7046)

#### Migrations

- Kong no longer assumes that `/?/init.lua` is in the Lua path when doing migrations. Before, when users created
  a custom plugin in a non-standard location and set `lua_package_path = /usr/local/custom/?.lua`, migrations failed.
  Migrations failed because the Kong core file is `init.lua` and it is required as part of `kong.plugins.<name>.migrations`.
  With this fix, migrations no longer expect `init.lua` to be a part of the path. [#6993](https://github.com/kong/kong/pull/6993)
- Kong no longer emits errors when doing `ALTER COLUMN` operations in Apache Cassandra 4.0.
  [#7490](https://github.com/Kong/kong/pull/7490)

#### PDK

- With this update, `kong.response.get_XXX()` functions now work in the log phase on external plugins. Before
  `kong.response.get_XXX()` functions required data from the response object, which was not accessible in the
  post-log timer used to call log handlers in external plugins. Now these functions work by accessing the required
  data from the set saved at the start of the log phase. See [`kong.response`](https://docs.konghq.com/gateway-oss/{{page.kong_version}}/kong.response)
  in the Plugin Development Kit for more information. [#7048](https://github.com/kong/kong/pull/7048)
- External plugins handle certain error conditions better while the Kong balancer is being refreshed. Before
  when an `instance_id` of an external plugin changed, and the plugin instance attempted to reset and retry,
  it was failing because of a typo in the comparison. [#7153](https://github.com/kong/kong/pull/7153).
  Thanks, [ealogar](https://github.com/ealogar)!
- With this release, `kong.log`'s phase checker now accounts for the existence of the new `response` pseudo-phase.
  Before users may have erroneously received a safe runtime error for using a function out-of-place in the PDK.
  [#7109](https://github.com/kong/kong/pull/7109)
- Kong no longer sandboxes the `string.rep` function. Before `string.rep` was sandboxed to disallow a single operation
  from allocating too much memory. However, a single operation allocating too much memory is no longer an issue
  because in LuaJIT there are no debug hooks and it is trivial to implement a loop to allocate memory on every single iteration.
  Additionally, since the `string` table is global and obtainable by any sandboxed string, its sandboxing provoked issues on global state.
  [#7167](https://github.com/kong/kong/pull/7167)
- The `kong.pdk.node` function can now correctly iterates over all the shared dict metrics. Before this fix,
  users using the `kong.pdk.node` function could not see all shared dict metrics under the Stream subsystem.
  [#7078](https://github.com/kong/kong/pull/7078)

#### Plugins

- All custom plugins that are using the deprecated `BasePlugin` class have to remove this inheritance.
- **LDAP-auth**: The LDAP Authentication schema now includes a default value for the `config.ldap_port` parameter
  that matches the documentation. Before the plugin documentation [Parameters](https://docs.konghq.com/hub/kong-inc/ldap-auth/#parameters)
  section included a reference to a default value for the LDAP port; however, the default value was not included in the plugin schema.
  [#7438](https://github.com/kong/kong/pull/7438)
- **Prometheus**: The Prometheus plugin exporter now attaches subsystem labels to memory stats. Before, the HTTP
  and Stream subsystems were not distinguished, so their metrics were interpreted as duplicate entries by Prometheus.
  https://github.com/Kong/kong-plugin-prometheus/pull/118
- **External Plugins**: the return code 127 (command not found) is detected and appropriate error is returned
  [#7523](https://github.com/Kong/kong/pull/7523)


## [2.4.1]


> Released 2021/05/11

This is a patch release in the 2.4 series. Being a patch release, it
strictly contains bugfixes. There are no new features or breaking changes.

### Distribution

- :warning: Starting with this release, Kong packages are no longer distributed
  through Bintray. Please download from [download.konghq.com](https://download.konghq.com).

### Dependencies

- Bump `luasec` from 1.0.0 to 1.0.1
  [#7126](https://github.com/Kong/kong/pull/7126)
- Bump `prometheus` plugin from 1.2.0 to 1.2.1
  [#7061](https://github.com/Kong/kong/pull/7061)

### Fixes

##### Core

- Ensure healthchecks and balancers are not created on control plane nodes.
  [#7085](https://github.com/Kong/kong/pull/7085)
- Optimize URL normalization code.
  [#7100](https://github.com/Kong/kong/pull/7100)
- Fix issue where control plane nodes would needlessly invalidate and send new
  configuration to data plane nodes.
  [#7112](https://github.com/Kong/kong/pull/7112)
- Ensure HTTP code `405` is handled by Kong's error page.
  [#6933](https://github.com/Kong/kong/pull/6933)
- Ensure errors in plugins `init_worker` do not break Kong's worker initialization.
  [#7099](https://github.com/Kong/kong/pull/7099)
- Fix issue where two subsequent TLS keepalive requests would lead to incorrect
  plugin execution.
  [#7102](https://github.com/Kong/kong/pull/7102)
- Ensure Targets upsert operation behaves similarly to other entities' upsert method.
  [#7052](https://github.com/Kong/kong/pull/7052)
- Ensure failed balancer retry is saved and accounted for in log data.
  [#6972](https://github.com/Kong/kong/pull/6972)


##### CLI

- Ensure `kong start` and `kong stop` prioritize CLI flag `--prefix` over environment
  variable `KONG_PREFIX`.
  [#7080](https://github.com/Kong/kong/pull/7080)

##### Configuration

- Ensure Stream subsystem allows for configuration of access logs format.
  [#7046](https://github.com/Kong/kong/pull/7046)

##### Admin API

- Ensure targets with weight 0 are displayed in the Admin API.
  [#7094](https://github.com/Kong/kong/pull/7094)

##### PDK

- Ensure new `response` phase is accounted for in phase checkers.
  [#7109](https://github.com/Kong/kong/pull/7109)

##### Plugins

- Ensure plugins written in languages other than Lua can use `kong.response.get_*`
  methods - e.g., `kong.response.get_status`.
  [#7048](https://github.com/Kong/kong/pull/7048)
- `hmac-auth`: enable JIT compilation of authorization header regex.
  [#7037](https://github.com/Kong/kong/pull/7037)


[Back to TOC](#table-of-contents)


## [2.4.0]

> Released 2021/04/06

This is the final release of Kong 2.4.0, with no breaking changes with respect to the 2.x series.
This release includes JavaScript PDK, improved CP/DP updates and UTF-8 Tags, amongst other improvements
and fixes.

### Dependencies

- :warning: For Kong 2.4, the required OpenResty version has been bumped to
  [1.19.3.1](http://openresty.org/en/changelog-1019003.html), and the set of
  patches included has changed, including the latest release of
  [lua-kong-nginx-module](https://github.com/Kong/lua-kong-nginx-module).
  If you are installing Kong from one of our distribution
  packages, you are not affected by this change.

**Note:** if you are not using one of our distribution packages and compiling
OpenResty from source, you must still apply Kong's [OpenResty
patches](https://github.com/Kong/kong-build-tools/tree/master/openresty-build-tools/patches)
(and, as highlighted above, compile OpenResty with the new
lua-kong-nginx-module). Our [kong-build-tools](https://github.com/Kong/kong-build-tools)
repository will allow you to do both easily.

- Bump luarocks from 3.4.0 to 3.5.0.
  [#6699](https://github.com/Kong/kong/pull/6699)
- Bump luasec from 0.9 to 1.0.
  [#6814](https://github.com/Kong/kong/pull/6814)
- Bump lua-resty-dns-client from 5.2.1 to 6.0.0.
  [#6999](https://github.com/Kong/kong/pull/6999)
- Bump kong-lapis from 1.8.1.2 to 1.8.3.1.
  [#6925](https://github.com/Kong/kong/pull/6925)
- Bump pgmoon from 1.11.0 to 1.12.0.
  [#6741](https://github.com/Kong/kong/pull/6741)
- Bump lua-resty-openssl from 0.6.9 to 0.7.2.
  [#6967](https://github.com/Kong/kong/pull/6967)
- Bump kong-plugin-zipkin from 1.2 to 1.3.
  [#6936](https://github.com/Kong/kong/pull/6936)
- Bump kong-prometheus-plugin from 1.0 to 1.2.
  [#6958](https://github.com/Kong/kong/pull/6958)
- Bump lua-cassandra from 1.5.0 to 1.5.1
  [#6857](https://github.com/Kong/kong/pull/6857)
- Bump luasyslog from 1.0.0 to 2.0.1
  [#6957](https://github.com/Kong/kong/pull/6957)

### Additions

##### Core

- Relaxed version check between Control Planes and Data Planes, allowing
  Data Planes that are missing minor updates to still connect to the
  Control Plane. Also, now Data Plane is allowed to have a superset of Control
  Plane plugins.
  [6932](https://github.com/Kong/kong/pull/6932)
- Allowed UTF-8 in Tags
  [6784](https://github.com/Kong/kong/pull/6784)
- Added support for Online Certificate Status Protocol responder found in cluster.
  [6887](https://github.com/Kong/kong/pull/6887)

##### PDK

- [JavaScript Plugin Development Kit (PDK)](https://github.com/Kong/kong-js-pdk)
  is released alongside with Kong 2.4. It allows users to write Kong plugins in
  JavaScript and TypeScript.
- Beta release of Protobuf plugin communication protocol, which can be used in
  place of MessagePack to communicate with non-Lua plugins.
  [6941](https://github.com/Kong/kong/pull/6941)
- Enabled `ssl_certificate` phase on plugins with stream module.
  [6873](https://github.com/Kong/kong/pull/6873)

##### Plugins

- Zipkin: support for Jaeger style uber-trace-id headers.
  [101](https://github.com/Kong/kong-plugin-zipkin/pull/101)
  Thanks [nvx](https://github.com/nvx) for the patch!
- Zipkin: support for OT headers.
  [103](https://github.com/Kong/kong-plugin-zipkin/pull/103)
  Thanks [ishg](https://github.com/ishg) for the patch!
- Zipkin: allow insertion of custom tags on the Zipkin request trace.
  [102](https://github.com/Kong/kong-plugin-zipkin/pull/102)
- Zipkin: creation of baggage items on child spans is now possible.
  [98](https://github.com/Kong/kong-plugin-zipkin/pull/98)
  Thanks [Asafb26](https://github.com/Asafb26) for the patch!
- JWT: Add ES384 support
  [6854](https://github.com/Kong/kong/pull/6854)
  Thanks [pariviere](https://github.com/pariviere) for the patch!
- Several plugins: capability to set new log fields, or unset existing fields,
  by executing custom Lua code in the Log phase.
  [6944](https://github.com/Kong/kong/pull/6944)

### Fixes

##### Core

- Changed default values and validation rules for plugins that were not
  well-adjusted for dbless or hybrid modes.
  [6885](https://github.com/Kong/kong/pull/6885)
- Kong 2.4 ensures that all the Core entities are loaded before loading
  any plugins. This fixes an error in which Plugins to could not link to
  or modify Core entities because they would not be loaded yet
  [6880](https://github.com/Kong/kong/pull/6880)
- If needed, `Host` header is now updated between balancer retries, using the
  value configured in the correct upstream entity.
  [6796](https://github.com/Kong/kong/pull/6796)
- Schema validations now log more descriptive error messages when types are
  invalid.
  [6593](https://github.com/Kong/kong/pull/6593)
  Thanks [WALL-E](https://github.com/WALL-E) for the patch!
- Kong now ignores tags in Cassandra when filtering by multiple entities, which
  is the expected behavior and the one already existent when using Postgres
  databases.
  [6931](https://github.com/Kong/kong/pull/6931)
- `Upgrade` header is not cleared anymore when response `Connection` header
  contains `Upgrade`.
  [6929](https://github.com/Kong/kong/pull/6929)
- Accept fully-qualified domain names ending in dots.
  [6864](https://github.com/Kong/kong/pull/6864)
- Kong does not try to warmup upstream names when warming up DNS entries.
  [6891](https://github.com/Kong/kong/pull/6891)
- Migrations order is now guaranteed to be always the same.
  [6901](https://github.com/Kong/kong/pull/6901)
- Buffered responses are disabled on connection upgrades.
  [6902](https://github.com/Kong/kong/pull/6902)
- Make entity relationship traverse-order-independent.
  [6743](https://github.com/Kong/kong/pull/6743)
- The host header is updated between balancer retries.
  [6796](https://github.com/Kong/kong/pull/6796)
- The router prioritizes the route with most matching headers when matching
  headers.
  [6638](https://github.com/Kong/kong/pull/6638)
- Fixed an edge case on multipart/form-data boundary check.
  [6638](https://github.com/Kong/kong/pull/6638)
- Paths are now properly normalized inside Route objects.
  [6976](https://github.com/Kong/kong/pull/6976)
- Do not cache empty upstream name dictionary.
  [7002](https://github.com/Kong/kong/pull/7002)
- Do not assume upstreams do not exist after init phase.
  [7010](https://github.com/Kong/kong/pull/7010)
- Do not overwrite configuration files when running migrations.
  [7017](https://github.com/Kong/kong/pull/7017)

##### PDK

- Now Kong does not leave plugin servers alive after exiting and does not try to
  start them in the unsupported stream subsystem.
  [6849](https://github.com/Kong/kong/pull/6849)
- Go does not cache `kong.log` methods
  [6701](https://github.com/Kong/kong/pull/6701)
- The `response` phase is included on the list of public phases
  [6638](https://github.com/Kong/kong/pull/6638)
- Config file style and options case are now consistent all around.
  [6981](https://github.com/Kong/kong/pull/6981)
- Added right protobuf MacOS path to enable external plugins in Homebrew
  installations.
  [6980](https://github.com/Kong/kong/pull/6980)
- Auto-escape upstream path to avoid proxying errors.
  [6978](https://github.com/Kong/kong/pull/6978)
- Ports are now declared as `Int`.
  [6994](https://github.com/Kong/kong/pull/6994)

##### Plugins

- oauth2: better handling more cases of client invalid token generation.
  [6594](https://github.com/Kong/kong/pull/6594)
  Thanks [jeremyjpj0916](https://github.com/jeremyjpj0916) for the patch!
- Zipkin: the w3c parsing function was returning a non-used extra value, and it
  now early-exits.
  [100](https://github.com/Kong/kong-plugin-zipkin/pull/100)
  Thanks [nvx](https://github.com/nvx) for the patch!
- Zipkin: fixed a bug in which span timestamping could sometimes raise an error.
  [105](https://github.com/Kong/kong-plugin-zipkin/pull/105)
  Thanks [Asafb26](https://github.com/Asafb26) for the patch!

[Back to TOC](#table-of-contents)


## [2.3.3]

> Released 2021/03/05

This is a patch release in the 2.3 series. Being a patch release, it
strictly contains bugfixes. The are no new features or breaking changes.

### Dependencies

- Bump OpenSSL from `1.1.1i` to `1.1.1j`.
  [6859](https://github.com/Kong/kong/pull/6859)

### Fixes

##### Core

- Ensure control plane nodes do not execute healthchecks.
  [6805](https://github.com/Kong/kong/pull/6805)
- Ensure only one worker executes active healthchecks.
  [6844](https://github.com/Kong/kong/pull/6844)
- Declarative config can be now loaded as an inline yaml file by `kong config`
  (previously it was possible only as a yaml string inside json). JSON declarative
  config is now parsed with the `cjson` library, instead of with `libyaml`.
  [6852](https://github.com/Kong/kong/pull/6852)
- When using eventual worker consistency now every Nginx worker deals with its
  upstreams changes, avoiding unnecessary synchronization among workers.
  [6833](https://github.com/Kong/kong/pull/6833)

##### Admin API

- Remove `prng_seed` from the Admin API and add PIDs instead.
  [6842](https://github.com/Kong/kong/pull/6842)

##### PDK

- Ensure `kong.log.serialize` properly calculates reported latencies.
  [6869](https://github.com/Kong/kong/pull/6869)

##### Plugins

- HMAC-Auth: fix issue where the plugin would check if both a username and
  signature were specified, rather than either.
  [6826](https://github.com/Kong/kong/pull/6826)


[Back to TOC](#table-of-contents)


## [2.3.2]

> Released 2021/02/09

This is a patch release in the 2.3 series. Being a patch release, it
strictly contains bugfixes. The are no new features or breaking changes.

### Fixes

##### Core

- Fix an issue where certain incoming URI may make it possible to
  bypass security rules applied on Route objects. This fix make such
  attacks more difficult by always normalizing the incoming request's
  URI before matching against the Router.
  [#6821](https://github.com/Kong/kong/pull/6821)
- Properly validate Lua input in sandbox module.
  [#6765](https://github.com/Kong/kong/pull/6765)
- Mark boolean fields with default values as required.
  [#6785](https://github.com/Kong/kong/pull/6785)


##### CLI

- `kong migrations` now accepts a `-p`/`--prefix` flag.
  [#6819](https://github.com/Kong/kong/pull/6819)

##### Plugins

- JWT: disallow plugin on consumers.
  [#6777](https://github.com/Kong/kong/pull/6777)
- rate-limiting: improve counters accuracy.
  [#6802](https://github.com/Kong/kong/pull/6802)


[Back to TOC](#table-of-contents)


## [2.3.1]

> Released 2021/01/26

This is a patch release in the 2.3 series. Being a patch release, it
strictly contains bugfixes. The are no new features or breaking changes.

### Fixes

##### Core

- lua-resty-dns-client was bumped to 5.2.1, which fixes an issue that could
  lead to a busy loop when renewing addresses.
  [#6760](https://github.com/Kong/kong/pull/6760)
- Fixed an issue that made Kong return HTTP 500 Internal Server Error instead
  of HTTP 502 Bad Gateway on upstream connection errors when using buffered
  proxying. [#6735](https://github.com/Kong/kong/pull/6735)

[Back to TOC](#table-of-contents)


## [2.3.0]

> Released 2021/01/08

This is a new release of Kong, with no breaking changes with respect to the 2.x series,
with **Control Plane/Data Plane version checks**, **UTF-8 names for Routes and Services**,
and **a Plugin Servers**.


### Distributions

- :warning: Support for Centos 6 has been removed, as said distro entered
  EOL on Nov 30.
  [#6641](https://github.com/Kong/kong/pull/6641)

### Dependencies

- Bump kong-plugin-serverless-functions from 1.0 to 2.1.
  [#6715](https://github.com/Kong/kong/pull/6715)
- Bump lua-resty-dns-client from 5.1.0 to 5.2.0.
  [#6711](https://github.com/Kong/kong/pull/6711)
- Bump lua-resty-healthcheck from 1.3.0 to 1.4.0.
  [#6711](https://github.com/Kong/kong/pull/6711)
- Bump OpenSSL from 1.1.1h to 1.1.1i.
  [#6639](https://github.com/Kong/kong/pull/6639)
- Bump `kong-plugin-zipkin` from 1.1 to 1.2.
  [#6576](https://github.com/Kong/kong/pull/6576)
- Bump `kong-plugin-request-transformer` from 1.2 to 1.3.
  [#6542](https://github.com/Kong/kong/pull/6542)

### Additions

##### Core

- Introduce version checks between Control Plane and Data Plane nodes
  in Hybrid Mode. Sync will be stopped if the major/minor version differ
  or if installed plugin versions differ between Control Plane and Data
  Plane nodes.
  [#6612](https://github.com/Kong/kong/pull/6612)
- Kong entities with a `name` field now support utf-8 characters.
  [#6557](https://github.com/Kong/kong/pull/6557)
- The certificates entity now has `cert_alt` and `key_alt` fields, used
  to specify an alternative certificate and key pair.
  [#6536](https://github.com/Kong/kong/pull/6536)
- The go-pluginserver `stderr` and `stdout` are now written into Kong's
  logs.
  [#6503](https://github.com/Kong/kong/pull/6503)
- Introduce support for multiple pluginservers. This feature is
  backwards-compatible with the existing single Go pluginserver.
  [#6600](https://github.com/Kong/kong/pull/6600)

##### PDK

- Introduce a `kong.node.get_hostname` method that returns current's
  node host name.
  [#6613](https://github.com/Kong/kong/pull/6613)
- Introduce a `kong.cluster.get_id` method that returns a unique ID
  for the current Kong cluster. If Kong is running in DB-less mode
  without a cluster ID explicitly defined, then this method returns nil.
  For Hybrid mode, all Control Planes and Data Planes belonging to the
  same cluster returns the same cluster ID. For traditional database
  based deployments, all Kong nodes pointing to the same database will
  also return the same cluster ID.
  [#6576](https://github.com/Kong/kong/pull/6576)
- Introduce a `kong.log.set_serialize_value`, which allows for customizing
  the output of `kong.log.serialize`.
  [#6646](https://github.com/Kong/kong/pull/6646)

##### Plugins

- `http-log`: the plugin now has a `headers` configuration, so that
  custom headers can be specified for the log request.
  [#6449](https://github.com/Kong/kong/pull/6449)
- `key-auth`: the plugin now has two additional boolean configurations:
  * `key_in_header`: if `false`, the plugin will ignore keys passed as
    headers.
  * `key_in_query`: if `false`, the plugin will ignore keys passed as
    query arguments.
  Both default to `true`.
  [#6590](https://github.com/Kong/kong/pull/6590)
- `request-size-limiting`: add new configuration `require_content_length`,
  which causes the plugin to ensure a valid `Content-Length` header exists
  before reading the request body.
  [#6660](https://github.com/Kong/kong/pull/6660)
- `serverless-functions`: introduce a sandboxing capability, and it has been
  *enabled* by default, where only Kong PDK, OpenResty `ngx` APIs, and Lua standard libraries are allowed.
  [#32](https://github.com/Kong/kong-plugin-serverless-functions/pull/32/)

##### Configuration

- `client_max_body_size` and `client_body_buffer_size`, that previously
  hardcoded to 10m, are now configurable through `nginx_admin_client_max_body_size` and `nginx_admin_client_body_buffer_size`.
  [#6597](https://github.com/Kong/kong/pull/6597)
- Kong-generated SSL privates keys now have `600` file system permission.
  [#6509](https://github.com/Kong/kong/pull/6509)
- Properties `ssl_cert`, `ssl_cert_key`, `admin_ssl_cert`,
  `admin_ssl_cert_key`, `status_ssl_cert`, and `status_ssl_cert_key`
  is now an array: previously, only an RSA certificate was generated
  by default; with this change, an ECDSA is also generated. On
  intermediate and modern cipher suites, the ECDSA certificate is set
  as the default fallback certificate; on old cipher suite, the RSA
  certificate remains as the default. On custom certificates, the first
  certificate specified in the array is used.
  [#6509](https://github.com/Kong/kong/pull/6509)
- Kong now runs as a `kong` user if it exists; it said user does not exist
  in the system, the `nobody` user is used, as before.
  [#6421](https://github.com/Kong/kong/pull/6421)

### Fixes

##### Core

- Fix issue where a Go plugin would fail to read kong.ctx.shared values set by Lua plugins.
  [#6490](https://github.com/Kong/kong/pull/6490)
- Properly trigger `dao:delete_by:post` hook.
  [#6567](https://github.com/Kong/kong/pull/6567)
- Fix issue where a route that supports both http and https (and has a hosts and snis match criteria) would fail to proxy http requests, as it does not contain an SNI.
  [#6517](https://github.com/Kong/kong/pull/6517)
- Fix issue where a `nil` request context would lead to errors `attempt to index local 'ctx'` being shown in the logs
- Reduced the number of needed timers to active health check upstreams and to resolve hosts.
- Schemas for full-schema validations are correctly cached now, avoiding memory
  leaks when reloading declarative configurations. [#6713](https://github.com/Kong/kong/pull/6713)
- The schema for the upstream entities now limits the highest configurable
  number of successes and failures to 255, respecting the limits imposed by
  lua-resty-healthcheck. [#6705](https://github.com/Kong/kong/pull/6705)
- Certificates for database connections now are loaded in the right order
  avoiding failures to connect to Postgres databases.
  [#6650](https://github.com/Kong/kong/pull/6650)

##### CLI

- Fix issue where `kong reload -c <config>` would fail.
  [#6664](https://github.com/Kong/kong/pull/6664)
- Fix issue where the Kong configuration cache would get corrupted.
  [#6664](https://github.com/Kong/kong/pull/6664)

##### PDK

- Ensure the log serializer encodes the `tries` field as an array when
  empty, rather than an object.
  [#6632](https://github.com/Kong/kong/pull/6632)

##### Plugins

- request-transformer plugin does not allow `null` in config anymore as they can
  lead to runtime errors. [#6710](https://github.com/Kong/kong/pull/6710)

[Back to TOC](#table-of-contents)


## [2.2.2]

> Released 2021/03/01

This is a patch release in the 2.2 series. Being a patch release, it
strictly contains bugfixes. The are no new features or breaking changes.

### Fixes

##### Plugins

- `serverless-functions`: introduce a sandboxing capability, *enabled* by default,
  where only Kong PDK, OpenResty `ngx` APIs, and some Lua standard libraries are
  allowed. Read the documentation [here](https://docs.konghq.com/hub/kong-inc/serverless-functions/#sandboxing).
  [#32](https://github.com/Kong/kong-plugin-serverless-functions/pull/32/)

[Back to TOC](#table-of-contents)


## [2.2.1]

> Released 2020/12/01

This is a patch release in the 2.2 series. Being a patch release, it
strictly contains bugfixes. The are no new features or breaking changes.

### Fixes

##### Distribution

##### Core

- Fix issue where Kong would fail to start a Go plugin instance with a
  `starting instance: nil` error.
  [#6507](https://github.com/Kong/kong/pull/6507)
- Fix issue where a route that supports both `http` and `https` (and has
  a `hosts` and `snis` match criteria) would fail to proxy `http`
  requests, as it does not contain an SNI.
  [#6517](https://github.com/Kong/kong/pull/6517)
- Fix issue where a Go plugin would fail to read `kong.ctx.shared` values
  set by Lua plugins.
  [#6426](https://github.com/Kong/kong/issues/6426)
- Fix issue where gRPC requests would fail to set the `:authority`
  pseudo-header in upstream requests.
  [#6603](https://github.com/Kong/kong/pull/6603)

##### CLI

- Fix issue where `kong config db_import` and `kong config db_export`
  commands would fail if Go plugins were enabled.
  [#6596](https://github.com/Kong/kong/pull/6596)
  Thanks [daniel-shuy](https://github.com/daniel-shuy) for the patch!

[Back to TOC](#table-of-contents)


## [2.2.0]

> Released 2020/10/23

This is a new major release of Kong, including new features such as **UDP support**,
**Configurable Request and Response Buffering**, **Dynamically Loading of OS
Certificates**, and much more.

### Distributions

- Added support for running Kong as the non-root user kong on distributed systems.


### Dependencies

- :warning: For Kong 2.2, the required OpenResty version has been bumped to
  [1.17.8.2](http://openresty.org/en/changelog-1017008.html), and the
  the set of patches included has changed, including the latest release of
  [lua-kong-nginx-module](https://github.com/Kong/lua-kong-nginx-module).
  If you are installing Kong from one of our distribution
  packages, you are not affected by this change.
- Bump OpenSSL version from `1.1.1g` to `1.1.1h`.
  [#6382](https://github.com/Kong/kong/pull/6382)

**Note:** if you are not using one of our distribution packages and compiling
OpenResty from source, you must still apply Kong's [OpenResty
patches](https://github.com/Kong/kong-build-tools/tree/master/openresty-build-tools/openresty-patches)
(and, as highlighted above, compile OpenResty with the new
lua-kong-nginx-module). Our [kong-build-tools](https://github.com/Kong/kong-build-tools)
repository will allow you to do both easily.

- :warning: Cassandra 2.x support is now deprecated. If you are still
  using Cassandra 2.x with Kong, we recommend you to upgrade, since this
  series of Cassandra is about to be EOL with the upcoming release of
  Cassandra 4.0.

### Additions

##### Core

- :fireworks: **UDP support**: Kong now features support for UDP proxying
  in its stream subsystem. The `"udp"` protocol is now accepted in the `protocols`
  attribute of Routes and the `protocol` attribute of Services.
  Load balancing and logging plugins support UDP as well.
  [#6215](https://github.com/Kong/kong/pull/6215)
- **Configurable Request and Response Buffering**: The buffering of requests
  or responses can now be enabled or disabled on a per-route basis, through
  setting attributes `Route.request_buffering` or `Route.response_buffering`
  to `true` or `false`. Default behavior remains the same: buffering is enabled
  by default for requests and responses.
  [#6057](https://github.com/Kong/kong/pull/6057)
- **Option to Automatically Load OS Certificates**: The configuration
  attribute `lua_ssl_trusted_certificate` was extended to accept a
  comma-separated list of certificate paths, as well as a special `system`
  value, which expands to the "system default" certificates file installed
  by the operating system. This follows a very simple heuristic to try to
  use the most common certificate file in most popular distros.
  [#6342](https://github.com/Kong/kong/pull/6342)
- Consistent-Hashing load balancing algorithm does not require to use the entire
  target history to build the same proxying destinations table on all Kong nodes
  anymore. Now deleted targets are actually removed from the database and the
  targets entities can be manipulated by the Admin API as any other entity.
  [#6336](https://github.com/Kong/kong/pull/6336)
- Add `X-Forwarded-Path` header: if a trusted source provides a
  `X-Forwarded-Path` header, it is proxied as-is. Otherwise, Kong will set
  the content of said header to the request's path.
  [#6251](https://github.com/Kong/kong/pull/6251)
- Hybrid mode synchronization performance improvements: Kong now uses a
  new internal synchronization method to push changes from the Control Plane
  to the Data Plane, drastically reducing the amount of communication between
  nodes during bulk updates.
  [#6293](https://github.com/Kong/kong/pull/6293)
- The `Upstream.client_certificate` attribute can now be used from proxying:
  This allows `client_certificate` setting used for mTLS handshaking with
  the `Upstream` server to be shared easily among different Services.
  However, `Service.client_certificate` will take precedence over
  `Upstream.client_certificate` if both are set simultaneously.
  In previous releases, `Upstream.client_certificate` was only used for
  mTLS in active health checks.
  [#6348](https://github.com/Kong/kong/pull/6348)
- New `shorthand_fields` top-level attribute in schema definitions, which
  deprecates `shorthands` and includes type definitions in addition to the
  shorthand callback.
  [#6364](https://github.com/Kong/kong/pull/6364)
- Hybrid Mode: the table of Data Plane nodes at the Control Plane is now
  cleaned up automatically, according to a delay value configurable via
  the `cluster_data_plane_purge_delay` attribute, set to 14 days by default.
  [#6376](https://github.com/Kong/kong/pull/6376)
- Hybrid Mode: Data Plane nodes now apply only the last config when receiving
  several updates in sequence, improving the performance when large configs are
  in use. [#6299](https://github.com/Kong/kong/pull/6299)

##### Admin API

- Hybrid Mode: new endpoint `/clustering/data-planes` which returns complete
  information about all Data Plane nodes that are connected to the Control
  Plane cluster, regardless of the Control Plane node to which they connected.
  [#6308](https://github.com/Kong/kong/pull/6308)
  * :warning: The `/clustering/status` endpoint is now deprecated, since it
    returns only information about Data Plane nodes directly connected to the
    Control Plane node to which the Admin API request was made, and is
    superseded by `/clustering/data-planes`.
- Admin API responses now honor the `headers` configuration setting for
  including or removing the `Server` header.
  [#6371](https://github.com/Kong/kong/pull/6371)

##### PDK

- New function `kong.request.get_forwarded_prefix`: returns the prefix path
  component of the request's URL that Kong stripped before proxying to upstream,
  respecting the value of `X-Forwarded-Prefix` when it comes from a trusted source.
  [#6251](https://github.com/Kong/kong/pull/6251)
- `kong.response.exit` now honors the `headers` configuration setting for
  including or removing the `Server` header.
  [#6371](https://github.com/Kong/kong/pull/6371)
- `kong.log.serialize` function now can be called using the stream subsystem,
  allowing various logging plugins to work under TCP and TLS proxy modes.
  [#6036](https://github.com/Kong/kong/pull/6036)
- Requests with `multipart/form-data` MIME type now can use the same part name
  multiple times. [#6054](https://github.com/Kong/kong/pull/6054)

##### Plugins

- **New Response Phase**: both Go and Lua pluggins now support a new plugin
  phase called `response` in Lua plugins and `Response` in Go. Using it
  automatically enables response buffering, which allows you to manipulate
  both the response headers and the response body in the same phase.
  This enables support for response handling in Go, where header and body
  filter phases are not available, allowing you to use PDK functions such
  as `kong.Response.GetBody()`, and provides an equivalent simplified
  feature for handling buffered responses from Lua plugins as well.
  [#5991](https://github.com/Kong/kong/pull/5991)
- aws-lambda: bump to version 3.5.0:
  [#6379](https://github.com/Kong/kong/pull/6379)
  * support for 'isBase64Encoded' flag in Lambda function responses
- grpc-web: introduce configuration pass_stripped_path, which, if set to true,
  causes the plugin to pass the stripped request path (see the `strip_path` Route
  attribute) to the upstream gRPC service.
- rate-limiting: Support for rate limiting by path, by setting the
  `limit_by = "path"` configuration attribute.
  Thanks [KongGuide](https://github.com/KongGuide) for the patch!
  [#6286](https://github.com/Kong/kong/pull/6286)
- correlation-id: the plugin now generates a correlation-id value by default
  if the correlation id header arrives but is empty.
  [#6358](https://github.com/Kong/kong/pull/6358)

## [2.1.4]

> Released 2020/09/18

This is a patch release in the 2.0 series. Being a patch release, it strictly
contains bugfixes. The are no new features or breaking changes.

### Fixes

##### Core

- Improve graceful exit of Control Plane and Data Plane nodes in Hybrid Mode.
  [#6306](https://github.com/Kong/kong/pull/6306)

##### Plugins

- datadog, loggly, statsd: fixes for supporting logging TCP/UDP services.
  [#6344](https://github.com/Kong/kong/pull/6344)
- Logging plugins: request and response sizes are now reported
  by the log serializer as number attributes instead of string.
  [#6356](https://github.com/Kong/kong/pull/6356)
- prometheus: Remove unnecessary `WARN` log that was seen in the Kong 2.1
  series.
  [#6258](https://github.com/Kong/kong/pull/6258)
- key-auth: no longer trigger HTTP 400 error when the body cannot be decoded.
  [#6357](https://github.com/Kong/kong/pull/6357)
- aws-lambda: respect `skip_large_bodies` config setting even when not using
  AWS API Gateway compatibility.
  [#6379](https://github.com/Kong/kong/pull/6379)


[Back to TOC](#table-of-contents)
- Fix issue where `kong reload` would occasionally leave stale workers locked
  at 100% CPU.
  [#6300](https://github.com/Kong/kong/pull/6300)
- Hybrid Mode: more informative error message when the Control Plane cannot
  be reached.
  [#6267](https://github.com/Kong/kong/pull/6267)

##### CLI

- `kong hybrid gen_cert` now reports "permission denied" errors correctly
  when it fails to write the certificate files.
  [#6368](https://github.com/Kong/kong/pull/6368)

##### Plugins

- acl: bumped to 3.0.1
  * Fix regression in a scenario where an ACL plugin with a `deny` clause
    was configured for a group that does not exist would cause a HTTP 401
    when an authenticated plugin would match the anonymous consumer. The
    behavior is now restored to that seen in Kong 1.x and 2.0.
    [#6354](https://github.com/Kong/kong/pull/6354)
- request-transformer: bumped to 1.2.7
  * Fix the construction of the error message when a template throws a Lua error.
    [#26](https://github.com/Kong/kong-plugin-request-transformer/pull/26)


## [2.1.3]

> Released 2020/08/19

This is a patch release in the 2.0 series. Being a patch release, it strictly
contains bugfixes. The are no new features or breaking changes.

### Fixes

##### Core

- Fix behavior of `X-Forwarded-Prefix` header with stripped path prefixes:
  the stripped portion of path is now added in `X-Forwarded-Prefix`,
  except if it is `/` or if it is received from a trusted client.
  [#6222](https://github.com/Kong/kong/pull/6222)

##### Migrations

- Avoid creating unnecessary an index for Postgres.
  [#6250](https://github.com/Kong/kong/pull/6250)

##### Admin API

- DB-less: fix concurrency issues with `/config` endpoint. It now waits for
  the configuration to update across workers before returning, and returns
  HTTP 429 on attempts to perform concurrent updates and HTTP 504 in case
  of update timeouts.
  [#6121](https://github.com/Kong/kong/pull/6121)

##### Plugins

- request-transformer: bump from v1.2.5 to v1.2.6
  * Fix an issue where query parameters would get incorrectly URL-encoded.
    [#24](https://github.com/Kong/kong-plugin-request-transformer/pull/24)
- acl: Fix migration of ACLs table for the Kong 2.1 series.
  [#6250](https://github.com/Kong/kong/pull/6250)


## [2.1.2]

> Released 2020/08/13

:white_check_mark: **Update (2020/08/13)**: This release fixed a balancer
bug that may cause incorrect request payloads to be sent to unrelated
upstreams during balancer retries, potentially causing responses for
other requests to be returned. Therefore it is **highly recommended**
that Kong users running versions `2.1.0` and `2.1.1` to upgrade to this
version as soon as possible, or apply mitigation from the
[2.1.0](#210) section below.

### Fixes

##### Core

- Fix a bug that balancer retries causes incorrect requests to be sent to
  subsequent upstream connections of unrelated requests.
  [#6224](https://github.com/Kong/kong/pull/6224)
- Fix an issue where plugins iterator was being built before setting the
  default workspace id, therefore indexing the plugins under the wrong workspace.
  [#6206](https://github.com/Kong/kong/pull/6206)

##### Migrations

- Improve reentrancy of Cassandra migrations.
  [#6206](https://github.com/Kong/kong/pull/6206)

##### PDK

- Make sure the `kong.response.error` PDK function respects gRPC related
  content types.
  [#6214](https://github.com/Kong/kong/pull/6214)


## [2.1.1]

> Released 2020/08/05

:red_circle: **Post-release note (as of 2020/08/13)**: A faulty behavior
has been observed with this change. When Kong proxies using the balancer
and a request to one of the upstream `Target` fails, Kong might send the
same request to another healthy `Target` in a different request later,
causing response for the failed request to be returned.

This bug could be mitigated temporarily by disabling upstream keepalive pools.
It can be achieved by either:

1. In `kong.conf`, set `upstream_keepalive_pool_size=0`, or
2. Setting the environment `KONG_UPSTREAM_KEEPALIVE_POOL_SIZE=0` when starting
   Kong with the CLI.

Then restart/reload the Kong instance.

Thanks Nham Le (@nhamlh) for reporting it in [#6212](https://github.com/Kong/kong/issues/6212).

:white_check_mark: **Update (2020/08/13)**: A fix to this regression has been
released as part of [2.1.2](#212). See the section of the Changelog related to this
release for more details.

### Dependencies

- Bump [lua-multipart](https://github.com/Kong/lua-multipart) to `0.5.9`.
  [#6148](https://github.com/Kong/kong/pull/6148)

### Fixes

##### Core

- No longer reject valid characters (as specified in the RFC 3986) in the `path` attribute of the
  Service entity.
  [#6183](https://github.com/Kong/kong/pull/6183)

##### Migrations

- Fix issue in Cassandra migrations where empty values in some entities would be incorrectly migrated.
  [#6171](https://github.com/Kong/kong/pull/6171)

##### Admin API

- Fix issue where consumed worker memory as reported by the `kong.node.get_memory_stats()` PDK method would be incorrectly reported in kilobytes, rather than bytes, leading to inaccurate values in the `/status` Admin API endpoint (and other users of said PDK method).
  [#6170](https://github.com/Kong/kong/pull/6170)

##### Plugins

- rate-limiting: fix issue where rate-limiting by Service would result in a global limit, rather than per Service.
  [#6157](https://github.com/Kong/kong/pull/6157)
- rate-limiting: fix issue where a TTL would not be set to some Redis keys.
  [#6150](https://github.com/Kong/kong/pull/6150)


[Back to TOC](#table-of-contents)


## [2.1.0]

> Released 2020/07/16

:red_circle: **Post-release note (as of 2020/08/13)**: A faulty behavior
has been observed with this change. When Kong proxies using the balancer
and a request to one of the upstream `Target` fails, Kong might send the
same request to another healthy `Target` in a different request later,
causing response for the failed request to be returned.

This bug could be mitigated temporarily by disabling upstream keepalive pools.
It can be achieved by either:

1. In `kong.conf`, set `upstream_keepalive_pool_size=0`, or
2. Setting the environment `KONG_UPSTREAM_KEEPALIVE_POOL_SIZE=0` when starting
   Kong with the CLI.

Then restart/reload the Kong instance.

Thanks Nham Le (@nhamlh) for reporting it in [#6212](https://github.com/Kong/kong/issues/6212).

:white_check_mark: **Update (2020/08/13)**: A fix to this regression has been
released as part of [2.1.2](#212). See the section of the Changelog related to this
release for more details.

### Distributions

- :gift: Introduce package for Ubuntu 20.04.
  [#6006](https://github.com/Kong/kong/pull/6006)
- Add `ca-certificates` to the Alpine Docker image.
  [#373](https://github.com/Kong/docker-kong/pull/373)
- :warning: The [go-pluginserver](https://github.com/Kong/go-pluginserver) no
  longer ships with Kong packages; users are encouraged to build it along with
  their Go plugins. For more info, check out the [Go Guide](https://docs.konghq.com/latest/go/).

### Dependencies

- :warning: In order to use all Kong features, including the new
  dynamic upstream keepalive behavior, the required OpenResty version is
  [1.15.8.3](http://openresty.org/en/changelog-1015008.html).
  If you are installing Kong from one of our distribution
  packages, this version and all required patches and modules are included.
  If you are building from source, you must apply
  Kong's [OpenResty patches](https://github.com/Kong/kong-build-tools/tree/master/openresty-build-tools/openresty-patches)
  as well as include [lua-kong-nginx-module](https://github.com/Kong/lua-kong-nginx-module).
  Our [kong-build-tools](https://github.com/Kong/kong-build-tools)
  repository allows you to do both easily.
- Bump OpenSSL version from `1.1.1f` to `1.1.1g`.
  [#5820](https://github.com/Kong/kong/pull/5810)
- Bump [lua-resty-dns-client](https://github.com/Kong/lua-resty-dns-client) from `4.1.3`
  to `5.0.1`.
  [#5499](https://github.com/Kong/kong/pull/5499)
- Bump [lyaml](https://github.com/gvvaughan/lyaml) from `0.2.4` to `0.2.5`.
  [#5984](https://github.com/Kong/kong/pull/5984)
- Bump [lua-resty-openssl](https://github.com/fffonion/lua-resty-openssl)
  from `0.6.0` to `0.6.2`.
  [#5941](https://github.com/Kong/kong/pull/5941)

### Changes

##### Core

- Increase maximum allowed payload size in hybrid mode.
  [#5654](https://github.com/Kong/kong/pull/5654)
- Targets now support a weight range of 0-65535.
  [#5871](https://github.com/Kong/kong/pull/5871)

##### Configuration

- :warning: The configuration properties `router_consistency` and
  `router_update_frequency` have been renamed to `worker_consistency` and
  `worker_state_update_frequency`, respectively. The new properties allow for
  configuring the consistency settings of additional internal structures, see
  below for details.
  [#5325](https://github.com/Kong/kong/pull/5325)
- :warning: The `nginx_upstream_keepalive_*` configuration properties have been
  renamed to `upstream_keepalive_*`. This is due to the introduction of dynamic
  upstream keepalive pools, see below for details.
  [#5771](https://github.com/Kong/kong/pull/5771)
- :warning: The default value of `worker_state_update_frequency` (previously
  `router_update_frequency`) was changed from `1` to `5`.
  [#5325](https://github.com/Kong/kong/pull/5325)

##### Plugins

- :warning: Change authentication plugins to standardize on `allow` and
  `deny` as terms for access control. Previous nomenclature is deprecated and
  support will be removed in Kong 3.0.
  * ACL: use `allow` and `deny` instead of `whitelist` and `blacklist`
  * bot-detection: use `allow` and `deny` instead of `whitelist` and `blacklist`
  * ip-restriction: use `allow` and `deny` instead of `whitelist` and `blacklist`
  [#6014](https://github.com/Kong/kong/pull/6014)

### Additions

##### Core

- :fireworks: **Asynchronous upstream updates**: Kong's load balancer is now able to
  update its internal structures asynchronously instead of onto the request/stream
  path.

  This change required the introduction of new configuration properties and the
  deprecation of older ones:
    - New properties:
      * `worker_consistency`
      * `worker_state_update_frequency`
    - Deprecated properties:
      * `router_consistency`
      * `router_update_frequency`

  The new `worker_consistency` property is similar to `router_consistency` and accepts
  either of `strict` (default, synchronous) or `eventual` (asynchronous). Unlike its
  deprecated counterpart, this new property aims at configuring the consistency of *all*
  internal structures of Kong, and not only the router.
  [#5325](https://github.com/Kong/kong/pull/5325)
- :fireworks: **Read-Only Postgres**: Kong users are now able to configure
  a read-only Postgres replica. When configured, Kong will attempt to fulfill
  read operations through the read-only replica instead of the main Postgres
  connection.
  [#5584](https://github.com/Kong/kong/pull/5584)
- Introducing **dynamic upstream keepalive pools**. This change prevents virtual
  host confusion when Kong proxies traffic to virtual services (hosted on the
  same IP/port) over TLS.
  Keepalive pools are now created by the `upstream IP/upstream port/SNI/client
  certificate` tuple instead of `IP/port` only. Users running Kong in front of
  virtual services should consider adjusting their keepalive settings
  appropriately.

  This change required the introduction of new configuration properties and
  the deprecation of older ones:
    - New properties:
        * `upstream_keepalive_pool_size`
        * `upstream_keepalive_max_requests`
        * `upstream_keepalive_idle_timeout`
    - Deprecated properties:
        * `nginx_upstream_keepalive`
        * `nginx_upstream_keepalive_requests`
        * `nginx_upstream_keepalive_timeout`

  Additionally, this change allows for specifying an indefinite amount of max
  requests and idle timeout threshold for upstream keepalive connections, a
  capability that was previously removed by Nginx 1.15.3.
  [#5771](https://github.com/Kong/kong/pull/5771)
- The default certificate for the proxy can now be configured via Admin API
  using the `/certificates` endpoint. A special `*` SNI has been introduced
  which stands for the default certificate.
  [#5404](https://github.com/Kong/kong/pull/5404)
- Add support for PKI in Hybrid Mode mTLS.
  [#5396](https://github.com/Kong/kong/pull/5396)
- Add `X-Forwarded-Prefix` to set of headers forwarded to upstream requests.
  [#5620](https://github.com/Kong/kong/pull/5620)
- Introduce a `_transform` option to declarative configuration, which allows
  importing basicauth credentials with and without hashed passwords. This change
  is only supported in declarative configuration format version `2.1`.
  [#5835](https://github.com/Kong/kong/pull/5835)
- Add capability to define different consistency levels for read and write
  operations in Cassandra. New configuration properties `cassandra_write_consistency`
  and `cassandra_read_consistency` were introduced and the existing
  `cassandra_consistency` property was deprecated.
  Thanks [Abhishekvrshny](https://github.com/Abhishekvrshny) for the patch!
  [#5812](https://github.com/Kong/kong/pull/5812)
- Introduce certificate expiry and CA constraint checks to Hybrid Mode
  certificates (`cluster_cert` and `cluster_ca_cert`).
  [#6000](https://github.com/Kong/kong/pull/6000)
- Introduce new attributes to the Services entity, allowing for customizations
  in TLS verification parameters:
  [#5976](https://github.com/Kong/kong/pull/5976)
  * `tls_verify`: whether TLS verification is enabled while handshaking
    with the upstream Service
  * `tls_verify_depth`: the maximum depth of verification when validating
    upstream Service's TLS certificate
  * `ca_certificates`: the CA trust store to use when validating upstream
    Service's TLS certificate
- Introduce new attribute `client_certificate` in Upstreams entry, used
  for supporting mTLS in active health checks.
  [#5838](https://github.com/Kong/kong/pull/5838)

##### CLI

- Migrations: add a new `--force` flag to `kong migrations bootstrap`.
  [#5635](https://github.com/Kong/kong/pull/5635)

##### Configuration

- Introduce configuration property `db_cache_neg_ttl`, allowing the configuration
  of negative TTL for DB entities.
  Thanks [ealogar](https://github.com/ealogar) for the patch!
  [#5397](https://github.com/Kong/kong/pull/5397)

##### PDK

- Support `kong.response.exit` in Stream (L4) proxy mode.
  [#5524](https://github.com/Kong/kong/pull/5524)
- Introduce `kong.request.get_forwarded_path` method, which returns
  the path component of the request's URL, but also considers
  `X-Forwarded-Prefix` if it comes from a trusted source.
  [#5620](https://github.com/Kong/kong/pull/5620)
- Introduce `kong.response.error` method, that allows PDK users to exit with
  an error while honoring the Accept header or manually forcing a content-type.
  [#5562](https://github.com/Kong/kong/pull/5562)
- Introduce `kong.client.tls` module, which provides the following methods for
  interacting with downstream mTLS:
  * `kong.client.tls.request_client_certificate()`: request client to present its
    client-side certificate to initiate mutual TLS authentication between server
    and client.
  * `kong.client.tls.disable_session_reuse()`: prevent the TLS session for the current
    connection from being reused by disabling session ticket and session ID for
    the current TLS connection.
  * `kong.client.tls.get_full_client_certificate_chain()`: return the PEM encoded
    downstream client certificate chain with the client certificate at the top
    and intermediate certificates (if any) at the bottom.
  [#5890](https://github.com/Kong/kong/pull/5890)
- Introduce `kong.log.serialize` method.
  [#5995](https://github.com/Kong/kong/pull/5995)
- Introduce new methods to the `kong.service` PDK module:
  * `kong.service.set_tls_verify()`: set whether TLS verification is enabled while
    handshaking with the upstream Service
  * `kong.service.set_tls_verify_depth()`: set the maximum depth of verification
    when validating upstream Service's TLS certificate
  * `kong.service.set_tls_verify_store()`: set the CA trust store to use when
    validating upstream Service's TLS certificate

##### Plugins

- :fireworks: **New Plugin**: introduce the [grpc-web plugin](https://github.com/Kong/kong-plugin-grpc-web), allowing clients
  to consume gRPC services via the gRPC-Web protocol.
  [#5607](https://github.com/Kong/kong/pull/5607)
- :fireworks: **New Plugin**: introduce the [grpc-gateway plugin](https://github.com/Kong/kong-plugin-grpc-gateway), allowing
  access to upstream gRPC services through a plain HTTP request.
  [#5939](https://github.com/Kong/kong/pull/5939)
- Go: add getter and setter methods for `kong.ctx.shared`.
  [#5496](https://github.com/Kong/kong/pull/5496/)
- Add `X-Credential-Identifier` header to the following authentication plugins:
  * basic-auth
  * key-auth
  * ldap-auth
  * oauth2
  [#5516](https://github.com/Kong/kong/pull/5516)
- Rate-Limiting: auto-cleanup expired rate-limiting metrics in Postgres.
  [#5498](https://github.com/Kong/kong/pull/5498)
- OAuth2: add ability to persist refresh tokens throughout their life cycle.
  Thanks [amberheilman](https://github.com/amberheilman) for the patch!
  [#5264](https://github.com/Kong/kong/pull/5264)
- IP-Restriction: add support for IPv6.
  [#5640](https://github.com/Kong/kong/pull/5640)
- OAuth2: add support for PKCE.
  Thanks [amberheilman](https://github.com/amberheilman) for the patch!
  [#5268](https://github.com/Kong/kong/pull/5268)
- OAuth2: allow optional hashing of client secrets.
  [#5610](https://github.com/Kong/kong/pull/5610)
- aws-lambda: bump from v3.1.0 to v3.4.0
  * Add `host` configuration to allow for custom Lambda endpoints.
    [#35](https://github.com/Kong/kong-plugin-aws-lambda/pull/35)
- zipkin: bump from 0.2 to 1.1.0
  * Add support for B3 single header
    [#66](https://github.com/Kong/kong-plugin-zipkin/pull/66)
  * Add `traceid_byte_count` config option
    [#74](https://github.com/Kong/kong-plugin-zipkin/pull/74)
  * Add support for W3C header
    [#75](https://github.com/Kong/kong-plugin-zipkin/pull/75)
  * Add new option `header_type`
    [#75](https://github.com/Kong/kong-plugin-zipkin/pull/75)
- serverless-functions: bump from 0.3.1 to 1.0.0
  * Add ability to run functions in each request processing phase.
    [#21](https://github.com/Kong/kong-plugin-serverless-functions/pull/21)
- prometheus: bump from 0.7.1 to 0.9.0
  * Performance: significant improvements in throughput and CPU usage.
    [#79](https://github.com/Kong/kong-plugin-prometheus/pull/79)
  * Expose healthiness of upstreams targets.
    Thanks [carnei-ro](https://github.com/carnei-ro) for the patch!
    [#88](https://github.com/Kong/kong-plugin-prometheus/pull/88)
- rate-limiting: allow rate-limiting by custom header.
  Thanks [carnei-ro](https://github.com/carnei-ro) for the patch!
  [#5969](https://github.com/Kong/kong/pull/5969)
- session: bumped from 2.3.0 to 2.4.0.
  [#5868](https://github.com/Kong/kong/pull/5868)

### Fixes

##### Core

- Fix memory leak when loading a declarative configuration that fails
  schema validation.
  [#5759](https://github.com/Kong/kong/pull/5759)
- Fix migration issue where the index for the `ca_certificates` table would
  fail to be created.
  [#5764](https://github.com/Kong/kong/pull/5764)
- Fix issue where DNS resolution would fail in DB-less mode.
  [#5831](https://github.com/Kong/kong/pull/5831)

##### Admin API

- Disallow `PATCH` on `/upstreams/:upstreams/targets/:targets`

##### Plugins

- Go: fix issue where instances of the same Go plugin applied to different
  Routes would get mixed up.
  [#5597](https://github.com/Kong/kong/pull/5597)
- Strip `Authorization` value from logged headers. Values are now shown as
  `REDACTED`.
  [#5628](https://github.com/Kong/kong/pull/5628).
- ACL: respond with HTTP 401 rather than 403 if credentials are not provided.
  [#5452](https://github.com/Kong/kong/pull/5452)
- ldap-auth: set credential ID upon authentication, allowing subsequent
  plugins (e.g., rate-limiting) to act on said value.
  [#5497](https://github.com/Kong/kong/pull/5497)
- ldap-auth: hash the cache key generated by the plugin.
  [#5497](https://github.com/Kong/kong/pull/5497)
- zipkin: bump from 0.2 to 1.1.0
  * Stopped tagging non-erroneous spans with `error=false`.
    [#63](https://github.com/Kong/kong-plugin-zipkin/pull/63)
  * Changed the structure of `localEndpoint` and `remoteEndpoint`.
    [#63](https://github.com/Kong/kong-plugin-zipkin/pull/63)
  * Store annotation times in microseconds.
    [#71](https://github.com/Kong/kong-plugin-zipkin/pull/71)
  * Prevent an error triggered when timing-related kong variables
    were not present.
    [#71](https://github.com/Kong/kong-plugin-zipkin/pull/71)
- aws-lambda: AWS regions are no longer validated against a hardcoded list; if an
  invalid region name is provided, a proxy Internal Server Error is raised,
  and a DNS resolution error message is logged.
  [#33](https://github.com/Kong/kong-plugin-aws-lambda/pull/33)

[Back to TOC](#table-of-contents)


## [2.0.5]

> Released 2020/06/30

### Dependencies

- Bump OpenSSL version from `1.1.1f` to `1.1.1g`.
  [#5820](https://github.com/Kong/kong/pull/5810)
- Bump [go-pluginserver](https://github.com/Kong/go-pluginserver) from version
  from `0.2.0` to `0.3.2`, leveraging [go-pdk](https://github.com/Kong/go-pdk) `0.3.1`.
  See the [go-pdk changelog](https://github.com/Kong/go-pdk/blob/master/CHANGELOG.md#v031).

### Fixes

##### Core

- Fix a race condition leading to random config fetching failure in DB-less mode.
  [#5833](https://github.com/Kong/kong/pull/5833)
- Fix issue where a respawned worker would not use the existing configuration
  in DB-less mode.
  [#5850](https://github.com/Kong/kong/pull/5850)
- Fix issue where declarative configuration would fail with the error:
  `Cannot serialise table: excessively sparse array`.
  [#5768](https://github.com/Kong/kong/pull/5865)
- Targets now support a weight range of 0-65535.
  [#5871](https://github.com/Kong/kong/pull/5871)
- Make kong.ctx.plugin light-thread safe
  Thanks [tdelaune](https://github.com/tdelaune) for the assistance!
  [#5873](https://github.com/Kong/kong/pull/5873)
- Go: fix issue with Go plugins where the plugin instance would be
  intermittently killed.
  Thanks [primableatom](https://github.com/primableatom) for the patch!
  [#5903](https://github.com/Kong/kong/pull/5903)
- Auto-convert `config.anonymous` from empty string to the `ngx.null` value.
  [#5906](https://github.com/Kong/kong/pull/5906)
- Fix issue where DB-less wouldn't correctly validate input with missing IDs,
  names, or cache key.
  [#5929](https://github.com/Kong/kong/pull/5929)
- Fix issue where a request to the upstream health endpoint would fail with
  HTTP 500 Internal Server Error.
  [#5943](https://github.com/Kong/kong/pull/5943)
- Fix issue where providing a declarative configuration file containing
  fields with explicit null values would result in an error.
  [#5999](https://github.com/Kong/kong/pull/5999)
- Fix issue where the balancer wouldn't be built for all workers.
  [#5931](https://github.com/Kong/kong/pull/5931)
- Fix issue where a declarative configuration file with primary keys specified
  as numbers would result in an error.
  [#6005](https://github.com/Kong/kong/pull/6005)

##### CLI

##### Configuration

- Fix issue where the Postgres password from the Kong configuration file
  would be truncated if it contained a `#` character.
  [#5822](https://github.com/Kong/kong/pull/5822)

##### Admin API

- Fix issue where a `PUT` request on `/upstreams/:upstreams/targets/:targets`
  would result in HTTP 500 Internal Server Error.
  [#6012](https://github.com/Kong/kong/pull/6012)

##### PDK

- Stop request processing flow if body encoding fails.
  [#5829](https://github.com/Kong/kong/pull/5829)
- Ensure `kong.service.set_target()` includes the port number if a non-default
  port is used.
  [#5996](https://github.com/Kong/kong/pull/5996)

##### Plugins

- Go: fix issue where the go-pluginserver would not reload Go plugins'
  configurations.
  Thanks [wopol](https://github.com/wopol) for the patch!
  [#5866](https://github.com/Kong/kong/pull/5866)
- basic-auth: avoid fetching credentials when password is not given.
  Thanks [Abhishekvrshny](https://github.com/Abhishekvrshny) for the patch!
  [#5880](https://github.com/Kong/kong/pull/5880)
- cors: avoid overwriting upstream response `Vary` header; new values are now
  added as additional `Vary` headers.
  Thanks [aldor007](https://github.com/aldor007) for the patch!
  [#5794](https://github.com/Kong/kong/pull/5794)

[Back to TOC](#table-of-contents)


## [2.0.4]

> Released 2020/04/22

### Fixes

##### Core

  - Disable JIT mlcache:get_bulk() on ARM64
    [#5797](https://github.com/Kong/kong/pull/5797)
  - Don't incrementing log counters on unexpected errors
    [#5783](https://github.com/Kong/kong/pull/5783)
  - Invalidate target history at cleanup so balancers stay synced
    [#5775](https://github.com/Kong/kong/pull/5775)
  - Set a log prefix with the upstream name
    [#5773](https://github.com/Kong/kong/pull/5773)
  - Fix memory leaks when loading a declarative config that fails schema validation
    [#5766](https://github.com/Kong/kong/pull/5766)
  - Fix some balancer and cluster_events issues
    [#5804](https://github.com/Kong/kong/pull/5804)

##### Configuration

  - Send declarative config updates to stream subsystem via Unix domain
    [#5786](https://github.com/Kong/kong/pull/5786)
  - Now when using declarative configurations the cache is purged on reload, cleaning any references to removed entries
    [#5769](https://github.com/Kong/kong/pull/5769)


[Back to TOC](#table-of-contents)


## [2.0.3]

> Released 2020/04/06

This is a patch release in the 2.0 series. Being a patch release, it strictly
contains performance improvements and bugfixes. The are no new features or
breaking changes.

### Fixes

##### Core

  - Setting the target weight to 0 does not automatically remove the upstream.
    [#5710](https://github.com/Kong/kong/pull/5710).
  - The plugins iterator is now always fully built, even if the initialization
    of any of them fails.
    [#5692](https://github.com/Kong/kong/pull/5692).
  - Fixed the load of `dns_not_found_ttl` and `dns_error_ttl` configuration
    options.
    [#5684](https://github.com/Kong/kong/pull/5684).
  - Consumers and tags are properly warmed-up from the plugins' perspective,
    i.e. they are loaded to the cache space that plugins access.
    [#5669](https://github.com/Kong/kong/pull/5669).
  - Customized error messages don't affect subsequent default error responses
    now.
    [#5673](https://github.com/Kong/kong/pull/5673).

##### CLI

  - Fixed the `lua_package_path` option precedence over `LUA_PATH` environment
    variable.
    [#5729](https://github.com/Kong/kong/pull/5729).
  - Support to Nginx binary upgrade by correctly handling the `USR2` signal.
    [#5657](https://github.com/Kong/kong/pull/5657).

##### Configuration

  - Fixed the logrotate configuration file with the right line terminators.
    [#243](https://github.com/Kong/kong-build-tools/pull/243).
    Thanks, [WALL-E](https://github.com/WALL-E)

##### Admin API

  - Fixed the `sni is duplicated` error when sending multiple `SNIs` as body
    arguments and an `SNI` on URL that matched one from the body.
    [#5660](https://github.com/Kong/kong/pull/5660).

[Back to TOC](#table-of-contents)


## [2.0.2]

> Released 2020/02/27

This is a patch release in the 2.0 series. Being a patch release, it strictly
contains performance improvements and bugfixes. The are no new features or
breaking changes.

### Fixes

##### Core

  - Fix issue related to race condition in Cassandra select each method
    [#5564](https://github.com/Kong/kong/pull/5564).
    Thanks, [vasuharish](https://github.com/vasuharish)!
  - Fix issue related to running control plane under multiple Nginx workers
    [#5612](https://github.com/Kong/kong/pull/5612).
  - Don't change route paths when marshaling
    [#5587](https://github.com/Kong/kong/pull/5587).
  - Fix propagation of posted health across workers
    [#5539](https://github.com/Kong/kong/pull/5539).
  - Use proper units for timeouts with cassandra
    [#5571](https://github.com/Kong/kong/pull/5571).
  - Fix broken SNI based routing in L4 proxy mode
    [#5533](https://github.com/Kong/kong/pull/5533).

##### Plugins

  - Enable the ACME plugin by default
    [#5555](https://github.com/Kong/kong/pull/5555).
  - Accept consumer username in anonymous field
    [#5552](https://github.com/Kong/kong/pull/5552).

[Back to TOC](#table-of-contents)


## [2.0.1]

> Released 2020/02/04

This is a patch release in the 2.0 series. Being a patch release, it strictly
contains performance improvements and bugfixes. The are no new features or
breaking changes.


### Fixes

##### Core

  - Migrations include the configured Lua path now
    [#5509](https://github.com/Kong/kong/pull/5509).
  - Hop-by-hop headers to not clear upgrade header on upgrade
    [#5495](https://github.com/Kong/kong/pull/5495).
  - Balancers now properly check if a response is produced by an upstream
    [#5493](https://github.com/Kong/kong/pull/5493).
    Thanks, [onematchfox](https://github.com/onematchfox)!
  - Kong correctly logs an error message when the Lua VM cannot allocate memory
    [#5479](https://github.com/Kong/kong/pull/5479)
    Thanks, [pamiel](https://github.com/pamiel)!
  - Schema validations work again in DB-less mode
    [#5464](https://github.com/Kong/kong/pull/5464).

##### Plugins

  - oauth2: handle `Authorization` headers with missing `access_token` correctly.
    [#5514](https://github.com/Kong/kong/pull/5514).
    Thanks, [jeremyjpj0916](https://github.com/jeremyjpj0916)!
  - oauth2: hash oauth2_tokens cache key via the DAO
    [#5507](https://github.com/Kong/kong/pull/5507)


[Back to TOC](#table-of-contents)


## [2.0.0]

> Released 2020/01/20

This is a new major release of Kong, including new features such as **Hybrid
mode**, **Go language support for plugins** and **buffered proxying**, and
much more.

Kong 2.0.0 removes the deprecated service mesh functionality, which was
been retired in favor of [Kuma](https://kuma.io), as Kong continues to
focus on its core gateway capabilities.

Please note that Kong 2.0.0 also removes support for migrating from versions
below 1.0.0. If you are running Kong 0.x versions below 0.14.1, you need to
migrate to 0.14.1 first, and once you are running 0.14.1, you can migrate to
Kong 1.5.0, which includes special provisions for migrating from Kong 0.x,
such as the `kong migrations migrate-apis` command, and then finally to Kong
2.0.0.

### Dependencies

- :warning: The required OpenResty version is
  [1.15.8.2](http://openresty.org/en/changelog-1015008.html), and the
  the set of patches included has changed, including the latest release of
  [lua-kong-nginx-module](https://github.com/Kong/lua-kong-nginx-module).
  If you are installing Kong from one of our distribution
  packages, you are not affected by this change.

**Note:** if you are not using one of our distribution packages and compiling
OpenResty from source, you must still apply Kong's [OpenResty
patches](https://github.com/Kong/kong-build-tools/tree/master/openresty-build-tools/openresty-patches)
(and, as highlighted above, compile OpenResty with the new
lua-kong-nginx-module). Our [kong-build-tools](https://github.com/Kong/kong-build-tools)
repository will allow you to do both easily.

### Packaging

- RPM packages are now signed with our own GPG keys. You can download our public
  key at https://bintray.com/user/downloadSubjectPublicKey?username=kong
- Kong now ships with a systemd unit file

### Additions

##### Core

  - :fireworks: **Hybrid mode** for management of control-plane and
    data-plane nodes. This allows running control-plane nodes using a
    database and have them deliver configuration updates to DB-less
    data-plane nodes.
    [#5294](https://github.com/Kong/kong/pull/5294)
  - :fireworks: **Buffered proxying** - plugins can now request buffered
    reading of the service response (as opposed to the streaming default),
    allowing them to modify headers based on the contents of the body
    [#5234](https://github.com/Kong/kong/pull/5234)
  - The `transformations` in DAO schemas now also support `on_read`,
    allowing for two-way (read/write) data transformations between
    Admin API input/output and database storage.
    [#5100](https://github.com/Kong/kong/pull/5100)
  - Added `threshold` attribute for health checks
    [#5206](https://github.com/Kong/kong/pull/5206)
  - Caches for core entities and plugin-controlled entities (such as
    credentials, etc.) are now separated, protecting the core entities
    from cache eviction caused by plugin behavior.
    [#5114](https://github.com/Kong/kong/pull/5114)
  - Cipher suite was updated to the Mozilla v5 release.
    [#5342](https://github.com/Kong/kong/pull/5342)
  - Better support for using already existing Cassandra keyspaces
    when migrating
    [#5361](https://github.com/Kong/kong/pull/5361)
  - Better log messages when plugin modules fail to load
    [#5357](https://github.com/Kong/kong/pull/5357)
  - `stream_listen` now supports the `backlog` option.
    [#5346](https://github.com/Kong/kong/pull/5346)
  - The internal cache was split into two independent segments,
    `kong.core_cache` and `kong.cache`. The `core_cache` region is
    used by the Kong core to store configuration data that doesn't
    change often. The other region is used to store plugin
    runtime data that is dependent on traffic pattern and user
    behavior. This change should decrease the cache contention
    between Kong core and plugins and result in better performance
    overall.
    - :warning: Note that both structures rely on the already existent
      `mem_cache_size` configuration option to set their size,
      so when upgrading from a previous Kong version, the cache
      memory consumption might double if this value is not adjusted
      [#5114](https://github.com/Kong/kong/pull/5114)

##### CLI

  - `kong config init` now accepts a filename argument
    [#4451](https://github.com/Kong/kong/pull/4451)

##### Configuration

  - :fireworks: **Extended support for Nginx directive injections**
    via Kong configurations, reducing the needs for custom Nginx
    templates. New injection contexts were added: `nginx_main_`,
    `nginx_events` and `nginx_supstream_` (`upstream` in `stream`
    mode).
    [#5390](https://github.com/Kong/kong/pull/5390)
  - Enable `reuseport` option in the listen directive by default
    and allow specifying both `reuseport` and `backlog=N` in the
    listener flags.
    [#5332](https://github.com/Kong/kong/pull/5332)
  - Check existence of `lua_ssl_trusted_certificate` at startup
    [#5345](https://github.com/Kong/kong/pull/5345)

##### Admin API

  - Added `/upstreams/<id>/health?balancer_health=1` attribute for
    detailed information about balancer health based on health
    threshold configuration
    [#5206](https://github.com/Kong/kong/pull/5206)

##### PDK

  - New functions `kong.service.request.enable_buffering`,
    `kong.service.response.get_raw_body` and
    `kong.service.response.get_body` for use with buffered proxying
    [#5315](https://github.com/Kong/kong/pull/5315)

##### Plugins

  - :fireworks: **Go plugin support** - plugins can now be written in
    Go as well as Lua, through the use of an out-of-process Go plugin server.
    [#5326](https://github.com/Kong/kong/pull/5326)
  - The lifecycle of the Plugin Server daemon for Go language support is
    managed by Kong itself.
    [#5366](https://github.com/Kong/kong/pull/5366)
  - :fireworks: **New plugin: ACME** - Let's Encrypt and ACMEv2 integration with Kong
    [#5333](https://github.com/Kong/kong/pull/5333)
  - :fireworks: aws-lambda: bumped version to 3.0.1, with a number of new features!
    [#5083](https://github.com/Kong/kong/pull/5083)
  - :fireworks: prometheus: bumped to version 0.7.0 including major performance improvements
    [#5295](https://github.com/Kong/kong/pull/5295)
  - zipkin: bumped to version 0.2.1
    [#5239](https://github.com/Kong/kong/pull/5239)
  - session: bumped to version 2.2.0, adding `authenticated_groups` support
    [#5108](https://github.com/Kong/kong/pull/5108)
  - rate-limiting: added experimental support for standardized headers based on the
    ongoing [RFC draft](https://tools.ietf.org/html/draft-polli-ratelimit-headers-01)
    [#5335](https://github.com/Kong/kong/pull/5335)
  - rate-limiting: added Retry-After header on HTTP 429 responses
    [#5329](https://github.com/Kong/kong/pull/5329)
  - datadog: report metrics with tags --
    Thanks [mvanholsteijn](https://github.com/mvanholsteijn) for the patch!
    [#5154](https://github.com/Kong/kong/pull/5154)
  - request-size-limiting: added `size_unit` configuration option.
    [#5214](https://github.com/Kong/kong/pull/5214)
  - request-termination: add extra check for `conf.message` before sending
    response back with body object included.
    [#5202](https://github.com/Kong/kong/pull/5202)
  - jwt: add `X-Credential-Identifier` header in response --
    Thanks [davinwang](https://github.com/davinwang) for the patch!
    [#4993](https://github.com/Kong/kong/pull/4993)

### Fixes

##### Core

  - Correct detection of update upon deleting Targets --
    Thanks [pyrl247](https://github.com/pyrl247) for the patch!
  - Fix declarative config loading of entities with abstract records
    [#5343](https://github.com/Kong/kong/pull/5343)
  - Fix sort priority when matching routes by longest prefix
    [#5430](https://github.com/Kong/kong/pull/5430)
  - Detect changes in Routes that happen halfway through a router update
    [#5431](https://github.com/Kong/kong/pull/5431)

##### Admin API

  - Corrected the behavior when overwriting a Service configuration using
    the `url` shorthand
    [#5315](https://github.com/Kong/kong/pull/5315)

##### Core

  - :warning: **Removed Service Mesh support** - That has been deprecated in
    Kong 1.4 and made off-by-default already, and the code is now gone in 2.0.
    For Service Mesh, we now have [Kuma](https://kuma.io), which is something
    designed for Mesh patterns from day one, so we feel at peace with removing
    Kong's native Service Mesh functionality and focus on its core capabilities
    as a gateway.

##### Configuration

  - Routes using `tls` are now supported in stream mode by adding an
    entry in `stream_listen` with the `ssl` keyword enabled.
    [#5346](https://github.com/Kong/kong/pull/5346)
  - As part of service mesh removal, serviceless proxying was removed.
    You can still set `service = null` when creating a route for use with
    serverless plugins such as `aws-lambda`, or `request-termination`.
    [#5353](https://github.com/Kong/kong/pull/5353)
  - Removed the `origins` property which was used for service mesh.
    [#5351](https://github.com/Kong/kong/pull/5351)
  - Removed the `transparent` property which was used for service mesh.
    [#5350](https://github.com/Kong/kong/pull/5350)
  - Removed the `nginx_optimizations` property; the equivalent settings
    can be performed via Nginx directive injections.
    [#5390](https://github.com/Kong/kong/pull/5390)
  - The Nginx directive injection prefixes `nginx_http_upstream_`
    and `nginx_http_status_` were renamed to `nginx_upstream_` and
    `nginx_status_` respectively.
    [#5390](https://github.com/Kong/kong/pull/5390)

##### Plugins

  - Removed the Sidecar Injector plugin which was used for service mesh.
    [#5199](https://github.com/Kong/kong/pull/5199)


[Back to TOC](#table-of-contents)


## [1.5.1]

> Released 2020/02/19

This is a patch release over 1.5.0, fixing a minor issue in the `kong migrations migrate-apis`
command, which assumed execution in a certain order in the migration process. This now
allows the command to be executed prior to running the migrations from 0.x to 1.5.1.

### Fixes

##### CLI

  - Do not assume new fields are already available when running `kong migrations migrate-apis`
    [#5572](https://github.com/Kong/kong/pull/5572)


[Back to TOC](#table-of-contents)


## [1.5.0]

> Released 2020/01/20

Kong 1.5.0 is the last release in the Kong 1.x series, and it was designed to
help Kong 0.x users upgrade out of that series and into more current releases.
Kong 1.5.0 includes two features designed to ease the transition process: the
new `kong migrations migrate-apis` commands, to help users migrate away from
old `apis` entities which were deprecated in Kong 0.13.0 and removed in Kong
1.0.0, and a compatibility flag to provide better router compatibility across
Kong versions.

### Additions

##### Core

  - New `path_handling` attribute in Routes entities, which selects the behavior
    the router will have when combining the Service Path, the Route Path, and
    the Request path into a single path sent to the upstream. This attribute
    accepts two values, `v0` or `v1`, making the router behave as in Kong 0.x or
    Kong 1.x, respectively. [#5360](https://github.com/Kong/kong/pull/5360)

##### CLI

  - New command `kong migrations migrate-apis`, which converts any existing
    `apis` from an old Kong 0.x installation and generates Route, Service and
    Plugin entities with equivalent configurations. The converted routes are
    set to use `path_handling = v0`, to ensure compatibility.
    [#5176](https://github.com/Kong/kong/pull/5176)

### Fixes

##### Core

  - Fixed the routing prioritization that could lead to a match in a lower
    priority path. [#5443](https://github.com/Kong/kong/pull/5443)
  - Changes in router or plugins entities while the rebuild is in progress now
    are treated in the next rebuild, avoiding to build invalid iterators.
    [#5431](https://github.com/Kong/kong/pull/5431)
  - Fixed invalid incorrect calculation of certificate validity period.
    [#5449](https://github.com/Kong/kong/pull/5449) -- Thanks
    [Bevisy](https://github.com/Bevisy) for the patch!


[Back to TOC](#table-of-contents)


## [1.4.3]

> Released 2020/01/09

:warning: This release includes a security fix to address potentially
sensitive information being written to the error log file. This affects
certain uses of the Admin API for DB-less mode, described below.

This is a patch release in the 1.4 series, and as such, strictly contains
bugfixes. There are no new features nor breaking changes.

### Fixes

##### Core

  - Fix the detection of the need for balancer updates
    when deleting targets
    [#5352](https://github.com/kong/kong/issues/5352) --
    Thanks [zeeshen](https://github.com/zeeshen) for the patch!
  - Fix behavior of longest-path criteria when matching routes
    [#5383](https://github.com/kong/kong/issues/5383)
  - Fix incorrect use of cache when using header-based routing
    [#5267](https://github.com/kong/kong/issues/5267) --
    Thanks [marlonfan](https://github.com/marlonfan) for the patch!

##### Admin API

  - Do not make a debugging dump of the declarative config input into
    `error.log` when posting it with `/config` and using `_format_version`
    as a top-level parameter (instead of embedded in the `config` parameter).
    [#5411](https://github.com/kong/kong/issues/5411)
  - Fix incorrect behavior of PUT for /certificates
    [#5321](https://github.com/kong/kong/issues/5321)

##### Plugins

  - acl: fixed an issue where getting ACLs by group failed when multiple
    consumers share the same group
    [#5322](https://github.com/kong/kong/issues/5322)


[Back to TOC](#table-of-contents)


## [1.4.2]

> Released 2019/12/10

This is another patch release in the 1.4 series, and as such, strictly
contains bugfixes. There are no new features nor breaking changes.

### Fixes

##### Core

  - Fixes some corner cases in the balancer behavior
    [#5318](https://github.com/Kong/kong/pull/5318)

##### Plugins

  - http-log: disable queueing when using the default
    settings, to avoid memory consumption issues
    [#5323](https://github.com/Kong/kong/pull/5323)
  - prometheus: restore compatibility with version 0.6.0
    [#5303](https://github.com/Kong/kong/pull/5303)


[Back to TOC](#table-of-contents)


## [1.4.1]

> Released 2019/12/03

This is a patch release in the 1.4 series, and as such, strictly contains
bugfixes. There are no new features nor breaking changes.

### Fixes

##### Core

  - Fixed a memory leak in the balancer
    [#5229](https://github.com/Kong/kong/pull/5229) --
    Thanks [zeeshen](https://github.com/zeeshen) for the patch!
  - Removed arbitrary limit on worker connections.
    [#5148](https://github.com/Kong/kong/pull/5148)
  - Fixed `preserve_host` behavior for gRPC routes
    [#5225](https://github.com/Kong/kong/pull/5225)
  - Fix migrations for ttl for OAuth2 tokens
    [#5253](https://github.com/Kong/kong/pull/5253)
  - Improve handling of errors when creating balancers
    [#5284](https://github.com/Kong/kong/pull/5284)

##### CLI

  - Fixed an issue with `kong config db_export` when reading
    entities that are ttl-enabled and whose ttl value is `null`.
    [#5185](https://github.com/Kong/kong/pull/5185)

##### Admin API

  - Various fixes for Admin API behavior
    [#5174](https://github.com/Kong/kong/pull/5174),
    [#5178](https://github.com/Kong/kong/pull/5178),
    [#5191](https://github.com/Kong/kong/pull/5191),
    [#5186](https://github.com/Kong/kong/pull/5186)

##### Plugins

  - http-log: do not impose a retry delay on successful sends
    [#5282](https://github.com/Kong/kong/pull/5282)


[Back to TOC](#table-of-contents)

## [1.4.0]

> Released on 2019/10/22

### Installation

  - :warning: All Bintray assets have been renamed from `.all.` / `.noarch.` to be
    architecture specific namely `.arm64.` and `.amd64.`

### Additions

##### Core

  - :fireworks: New configuration option `cassandra_refresh_frequency` to set
    the frequency that Kong will check for Cassandra cluster topology changes,
    avoiding restarts when Cassandra nodes are added or removed.
    [#5071](https://github.com/Kong/kong/pull/5071)
  - New `transformations` property in DAO schemas, which allows adding functions
    that run when database rows are inserted or updated.
    [#5047](https://github.com/Kong/kong/pull/5047)
  - The new attribute `hostname` has been added to `upstreams` entities. This
    attribute is used as the `Host` header when proxying requests through Kong
    to servers that are listening on server names that are different from the
    names to which they resolve.
    [#4959](https://github.com/Kong/kong/pull/4959)
  - New status interface has been introduced. It exposes insensitive health,
    metrics and error read-only information from Kong, which can be consumed by
    other services in the infrastructure to monitor Kong's health.
    This removes the requirement of the long-used workaround to monitor Kong's
    health by injecting a custom server block.
    [#4977](https://github.com/Kong/kong/pull/4977)
  - New Admin API response header `X-Kong-Admin-Latency`, reporting the time
    taken by Kong to process an Admin API request.
    [#4966](https://github.com/Kong/kong/pull/4996/files)

##### Configuration

  - :warning: New configuration option `service_mesh` which enables or disables
    the Service Mesh functionality. The Service Mesh is being deprecated and
    will not be available in the next releases of Kong.
    [#5124](https://github.com/Kong/kong/pull/5124)
  - New configuration option `router_update_frequency` that allows setting the
    frequency that router and plugins will be checked for changes. This new
    option avoids performance degradation when Kong routes or plugins are
    frequently changed. [#4897](https://github.com/Kong/kong/pull/4897)

##### Plugins

  - rate-limiting: in addition to consumer, credential, and IP levels, now
    rate-limiting plugin has service-level support. Thanks
    [wuguangkuo](https://github.com/wuguangkuo) for the patch!
    [#5031](https://github.com/Kong/kong/pull/5031)
  - Now rate-limiting `local` policy counters expire using the shared
    dictionary's TTL, avoiding to keep unnecessary counters in memory. Thanks
    [cb372](https://github.com/cb372) for the patch!
    [#5029](https://github.com/Kong/kong/pull/5029)
  - Authentication plugins have support for tags now.
    [#4945](https://github.com/Kong/kong/pull/4945)
  - response-transformer plugin now supports renaming response headers. Thanks
    [aalmazanarbs](https://github.com/aalmazanarbs) for the patch!
    [#5040](https://github.com/Kong/kong/pull/5040)

### Fixes

##### Core

  - :warning: Service Mesh is known to cause HTTPS requests to upstream to
    ignore `proxy_ssl*` directives, so it is being discontinued in the next
    major release of Kong. In this release it is disabled by default, avoiding
    this issue, and it can be enabled as aforementioned in the configuration
    section. [#5124](https://github.com/Kong/kong/pull/5124)
  - Fixed an issue on reporting the proper request method and URL arguments on
    NGINX-produced errors in logging plugins.
    [#5073](https://github.com/Kong/kong/pull/5073)
  - Fixed an issue where targets were not properly updated in all Kong workers
    when they were removed. [#5041](https://github.com/Kong/kong/pull/5041)
  - Deadlocks cases in database access functions when using Postgres and
    cleaning up `cluster_events` in high-changing scenarios were fixed.
    [#5118](https://github.com/Kong/kong/pull/5118)
  - Fixed issues with tag-filtered GETs on Cassandra-backed nodes.
    [#5105](https://github.com/Kong/kong/pull/5105)

##### Configuration

  - Fixed Lua parsing and error handling in declarative configurations.
    [#5019](https://github.com/Kong/kong/pull/5019)
  - Automatically escape any unescaped `#` characters in parsed `KONG_*`
    environment variables. [#5062](https://github.com/Kong/kong/pull/5062)

##### Plugins

  - file-log: creates log file with proper permissions when Kong uses
    declarative config. [#5028](https://github.com/Kong/kong/pull/5028)
  - basic-auth: fixed credentials parsing when using DB-less
    configurations. [#5080](https://github.com/Kong/kong/pull/5080)
  - jwt: plugin handles empty claims and return the correct error message.
    [#5123](https://github.com/Kong/kong/pull/5123)
    Thanks to [@jeremyjpj0916](https://github.com/jeremyjpj0916) for the patch!
  - serverless-functions: Lua code in declarative configurations is validated
    and loaded correctly.
    [#24](https://github.com/Kong/kong-plugin-serverless-functions/pull/24)
  - request-transformer: fixed bug on removing and then adding request headers
    with the same name.
    [#9](https://github.com/Kong/kong-plugin-request-transformer/pull/9)


[Back to TOC](#table-of-contents)

## [1.3.0]

> Released on 2019/08/21

Kong 1.3 is the first version to officially support **gRPC proxying**!

Following our vision for Kong to proxy modern Web services protocols, we are
excited for this newest addition to the family of protocols already supported
by Kong (HTTP(s), WebSockets, and TCP). As we have recently stated in our
latest [Community Call](https://konghq.com/community-call/), more protocols are
to be expected in the future.

Additionally, this release includes several highly-requested features such as
support for upstream **mutual TLS**, **header-based routing** (not only
`Host`), **database export**, and **configurable upstream keepalive
timeouts**.

### Changes

##### Dependencies

- :warning: The required OpenResty version has been bumped to
  [1.15.8.1](http://openresty.org/en/changelog-1015008.html). If you are
  installing Kong from one of our distribution packages, you are not affected
  by this change. See [#4382](https://github.com/Kong/kong/pull/4382).
  With this new version comes a number of improvements:
  1. The new [ngx\_http\_grpc\_module](https://nginx.org/en/docs/http/ngx_http_grpc_module.html).
  2. Configurable of upstream keepalive connections by timeout or number of
     requests.
  3. Support for ARM64 architectures.
  4. LuaJIT GC64 mode for x86_64 architectures, raising the LuaJIT GC-managed
     memory limit from 2GB to 128TB and producing more predictable GC
     performance.
- :warning: From this version on, the new
  [lua-kong-nginx-module](https://github.com/Kong/lua-kong-nginx-module) Nginx
  module is **required** to be built into OpenResty for Kong to function
  properly. This new module allows Kong to support new features such as mutual
  TLS authentication. If you are installing Kong from one of our distribution
  packages, you are not affected by this change.
  [openresty-build-tools#26](https://github.com/Kong/openresty-build-tools/pull/26)

**Note:** if you are not using one of our distribution packages and compiling
OpenResty from source, you must still apply Kong's [OpenResty
patches](https://github.com/kong/openresty-patches) (and, as highlighted above,
compile OpenResty with the new lua-kong-nginx-module). Our new
[openresty-build-tools](https://github.com/Kong/openresty-build-tools)
repository will allow you to do both easily.

##### Core

- :warning: Bugfixes in the router *may, in some edge-cases*, result in
  different Routes being matched. It was reported to us that the router behaved
  incorrectly in some cases when configuring wildcard Hosts and regex paths
  (e.g. [#3094](https://github.com/Kong/kong/issues/3094)). It may be so that
  you are subject to these bugs without realizing it. Please ensure that
  wildcard Hosts and regex paths Routes you have configured are matching as
  expected before upgrading.
  See [9ca4dc0](https://github.com/Kong/kong/commit/9ca4dc09fdb12b340531be8e0f9d1560c48664d5),
  [2683b86](https://github.com/Kong/kong/commit/2683b86c2f7680238e3fe85da224d6f077e3425d), and
  [6a03e1b](https://github.com/Kong/kong/commit/6a03e1bd95594716167ccac840ff3e892ed66215)
  for details.
- Upstream connections are now only kept-alive for 100 requests or 60 seconds
  (idle) by default. Previously, upstream connections were not actively closed
  by Kong. This is a (non-breaking) change in behavior, inherited from Nginx
  1.15, and configurable via new configuration properties (see below).

##### Configuration

- :warning: The `upstream_keepalive` configuration property is deprecated, and
  replaced by the new `nginx_http_upstream_keepalive` property. Its behavior is
  almost identical, but the notable difference is that the latter leverages the
  [injected Nginx
  directives](https://konghq.com/blog/kong-ce-nginx-injected-directives/)
  feature added in Kong 0.14.0.
  In future releases, we will gradually increase support for injected Nginx
  directives. We have high hopes that this will remove the occasional need for
  custom Nginx configuration templates.
  [#4382](https://github.com/Kong/kong/pull/4382)

### Additions

##### Core

- :fireworks: **Native gRPC proxying.** Two new protocol types; `grpc` and
  `grpcs` correspond to gRPC over h2c and gRPC over h2. They can be specified
  on a Route or a Service's `protocol` attribute (e.g. `protocol = grpcs`).
  When an incoming HTTP/2 request matches a Route with a `grpc(s)` protocol,
  the request will be handled by the
  [ngx\_http\_grpc\_module](https://nginx.org/en/docs/http/ngx_http_grpc_module.html),
  and proxied to the upstream Service according to the gRPC protocol
  specifications.  :warning: Note that not all Kong plugins are compatible with
  gRPC requests yet.  [#4801](https://github.com/Kong/kong/pull/4801)
- :fireworks: **Mutual TLS** handshake with upstream services. The Service
  entity now has a new `client_certificate` attribute, which is a foreign key
  to a Certificate entity. If specified, Kong will use the Certificate as a
  client TLS cert during the upstream TLS handshake.
  [#4800](https://github.com/Kong/kong/pull/4800)
- :fireworks: **Route by any request header**. The router now has the ability
  to match Routes by any request header (not only `Host`). The Route entity now
  has a new `headers` attribute, which is a map of headers names and values.
  E.g. `{ "X-Forwarded-Host": ["example.org"], "Version": ["2", "3"] }`.
  [#4758](https://github.com/Kong/kong/pull/4758)
- :fireworks: **Least-connection load-balancing**. A new `algorithm` attribute
  has been added to the Upstream entity. It can be set to `"round-robin"`
  (default), `"consistent-hashing"`, or `"least-connections"`.
  [#4528](https://github.com/Kong/kong/pull/4528)
- A new core entity, "CA Certificates" has been introduced and can be accessed
  via the new `/ca_certificates` Admin API endpoint. CA Certificates entities
  will be used as CA trust store by Kong. Certificates stored by this entity
  need not include their private key.
  [#4798](https://github.com/Kong/kong/pull/4798)
- Healthchecks now use the combination of IP + Port + Hostname when storing
  upstream health information. Previously, only IP + Port were used. This means
  that different virtual hosts served behind the same IP/port will be treated
  differently with regards to their health status. New endpoints were added to
  the Admin API to manually set a Target's health status.
  [#4792](https://github.com/Kong/kong/pull/4792)

##### Configuration

- :fireworks: A new section in the `kong.conf` file describes [injected Nginx
  directives](https://konghq.com/blog/kong-ce-nginx-injected-directives/)
  (added to Kong 0.14.0) and specifies a few default ones.
  In future releases, we will gradually increase support for injected Nginx
  directives. We have high hopes that this will remove the occasional need for
  custom Nginx configuration templates.
  [#4382](https://github.com/Kong/kong/pull/4382)
- :fireworks: New configuration properties allow for controlling the behavior of
  upstream keepalive connections. `nginx_http_upstream_keepalive_requests` and
  `nginx_http_upstream_keepalive_timeout` respectively control the maximum
  number of proxied requests and idle timeout of an upstream connection.
  [#4382](https://github.com/Kong/kong/pull/4382)
- New flags have been added to the `*_listen` properties: `deferred`, `bind`,
  and `reuseport`.
  [#4692](https://github.com/Kong/kong/pull/4692)

##### CLI

- :fireworks: **Database export** via the new `kong config db_export` CLI
  command. This command will export the configuration present in the database
  Kong is connected to (Postgres or Cassandra) as a YAML file following Kong's
  declarative configuration syntax. This file can thus be imported later on
  in a DB-less Kong node or in another database via `kong config db_import`.
  [#4809](https://github.com/Kong/kong/pull/4809)

##### Admin API

- Many endpoints now support more levels of nesting for ease of access.
  For example: `/services/:services/routes/:routes` is now a valid API
  endpoint.
  [#4713](https://github.com/Kong/kong/pull/4713)
- The API now accepts `form-urlencoded` payloads with deeply nested data
  structures. Previously, it was only possible to send such data structures
  via JSON payloads.
  [#4768](https://github.com/Kong/kong/pull/4768)

##### Plugins

- :fireworks: **New bundled plugin**: the [session
  plugin](https://github.com/Kong/kong-plugin-session) is now bundled in Kong.
  It can be used to manage browser sessions for APIs proxied and authenticated
  by Kong.
  [#4685](https://github.com/Kong/kong/pull/4685)
- ldap-auth: A new `config.ldaps` property allows configuring the plugin to
  connect to the LDAP server via TLS. It provides LDAPS support instead of only
  relying on STARTTLS.
  [#4743](https://github.com/Kong/kong/pull/4743)
- jwt-auth: The new `header_names` property accepts an array of header names
  the JWT plugin should inspect when authenticating a request. It defaults to
  `["Authorization"]`.
  [#4757](https://github.com/Kong/kong/pull/4757)
- [azure-functions](https://github.com/Kong/kong-plugin-azure-functions):
  Bumped to 0.4 for minor fixes and performance improvements.
- [kubernetes-sidecar-injector](https://github.com/Kong/kubernetes-sidecar-injector):
  The plugin is now more resilient to Kubernetes schema changes.
- [serverless-functions](https://github.com/Kong/kong-plugin-serverless-functions):
    - Bumped to 0.3 for minor performance improvements.
    - Functions can now have upvalues.
- [prometheus](https://github.com/Kong/kong-plugin-prometheus): Bumped to
  0.4.1 for minor performance improvements.
- cors: add OPTIONS, TRACE and CONNECT to default allowed methods
  [#4899](https://github.com/Kong/kong/pull/4899)
  Thanks to [@eshepelyuk](https://github.com/eshepelyuk) for the patch!

##### PDK

- New function `kong.service.set_tls_cert_key()`. This functions sets the
  client TLS certificate used while handshaking with the upstream service.
  [#4797](https://github.com/Kong/kong/pull/4797)

### Fixes

##### Core

- Fix WebSocket protocol upgrades in some cases due to case-sensitive
  comparisons of the `Upgrade` header.
  [#4780](https://github.com/Kong/kong/pull/4780)
- Router: Fixed a bug causing invalid matches when configuring two or more
  Routes with a plain `hosts` attribute shadowing another Route's wildcard
  `hosts` attribute. Details of the issue can be seen in
  [01b1cb8](https://github.com/Kong/kong/pull/4775/commits/01b1cb871b1d84e5e93c5605665b68c2f38f5a31).
  [#4775](https://github.com/Kong/kong/pull/4775)
- Router: Ensure regex paths always have priority over plain paths. Details of
  the issue can be seen in
  [2683b86](https://github.com/Kong/kong/commit/2683b86c2f7680238e3fe85da224d6f077e3425d).
  [#4775](https://github.com/Kong/kong/pull/4775)
- Cleanup of expired rows in PostgreSQL is now much more efficient thanks to a
  new query plan.
  [#4716](https://github.com/Kong/kong/pull/4716)
- Improved various query plans against Cassandra instances by increasing the
  default page size.
  [#4770](https://github.com/Kong/kong/pull/4770)

##### Plugins

- cors: ensure non-preflight OPTIONS requests can be proxied.
  [#4899](https://github.com/Kong/kong/pull/4899)
  Thanks to [@eshepelyuk](https://github.com/eshepelyuk) for the patch!
- Consumer references in various plugin entities are now
  properly marked as required, avoiding credentials that map to no Consumer.
  [#4879](https://github.com/Kong/kong/pull/4879)
- hmac-auth: Correct the encoding of HTTP/1.0 requests.
  [#4839](https://github.com/Kong/kong/pull/4839)
- oauth2: empty client_id wasn't checked, causing a server error.
  [#4884](https://github.com/Kong/kong/pull/4884)
- response-transformer: preserve empty arrays correctly.
  [#4901](https://github.com/Kong/kong/pull/4901)

##### CLI

- Fixed an issue when running `kong restart` and Kong was not running,
  causing stdout/stderr logging to turn off.
  [#4772](https://github.com/Kong/kong/pull/4772)

##### Admin API

- Ensure PUT works correctly when applied to plugin configurations.
  [#4882](https://github.com/Kong/kong/pull/4882)

##### PDK

- Prevent PDK calls from failing in custom content blocks.
  This fixes a misbehavior affecting the Prometheus plugin.
  [#4904](https://github.com/Kong/kong/pull/4904)
- Ensure `kong.response.add_header` works in the `rewrite` phase.
  [#4888](https://github.com/Kong/kong/pull/4888)

[Back to TOC](#table-of-contents)

## [1.2.2]

> Released on 2019/08/14

:warning: This release includes patches to the NGINX core (1.13.6) fixing
vulnerabilities in the HTTP/2 module (CVE-2019-9511 CVE-2019-9513
CVE-2019-9516).

This is a patch release in the 1.2 series, and as such, strictly contains
bugfixes. There are no new features nor breaking changes.

### Fixes

##### Core

- Case sensitivity fix when clearing the Upgrade header.
  [#4779](https://github.com/kong/kong/issues/4779)

### Performance

##### Core

- Speed up cascade deletes in Cassandra.
  [#4770](https://github.com/kong/kong/pull/4770)

## [1.2.1]

> Released on 2019/06/26

This is a patch release in the 1.2 series, and as such, strictly contains
bugfixes. There are no new features nor breaking changes.

### Fixes

##### Core

- Fix an issue preventing WebSocket connections from being established by
  clients. This issue was introduced in Kong 1.1.2, and would incorrectly clear
  the `Upgrade` response header.
  [#4719](https://github.com/Kong/kong/pull/4719)
- Fix a memory usage growth issue in the `/config` endpoint when configuring
  Upstream entities. This issue was mostly observed by users of the [Kong
  Ingress Controller](https://github.com/Kong/kubernetes-ingress-controller).
  [#4733](https://github.com/Kong/kong/pull/4733)
- Cassandra: ensure serial consistency is `LOCAL_SERIAL` when a
  datacenter-aware load balancing policy is in use. This fixes unavailability
  exceptions sometimes experienced when connecting to a multi-datacenter
  cluster with cross-datacenter connectivity issues.
  [#4734](https://github.com/Kong/kong/pull/4734)
- Schemas: fix an issue in the schema validator that would not allow specifying
  `false` in some schema rules, such a `{ type = "boolean", eq = false }`.
  [#4708](https://github.com/Kong/kong/pull/4708)
  [#4727](https://github.com/Kong/kong/pull/4727)
- Fix an underlying issue with regards to database entities cache keys
  generation.
  [#4717](https://github.com/Kong/kong/pull/4717)

##### Configuration

- Ensure the `cassandra_local_datacenter` configuration property is specified
  when a datacenter-aware Cassandra load balancing policy is in use.
  [#4734](https://github.com/Kong/kong/pull/4734)

##### Plugins

- request-transformer: fix an issue that would prevent adding a body to
  requests without one.
  [Kong/kong-plugin-request-transformer#4](https://github.com/Kong/kong-plugin-request-transformer/pull/4)
- kubernetes-sidecar-injector: fix an issue causing mutating webhook calls to
  fail.
  [Kong/kubernetes-sidecar-injector#9](https://github.com/Kong/kubernetes-sidecar-injector/pull/9)

[Back to TOC](#table-of-contents)

## [1.2.0]

> Released on: 2019/06/07

This release brings **improvements to reduce long latency tails**,
**consolidates declarative configuration support**, and comes with **newly open
sourced plugins** previously only available to Enterprise customers. It also
ships with new features improving observability and usability.

This release includes database migrations. Please take a few minutes to read
the [1.2 Upgrade Path](https://github.com/Kong/kong/blob/master/UPGRADE.md)
for more details regarding changes and migrations before planning to upgrade
your Kong cluster.

### Installation

- :warning: All Bintray repositories have been renamed from
  `kong-community-edition-*` to `kong-*`.
- :warning: All Kong packages have been renamed from `kong-community-edition`
  to `kong`.

For more details about the updated installation, please visit the official docs:
[https://konghq.com/install](https://konghq.com/install/).

### Additions

##### Core

- :fireworks: Support for **wildcard SNI matching**: the
  `ssl_certificate_by_lua` phase and the stream `preread` phase) is now able to
  match a client hello SNI against any registered wildcard SNI. This is
  particularly helpful for deployments serving a certificate for multiple
  subdomains.
  [#4457](https://github.com/Kong/kong/pull/4457)
- :fireworks: **HTTPS Routes can now be matched by SNI**: the `snis` Route
  attribute (previously only available for `tls` Routes) can now be set for
  `https` Routes and is evaluated by the HTTP router.
  [#4633](https://github.com/Kong/kong/pull/4633)
- :fireworks: **Native support for HTTPS redirects**: Routes have a new
  `https_redirect_status_code` attribute specifying the status code to send
  back to the client if a plain text request was sent to an `https` Route.
  [#4424](https://github.com/Kong/kong/pull/4424)
- The loading of declarative configuration is now done atomically, and with a
  safety check to verify that the new configuration fits in memory.
  [#4579](https://github.com/Kong/kong/pull/4579)
- Schema fields can now be marked as immutable.
  [#4381](https://github.com/Kong/kong/pull/4381)
- Support for loading custom DAO strategies from plugins.
  [#4518](https://github.com/Kong/kong/pull/4518)
- Support for IPv6 to `tcp` and `tls` Routes.
  [#4333](https://github.com/Kong/kong/pull/4333)

##### Configuration

- :fireworks: **Asynchronous router updates**: a new configuration property
  `router_consistency` accepts two possible values: `strict` and `eventual`.
  The former is the default setting and makes router rebuilds highly
  consistent between Nginx workers. It can result in long tail latency if
  frequent Routes and Services updates are expected. The latter helps
  preventing long tail latency issues by instructing Kong to rebuild the router
  asynchronously (with eventual consistency between Nginx workers).
  [#4639](https://github.com/Kong/kong/pull/4639)
- :fireworks: **Database cache warmup**: Kong can now preload entities during
  its initialization. A new configuration property (`db_cache_warmup_entities`)
  was introduced, allowing users to specify which entities should be preloaded.
  DB cache warmup allows for ahead-of-time DNS resolution for Services with a
  hostname. This feature reduces first requests latency, improving the overall
  P99 latency tail.
  [#4565](https://github.com/Kong/kong/pull/4565)
- Improved PostgreSQL connection management: two new configuration properties
  have been added: `pg_max_concurrent_queries` sets the maximum number of
  concurrent queries to the database, and `pg_semaphore_timeout` allows for
  tuning the timeout when acquiring access to a database connection. The
  default behavior remains the same, with no concurrency limitation.
  [#4551](https://github.com/Kong/kong/pull/4551)

##### Admin API

- :fireworks: Add declarative configuration **hash checking** avoiding
  reloading if the configuration has not changed. The `/config` endpoint now
  accepts a `check_hash` query argument. Hash checking only happens if this
  argument's value is set to `1`.
  [#4609](https://github.com/Kong/kong/pull/4609)
- :fireworks: Add a **schema validation endpoint for entities**: a new
  endpoint `/schemas/:entity_name/validate` can be used to validate an instance
  of any entity type in Kong without creating the entity itself.
  [#4413](https://github.com/Kong/kong/pull/4413)
- :fireworks: Add **memory statistics** to the `/status` endpoint. The response
  now includes a `memory` field, which contains the `lua_shared_dicts` and
  `workers_lua_vms` fields with statistics on shared dictionaries and workers
  Lua VM memory usage.
  [#4592](https://github.com/Kong/kong/pull/4592)

##### PDK

- New function `kong.node.get_memory_stats()`. This function returns statistics
  on shared dictionaries and workers Lua VM memory usage, and powers the memory
  statistics newly exposed by the `/status` endpoint.
  [#4632](https://github.com/Kong/kong/pull/4632)

##### Plugins

- :fireworks: **Newly open-sourced plugin**: the HTTP [proxy-cache
  plugin](https://github.com/kong/kong-plugin-proxy-cache) (previously only
  available in Enterprise) is now bundled in Kong.
  [#4650](https://github.com/Kong/kong/pull/4650)
- :fireworks: **Newly open-sourced plugin capabilities**: The
  [request-transformer
  plugin](https://github.com/Kong/kong-plugin-request-transformer) now includes
  capabilities previously only available in Enterprise, among which templating
  and variables interpolation.
  [#4658](https://github.com/Kong/kong/pull/4658)
- Logging plugins: log request TLS version, cipher, and verification status.
  [#4581](https://github.com/Kong/kong/pull/4581)
  [#4626](https://github.com/Kong/kong/pull/4626)
- Plugin development: inheriting from `BasePlugin` is now optional. Avoiding
  the inheritance paradigm improves plugins' performance.
  [#4590](https://github.com/Kong/kong/pull/4590)

### Fixes

##### Core

- Active healthchecks: `http` checks are not performed for `tcp` and `tls`
  Services anymore; only `tcp` healthchecks are performed against such
  Services.
  [#4616](https://github.com/Kong/kong/pull/4616)
- Fix an issue where updates in migrations would not correctly populate default
  values.
  [#4635](https://github.com/Kong/kong/pull/4635)
- Improvements in the reentrancy of Cassandra migrations.
  [#4611](https://github.com/Kong/kong/pull/4611)
- Fix an issue causing the PostgreSQL strategy to not bootstrap the schema when
  using a PostgreSQL account with limited permissions.
  [#4506](https://github.com/Kong/kong/pull/4506)

##### CLI

- Fix `kong db_import` to support inserting entities without specifying a UUID
  for their primary key. Entities with a unique identifier (e.g. `name` for
  Services) can have their primary key omitted.
  [#4657](https://github.com/Kong/kong/pull/4657)
- The `kong migrations [up|finish] -f` commands does not run anymore if there
  are no previously executed migrations.
  [#4617](https://github.com/Kong/kong/pull/4617)

##### Plugins

- ldap-auth: ensure TLS connections are reused.
  [#4620](https://github.com/Kong/kong/pull/4620)
- oauth2: ensured access tokens preserve their `token_expiration` value when
  migrating from previous Kong versions.
  [#4572](https://github.com/Kong/kong/pull/4572)

[Back to TOC](#table-of-contents)

## [1.1.2]

> Released on: 2019/04/24

This is a patch release in the 1.0 series. Being a patch release, it strictly
contains bugfixes. The are no new features or breaking changes.

### Fixes

- core: address issue where field type "record" nested values reset on update
  [#4495](https://github.com/Kong/kong/pull/4495)
- core: correctly manage primary keys of type "foreign"
  [#4429](https://github.com/Kong/kong/pull/4429)
- core: declarative config is not parsed on db-mode anymore
  [#4487](https://github.com/Kong/kong/pull/4487)
  [#4509](https://github.com/Kong/kong/pull/4509)
- db-less: Fixed a problem in Kong balancer timing out.
  [#4534](https://github.com/Kong/kong/pull/4534)
- db-less: Accept declarative config directly in JSON requests.
  [#4527](https://github.com/Kong/kong/pull/4527)
- db-less: do not mis-detect mesh mode
  [#4498](https://github.com/Kong/kong/pull/4498)
- db-less: fix crash when field has same name as entity
  [#4478](https://github.com/Kong/kong/pull/4478)
- basic-auth: ignore password if nil on basic auth credential patch
  [#4470](https://github.com/Kong/kong/pull/4470)
- http-log: Simplify queueing mechanism. Fixed a bug where traces were lost
  in some cases.
  [#4510](https://github.com/Kong/kong/pull/4510)
- request-transformer: validate header values in plugin configuration.
  Thanks, [@rune-chan](https://github.com/rune-chan)!
  [#4512](https://github.com/Kong/kong/pull/4512).
- rate-limiting: added index on rate-limiting metrics.
  Thanks, [@mvanholsteijn](https://github.com/mvanholsteijn)!
  [#4486](https://github.com/Kong/kong/pull/4486)

[Back to TOC](#table-of-contents)

## [1.1.1]

> Released on: 2019/03/28

This release contains a fix for 0.14 Kong clusters using Cassandra to safely
migrate to Kong 1.1.

### Fixes

- Ensure the 0.14 -> 1.1 migration path for Cassandra does not corrupt the
  database schema.
  [#4450](https://github.com/Kong/kong/pull/4450)
- Allow the `kong config init` command to run without a pointing to a prefix
  directory.
  [#4451](https://github.com/Kong/kong/pull/4451)

[Back to TOC](#table-of-contents)

## [1.1.0]

> Released on: 2019/03/27

This release introduces new features such as **Declarative
Configuration**, **DB-less Mode**, **Bulk Database Import**, **Tags**, as well
as **Transparent Proxying**. It contains a large number of other features and
fixes, listed below. Also, the Plugin Development kit also saw a minor
updated, bumped to version 1.1.

This release includes database migrations. Please take a few minutes to read
the [1.1 Upgrade Path](https://github.com/Kong/kong/blob/master/UPGRADE.md)
for more details regarding changes and migrations before planning to upgrade
your Kong cluster.

:large_orange_diamond: **Post-release note (as of 2019/03/28):** an issue has
been found when migrating from a 0.14 Kong cluster to 1.1.0 when running on top
of Cassandra. Kong 1.1.1 has been released to address this issue. Kong clusters
running on top of PostgreSQL are not affected by this issue, and can migrate to
1.1.0 or 1.1.1 safely.

### Additions

##### Core

- :fireworks: Kong can now run **without a database**, using in-memory
  storage only. When running Kong in DB-less mode, entities are loaded via a
  **declarative configuration** file, specified either through Kong's
  configuration file, or uploaded via the Admin API.
  [#4315](https://github.com/Kong/kong/pull/4315)
- :fireworks: **Transparent proxying** - the `service` attribute on
  Routes is now optional; a Route without an assigned Service will
  proxy transparently
  [#4286](https://github.com/Kong/kong/pull/4286)
- Support for **tags** in entities
  [#4275](https://github.com/Kong/kong/pull/4275)
  - Every core entity now adds a `tags` field
- New `protocols` field in the Plugin entity, allowing plugin instances
  to be set for specific protocols only (`http`, `https`, `tcp` or `tls`).
  [#4248](https://github.com/Kong/kong/pull/4248)
  - It filters out plugins during execution according to their `protocols` field
  - It throws an error when trying to associate a Plugin to a Route
    which is not compatible, protocols-wise, or to a Service with no
    compatible routes.

##### Configuration

- New option in `kong.conf`: `database=off` to start Kong without
  a database
- New option in `kong.conf`: `declarative_config=kong.yml` to
  load a YAML file using Kong's new [declarative config
  format](https://discuss.konghq.com/t/rfc-kong-native-declarative-config-format/2719)
- New option in `kong.conf`: `pg_schema` to specify Postgres schema
  to be used
- The Stream subsystem now supports Nginx directive injections
  [#4148](https://github.com/Kong/kong/pull/4148)
  - `nginx_stream_*` (or `KONG_NGINX_STREAM_*` environment variables)
    for injecting entries to the `stream` block
  - `nginx_sproxy_*` (or `KONG_NGINX_SPROXY_*` environment variables)
    for injecting entries to the `server` block inside `stream`

##### CLI

- :fireworks: **Bulk database import** using the same declarative
  configuration format as the in-memory mode, using the new command:
  `kong config db_import kong.yml`. This command upserts all
  entities specified in the given `kong.yml` file in bulk
  [#4284](https://github.com/Kong/kong/pull/4284)
- New command: `kong config init` to generate a template `kong.yml`
  file to get you started
- New command: `kong config parse kong.yml` to verify the syntax of
  the `kong.yml` file before using it
- New option `--wait` in `kong quit` to ease graceful termination when using orchestration tools
  [#4201](https://github.com/Kong/kong/pull/4201)

##### Admin API

- New Admin API endpoint: `/config` to replace the configuration of
  Kong entities entirely, replacing it with the contents of a new
  declarative config file
  - When using the new `database=off` configuration option,
    the Admin API endpoints for entities (such as `/routes` and
    `/services`) are read-only, since the configuration can only
    be updated via `/config`
    [#4308](https://github.com/Kong/kong/pull/4308)
- Admin API endpoints now support searching by tag
  (for example, `/consumers?tags=example_tag`)
  - You can search by multiple tags:
     - `/services?tags=serv1,mobile` to search for services matching tags `serv1` and `mobile`
     - `/services?tags=serv1/serv2` to search for services matching tags `serv1` or `serv2`
- New Admin API endpoint `/tags/` for listing entities by tag: `/tags/example_tag`

##### PDK

- New PDK function: `kong.client.get_protocol` for obtaining the protocol
  in use during the current request
  [#4307](https://github.com/Kong/kong/pull/4307)
- New PDK function: `kong.nginx.get_subsystem`, so plugins can detect whether
  they are running on the HTTP or Stream subsystem
  [#4358](https://github.com/Kong/kong/pull/4358)

##### Plugins

- :fireworks: Support for ACL **authenticated groups**, so that authentication plugins
  that use a 3rd party (other than Kong) to store credentials can benefit
  from using a central ACL plugin to do authorization for them
  [#4013](https://github.com/Kong/kong/pull/4013)
- The Kubernetes Sidecar Injection plugin is now bundled into Kong for a smoother K8s experience
  [#4304](https://github.com/Kong/kong/pull/4304)
- aws-lambda: includes AWS China region.
  Thanks [@wubins](https://github.com/wubins) for the patch!
  [#4176](https://github.com/Kong/kong/pull/4176)

### Changes

##### Dependencies

- The required OpenResty version is still 1.13.6.2, but for a full feature set
  including stream routing and Service Mesh abilities with mutual TLS, Kong's
  [openresty-patches](https://github.com/kong/openresty-patches) must be
  applied (those patches are already bundled with our official distribution
  packages). The openresty-patches bundle was updated in Kong 1.1.0 to include
  the `stream_realip_module` as well.
  Kong in HTTP(S) Gateway scenarios does not require these patches.
  [#4163](https://github.com/Kong/kong/pull/4163)
- Service Mesh abilities require at least OpenSSL version 1.1.1. In our
  official distribution packages, OpenSSL has been bumped to 1.1.1b.
  [#4345](https://github.com/Kong/kong/pull/4345),
  [#4440](https://github.com/Kong/kong/pull/4440)

### Fixes

##### Core

- Resolve hostnames properly during initialization of Cassandra contact points
  [#4296](https://github.com/Kong/kong/pull/4296),
  [#4378](https://github.com/Kong/kong/pull/4378)
- Fix health checks for Targets that need two-level DNS resolution
  (e.g. SRV → A → IP) [#4386](https://github.com/Kong/kong/pull/4386)
- Fix serialization of map types in the Cassandra backend
  [#4383](https://github.com/Kong/kong/pull/4383)
- Fix target cleanup and cascade-delete for Targets
  [#4319](https://github.com/Kong/kong/pull/4319)
- Avoid crash when failing to obtain list of Upstreams
  [#4301](https://github.com/Kong/kong/pull/4301)
- Disallow invalid timeout value of 0ms for attributes in Services
  [#4430](https://github.com/Kong/kong/pull/4430)
- DAO fix for foreign fields used as primary keys
  [#4387](https://github.com/Kong/kong/pull/4387)

##### Admin API

- Proper support for `PUT /{entities}/{entity}/plugins/{plugin}`
  [#4288](https://github.com/Kong/kong/pull/4288)
- Fix Admin API inferencing of map types using form-encoded
  [#4368](https://github.com/Kong/kong/pull/4368)
- Accept UUID-like values in `/consumers?custom_id=`
  [#4435](https://github.com/Kong/kong/pull/4435)

##### Plugins

- basic-auth, ldap-auth, key-auth, jwt, hmac-auth: fixed
  status code for unauthorized requests: they now return HTTP 401
  instead of 403
  [#4238](https://github.com/Kong/kong/pull/4238)
- tcp-log: remove spurious trailing carriage return
  Thanks [@cvuillemez](https://github.com/cvuillemez) for the patch!
  [#4158](https://github.com/Kong/kong/pull/4158)
- jwt: fix `typ` handling for supporting JOSE (JSON Object
  Signature and Validation)
  Thanks [@cdimascio](https://github.com/cdimascio) for the patch!
  [#4256](https://github.com/Kong/kong/pull/4256)
- Fixes to the best-effort auto-converter for legacy plugin schemas
  [#4396](https://github.com/Kong/kong/pull/4396)

[Back to TOC](#table-of-contents)

## [1.0.3]

> Released on: 2019/01/31

This is a patch release addressing several regressions introduced some plugins,
and improving the robustness of our migrations and core components.

### Core

- Improve Cassandra schema consensus logic when running migrations.
  [#4233](https://github.com/Kong/kong/pull/4233)
- Ensure Routes that don't have a `regex_priority` (e.g. if it was removed as
  part of a `PATCH`) don't prevent the router from being built.
  [#4255](https://github.com/Kong/kong/pull/4255)
- Reduce rebuild time of the load balancer by retrieving larger sized pages of
  Target entities.
  [#4206](https://github.com/Kong/kong/pull/4206)
- Ensure schema definitions of Arrays and Sets with `default = {}` are
  JSON-encoded as `[]`.
  [#4257](https://github.com/Kong/kong/pull/4257)

##### Plugins

- request-transformer: fix a regression causing the upstream Host header to be
  unconditionally set to that of the client request (effectively, as if the
  Route had `preserve_host` enabled).
  [#4253](https://github.com/Kong/kong/pull/4253)
- cors: fix a regression that prevented regex origins from being matched.
  Regexes such as `(.*[.])?example\.org` can now be used to match all
  sub-domains, while regexes containing `:` will be evaluated against the
  scheme and port of an origin (i.e.
  `^https?://(.*[.])?example\.org(:8000)?$`).
  [#4261](https://github.com/Kong/kong/pull/4261)
- oauth2: fix a runtime error when using a global token against a plugin
  not configured as global (i.e. with `global_credentials = false`).
  [#4262](https://github.com/Kong/kong/pull/4262)

##### Admin API

- Improve performance of the `PUT` method in auth plugins endpoints (e.g.
  `/consumers/:consumers/basic-auth/:basicauth_credentials`) by preventing
  a unnecessary read-before-write.
  [#4206](https://github.com/Kong/kong/pull/4206)

[Back to TOC](#table-of-contents)

## [1.0.2]

> Released on: 2019/01/18

This is a hotfix release mainly addressing an issue when connecting to the
datastore over TLS (Cassandra and PostgreSQL).

### Fixes

##### Core

- Fix an issue that would prevent Kong from starting when connecting to
  its datastore over TLS. [#4214](https://github.com/Kong/kong/pull/4214)
  [#4218](https://github.com/Kong/kong/pull/4218)
- Ensure plugins added via `PUT` get enabled without requiring a restart.
  [#4220](https://github.com/Kong/kong/pull/4220)

##### Plugins

- zipkin
  - Fix a logging failure when DNS is not resolved.
    [kong-plugin-zipkin@a563f51](https://github.com/Kong/kong-plugin-zipkin/commit/a563f513f943ba0a30f3c69373d9092680a8f670)
  - Avoid sending redundant tags.
    [kong-plugin-zipkin/pull/28](https://github.com/Kong/kong-plugin-zipkin/pull/28)
  - Move `run_on` field to top level plugin schema instead of its config.
    [kong-plugin-zipkin/pull/38](https://github.com/Kong/kong-plugin-zipkin/pull/38)

[Back to TOC](#table-of-contents)

## [1.0.1]

> Released on: 2019/01/16

This is a patch release in the 1.0 series. Being a patch release, it strictly
contains performance improvements and bugfixes. The are no new features or
breaking changes.

:red_circle: **Post-release note (as of 2019/01/17)**: A regression has been
observed with this version, preventing Kong from starting when connecting to
its datastore over TLS. Installing this version is discouraged; consider
upgrading to [1.0.2](#102).

### Changes

##### Core

- :rocket: Assorted changes for warmup time improvements over Kong 1.0.0
  [#4138](https://github.com/kong/kong/issues/4138),
  [#4164](https://github.com/kong/kong/issues/4164),
  [#4178](https://github.com/kong/kong/pull/4178),
  [#4179](https://github.com/kong/kong/pull/4179),
  [#4182](https://github.com/kong/kong/pull/4182)

### Fixes

##### Configuration

- Ensure `lua_ssl_verify_depth` works even when `lua_ssl_trusted_certificate`
  is not set
  [#4165](https://github.com/kong/kong/pull/4165).
  Thanks [@rainest](https://github.com/rainest) for the patch.
- Ensure Kong starts when only a `stream` listener is enabled
  [#4195](https://github.com/kong/kong/pull/4195)
- Ensure Postgres works with non-`public` schemas
  [#4198](https://github.com/kong/kong/pull/4198)

##### Core

- Fix an artifact in upstream migrations where `created_at`
  timestamps would occasionally display fractional values
  [#4183](https://github.com/kong/kong/issues/4183),
  [#4204](https://github.com/kong/kong/pull/4204)
- Fixed issue with HTTP/2 support advertisement
  [#4203](https://github.com/kong/kong/pull/4203)

##### Admin API

- Fixed handling of invalid targets in `/upstreams` endpoints
  for health checks
  [#4132](https://github.com/kong/kong/issues/4132),
  [#4205](https://github.com/kong/kong/pull/4205)
- Fixed the `/plugins/schema/:name` endpoint, as it was failing in
  some cases (e.g. the `datadog` plugin) and producing incorrect
  results in others (e.g. `request-transformer`).
  [#4136](https://github.com/kong/kong/issues/4136),
  [#4137](https://github.com/kong/kong/issues/4137)
  [#4151](https://github.com/kong/kong/pull/4151),
  [#4162](https://github.com/kong/kong/pull/4151)

##### Plugins

- Fix PDK memory leaks in `kong.service.response` and `kong.ctx`
  [#4143](https://github.com/kong/kong/pull/4143),
  [#4172](https://github.com/kong/kong/pull/4172)

[Back to TOC](#table-of-contents)

## [1.0.0]

> Released on: 2018/12/18

This is a major release, introducing new features such as **Service Mesh** and
**Stream Routing** support, as well as a **New Migrations** framework. It also
includes version 1.0.0 of the **Plugin Development Kit**. It contains a large
number of other features and fixes, listed below. Also, all plugins included
with Kong 1.0 are updated to use version 1.0 of the PDK.

As usual, major version upgrades require database migrations and changes to the
Nginx configuration file (if you customized the default template). Please take
a few minutes to read the [1.0 Upgrade
Path](https://github.com/Kong/kong/blob/master/UPGRADE.md) for more details
regarding breaking changes and migrations before planning to upgrade your Kong
cluster.

Being a major version, all entities and concepts that were marked as deprecated
in Kong 0.x are now removed in Kong 1.0. The deprecated features are retained
in [Kong 0.15](#0150), the final entry in the Kong 0.x series, which is being
released simultaneously to Kong 1.0.

### Changes

Kong 1.0 includes all breaking changes from 0.15, as well as the removal
of deprecated concepts.

##### Dependencies

- The required OpenResty version is still 1.13.6.2, but for a full feature set
  including stream routing and Service Mesh abilities with mutual TLS, Kong's
  [openresty-patches](https://github.com/kong/openresty-patches) must be
  applied (those patches are already bundled with our official distribution
  packages). Kong in HTTP(S) Gateway scenarios does not require these patches.
- Service Mesh abilities require at least OpenSSL version 1.1.1. In our
  official distribution packages, OpenSSL has been bumped to 1.1.1.
  [#4005](https://github.com/Kong/kong/pull/4005)

##### Configuration

- :warning: The `custom_plugins` directive is removed (deprecated since 0.14.0,
  July 2018). Use `plugins` instead.
- Modifications must be applied to the Nginx configuration. You are not
  affected by this change if you do not use a custom Nginx template. See the
  [1.0 Upgrade Path](https://github.com/Kong/kong/blob/master/UPGRADE.md) for
  a diff of changes to apply.
- The default value for `cassandra_lb_policy` changed from `RoundRobin` to
  `RequestRoundRobin`. This helps reducing the amount of new connections being
  opened during a request when using the Cassandra strategy.
  [#4004](https://github.com/Kong/kong/pull/4004)

##### Core

- :warning: The **API** entity and related concepts such as the `/apis`
  endpoint, are removed (deprecated since 0.13.0, March 2018). Use **Routes**
  and **Services** instead.
- :warning: The **old DAO** implementation is removed, along with the
  **old schema** validation library (`apis` was the last entity using it).
  Use the new schema format instead in custom plugins.
  To ease the transition of plugins, the plugin loader in 1.0 includes
  a _best-effort_ schema auto-translator, which should be sufficient for many
  plugins.
- Timestamps now bear millisecond precision in their decimal part.
  [#3660](https://github.com/Kong/kong/pull/3660)
- The PDK function `kong.request.get_body` will now return `nil, err, mime`
  when the body is valid JSON but neither an object nor an array.
  [#4063](https://github.com/Kong/kong/pull/4063)

##### CLI

- :warning: The new migrations framework (detailed below) has a different usage
  (and subcommands) compared to its predecessor.
  [#3802](https://github.com/Kong/kong/pull/3802)

##### Admin API

- :warning: In the 0.14.x release, Upstreams, Targets, and Plugins were still
  implemented using the old DAO and Admin API. In 0.15.0 and 1.0.0, all core
  entities use the new `kong.db` DAO, and their endpoints have been upgraded to
  the new Admin API (see below for details).
  [#3689](https://github.com/Kong/kong/pull/3689)
  [#3739](https://github.com/Kong/kong/pull/3739)
  [#3778](https://github.com/Kong/kong/pull/3778)

A summary of the changes introduced in the new Admin API:

- Pagination has been included in all "multi-record" endpoints, and pagination
  control fields are different than in 0.14.x.
- Filtering now happens via URL path changes (`/consumers/x/plugins`) instead
  of querystring fields (`/plugins?consumer_id=x`).
- Array values can't be coerced from comma-separated strings anymore. They must
  now be "proper" JSON values on JSON requests, or use a new syntax on
  form-url-encoded or multipart requests.
- Error messages have been been reworked from the ground up to be more
  consistent, precise and informative.
- The `PUT` method has been reimplemented with idempotent behavior and has
  been added to some entities that didn't have it.

For more details about the new Admin API, please visit the official docs:
https://docs.konghq.com/

##### Plugins

- :warning: The `galileo` plugin has been removed (deprecated since 0.13.0).
  [#3960](https://github.com/Kong/kong/pull/3960)
- :warning: Some internal modules that were occasionally used by plugin authors
  before the introduction of the Plugin Development Kit (PDK) in 0.14.0 are now
  removed:
  - The `kong.tools.ip` module was removed. Use `kong.ip` from the PDK instead.
  - The `kong.tools.public` module was removed. Use the various equivalent
    features from the PDK instead.
  - The `kong.tools.responses` module was removed. Please use
    `kong.response.exit` from the PDK instead. You might want to use
    `kong.log.err` to log internal server errors as well.
  - The `kong.api.crud_helpers` module was removed (deprecated since the
    introduction of the new DAO in 0.13.0). Use `kong.api.endpoints` instead
    if you need to customize the auto-generated endpoints.
- All bundled plugins' schemas and custom entities have been updated to the new
  `kong.db` module, and their APIs have been updated to the new Admin API,
  which is described in the above section.
  [#3766](https://github.com/Kong/kong/pull/3766)
  [#3774](https://github.com/Kong/kong/pull/3774)
  [#3778](https://github.com/Kong/kong/pull/3778)
  [#3839](https://github.com/Kong/kong/pull/3839)
- :warning: All plugins migrations have been converted to the new migration
  framework. Custom plugins must use the new migration framework from 0.15
  onwards.

### Additions

##### :fireworks: Service Mesh and Stream Routes

Kong's Service Mesh support resulted in a number of additions to Kong's
configuration, Admin API, and plugins that deserve their own section in
this changelog.

- **Support for TCP & TLS Stream Routes** via the new `stream_listen` config
  option. [#4009](https://github.com/Kong/kong/pull/4009)
- A new `origins` config property allows overriding hosts from Kong.
  [#3679](https://github.com/Kong/kong/pull/3679)
- A `transparent` suffix added to stream listeners allows for setting up a
  dynamic Service Mesh with `iptables`.
  [#3884](https://github.com/Kong/kong/pull/3884)
- Kong instances can now create a shared internal Certificate Authority, which
  is used for Service Mesh TLS traffic.
  [#3906](https://github.com/Kong/kong/pull/3906)
  [#3861](https://github.com/Kong/kong/pull/3861)
- Plugins get a new `run_on` field to control how they behave in a Service Mesh
  environment.
  [#3930](https://github.com/Kong/kong/pull/3930)
  [#4066](https://github.com/Kong/kong/pull/4066)
- There is a new phase called `preread`. This is where stream traffic routing
  is done.

##### Configuration

- A new `dns_valid_ttl` property can be set to forcefully override the TTL
  value of all resolved DNS records.
  [#3730](https://github.com/Kong/kong/pull/3730)
- A new `pg_timeout` property can be set to configure the timeout of PostgreSQL
  connections. [#3808](https://github.com/Kong/kong/pull/3808)
- `upstream_keepalive` can now be disabled when set to 0.
  Thanks [@pryorda](https://github.com/pryorda) for the patch.
  [#3716](https://github.com/Kong/kong/pull/3716)
- The new `transparent` suffix also applies to the `proxy_listen` directive.

##### CLI

- :fireworks: **New migrations framework**. This new implementation supports
  no-downtime, Blue/Green migrations paths that will help sustain Kong 1.0's
  stability. It brings a considerable number of other improvements, such as new
  commands, better support for automation, improved CLI logging, and many
  more. Additionally, this new framework alleviates the old limitation around
  multiple nodes running concurrent migrations. See the related PR for a
  complete list of improvements.
  [#3802](https://github.com/Kong/kong/pull/3802)

##### Core

- :fireworks: **Support for TLS 1.3**. The support for OpenSSL 1.1.1 (bumped in our
  official distribution packages) not only enabled Service Mesh features, but
  also unlocks support for the latest version of the TLS protocol.
- :fireworks: **Support for HTTPS in active healthchecks**.
  [#3815](https://github.com/Kong/kong/pull/3815)
- :fireworks: Improved router rebuilds resiliency by reducing database accesses
  in high concurrency scenarios.
  [#3782](https://github.com/Kong/kong/pull/3782)
- :fireworks: Significant performance improvements in the core's plugins
  runloop. [#3794](https://github.com/Kong/kong/pull/3794)
- PDK improvements:
  - New `kong.node` module. [#3826](https://github.com/Kong/kong/pull/3826)
  - New functions `kong.response.get_path_with_query()` and
    `kong.request.get_start_time()`.
    [#3842](https://github.com/Kong/kong/pull/3842)
  - Getters and setters for Service, Route, Consumer, and Credential.
    [#3916](https://github.com/Kong/kong/pull/3916)
  - `kong.response.get_source()` returns `error` on nginx-produced errors.
    [#4006](https://github.com/Kong/kong/pull/4006)
  - `kong.response.exit()` can be used in the `header_filter` phase, but only
    without a body. [#4039](https://github.com/Kong/kong/pull/4039)
- Schema improvements:
  - New field validators: `distinct`, `ne`, `is_regex`, `contains`, `gt`.
  - Adding a new field which has a default value to a schema no longer requires
    a migration.
    [#3756](https://github.com/Kong/kong/pull/3756)

##### Admin API

- :fireworks: **Routes now have a `name` field (like Services)**.
  [#3764](https://github.com/Kong/kong/pull/3764)
- Multipart parsing support. [#3776](https://github.com/Kong/kong/pull/3776)
- Admin API errors expose the name of the current strategy.
  [#3612](https://github.com/Kong/kong/pull/3612)

##### Plugins

- :fireworks: aws-lambda: **Support for Lambda Proxy Integration** with the new
  `is_proxy_integration` property.
  Thanks [@aloisbarreras](https://github.com/aloisbarreras) for the patch!
  [#3427](https://github.com/Kong/kong/pull/3427/).
- http-log: Support for buffering logging messages in a configurable logging
  queue. [#3604](https://github.com/Kong/kong/pull/3604)
- Most plugins' logic has been rewritten with the PDK instead of using internal
  Kong functions or ngx_lua APIs.

### Fixes

##### Core

- Fix an issue which would insert an extra `/` in the upstream URL when the
  request path was longer than the configured Route's `path` attribute.
  [#3780](https://github.com/kong/kong/pull/3780)
- Ensure better backwards-compatibility between the new DAO and existing core
  runloop code regarding null values.
  [#3772](https://github.com/Kong/kong/pull/3772)
  [#3710](https://github.com/Kong/kong/pull/3710)
- Ensure support for Datastax Enterprise 6.x. Thanks
  [@gchristidis](https://github.com/gchristidis) for the patch!
  [#3873](https://github.com/Kong/kong/pull/3873)
- Various issues with the PostgreSQL DAO strategy were addressed.
- Various issues related to the new schema library bundled with the new DAO
  were addressed.
- PDK improvements:
    - `kong.request.get_path()` and other functions now properly handle cases
      when `$request_uri` is nil.
      [#3842](https://github.com/Kong/kong/pull/3842)

##### Admin API

- Ensure the `/certificates` endpoints properly returns all SNIs configured on
  a given certificate. [#3722](https://github.com/Kong/kong/pull/3722)
- Ensure the `upstreams/:upstream/targets/...` endpoints returns an empty JSON
  array (`[]`) instead of an empty object (`{}`) when no targets exist.
  [#4058](https://github.com/Kong/kong/pull/4058)
- Improved inferring of arguments with `application/x-www-form-urlencoded`.
  [#3770](https://github.com/Kong/kong/pull/3770)
- Fix the handling of defaults values in some cases when using `PATCH`.
  [#3910](https://github.com/Kong/kong/pull/3910)

##### Plugins

- cors:
  - Ensure `Vary: Origin` is set when `config.credentials` is enabled.
    Thanks [@marckhouzam](https://github.com/marckhouzam) for the patch!
    [#3765](https://github.com/Kong/kong/pull/3765)
  - Return HTTP 200 instead of 204 for preflight requests. Thanks
    [@aslafy-z](https://github.com/aslafy-z) for the patch!
    [#4029](https://github.com/Kong/kong/pull/4029)
  - Ensure request origins specified as flat strings are safely validated.
    [#3872](https://github.com/Kong/kong/pull/3872)
- acl: Minor performance improvements by ensuring proper caching of computed
  values.
  [#4040](https://github.com/Kong/kong/pull/4040)
- correlation-id: Prevent an error to be thrown when the access phase was
  skipped, such as on nginx-produced errors.
  [#4006](https://github.com/Kong/kong/issues/4006)
- aws-lambda: When the client uses HTTP/2, strip response headers that are
  disallowed by the protocols.
  [#4032](https://github.com/Kong/kong/pull/4032)
- rate-limiting & response-ratelimiting: Improve efficiency by avoiding
  unnecessary Redis `SELECT` operations.
  [#3973](https://github.com/Kong/kong/pull/3973)

[Back to TOC](#table-of-contents)

## [0.15.0]

> Released on: 2018/12/18

This is the last release in the 0.x series, giving users one last chance to
upgrade while still using some of the options and concepts that were marked as
deprecated in Kong 0.x and were removed in Kong 1.0.

For a list of additions and fixes in Kong 0.15, see the [1.0.0](#100)
changelog. This release includes all new features included in 1.0 (Service
Mesh, Stream Routes and New Migrations), but unlike Kong 1.0, it retains a lot
of the deprecated functionality, like the **API** entity, around. Still, Kong
0.15 does have a number of breaking changes related to functionality that has
changed since version 0.14 (see below).

If you are starting with Kong, we recommend you to use 1.0.0 instead of this
release.

If you are already using Kong 0.14, our recommendation is to plan to move to
1.0 -- see the [1.0 Upgrade
Path](https://github.com/kong/kong/blob/master/UPGRADE.md) document for
details. Upgrading to 0.15.0 is only recommended if you can't do away with the
deprecated features but you need some fixes or new features right now.

### Changes

##### Dependencies

- The required OpenResty version is still 1.13.6.2, but for a full feature set
  including stream routing and Service Mesh abilities with mutual TLS, Kong's
  [openresty-patches](https://github.com/kong/openresty-patches) must be
  applied (those patches are already bundled with our official distribution
  packages). Kong in HTTP(S) Gateway scenarios does not require these patches.
- Service Mesh abilities require at least OpenSSL version 1.1.1. In our
  official distribution packages, OpenSSL has been bumped to 1.1.1.
  [#4005](https://github.com/Kong/kong/pull/4005)

##### Configuration

- The default value for `cassandra_lb_policy` changed from `RoundRobin` to
  `RequestRoundRobin`. This helps reducing the amount of new connections being
  opened during a request when using the Cassandra strategy.
  [#4004](https://github.com/Kong/kong/pull/4004)

##### Core

- Timestamps now bear millisecond precision in their decimal part.
  [#3660](https://github.com/Kong/kong/pull/3660)
- The PDK function `kong.request.get_body` will now return `nil, err, mime`
  when the body is valid JSON but neither an object nor an array.
  [#4063](https://github.com/Kong/kong/pull/4063)

##### CLI

- :warning: The new migrations framework (detailed in the [1.0.0
  changelog](#100)) has a different usage (and subcommands) compared to its
  predecessor.
  [#3802](https://github.com/Kong/kong/pull/3802)

##### Admin API

- :warning: In the 0.14.x release, Upstreams, Targets, and Plugins were still
  implemented using the old DAO and Admin API. In 0.15.0 and 1.0.0, all core
  entities use the new `kong.db` DAO, and their endpoints have been upgraded to
  the new Admin API (see below for details).
  [#3689](https://github.com/Kong/kong/pull/3689)
  [#3739](https://github.com/Kong/kong/pull/3739)
  [#3778](https://github.com/Kong/kong/pull/3778)

A summary of the changes introduced in the new Admin API:

- Pagination has been included in all "multi-record" endpoints, and pagination
  control fields are different than in 0.14.x.
- Filtering now happens via URL path changes (`/consumers/x/plugins`) instead
  of querystring fields (`/plugins?consumer_id=x`).
- Array values can't be coherced from comma-separated strings. They must be
  "proper" JSON values on JSON requests, or use a new syntax on
  form-url-encoded or multipart requests.
- Error messages have been been reworked from the ground up to be more
  consistent, precise and informative.
- The `PUT` method has been reimplemented with idempotent behavior and has
  been added to some entities that didn't have it.

For more details about the new Admin API, please visit the official docs:
https://docs.konghq.com/

##### Plugins

- All bundled plugins' schemas and custom entities have been updated to the new
  `kong.db` module, and their APIs have been updated to the new Admin API,
  which is described in the above section.
  [#3766](https://github.com/Kong/kong/pull/3766)
  [#3774](https://github.com/Kong/kong/pull/3774)
  [#3778](https://github.com/Kong/kong/pull/3778)
  [#3839](https://github.com/Kong/kong/pull/3839)
- :warning: All plugins migrations have been converted to the new migration
  framework. Custom plugins must use the new migration framework from 0.15
  onwards.

### Additions

Kong 0.15.0 contains the same additions as 1.0.0. See the [1.0.0
changelog](#100) for a complete list.

### Fixes

Kong 0.15.0 contains the same fixes as 1.0.0. See the [1.0.0 changelog](#100)
for a complete list.

[Back to TOC](#table-of-contents)

## [0.14.1]

> Released on: 2018/08/21

### Additions

##### Plugins

- jwt: Support for tokens signed with HS384 and HS512.
  Thanks [@kepkin](https://github.com/kepkin) for the patch.
  [#3589](https://github.com/Kong/kong/pull/3589)
- acl: Add a new `hide_groups_header` configuration option. If enabled, this
  option prevents the plugin from injecting the `X-Consumer-Groups` header
  into the upstream request.
  Thanks [@jeremyjpj0916](https://github.com/jeremyjpj0916) for the patch!
  [#3703](https://github.com/Kong/kong/pull/3703)

### Fixes

##### Core

- Prevent some plugins from breaking in subtle ways when manipulating some
  entities and their attributes. An example of such breaking behavior could be
  observed when Kong was wrongly injecting `X-Consumer-Username: userdata:
  NULL` in upstream requests headers, instead of not injecting this header at
  all.
  [#3714](https://github.com/Kong/kong/pull/3714)
- Fix an issue which, in some cases, prevented the use of Kong with Cassandra
  in environments where DNS load-balancing is in effect for contact points
  provided as hostnames (e.g. Kubernetes with `cassandra_contact_points =
  cassandra`).
  [#3693](https://github.com/Kong/kong/pull/3693)
- Fix an issue which prevented the use of UNIX domain sockets in some logging
  plugins, and custom plugins making use of such sockets.
  Thanks [@rucciva](https://github.com/rucciva) for the patch.
  [#3633](https://github.com/Kong/kong/pull/3633)
- Avoid logging false-negative error messages related to worker events.
  [#3692](https://github.com/Kong/kong/pull/3692)

##### CLI

- Database connectivity errors are properly prefixed with the database name
  again (e.g. `[postgres]`).
  [#3648](https://github.com/Kong/kong/pull/3648)

##### Plugins

- zipkin
  - Allow usage of the plugin with the deprecated "API" entity, and introduce
    a new `kong.api` tag.
    [kong-plugin-zipkin/commit/4a645e9](https://github.com/Kong/kong-plugin-zipkin/commit/4a645e940e560f2e50567e0360b5df3b38f74853)
  - Properly report the `kong.credential` tag.
    [kong-plugin-zipkin/commit/c627c36](https://github.com/Kong/kong-plugin-zipkin/commit/c627c36402c9a14cc48011baa773f4ee08efafcf)
  - Ensure the plugin does not throw errors when no Route was matched.
    [kong-plugin-zipkin#19](https://github.com/Kong/kong-plugin-zipkin/issues/19)
- basic-auth: Passwords with whitespaces are not trimmed anymore.
  Thanks [@aloisbarreras](https://github.com/aloisbarreras) for the patch.
  [#3650](https://github.com/Kong/kong/pull/3650)
- hmac-auth: Ensure backward compatibility for clients generating signatures
  without the request's querystring, as is the case for Kong versions prior to
  0.14.0, which broke this behavior. Users of this plugin on previous versions
  of Kong can now safely upgrade to the 0.14 family.
  Thanks [@mlehner616](https://github.com/mlehner616) for the patch!
  [#3699](https://github.com/Kong/kong/pull/3699)
- ldap-auth
    - Set the WWW-Authenticate header authentication scheme accordingly with
      the `conf.header_type` property, which allows browsers to show the
      authentication popup automatically. Thanks
      [@francois-maillard](https://github.com/francois-maillard) for the patch.
      [#3656](https://github.com/Kong/kong/pull/3656)
    - Invalid authentication attempts do not block subsequent valid attempts
      anymore.
      [#3677](https://github.com/Kong/kong/pull/3677)

[Back to TOC](#table-of-contents)

## [0.14.0] - 2018/07/05

This release introduces the first version of the **Plugin Development Kit**: a
Lua SDK, comprised of a set of functions to ease the development of
custom plugins.

Additionally, it contains several major improvements consolidating Kong's
feature set and flexibility, such as the support for `PUT` endpoints on the
Admin API for idempotent workflows, the execution of plugins during
Nginx-produced errors, and the injection of **Nginx directives** without having
to rely on the custom Nginx configuration pattern!

Finally, new bundled plugins allow Kong to better integrate with **Cloud
Native** environments, such as Zipkin and Prometheus.

As usual, major version upgrades require database migrations and changes to the
Nginx configuration file (if you customized the default template). Please take
a few minutes to read the [0.14 Upgrade
Path](https://github.com/Kong/kong/blob/master/UPGRADE.md#upgrade-to-014x) for
more details regarding breaking changes and migrations before planning to
upgrade your Kong cluster.

### Breaking Changes

##### Dependencies

- :warning: The required OpenResty version has been bumped to 1.13.6.2. If you
  are installing Kong from one of our distribution packages, you are not
  affected by this change.
  [#3498](https://github.com/Kong/kong/pull/3498)
- :warning: Support for PostgreSQL 9.4 (deprecated in 0.12.0) is now dropped.
  [#3490](https://github.com/Kong/kong/pull/3490)
- :warning: Support for Cassandra 2.1 (deprecated in 0.12.0) is now dropped.
  [#3490](https://github.com/Kong/kong/pull/3490)

##### Configuration

- :warning: The `server_tokens` and `latency_tokens` configuration properties
  have been removed. Instead, a new `headers` configuration properties replaces
  them and allows for more granular settings of injected headers (e.g.
  `Server`, `Via`, `X-Kong-*-Latency`, etc...).
  [#3300](https://github.com/Kong/kong/pull/3300)
- :warning: New required `lua_shared_dict` entries must be added to the Nginx
  configuration. You are not affected by this change if you do not use a custom
  Nginx template.
  [#3557](https://github.com/Kong/kong/pull/3557)
- :warning: Other important modifications must be applied to the Nginx
  configuration. You are not affected by this change if you do not use a custom
  Nginx template.
  [#3533](https://github.com/Kong/kong/pull/3533)

##### Plugins

- :warning: The Runscope plugin has been dropped, based on the EoL announcement
  made by Runscope about their Traffic Inspector product.
  [#3495](https://github.com/Kong/kong/pull/3495)

##### Admin API

- :warning: The SSL Certificates and SNI entities have moved to the new DAO
  implementation. As such, the `/certificates` and `/snis` endpoints have
  received notable usability improvements, but suffer from a few breaking
  changes.
  [#3386](https://github.com/Kong/kong/pull/3386)
- :warning: The Consumers entity has moved to the new DAO implementation. As
  such, the `/consumers` endpoint has received notable usability improvements,
  but suffers from a few breaking changes.
  [#3437](https://github.com/Kong/kong/pull/3437)

### Changes

##### Configuration

- The default value of `db_cache_ttl` is now `0` (disabled). Now that our level
  of confidence around the new caching mechanism introduced in 0.11.0 is high
  enough, we consider `0` (no TTL) to be an appropriate default for production
  environments, as it offers a smoother cache consumption behavior and reduces
  database pressure.
  [#3492](https://github.com/Kong/kong/pull/3492)

##### Core

- :fireworks: Serve stale data from the database cache when the datastore
  cannot be reached. Such stale items are "resurrected" for `db_resurrect_ttl`
  seconds (see configuration section).
  [#3579](https://github.com/Kong/kong/pull/3579)
- Reduce LRU churning in the database cache against some workloads.
  [#3550](https://github.com/Kong/kong/pull/3550)

### Additions

##### Configuration

- :fireworks: **Support for injecting Nginx directives via configuration
  properties** (in the `kong.conf` file or via environment variables)! This new
  way of customizing the Nginx configuration should render obsolete the old way
  of maintaining a custom Nginx template in most cases!
  [#3530](https://github.com/Kong/kong/pull/3530)
- :fireworks: **Support for selectively disabling bundled plugins**. A new
  `plugins` configuration property is introduced, and is used to specify which
  plugins should be loaded by the node. Custom plugins should now be specified
  in this new property, and the `custom_plugins` property is **deprecated**.
  If desired, Kong administrators can specify a minimal set of plugins to load
  (instead of the default, bundled plugins), and **improve P99 latency**
  thanks to the resulting decrease in database traffic.
  [#3387](https://github.com/Kong/kong/pull/3387)
- The new `headers` configuration property allows for specifying the injection
  of a new header: `X-Kong-Upstream-Status`. When enabled, Kong will inject
  this header containing the HTTP status code of the upstream response in the
  client response. This is particularly useful for clients to distinguish
  upstream statuses upon rewriting of the response by Kong.
  [#3263](https://github.com/Kong/kong/pull/3263)
- A new `db_resurrect_ttl` configuration property can be set to customize
  the amount of time stale data can be resurrected for when it cannot be
  refreshed. Defaults to 30 seconds.
  [#3579](https://github.com/Kong/kong/pull/3579)
- Two new Cassandra load balancing policies are available: `RequestRoundRobin`
  and `RequestDCAwareRoundRobin`. Both policies guarantee that the same peer
  will be reused across several queries during the lifetime of a request, thus
  guaranteeing no new connection will be opened against a peer during this
  request.
  [#3545](https://github.com/Kong/kong/pull/3545)

##### Core

- :fireworks: **Execute plugins on Nginx-produced errors.** Now, when Nginx
  produces a 4xx error (upon invalid requests) or 5xx (upon failure from the
  load balancer to connect to a Service), Kong will execute the response phases
  of its plugins (`header_filter`, `body_filter`, `log`). As such, Kong logging
  plugins are not blind to such Nginx-produced errors anymore, and will start
  properly reporting them. Plugins should be built defensively against cases
  where their `rewrite` or `access` phases were not executed.
  [#3533](https://github.com/Kong/kong/pull/3533)
- :fireworks: **Support for cookie-based load balancing!**
  [#3472](https://github.com/Kong/kong/pull/3472)

##### Plugins

- :fireworks: **Introduction of the Plugin Development Kit!** A set of Lua
  functions and variables that will greatly ease and speed up the task of
  developing custom plugins.
  The Plugin Development Kit (PDK) allows the retrieval and manipulation of the
  request and response objects, as well as interacting with various core
  components (e.g. logging, load balancing, DAO, etc...) without having to rely
  on OpenResty functions, and with the guarantee of their forward-compatibility
  with future versions of Kong.
  [#3556](https://github.com/Kong/kong/pull/3556)
- :fireworks: **New bundled plugin: Zipkin**! This plugin allows Kong to sample
  traces and report them to a running Zipkin instance.
  (See: https://github.com/Kong/kong-plugin-zipkin)
  [#3434](https://github.com/Kong/kong/pull/3434)
- :fireworks: **New bundled plugin: Prometheus**! This plugin allows Kong to
  expose metrics in the Prometheus Exposition format. Available metrics include
  HTTP status codes, latencies histogram, bandwidth, and more...
  (See: https://github.com/Kong/kong-plugin-prometheus)
  [#3547](https://github.com/Kong/kong/pull/3547)
- :fireworks: **New bundled plugin: Azure Functions**! This plugin can be used
  to invoke [Microsoft Azure
  Functions](https://azure.microsoft.com/en-us/services/functions/), similarly
  to the already existing AWS Lambda and OpenWhisk plugins.
  (See: https://github.com/Kong/kong-plugin-azure-functions)
  [#3428](https://github.com/Kong/kong/pull/3428)
- :fireworks: **New bundled plugin: Serverless Functions**! Dynamically run Lua
  without having to write a full-fledged plugin. Lua code snippets can be
  uploaded via the Admin API and be executed during Kong's `access` phase.
  (See: https://github.com/Kong/kong-plugin-serverless-functions)
  [#3551](https://github.com/Kong/kong/pull/3551)
- jwt: Support for limiting the allowed expiration period of JWT tokens. A new
  `config.maximum_expiration` property can be set to indicate the maximum
  number of seconds the `exp` claim may be ahead in the future.
  Thanks [@mvanholsteijn](https://github.com/mvanholsteijn) for the patch!
  [#3331](https://github.com/Kong/kong/pull/3331)
- aws-lambda: Add `us-gov-west-1` to the list of allowed regions.
  [#3529](https://github.com/Kong/kong/pull/3529)

##### Admin API

- :fireworks: Support for `PUT` in new endpoints (e.g. `/services/{id or
  name}`, `/routes/{id}`, `/consumers/{id or username}`), allowing the
  development of idempotent configuration workflows when scripting the Admin
  API.
  [#3416](https://github.com/Kong/kong/pull/3416)
- Support for `PATCH` and `DELETE` on the `/services/{name}`,
  `/consumers/{username}`, and `/snis/{name}` endpoints.
  [#3416](https://github.com/Kong/kong/pull/3416)

### Fixes

##### Configuration

- Properly support IPv6 addresses in `proxy_listen` and `admin_listen`
  configuration properties.
  [#3508](https://github.com/Kong/kong/pull/3508)

##### Core

- IPv6 nameservers with a scope are now ignored by the DNS resolver.
  [#3478](https://github.com/Kong/kong/pull/3478)
- SRV records without a port number now returns the default port instead of
  `0`.
  [#3478](https://github.com/Kong/kong/pull/3478)
- Ensure DNS-based round robin load balancing starts at a randomized position
  to prevent all Nginx workers from starting with the same peer.
  [#3478](https://github.com/Kong/kong/pull/3478)
- Properly report timeouts in passive health checks. Previously, connection
  timeouts were counted as `tcp_failures`, and upstream timeouts were ignored.
  Health check users should ensure that their `timeout` settings reflect their
  intended behavior.
  [#3539](https://github.com/Kong/kong/pull/3539)
- Ensure active health check probe requests send the `Host` header.
  [#3496](https://github.com/Kong/kong/pull/3496)
- Overall, more reliable health checks healthiness counters behavior.
  [#3496](https://github.com/Kong/kong/pull/3496)
- Do not set `Content-Type` headers on HTTP 204 No Content responses.
  [#3351](https://github.com/Kong/kong/pull/3351)
- Ensure the PostgreSQL connector of the new DAO (used by Services, Routes,
  Consumers, and SSL certs/SNIs) is now fully re-entrant and properly behaves
  in busy workloads (e.g. scripting requests to the Admin API).
  [#3423](https://github.com/Kong/kong/pull/3423)
- Properly route HTTP/1.0 requests without a Host header when using the old
  deprecated "API" entity.
  [#3438](https://github.com/Kong/kong/pull/3438)
- Ensure that all Kong-produced errors respect the `headers` configuration
  setting (previously `server_tokens`) and do not include the `Server` header
  if not configured.
  [#3511](https://github.com/Kong/kong/pull/3511)
- Harden an existing Cassandra migration.
  [#3532](https://github.com/Kong/kong/pull/3532)
- Prevent the load balancer from needlessly rebuilding its state when creating
  Targets.
  [#3477](https://github.com/Kong/kong/pull/3477)
- Prevent some harmless error logs to be printed during startup when
  initialization takes more than a few seconds.
  [#3443](https://github.com/Kong/kong/pull/3443)

##### Plugins

- hmac: Ensure that empty request bodies do not pass validation if there is no
  digest header.
  Thanks [@mvanholsteijn](https://github.com/mvanholsteijn) for the patch!
  [#3347](https://github.com/Kong/kong/pull/3347)
- response-transformer: Prevent the plugin from throwing an error when its
  `access` handler did not get a chance to run (e.g. on short-circuited,
  unauthorized requests).
  [#3524](https://github.com/Kong/kong/pull/3524)
- aws-lambda: Ensure logging plugins subsequently run when this plugin
  terminates.
  [#3512](https://github.com/Kong/kong/pull/3512)
- request-termination: Ensure logging plugins subsequently run when this plugin
  terminates.
  [#3513](https://github.com/Kong/kong/pull/3513)

##### Admin API

- Requests to `/healthy` and `/unhealthy` endpoints for upstream health checks
  now properly propagate the new state to other nodes of a Kong cluster.
  [#3464](https://github.com/Kong/kong/pull/3464)
- Do not produce an HTTP 500 error when POST-ing to `/services` with an empty
  `url` argument.
  [#3452](https://github.com/Kong/kong/pull/3452)
- Ensure foreign keys are required when creating child entities (e.g.
  `service.id` when creating a Route). Previously some rows could have an empty
  `service_id` field.
  [#3548](https://github.com/Kong/kong/pull/3548)
- Better type inference in new endpoints (e.g. `/services`, `/routes`,
  `/consumers`) when using `application/x-www-form-urlencoded` MIME type.
  [#3416](https://github.com/Kong/kong/pull/3416)

[Back to TOC](#table-of-contents)

## [0.13.1] - 2018/04/23

This release contains numerous bug fixes and a few convenience features.
Notably, a best-effort/backwards-compatible approach is followed to resolve
`no memory` errors caused by the fragmentation of shared memory between the
core and plugins.

### Added

##### Core

- Cache misses are now stored in a separate shared memory zone from hits if
  such a zone is defined. This reduces cache turnover and can increase the
  cache hit ratio quite considerably.
  Users with a custom Nginx template are advised to define such a zone to
  benefit from this behavior:
  `lua_shared_dict kong_db_cache_miss 12m;`.
- We now ensure that the Cassandra or PostgreSQL instance Kong is connecting
  to falls within the supported version range. Deprecated versions result in
  warning logs. As a reminder, Kong 0.13.x supports Cassandra 2.2+,
  and PostgreSQL 9.5+. Cassandra 2.1 and PostgreSQL 9.4 are supported, but
  deprecated.
  [#3310](https://github.com/Kong/kong/pull/3310)
- HTTP 494 errors thrown by Nginx are now caught by Kong and produce a native,
  Kong-friendly response.
  Thanks [@ti-mo](https://github.com/ti-mo) for the contribution!
  [#3112](https://github.com/Kong/kong/pull/3112)

##### CLI

- Report errors when compiling custom Nginx templates.
  [#3294](https://github.com/Kong/kong/pull/3294)

##### Admin API

- Friendlier behavior of Routes schema validation: PATCH requests can be made
  without specifying all three of `methods`, `hosts`, or `paths` if at least
  one of the three is specified in the body.
  [#3364](https://github.com/Kong/kong/pull/3364)

##### Plugins

- jwt: Support for identity providers using JWKS by ensuring the
  `config.key_claim_name` values is looked for in the token header.
  Thanks [@brycehemme](https://github.com/brycehemme) for the contribution!
  [#3313](https://github.com/Kong/kong/pull/3313)
- basic-auth: Allow specifying empty passwords.
  Thanks [@zhouzhuojie](https://github.com/zhouzhuojie) and
  [@perryao](https://github.com/perryao) for the contributions!
  [#3243](https://github.com/Kong/kong/pull/3243)

### Fixed

##### Core

- Numerous users have reported `no memory` errors which were caused by
  circumstantial memory fragmentation. Such errors, while still possible if
  plugin authors are not careful, should now mostly be addressed.
  [#3311](https://github.com/Kong/kong/pull/3311)

  **If you are using a custom Nginx template, be sure to define the following
  shared memory zones to benefit from these fixes**:

  ```
  lua_shared_dict kong_db_cache_miss 12m;
  lua_shared_dict kong_rate_limiting_counters 12m;
  ```

##### CLI

- Redirect Nginx's stdout and stderr output to `kong start` when
  `nginx_daemon` is enabled (such as when using the Kong Docker image). This
  also prevents growing log files when Nginx redirects logs to `/dev/stdout`
  and `/dev/stderr` but `nginx_daemon` is disabled.
  [#3297](https://github.com/Kong/kong/pull/3297)

##### Admin API

- Set a Service's `port` to `443` when the `url` convenience parameter uses
  the `https://` scheme.
  [#3358](https://github.com/Kong/kong/pull/3358)
- Ensure PATCH requests do not return an error when un-setting foreign key
  fields with JSON `null`.
  [#3355](https://github.com/Kong/kong/pull/3355)
- Ensure the `/plugin/schema/:name` endpoint does not corrupt plugins' schemas.
  [#3348](https://github.com/Kong/kong/pull/3348)
- Properly URL-decode path segments of plugins endpoints accepting spaces
  (e.g. `/consumers/<consumer>/basic-auth/John%20Doe/`).
  [#3250](https://github.com/Kong/kong/pull/3250)
- Properly serialize boolean filtering values when using Cassandra.
  [#3362](https://github.com/Kong/kong/pull/3362)

##### Plugins

- rate-limiting/response-rate-limiting:
  - If defined in the Nginx configuration, will use a dedicated
    `lua_shared_dict` instead of using the `kong_cache` shared memory zone.
    This prevents memory fragmentation issues resulting in `no memory` errors
    observed by numerous users. Users with a custom Nginx template are advised
    to define such a zone to benefit from this fix:
    `lua_shared_dict kong_rate_limiting_counters 12m;`.
    [#3311](https://github.com/Kong/kong/pull/3311)
  - When using the Redis strategy, ensure the correct Redis database is
    selected. This issue could occur when several request and response
    rate-limiting were configured using different Redis databases.
    Thanks [@mengskysama](https://github.com/mengskysama) for the patch!
    [#3293](https://github.com/Kong/kong/pull/3293)
- key-auth: Respect request MIME type when re-encoding the request body
  if both `config.key_in_body` and `config.hide_credentials` are enabled.
  Thanks [@p0pr0ck5](https://github.com/p0pr0ck5) for the patch!
  [#3213](https://github.com/Kong/kong/pull/3213)
- oauth2: Return HTTP 400 on invalid `scope` type.
  Thanks [@Gman98ish](https://github.com/Gman98ish) for the patch!
  [#3206](https://github.com/Kong/kong/pull/3206)
- ldap-auth: Ensure the plugin does not throw errors when configured as a
  global plugin.
  [#3354](https://github.com/Kong/kong/pull/3354)
- hmac-auth: Verify signature against non-normalized (`$request_uri`) request
  line (instead of `$uri`).
  [#3339](https://github.com/Kong/kong/pull/3339)
- aws-lambda: Fix a typo in upstream headers sent to the function. We now
  properly send the `X-Amz-Log-Type` header.
  [#3398](https://github.com/Kong/kong/pull/3398)

[Back to TOC](#table-of-contents)

## [0.13.0] - 2018/03/22

This release introduces two new core entities that will improve the way you
configure Kong: **Routes** & **Services**. Those entities replace the "API"
entity and simplify the setup of non-naive use-cases by providing better
separation of concerns and allowing for plugins to be applied to specific
**endpoints**.

As usual, major version upgrades require database migrations and changes to
the Nginx configuration file (if you customized the default template).
Please take a few minutes to read the [0.13 Upgrade
Path](https://github.com/Kong/kong/blob/master/UPGRADE.md#upgrade-to-013x) for
more details regarding breaking changes and migrations before planning to
upgrade your Kong cluster.

### Breaking Changes

##### Configuration

- :warning: The `proxy_listen` and `admin_listen` configuration values have a
  new syntax. This syntax is more aligned with that of NGINX and is more
  powerful while also simpler. As a result, the following configuration values
  have been removed because superfluous: `ssl`, `admin_ssl`, `http2`,
  `admin_http2`, `proxy_listen_ssl`, and `admin_listen_ssl`.
  [#3147](https://github.com/Kong/kong/pull/3147)

##### Plugins

- :warning: galileo: As part of the Galileo deprecation path, the galileo
  plugin is not enabled by default anymore, although still bundled with 0.13.
  Users are advised to stop using the plugin, but for the time being can keep
  enabling it by adding it to the `custom_plugin` configuration value.
  [#3233](https://github.com/Kong/kong/pull/3233)
- :warning: rate-limiting (Cassandra): The default migration for including
  Routes and Services in plugins will remove and re-create the Cassandra
  rate-limiting counters table. This means that users that were rate-limited
  because of excessive API consumption will be able to consume the API until
  they reach their limit again. There is no such data deletion in PostgreSQL.
  [def201f](https://github.com/Kong/kong/commit/def201f566ccf2dd9b670e2f38e401a0450b1cb5)

### Changes

##### Dependencies

- **Note to Docker users**: The `latest` tag on Docker Hub now points to the
  **alpine** image instead of CentOS. This also applies to the `0.13.0` tag.
- The OpenResty version shipped with our default packages has been bumped to
  `1.13.6.1`. The 0.13.0 release should still be compatible with the OpenResty
  `1.11.2.x` series for the time being.
- Bumped [lua-resty-dns-client](https://github.com/Kong/lua-resty-dns-client)
  to `2.0.0`.
  [#3220](https://github.com/Kong/kong/pull/3220)
- Bumped [lua-resty-http](https://github.com/pintsized/lua-resty-http) to
  `0.12`.
  [#3196](https://github.com/Kong/kong/pull/3196)
- Bumped [lua-multipart](https://github.com/Kong/lua-multipart) to `0.5.5`.
  [#3318](https://github.com/Kong/kong/pull/3318)
- Bumped [lua-resty-healthcheck](https://github.com/Kong/lua-resty-healthcheck)
  to `0.4.0`.
  [#3321](https://github.com/Kong/kong/pull/3321)

### Additions

##### Configuration

- :fireworks: Support for **control-plane** and **data-plane** modes. The new
  syntax of `proxy_listen` and `admin_listen` supports `off`, which
  disables either one of those interfaces. It is now simpler than ever to
  make a Kong node "Proxy only" (data-plane) or "Admin only" (control-plane).
  [#3147](https://github.com/Kong/kong/pull/3147)

##### Core

- :fireworks: This release introduces two new entities: **Routes** and
  **Services**. Those entities will provide a better separation of concerns
  than the "API" entity offers. Routes will define rules for matching a
  client's request (e.g., method, host, path...), and Services will represent
  upstream services (or backends) that Kong should proxy those requests to.
  Plugins can also be added to both Routes and Services, enabling use-cases to
  apply plugins more granularly (e.g., per endpoint).
  Following this addition, the API entity and related Admin API endpoints are
  now deprecated. This release is backwards-compatible with the previous model
  and all of your currently defined APIs and matching rules are still
  supported, although we advise users to migrate to Routes and Services as soon
  as possible.
  [#3224](https://github.com/Kong/kong/pull/3224)

##### Admin API

- :fireworks: New endpoints: `/routes` and `/services` to interact with the new
  core entities. More specific endpoints are also available such as
  `/services/{service id or name}/routes`,
  `/services/{service id or name}/plugins`, and `/routes/{route id}/plugins`.
  [#3224](https://github.com/Kong/kong/pull/3224)
- :fireworks: Our new endpoints (listed above) provide much better responses
  with regards to producing responses for incomplete entities, errors, etc...
  In the future, existing endpoints will gradually be moved to using this new
  Admin API content producer.
  [#3224](https://github.com/Kong/kong/pull/3224)
- :fireworks: Improved argument parsing in form-urlencoded requests to the new
  endpoints as well.
  Kong now expects the following syntaxes for representing
  arrays: `hosts[]=a.com&hosts[]=b.com`, `hosts[1]=a.com&hosts[2]=b.com`, which
  avoid comma-separated arrays and related issues that can arise.
  In the future, existing endpoints will gradually be moved to using this new
  Admin API content parser.
  [#3224](https://github.com/Kong/kong/pull/3224)

##### Plugins

- jwt: `ngx.ctx.authenticated_jwt_token` is available for other plugins to use.
  [#2988](https://github.com/Kong/kong/pull/2988)
- statsd: The fields `host`, `port` and `metrics` are no longer marked as
  "required", since they have a default value.
  [#3209](https://github.com/Kong/kong/pull/3209)

### Fixes

##### Core

- Fix an issue causing nodes in a cluster to use the default health checks
  configuration when the user configured them from another node (event
  propagated via the cluster).
  [#3319](https://github.com/Kong/kong/pull/3319)
- Increase the default load balancer wheel size from 100 to 10.000. This allows
  for a better distribution of the load between Targets in general.
  [#3296](https://github.com/Kong/kong/pull/3296)

##### Admin API

- Fix several issues with application/multipart MIME type parsing of payloads.
  [#3318](https://github.com/Kong/kong/pull/3318)
- Fix several issues with the parsing of health checks configuration values.
  [#3306](https://github.com/Kong/kong/pull/3306)
  [#3321](https://github.com/Kong/kong/pull/3321)

[Back to TOC](#table-of-contents)

## [0.12.3] - 2018/03/12

### Fixed

- Suppress a memory leak in the core introduced in 0.12.2.
  Thanks [@mengskysama](https://github.com/mengskysama) for the report.
  [#3278](https://github.com/Kong/kong/pull/3278)

[Back to TOC](#table-of-contents)

## [0.12.2] - 2018/02/28

### Added

##### Core

- Load balancers now log DNS errors to facilitate debugging.
  [#3177](https://github.com/Kong/kong/pull/3177)
- Reports now can include custom immutable values.
  [#3180](https://github.com/Kong/kong/pull/3180)

##### CLI

- The `kong migrations reset` command has a new `--yes` flag. This flag makes
  the command run non-interactively, and ensures no confirmation prompt will
  occur.
  [#3189](https://github.com/Kong/kong/pull/3189)

##### Admin API

- A new endpoint `/upstreams/:upstream_id/health` will return the health of the
  specified upstream.
  [#3232](https://github.com/Kong/kong/pull/3232)
- The `/` endpoint in the Admin API now exposes the `node_id` field.
  [#3234](https://github.com/Kong/kong/pull/3234)

### Fixed

##### Core

- HTTP/1.0 requests without a Host header are routed instead of being rejected.
  HTTP/1.1 requests without a Host are considered invalid and will still be
  rejected.
  Thanks to [@rainiest](https://github.com/rainest) for the patch!
  [#3216](https://github.com/Kong/kong/pull/3216)
- Fix the load balancer initialization when some Targets would contain
  hostnames.
  [#3187](https://github.com/Kong/kong/pull/3187)
- Fix incomplete handling of errors when initializing DAO objects.
  [637532e](https://github.com/Kong/kong/commit/637532e05d8ed9a921b5de861cc7f463e96c6e04)
- Remove bogus errors in the logs provoked by healthcheckers between the time
  they are unregistered and the time they are garbage-collected
  ([#3207](https://github.com/Kong/kong/pull/3207)) and when receiving an HTTP
  status not tracked by healthy or unhealthy lists
  ([c8eb5ae](https://github.com/Kong/kong/commit/c8eb5ae28147fc02473c05a7b1dbf502fbb64242)).
- Fix soft errors not being handled correctly inside the Kong cache.
  [#3150](https://github.com/Kong/kong/pull/3150)

##### Migrations

- Better handling of already existing Cassandra keyspaces in migrations.
  [#3203](https://github.com/Kong/kong/pull/3203).
  Thanks to [@pamiel](https://github.com/pamiel) for the patch!

##### Admin API

- Ensure `GET /certificates/{uuid}` does not return HTTP 500 when the given
  identifier does not exist.
  Thanks to [@vdesjardins](https://github.com/vdesjardins) for the patch!
  [#3148](https://github.com/Kong/kong/pull/3148)

[Back to TOC](#table-of-contents)

## [0.12.1] - 2018/01/18

This release addresses a few issues encountered with 0.12.0, including one
which would prevent upgrading from a previous version. The [0.12 Upgrade
Path](https://github.com/Kong/kong/blob/master/UPGRADE.md)
is still relevant for upgrading existing clusters to 0.12.1.

### Fixed

- Fix a migration between previous Kong versions and 0.12.0.
  [#3159](https://github.com/Kong/kong/pull/3159)
- Ensure Lua errors are propagated when thrown in the `access` handler by
  plugins.
  [38580ff](https://github.com/Kong/kong/commit/38580ff547cbd4a557829e3ad135cd6a0f821f7c)

[Back to TOC](#table-of-contents)

## [0.12.0] - 2018/01/16

This major release focuses on two new features we are very excited about:
**health checks** and **hash based load balancing**!

We also took this as an opportunity to fix a few prominent issues, sometimes
at the expense of breaking changes but overall improving the flexibility and
usability of Kong! Do keep in mind that this is a major release, and as such,
that we require of you to run the **migrations step**, via the
`kong migrations up` command.

Please take a few minutes to thoroughly read the [0.12 Upgrade
Path](https://github.com/Kong/kong/blob/master/UPGRADE.md#upgrade-to-012x)
for more details regarding breaking changes and migrations before planning to
upgrade your Kong cluster.

### Deprecation notices

Starting with 0.12.0, we are announcing the deprecation of older versions
of our supported databases:

- Support for PostgreSQL 9.4 is deprecated. Users are advised to upgrade to
  9.5+
- Support for Cassandra 2.1 and below is deprecated. Users are advised to
  upgrade to 2.2+

Note that the above deprecated versions are still supported in this release,
but will be dropped in subsequent ones.

### Breaking changes

##### Core

- :warning: The required OpenResty version has been bumped to 1.11.2.5. If you
  are installing Kong from one of our distribution packages, you are not
  affected by this change.
  [#3097](https://github.com/Kong/kong/pull/3097)
- :warning: As Kong now executes subsequent plugins when a request is being
  short-circuited (e.g. HTTP 401 responses from auth plugins), plugins that
  run in the header or body filter phases will be run upon such responses
  from the access phase. We consider this change a big improvement in the
  Kong run-loop as it allows for more flexibility for plugins. However, it is
  unlikely, but possible that some of these plugins (e.g. your custom plugins)
  now run in scenarios where they were not previously expected to run.
  [#3079](https://github.com/Kong/kong/pull/3079)

##### Admin API

- :warning: By default, the Admin API now only listens on the local interface.
  We consider this change to be an improvement in the default security policy
  of Kong. If you are already using Kong, and your Admin API still binds to all
  interfaces, consider updating it as well. You can do so by updating the
  `admin_listen` configuration value, like so: `admin_listen = 127.0.0.1:8001`.
  Thanks [@pduldig-at-tw](https://github.com/pduldig-at-tw) for the suggestion
  and the patch.
  [#3016](https://github.com/Kong/kong/pull/3016)

  :red_circle: **Note to Docker users**: Beware of this change as you may have
  to ensure that your Admin API is reachable via the host's interface.
  You can use the `-e KONG_ADMIN_LISTEN` argument when provisioning your
  container(s) to update this value; for example,
  `-e KONG_ADMIN_LISTEN=0.0.0.0:8001`.

- :warning: To reduce confusion, the `/upstreams/:upstream_name_or_id/targets/`
  has been updated to not show the full list of Targets anymore, but only
  the ones that are currently active in the load balancer. To retrieve the full
  history of Targets, you can now query
  `/upstreams/:upstream_name_or_id/targets/all`. The
  `/upstreams/:upstream_name_or_id/targets/active` endpoint has been removed.
  Thanks [@hbagdi](https://github.com/hbagdi) for tackling this backlog item!
  [#3049](https://github.com/Kong/kong/pull/3049)
- :warning: The `orderlist` property of Upstreams has been removed, along with
  any confusion it may have brought. The balancer is now able to fully function
  without it, yet with the same level of entropy in its load distribution.
  [#2748](https://github.com/Kong/kong/pull/2748)

##### CLI

- :warning: The `$ kong compile` command which was deprecated in 0.11.0 has
  been removed.
  [#3069](https://github.com/Kong/kong/pull/3069)

##### Plugins

- :warning: In logging plugins, the `request.request_uri` field has been
  renamed to `request.url`.
  [#2445](https://github.com/Kong/kong/pull/2445)
  [#3098](https://github.com/Kong/kong/pull/3098)

### Added

##### Core

- :fireworks: Support for **health checks**! Kong can now short-circuit some
  of your upstream Targets (replicas) from its load balancer when it encounters
  too many TCP or HTTP errors. You can configure the number of failures, or the
  HTTP status codes that should be considered invalid, and Kong will monitor
  the failures and successes of proxied requests to each upstream Target. We
  call this feature **passive health checks**.
  Additionally, you can configure **active health checks**, which will make
  Kong perform periodic HTTP test requests to actively monitor the health of
  your upstream services, and pre-emptively short-circuit them.
  Upstream Targets can be manually taken up or down via two new Admin API
  endpoints: `/healthy` and `/unhealthy`.
  [#3096](https://github.com/Kong/kong/pull/3096)
- :fireworks: Support for **hash based load balancing**! Kong now offers
  consistent hashing/sticky sessions load balancing capabilities via the new
  `hash_*` attributes of the Upstream entity. Hashes can be based off client
  IPs, request headers, or Consumers!
  [#2875](https://github.com/Kong/kong/pull/2875)
- :fireworks: Logging plugins now log requests that were short-circuited by
  Kong! (e.g. HTTP 401 responses from auth plugins or HTTP 429 responses from
  rate limiting plugins, etc.) Kong now executes any subsequent plugins once a
  request has been short-circuited. Your plugin must be using the
  `kong.tools.responses` module for this behavior to be respected.
  [#3079](https://github.com/Kong/kong/pull/3079)
- Kong is now compatible with OpenResty up to version 1.13.6.1. Be aware that
  the recommended (and default) version shipped with this release is still
  1.11.2.5.
  [#3070](https://github.com/Kong/kong/pull/3070)

##### CLI

- `$ kong start` now considers the commonly used `/opt/openresty` prefix when
  searching for the `nginx` executable.
  [#3074](https://github.com/Kong/kong/pull/3074)

##### Admin API

- Two new endpoints, `/healthy` and `/unhealthy` can be used to manually bring
  upstream Targets up or down, as part of the new health checks feature of the
  load balancer.
  [#3096](https://github.com/Kong/kong/pull/3096)

##### Plugins

- logging plugins: A new field `upstream_uri` now logs the value of the
  upstream request's path. This is useful to help debugging plugins or setups
  that aim at rewriting a request's URL during proxying.
  Thanks [@shiprabehera](https://github.com/shiprabehera) for the patch!
  [#2445](https://github.com/Kong/kong/pull/2445)
- tcp-log: Support for TLS handshake with the logs recipients for secure
  transmissions of logging data.
  [#3091](https://github.com/Kong/kong/pull/3091)
- jwt: Support for JWTs passed in cookies. Use the new `config.cookie_names`
  property to configure the behavior to your liking.
  Thanks [@mvanholsteijn](https://github.com/mvanholsteijn) for the patch!
  [#2974](https://github.com/Kong/kong/pull/2974)
- oauth2
    - New `config.auth_header_name` property to customize the authorization
      header's name.
      Thanks [@supraja93](https://github.com/supraja93)
      [#2928](https://github.com/Kong/kong/pull/2928)
    - New `config.refresh_ttl` property to customize the TTL of refresh tokens,
      previously hard-coded to 14 days.
      Thanks [@bob983](https://github.com/bob983) for the patch!
      [#2942](https://github.com/Kong/kong/pull/2942)
    - Avoid an error in the logs when trying to retrieve an access token from
      a request without a body.
      Thanks [@WALL-E](https://github.com/WALL-E) for the patch.
      [#3063](https://github.com/Kong/kong/pull/3063)
- ldap: New `config.header_type` property to customize the authorization method
  in the `Authorization` header.
  Thanks [@francois-maillard](https://github.com/francois-maillard) for the
  patch!
  [#2963](https://github.com/Kong/kong/pull/2963)

### Fixed

##### CLI

- Fix a potential vulnerability in which an attacker could read the Kong
  configuration file with insufficient permissions for a short window of time
  while Kong is being started.
  [#3057](https://github.com/Kong/kong/pull/3057)
- Proper log message upon timeout in `$ kong quit`.
  [#3061](https://github.com/Kong/kong/pull/3061)

##### Admin API

- The `/certificates` endpoint now properly supports the `snis` parameter
  in PUT and PATCH requests.
  Thanks [@hbagdi](https://github.com/hbagdi) for the contribution!
  [#3040](https://github.com/Kong/kong/pull/3040)
- Avoid sending the `HTTP/1.1 415 Unsupported Content Type` response when
  receiving a request with a valid `Content-Type`, but with an empty payload.
  [#3077](https://github.com/Kong/kong/pull/3077)

##### Plugins

- basic-auth:
    - Accept passwords containing `:`.
      Thanks [@nico-acidtango](https://github.com/nico-acidtango) for the patch!
      [#3014](https://github.com/Kong/kong/pull/3014)
    - Performance improvements, courtesy of
      [@nico-acidtango](https://github.com/nico-acidtango)
      [#3014](https://github.com/Kong/kong/pull/3014)

[Back to TOC](#table-of-contents)

## [0.11.2] - 2017/11/29

### Added

##### Plugins

- key-auth: New endpoints to manipulate API keys.
  Thanks [@hbagdi](https://github.com/hbagdi) for the contribution.
  [#2955](https://github.com/Kong/kong/pull/2955)
    - `/key-auths/` to paginate through all keys.
    - `/key-auths/:credential_key_or_id/consumer` to retrieve the Consumer
      associated with a key.
- basic-auth: New endpoints to manipulate basic-auth credentials.
  Thanks [@hbagdi](https://github.com/hbagdi) for the contribution.
  [#2998](https://github.com/Kong/kong/pull/2998)
    - `/basic-auths/` to paginate through all basic-auth credentials.
    - `/basic-auths/:credential_username_or_id/consumer` to retrieve the
      Consumer associated with a credential.
- jwt: New endpoints to manipulate JWTs.
  Thanks [@hbagdi](https://github.com/hbagdi) for the contribution.
  [#3003](https://github.com/Kong/kong/pull/3003)
    - `/jwts/` to paginate through all JWTs.
    - `/jwts/:jwt_key_or_id/consumer` to retrieve the Consumer
      associated with a JWT.
- hmac-auth: New endpoints to manipulate hmac-auth credentials.
  Thanks [@hbagdi](https://github.com/hbagdi) for the contribution.
  [#3009](https://github.com/Kong/kong/pull/3009)
    - `/hmac-auths/` to paginate through all hmac-auth credentials.
    - `/hmac-auths/:hmac_username_or_id/consumer` to retrieve the Consumer
      associated with a credential.
- acl: New endpoints to manipulate ACLs.
  Thanks [@hbagdi](https://github.com/hbagdi) for the contribution.
  [#3039](https://github.com/Kong/kong/pull/3039)
    - `/acls/` to paginate through all ACLs.
    - `/acls/:acl_id/consumer` to retrieve the Consumer
      associated with an ACL.

### Fixed

##### Core

- Avoid logging some unharmful error messages related to clustering.
  [#3002](https://github.com/Kong/kong/pull/3002)
- Improve performance and memory footprint when parsing multipart request
  bodies.
  [Kong/lua-multipart#13](https://github.com/Kong/lua-multipart/pull/13)

##### Configuration

- Add a format check for the `admin_listen_ssl` property, ensuring it contains
  a valid port.
  [#3031](https://github.com/Kong/kong/pull/3031)

##### Admin API

- PUT requests with payloads containing non-existing primary keys for entities
  now return HTTP 404 Not Found, instead of HTTP 200 OK without a response
  body.
  [#3007](https://github.com/Kong/kong/pull/3007)
- On the `/` endpoint, ensure `enabled_in_cluster` shows up as an empty JSON
  Array (`[]`), instead of an empty JSON Object (`{}`).
  Thanks [@hbagdi](https://github.com/hbagdi) for the patch!
  [#2982](https://github.com/Kong/kong/issues/2982)

##### Plugins

- hmac-auth: Better parsing of the `Authorization` header to avoid internal
  errors resulting in HTTP 500.
  Thanks [@mvanholsteijn](https://github.com/mvanholsteijn) for the patch!
  [#2996](https://github.com/Kong/kong/pull/2996)
- Improve the performance of the rate-limiting and response-rate-limiting
  plugins when using the Redis policy.
  [#2956](https://github.com/Kong/kong/pull/2956)
- Improve the performance of the response-transformer plugin.
  [#2977](https://github.com/Kong/kong/pull/2977)

## [0.11.1] - 2017/10/24

### Changed

##### Configuration

- Drop the `lua_code_cache` configuration property. This setting has been
  considered harmful since 0.11.0 as it interferes with Kong's internals.
  [#2854](https://github.com/Kong/kong/pull/2854)

### Fixed

##### Core

- DNS: SRV records pointing to an A record are now properly handled by the
  load balancer when `preserve_host` is disabled. Such records used to throw
  Lua errors on the proxy code path.
  [Kong/lua-resty-dns-client#19](https://github.com/Kong/lua-resty-dns-client/pull/19)
- Fixed an edge-case where `preserve_host` would sometimes craft an upstream
  request with a Host header from a previous client request instead of the
  current one.
  [#2832](https://github.com/Kong/kong/pull/2832)
- Ensure APIs with regex URIs are evaluated in the order that they are created.
  [#2924](https://github.com/Kong/kong/pull/2924)
- Fixed a typo that caused the load balancing components to ignore the Upstream
  slots property.
  [#2747](https://github.com/Kong/kong/pull/2747)

##### CLI

- Fixed the verification of self-signed SSL certificates for PostgreSQL and
  Cassandra in the `kong migrations` command. Self-signed SSL certificates are
  now properly verified during migrations according to the
  `lua_ssl_trusted_certificate` configuration property.
  [#2908](https://github.com/Kong/kong/pull/2908)

##### Admin API

- The `/upstream/{upstream}/targets/active` endpoint used to return HTTP
  `405 Method Not Allowed` when called with a trailing slash. Both notations
  (with and without the trailing slash) are now supported.
  [#2884](https://github.com/Kong/kong/pull/2884)

##### Plugins

- bot-detection: Fixed an issue which would prevent the plugin from running and
  result in an HTTP `500` error if configured globally.
  [#2906](https://github.com/Kong/kong/pull/2906)
- ip-restriction: Fixed support for the `0.0.0.0/0` CIDR block. This block is
  now supported and won't trigger an error when used in this plugin's properties.
  [#2918](https://github.com/Kong/kong/pull/2918)

### Added

##### Plugins

- aws-lambda: Added support to forward the client request's HTTP method,
  headers, URI, and body to the Lambda function.
  [#2823](https://github.com/Kong/kong/pull/2823)
- key-auth: New `run_on_preflight` configuration option to control
  authentication on preflight requests.
  [#2857](https://github.com/Kong/kong/pull/2857)
- jwt: New `run_on_preflight` configuration option to control authentication
  on preflight requests.
  [#2857](https://github.com/Kong/kong/pull/2857)

##### Plugin development

- Ensure migrations have valid, unique names to avoid conflicts between custom
  plugins.
  Thanks [@ikogan](https://github.com/ikogan) for the patch!
  [#2821](https://github.com/Kong/kong/pull/2821)

### Improved

##### Migrations & Deployments

- Improve migrations reliability for future major releases.
  [#2869](https://github.com/Kong/kong/pull/2869)

##### Plugins

- Improve the performance of the acl and oauth2 plugins.
  [#2736](https://github.com/Kong/kong/pull/2736)
  [#2806](https://github.com/Kong/kong/pull/2806)

[Back to TOC](#table-of-contents)

## [0.10.4] - 2017/10/24

### Fixed

##### Core

- DNS: SRV records pointing to an A record are now properly handled by the
  load balancer when `preserve_host` is disabled. Such records used to throw
  Lua errors on the proxy code path.
  [Kong/lua-resty-dns-client#19](https://github.com/Kong/lua-resty-dns-client/pull/19)
- HTTP `400` errors thrown by Nginx are now correctly caught by Kong and return
  a native, Kong-friendly response.
  [#2476](https://github.com/Mashape/kong/pull/2476)
- Fix an edge-case where an API with multiple `uris` and `strip_uri = true`
  would not always strip the client URI.
  [#2562](https://github.com/Mashape/kong/issues/2562)
- Fix an issue where Kong would match an API with a shorter URI (from its
  `uris` value) as a prefix instead of a longer, matching prefix from
  another API.
  [#2662](https://github.com/Mashape/kong/issues/2662)
- Fixed a typo that caused the load balancing components to ignore the
  Upstream `slots` property.
  [#2747](https://github.com/Mashape/kong/pull/2747)

##### Configuration

- Octothorpes (`#`) can now be escaped (`\#`) and included in the Kong
  configuration values such as your datastore passwords or usernames.
  [#2411](https://github.com/Mashape/kong/pull/2411)

##### Admin API

- The `data` response field of the `/upstreams/{upstream}/targets/active`
  Admin API endpoint now returns a list (`[]`) instead of an object (`{}`)
  when no active targets are present.
  [#2619](https://github.com/Mashape/kong/pull/2619)

##### Plugins

- datadog: Avoid a runtime error if the plugin is configured as a global plugin
  but the downstream request did not match any configured API.
  Thanks [@kjsteuer](https://github.com/kjsteuer) for the fix!
  [#2702](https://github.com/Mashape/kong/pull/2702)
- ip-restriction: Fixed support for the `0.0.0.0/0` CIDR block. This block is
  now supported and won't trigger an error when used in this plugin's properties.
  [#2918](https://github.com/Mashape/kong/pull/2918)

[Back to TOC](#table-of-contents)

## [0.11.0] - 2017/08/16

The latest and greatest version of Kong features improvements all over the
board for a better and easier integration with your infrastructure!

The highlights of this release are:

- Support for **regex URIs** in routing, one of the oldest requested
  features from the community.
- Support for HTTP/2 traffic from your clients.
- Kong does not depend on Serf anymore, which makes deployment and networking
  requirements **considerably simpler**.
- A better integration with orchestration tools thanks to the support for **non
  FQDNs** in Kong's DNS resolver.

As per usual, our major releases include datastore migrations which are
considered **breaking changes**. Additionally, this release contains numerous
breaking changes to the deployment process and proxying behavior that you
should be familiar with.

We strongly advise that you read this changeset thoroughly, as well as the
[0.11 Upgrade Path](https://github.com/Kong/kong/blob/master/UPGRADE.md#upgrade-to-011x)
if you are planning to upgrade a Kong cluster.

### Breaking changes

##### Configuration

- :warning: Numerous updates were made to the Nginx configuration template.
  If you are using a custom template, you **must** apply those
  modifications. See the [0.11 Upgrade
  Path](https://github.com/Kong/kong/blob/master/UPGRADE.md#upgrade-to-011x)
  for a complete list of changes to apply.

##### Migrations & Deployment

- :warning: Migrations are **not** executed automatically by `kong start`
  anymore. Migrations are now a **manual** process, which must be executed via
  the `kong migrations` command. In practice, this means that you have to run
  `kong migrations up [-c kong.conf]` in one of your nodes **before** starting
  your Kong nodes. This command should be run from a **single** node/container
  to avoid several nodes running migrations concurrently and potentially
  corrupting your database. Once the migrations are up-to-date, it is
  considered safe to start multiple Kong nodes concurrently.
  [#2421](https://github.com/Kong/kong/pull/2421)
- :warning: :fireworks: Serf is **not** a dependency anymore. Kong nodes now
  handle cache invalidation events via a built-in database polling mechanism.
  See the new "Datastore Cache" section of the configuration file which
  contains 3 new documented properties: `db_update_frequency`,
  `db_update_propagation`, and `db_cache_ttl`. If you are using Cassandra, you
  **should** pay a particular attention to the `db_update_propagation` setting,
  as you **should not** use the default value of `0`.
  [#2561](https://github.com/Kong/kong/pull/2561)

##### Core

- :warning: Kong now requires OpenResty `1.11.2.4`. OpenResty's LuaJIT can
  now be built with Lua 5.2 compatibility.
  [#2489](https://github.com/Kong/kong/pull/2489)
  [#2790](https://github.com/Kong/kong/pull/2790)
- :warning: Previously, the `X-Forwarded-*` and `X-Real-IP` headers were
  trusted from any client by default, and forwarded upstream. With the
  introduction of the new `trusted_ips` property (see the below "Added"
  section) and to enforce best security practices, Kong *does not* trust
  any client IP address by default anymore. This will make Kong *not*
  forward incoming `X-Forwarded-*` headers if not coming from configured,
  trusted IP addresses blocks. This setting also affects the API
  `check_https` field, which itself relies on *trusted* `X-Forwarded-Proto`
  headers **only**.
  [#2236](https://github.com/Kong/kong/pull/2236)
- :warning: The API Object property `http_if_terminated` is now set to `false`
  by default. For Kong to evaluate the client `X-Forwarded-Proto` header, you
  must now configure Kong to trust the client IP (see above change), **and**
  you must explicitly set this value to `true`. This affects you if you are
  doing SSL termination somewhere before your requests hit Kong, and if you
  have configured `https_only` on the API, or if you use a plugin that requires
  HTTPS traffic (e.g. OAuth2).
  [#2588](https://github.com/Kong/kong/pull/2588)
- :warning: The internal DNS resolver now honours the `search` and `ndots`
  configuration options of your `resolv.conf` file. Make sure that DNS
  resolution is still consistent in your environment, and consider
  eventually not using FQDNs anymore.
  [#2425](https://github.com/Kong/kong/pull/2425)

##### Admin API

- :warning: As a result of the Serf removal, Kong is now entirely stateless,
  and as such, the `/cluster` endpoint has disappeared.
  [#2561](https://github.com/Kong/kong/pull/2561)
- :warning: The Admin API `/status` endpoint does not return a count of the
  database entities anymore. Instead, it now returns a `database.reachable`
  boolean value, which reflects the state of the connection between Kong
  and the underlying database. Please note that this flag **does not**
  reflect the health of the database itself.
  [#2567](https://github.com/Kong/kong/pull/2567)

##### Plugin development

- :warning: The upstream URI is now determined via the Nginx
  `$upstream_uri` variable. Custom plugins using the `ngx.req.set_uri()`
  API will not be taken into consideration anymore. One must now set the
  `ngx.var.upstream_uri` variable from the Lua land.
  [#2519](https://github.com/Kong/kong/pull/2519)
- :warning: The `hooks.lua` module for custom plugins is dropped, along
  with the `database_cache.lua` module. Database entities caching and
  eviction has been greatly improved to simplify and automate most caching
  use-cases. See the [Plugins Development
  Guide](https://getkong.org/docs/0.11.x/plugin-development/entities-cache/)
  and the [0.11 Upgrade
  Path](https://github.com/Kong/kong/blob/master/UPGRADE.md#upgrade-to-011x)
  for more details.
  [#2561](https://github.com/Kong/kong/pull/2561)
- :warning: To ensure that the order of execution of plugins is still the same
  for vanilla Kong installations, we had to update the `PRIORITY` field of some
  of our bundled plugins. If your custom plugin must run after or before a
  specific bundled plugin, you might have to update your plugin's `PRIORITY`
  field as well. The complete list of plugins and their priorities is available
  on the [Plugins Development
  Guide](https://getkong.org/docs/0.11.x/plugin-development/custom-logic/).
  [#2489](https://github.com/Kong/kong/pull/2489)
  [#2813](https://github.com/Kong/kong/pull/2813)

### Deprecated

##### CLI

- The `kong compile` command has been deprecated. Instead, prefer using
  the new `kong prepare` command.
  [#2706](https://github.com/Kong/kong/pull/2706)

### Changed

##### Core

- Performance around DNS resolution has been greatly improved in some
  cases.
  [#2625](https://github.com/Kong/kong/pull/2425)
- Secret values are now generated with a kernel-level, Cryptographically
  Secure PRNG.
  [#2536](https://github.com/Kong/kong/pull/2536)
- The `.kong_env` file created by Kong in its running prefix is now written
  without world-read permissions.
  [#2611](https://github.com/Kong/kong/pull/2611)

##### Plugin development

- The `marshall_event` function on schemas is now ignored by Kong, and can be
  safely removed as the new cache invalidation mechanism natively handles
  safer events broadcasting.
  [#2561](https://github.com/Kong/kong/pull/2561)

### Added

##### Core

- :fireworks: Support for regex URIs! You can now define regexes in your
  APIs `uris` property. Those regexes can have capturing groups which can
  be extracted by Kong during a request, and accessed later in the plugins
  (useful for URI rewriting). See the [Proxy
  Guide](https://getkong.org/docs/0.11.x/proxy/#using-regexes-in-uris) for
  documentation on how to use regex URIs.
  [#2681](https://github.com/Kong/kong/pull/2681)
- :fireworks: Support for HTTP/2. A new `http2` directive now enables
  HTTP/2 traffic on the `proxy_listen_ssl` address.
  [#2541](https://github.com/Kong/kong/pull/2541)
- :fireworks: Support for the `search` and `ndots` configuration options of
  your `resolv.conf` file.
  [#2425](https://github.com/Kong/kong/pull/2425)
- Kong now forwards new headers to your upstream services:
  `X-Forwarded-Host`, `X-Forwarded-Port`, and `X-Forwarded-Proto`.
  [#2236](https://github.com/Kong/kong/pull/2236)
- Support for the PROXY protocol. If the new `real_ip_header` configuration
  property is set to `real_ip_header = proxy_protocol`, then Kong will
  append the `proxy_protocol` parameter to the Nginx `listen` directive of
  the Kong proxy port.
  [#2236](https://github.com/Kong/kong/pull/2236)
- Support for BDR compatibility in the PostgreSQL migrations.
  Thanks [@AlexBloor](https://github.com/AlexBloor) for the patch!
  [#2672](https://github.com/Kong/kong/pull/2672)

##### Configuration

- Support for DNS nameservers specified in IPv6 format.
  [#2634](https://github.com/Kong/kong/pull/2634)
- A few new DNS configuration properties allow you to tweak the Kong DNS
  resolver, and in particular, how it handles the resolution of different
  record types or the eviction of stale records.
  [#2625](https://github.com/Kong/kong/pull/2625)
- A new `trusted_ips` configuration property allows you to define a list of
  trusted IP address blocks that are known to send trusted `X-Forwarded-*`
  headers. Requests from trusted IPs will make Kong forward those headers
  upstream. Requests from non-trusted IP addresses will make Kong override
  the `X-Forwarded-*` headers with its own values. In addition, this
  property also sets the ngx_http_realip_module `set_real_ip_from`
  directive(s), which makes Kong trust the incoming `X-Real-IP` header as
  well, which is used for operations such as rate-limiting by IP address,
  and that Kong forwards upstream as well.
  [#2236](https://github.com/Kong/kong/pull/2236)
- You can now configure the ngx_http_realip_module from the Kong
  configuration.  In addition to `trusted_ips` which sets the
  `set_real_ip_from` directives(s), two new properties, `real_ip_header`
  and `real_ip_recursive` allow you to configure the ngx_http_realip_module
  directives bearing the same name.
  [#2236](https://github.com/Kong/kong/pull/2236)
- Ability to hide Kong-specific response headers. Two new configuration
  fields: `server_tokens` and `latency_tokens` will respectively toggle
  whether the `Server` and `X-Kong-*-Latency` headers should be sent to
  downstream clients.
  [#2259](https://github.com/Kong/kong/pull/2259)
- New configuration property to tune handling request body data via the
  `client_max_body_size` and `client_body_buffer_size` directives
  (mirroring their Nginx counterparts). Note these settings are only
  defined for proxy requests; request body handling in the Admin API
  remains unchanged.
  [#2602](https://github.com/Kong/kong/pull/2602)
- New `error_default_type` configuration property. This setting is to
  specify a MIME type that will be used as the error response body format
  when Nginx encounters an error, but no `Accept` header was present in the
  request. The default value is `text/plain` for backwards compatibility.
  Thanks [@therealgambo](https://github.com/therealgambo) for the
  contribution!
  [#2500](https://github.com/Kong/kong/pull/2500)
- New `nginx_user` configuration property, which interfaces with the Nginx
  `user` directive.
  Thanks [@depay](https://github.com/depay) for the contribution!
  [#2180](https://github.com/Kong/kong/pull/2180)

##### CLI

- New `kong prepare` command to prepare the Kong running prefix (creating
  log files, SSL certificates, etc...) and allow for Kong to be started via
  the `nginx` binary. This is useful for environments like containers,
  where the foreground process should be the Nginx master process. The
  `kong compile` command has been deprecated as a result of this addition.
  [#2706](https://github.com/Kong/kong/pull/2706)

##### Admin API

- Ability to retrieve plugins added to a Consumer via two new endpoints:
  `/consumers/:username_or_id/plugins/` and
  `/consumers/:username_or_id/plugins/:plugin_id`.
  [#2714](https://github.com/Kong/kong/pull/2714)
- Support for JSON `null` in `PATCH` requests to unset a value on any
  entity.
  [#2700](https://github.com/Kong/kong/pull/2700)

##### Plugins

- jwt: Support for RS512 signed tokens.
  Thanks [@sarraz1](https://github.com/sarraz1) for the patch!
  [#2666](https://github.com/Kong/kong/pull/2666)
- rate-limiting/response-ratelimiting: Optionally hide informative response
  headers.
  [#2087](https://github.com/Kong/kong/pull/2087)
- aws-lambda: Define a custom response status when the upstream
  `X-Amz-Function-Error` header is "Unhandled".
  Thanks [@erran](https://github.com/erran) for the contribution!
  [#2587](https://github.com/Kong/kong/pull/2587)
- aws-lambda: Add new AWS regions that were previously unsupported.
  [#2769](https://github.com/Kong/kong/pull/2769)
- hmac: New option to validate the client-provided SHA-256 of the request
  body.
  Thanks [@vaibhavatul47](https://github.com/vaibhavatul47) for the
  contribution!
  [#2419](https://github.com/Kong/kong/pull/2419)
- hmac: Added support for `enforce_headers` option and added HMAC-SHA256,
  HMAC-SHA384, and HMAC-SHA512 support.
  [#2644](https://github.com/Kong/kong/pull/2644)
- statsd: New metrics and more flexible configuration. Support for
  prefixes, configurable stat type, and added metrics.
  [#2400](https://github.com/Kong/kong/pull/2400)
- datadog: New metrics and more flexible configuration. Support for
  prefixes, configurable stat type, and added metrics.
  [#2394](https://github.com/Kong/kong/pull/2394)

### Fixed

##### Core

- Kong now ensures that your clients URIs are transparently proxied
  upstream.  No percent-encoding/decoding or querystring stripping will
  occur anymore.
  [#2519](https://github.com/Kong/kong/pull/2519)
- Fix an issue where Kong would match an API with a shorter URI (from its
  `uris` value) as a prefix instead of a longer, matching prefix from
  another API.
  [#2662](https://github.com/Kong/kong/issues/2662)
- Fix an edge-case where an API with multiple `uris` and `strip_uri = true`
  would not always strip the client URI.
  [#2562](https://github.com/Kong/kong/issues/2562)
- HTTP `400` errors thrown by Nginx are now correctly caught by Kong and return
  a native, Kong-friendly response.
  [#2476](https://github.com/Kong/kong/pull/2476)

##### Configuration

- Octothorpes (`#`) can now be escaped (`\#`) and included in the Kong
  configuration values such as your datastore passwords or usernames.
  [#2411](https://github.com/Kong/kong/pull/2411)

##### Admin API

- The `data` response field of the `/upstreams/{upstream}/targets/active`
  Admin API endpoint now returns a list (`[]`) instead of an object (`{}`)
  when no active targets are present.
  [#2619](https://github.com/Kong/kong/pull/2619)

##### Plugins

- The `unique` constraint on OAuth2 `client_secrets` has been removed.
  [#2447](https://github.com/Kong/kong/pull/2447)
- The `unique` constraint on JWT Credentials `secrets` has been removed.
  [#2548](https://github.com/Kong/kong/pull/2548)
- oauth2: When requesting a token from `/oauth2/token`, one can now pass the
  `client_id` as a request body parameter, while `client_id:client_secret` is
  passed via the Authorization header. This allows for better integration
  with some OAuth2 flows proposed out there, such as from Cloudflare Apps.
  Thanks [@cedum](https://github.com/cedum) for the patch!
  [#2577](https://github.com/Kong/kong/pull/2577)
- datadog: Avoid a runtime error if the plugin is configured as a global plugin
  but the downstream request did not match any configured API.
  Thanks [@kjsteuer](https://github.com/kjsteuer) for the fix!
  [#2702](https://github.com/Kong/kong/pull/2702)
- Logging plugins: the produced logs `latencies.kong` field used to omit the
  time Kong spent in its Load Balancing logic, which includes DNS resolution
  time. This latency is now included in `latencies.kong`.
  [#2494](https://github.com/Kong/kong/pull/2494)

[Back to TOC](#table-of-contents)

## [0.10.3] - 2017/05/24

### Changed

- We noticed that some distribution packages were not
  building OpenResty against a JITable PCRE library. This
  happened on Ubuntu and RHEL environments where OpenResty was
  built against the system's PCRE installation.
  We now compile OpenResty against a JITable PCRE source for
  those platforms, which should result in significant performance
  improvements in regex matching.
  [Mashape/kong-distributions #9](https://github.com/Kong/kong-distributions/pull/9)
- TLS connections are now handled with a modern list of
  accepted ciphers, as per the Mozilla recommended TLS
  ciphers list.
  See https://wiki.mozilla.org/Security/Server_Side_TLS.
  This behavior is configurable via the newly
  introduced configuration properties described in the
  below "Added" section.
- Plugins:
  - rate-limiting: Performance improvements when using the
    `cluster` policy. The number of round trips to the
    database has been limited to the number of configured
    limits.
    [#2488](https://github.com/Kong/kong/pull/2488)

### Added

- New `ssl_cipher_suite` and `ssl_ciphers` configuration
  properties to configure the desired set of accepted ciphers,
  based on the Mozilla recommended TLS ciphers list.
  [#2555](https://github.com/Kong/kong/pull/2555)
- New `proxy_ssl_certificate` and `proxy_ssl_certificate_key`
  configuration properties. These properties configure the
  Nginx directives bearing the same name, to set client
  certificates to Kong when connecting to your upstream services.
  [#2556](https://github.com/Kong/kong/pull/2556)
- Proxy and Admin API access and error log paths are now
  configurable. Access logs can be entirely disabled if
  desired.
  [#2552](https://github.com/Kong/kong/pull/2552)
- Plugins:
  - Logging plugins: The produced logs include a new `tries`
    field which contains, which includes the upstream
    connection successes and failures of the load-balancer.
    [#2429](https://github.com/Kong/kong/pull/2429)
  - key-auth: Credentials can now be sent in the request body.
    [#2493](https://github.com/Kong/kong/pull/2493)
  - cors: Origins can now be defined as regular expressions.
    [#2482](https://github.com/Kong/kong/pull/2482)

### Fixed

- APIs matching: prioritize APIs with longer `uris` when said
  APIs also define `hosts` and/or `methods` as well. Thanks
  [@leonzz](https://github.com/leonzz) for the patch.
  [#2523](https://github.com/Kong/kong/pull/2523)
- SSL connections to Cassandra can now properly verify the
  certificate in use (when `cassandra_ssl_verify` is enabled).
  [#2531](https://github.com/Kong/kong/pull/2531)
- The DNS resolver no longer sends a A or AAAA DNS queries for SRV
  records. This should improve performance by avoiding unnecessary
  lookups.
  [#2563](https://github.com/Kong/kong/pull/2563) &
  [Mashape/lua-resty-dns-client #12](https://github.com/Kong/lua-resty-dns-client/pull/12)
- Plugins
  - All authentication plugins don't throw an error anymore when
    invalid credentials are given and the `anonymous` user isn't
    configured.
    [#2508](https://github.com/Kong/kong/pull/2508)
  - rate-limiting: Effectively use the desired Redis database when
    the `redis` policy is in use and the `config.redis_database`
    property is set.
    [#2481](https://github.com/Kong/kong/pull/2481)
  - cors: The regression introduced in 0.10.1 regarding not
    sending the `*` wildcard when `conf.origin` was not specified
    has been fixed.
    [#2518](https://github.com/Kong/kong/pull/2518)
  - oauth2: properly check the client application ownership of a
    token before refreshing it.
    [#2461](https://github.com/Kong/kong/pull/2461)

[Back to TOC](#table-of-contents)

## [0.10.2] - 2017/05/01

### Changed

- The Kong DNS resolver now honors the `MAXNS` setting (3) when parsing the
  nameservers specified in `resolv.conf`.
  [#2290](https://github.com/Kong/kong/issues/2290)
- Kong now matches incoming requests via the `$request_uri` property, instead
  of `$uri`, in order to better handle percent-encoded URIS. A more detailed
  explanation will be included in the below "Fixed" section.
  [#2377](https://github.com/Kong/kong/pull/2377)
- Upstream calls do not unconditionally include a trailing `/` anymore. See the
  below "Added" section for more details.
  [#2315](https://github.com/Kong/kong/pull/2315)
- Admin API:
  - The "active targets" endpoint now only return the most recent nonzero
    weight Targets, instead of all nonzero weight targets. This is to provide
    a better picture of the Targets currently in use by the Kong load balancer.
    [#2310](https://github.com/Kong/kong/pull/2310)

### Added

- :fireworks: Plugins can implement a new `rewrite` handler to execute code in
  the Nginx rewrite phase. This phase is executed prior to matching a
  registered Kong API, and prior to any authentication plugin. As such, only
  global plugins (neither tied to an API or Consumer) will execute this phase.
  [#2354](https://github.com/Kong/kong/pull/2354)
- Ability for the client to chose whether the upstream request (Kong <->
  upstream) should contain a trailing slash in its URI. Prior to this change,
  Kong 0.10 would unconditionally append a trailing slash to all upstream
  requests. The added functionality is described in
  [#2211](https://github.com/Kong/kong/issues/2211), and was implemented in
  [#2315](https://github.com/Kong/kong/pull/2315).
- Ability to hide Kong-specific response headers. Two new configuration fields:
  `server_tokens` and `latency_tokens` will respectively toggle whether the
  `Server` and `X-Kong-*-Latency` headers should be sent to downstream clients.
  [#2259](https://github.com/Kong/kong/pull/2259)
- New `cassandra_schema_consensus_timeout` configuration property, to allow for
  Kong to wait for the schema consensus of your Cassandra cluster during
  migrations.
  [#2326](https://github.com/Kong/kong/pull/2326)
- Serf commands executed by a running Kong node are now logged in the Nginx
  error logs with a `DEBUG` level.
  [#2410](https://github.com/Kong/kong/pull/2410)
- Ensure the required shared dictionaries are defined in the Nginx
  configuration. This will prevent custom Nginx templates from potentially
  resulting in a breaking upgrade for users.
  [#2466](https://github.com/Kong/kong/pull/2466)
- Admin API:
  - Target Objects can now be deleted with their ID as well as their name. The
    endpoint becomes: `/upstreams/:name_or_id/targets/:target_or_id`.
    [#2304](https://github.com/Kong/kong/pull/2304)
- Plugins:
  - :fireworks: **New Request termination plugin**. This plugin allows to
    temporarily disable an API and return a pre-configured response status and
    body to your client. Useful for use-cases such as maintenance mode for your
    upstream services. Thanks to [@pauldaustin](https://github.com/pauldaustin)
    for the contribution.
    [#2051](https://github.com/Kong/kong/pull/2051)
  - Logging plugins: The produced logs include two new fields: a `consumer`
    field, which contains the properties of the authenticated Consumer
    (`id`, `custom_id`, and `username`), if any, and a `tries` field, which
    includes the upstream connection successes and failures of the load-
    balancer.
    [#2367](https://github.com/Kong/kong/pull/2367)
    [#2429](https://github.com/Kong/kong/pull/2429)
  - http-log: Now set an upstream HTTP basic access authentication header if
    the configured `conf.http_endpoint` parameter includes an authentication
    section. Thanks [@amir](https://github.com/amir) for the contribution.
    [#2432](https://github.com/Kong/kong/pull/2432)
  - file-log: New `config.reopen` property to close and reopen the log file on
    every request, in order to effectively rotate the logs.
    [#2348](https://github.com/Kong/kong/pull/2348)
  - jwt: Returns `401 Unauthorized` on invalid claims instead of the previous
    `403 Forbidden` status.
    [#2433](https://github.com/Kong/kong/pull/2433)
  - key-auth: Allow setting API key header names with an underscore.
    [#2370](https://github.com/Kong/kong/pull/2370)
  - cors: When `config.credentials = true`, we do not send an ACAO header with
    value `*`. The ACAO header value will be that of the request's `Origin: `
    header.
    [#2451](https://github.com/Kong/kong/pull/2451)

### Fixed

- Upstream connections over TLS now set their Client Hello SNI field. The SNI
  value is taken from the upstream `Host` header value, and thus also depends
  on the `preserve_host` setting of your API. Thanks
  [@konrade](https://github.com/konrade) for the original patch.
  [#2225](https://github.com/Kong/kong/pull/2225)
- Correctly match APIs with percent-encoded URIs in their `uris` property.
  Generally, this change also avoids normalizing (and thus, potentially
  altering) the request URI when trying to match an API's `uris` value. Instead
  of relying on the Nginx `$uri` variable, we now use `$request_uri`.
  [#2377](https://github.com/Kong/kong/pull/2377)
- Handle a routing edge-case under some conditions with the `uris` matching
  rule of APIs that would falsely lead Kong into believing no API was matched
  for what would actually be a valid request.
  [#2343](https://github.com/Kong/kong/pull/2343)
- If no API was configured with a `hosts` matching rule, then the
  `preserve_host` flag would never be honored.
  [#2344](https://github.com/Kong/kong/pull/2344)
- The `X-Forwarded-For` header sent to your upstream services by Kong is not
  set from the Nginx `$proxy_add_x_forwarded_for` variable anymore. Instead,
  Kong uses the `$realip_remote_addr` variable to append the real IP address
  of a client, instead of `$remote_addr`, which can come from a previous proxy
  hop.
  [#2236](https://github.com/Kong/kong/pull/2236)
- CNAME records are now properly being cached by the DNS resolver. This results
  in a performance improvement over previous 0.10 versions.
  [#2303](https://github.com/Kong/kong/pull/2303)
- When using Cassandra, some migrations would not be performed on the same
  coordinator as the one originally chosen. The same migrations would also
  require a response from other replicas in a cluster, but were not waiting
  for a schema consensus beforehand, causing indeterministic failures in the
  migrations, especially if the cluster's inter-nodes communication is slow.
  [#2326](https://github.com/Kong/kong/pull/2326)
- The `cassandra_timeout` configuration property is now correctly taken into
  consideration by Kong.
  [#2326](https://github.com/Kong/kong/pull/2326)
- Correctly trigger plugins configured on the anonymous Consumer for anonymous
  requests (from auth plugins with the new `config.anonymous` parameter).
  [#2424](https://github.com/Kong/kong/pull/2424)
- When multiple auth plugins were configured with the recent `config.anonymous`
  parameter for "OR" authentication, such plugins would override each other's
  results and response headers, causing false negatives.
  [#2222](https://github.com/Kong/kong/pull/2222)
- Ensure the `cassandra_contact_points` property does not contain any port
  information. Those should be specified in `cassandra_port`. Thanks
  [@Vermeille](https://github.com/Vermeille) for the contribution.
  [#2263](https://github.com/Kong/kong/pull/2263)
- Prevent an upstream or legitimate internal error in the load balancing code
  from throwing a Lua-land error as well.
  [#2327](https://github.com/Kong/kong/pull/2327)
- Allow backwards compatibility with custom Nginx configurations that still
  define the `resolver ${{DNS_RESOLVER}}` directive. Vales from the Kong
  `dns_resolver` property will be flattened to a string and appended to the
  directive.
  [#2386](https://github.com/Kong/kong/pull/2386)
- Plugins:
  - hmac: Better handling of invalid base64-encoded signatures. Previously Kong
    would return an HTTP 500 error. We now properly return HTTP 403 Forbidden.
    [#2283](https://github.com/Kong/kong/pull/2283)
- Admin API:
  - Detect conflicts between SNI Objects in the `/snis` and `/certificates`
    endpoint.
    [#2285](https://github.com/Kong/kong/pull/2285)
  - The `/certificates` route used to not return the `total` and `data` JSON
    fields. We now send those fields back instead of a root list of certificate
    objects.
    [#2463](https://github.com/Kong/kong/pull/2463)
  - Endpoints with path parameters like `/xxx_or_id` will now also yield the
    proper result if the `xxx` field is formatted as a UUID. Most notably, this
    fixes a problem for Consumers whose `username` is a UUID, that could not be
    found when requesting `/consumers/{username_as_uuid}`.
    [#2420](https://github.com/Kong/kong/pull/2420)
  - The "active targets" endpoint does not require a trailing slash anymore.
    [#2307](https://github.com/Kong/kong/pull/2307)
  - Upstream Objects can now be deleted properly when using Cassandra.
    [#2404](https://github.com/Kong/kong/pull/2404)

[Back to TOC](#table-of-contents)

## [0.10.1] - 2017/03/27

### Changed

- :warning: Serf has been downgraded to version 0.7 in our distributions,
  although versions up to 0.8.1 are still supported. This fixes a problem when
  automatically detecting the first non-loopback private IP address, which was
  defaulted to `127.0.0.1` in Kong 0.10.0. Greater versions of Serf can still
  be used, but the IP address needs to be manually specified in the
  `cluster_advertise` configuration property.
- :warning: The [CORS Plugin](https://getkong.org/plugins/cors/) parameter
  `config.origin` is now `config.origins`.
  [#2203](https://github.com/Kong/kong/pull/2203)

   :red_circle: **Post-release note (as of 2017/05/12)**: A faulty behavior
   has been observed with this change. Previously, the plugin would send the
   `*` wildcard when `config.origin` was not specified. With this change, the
   plugin **does not** send the `*` wildcard by default anymore. You will need
   to specify it manually when configuring the plugin, with `config.origins=*`.
   This behavior is to be fixed in a future release.

   :white_check_mark: **Update (2017/05/24)**: A fix to this regression has been
   released as part of 0.10.3. See the section of the Changelog related to this
   release for more details.
- Admin API:
  - Disable support for TLS/1.0.
    [#2212](https://github.com/Kong/kong/pull/2212)

### Added

- Admin API:
  - Active targets can be pulled with `GET /upstreams/{name}/targets/active`.
    [#2230](https://github.com/Kong/kong/pull/2230)
  - Provide a convenience endpoint to disable targets at:
    `DELETE /upstreams/{name}/targets/{target}`.
    Under the hood, this creates a new target with `weight = 0` (the
    correct way of disabling targets, which used to cause confusion).
    [#2256](https://github.com/Kong/kong/pull/2256)
- Plugins:
  - cors: Support for configuring multiple Origin domains.
    [#2203](https://github.com/Kong/kong/pull/2203)

### Fixed

- Use an LRU cache for Lua-land entities caching to avoid exhausting the Lua
  VM memory in long-running instances.
  [#2246](https://github.com/Kong/kong/pull/2246)
- Avoid potential deadlocks upon callback errors in the caching module for
  database entities.
  [#2197](https://github.com/Kong/kong/pull/2197)
- Relax multipart MIME type parsing. A space is allowed in between values
  of the Content-Type header.
  [#2215](https://github.com/Kong/kong/pull/2215)
- Admin API:
  - Better handling of non-supported HTTP methods on endpoints of the Admin
    API. In some cases this used to throw an internal error. Calling any
    endpoint with a non-supported HTTP method now always returns `405 Method
    Not Allowed` as expected.
    [#2213](https://github.com/Kong/kong/pull/2213)
- CLI:
  - Better error handling when missing Serf executable.
    [#2218](https://github.com/Kong/kong/pull/2218)
  - Fix a bug in the `kong migrations` command that would prevent it to run
    correctly.
    [#2238](https://github.com/Kong/kong/pull/2238)
  - Trim list values specified in the configuration file.
    [#2206](https://github.com/Kong/kong/pull/2206)
  - Align the default configuration file's values to the actual, hard-coded
    default values to avoid confusion.
    [#2254](https://github.com/Kong/kong/issues/2254)
- Plugins:
  - hmac: Generate an HMAC secret value if none is provided.
    [#2158](https://github.com/Kong/kong/pull/2158)
  - oauth2: Don't try to remove credential values from request bodies if the
    MIME type is multipart, since such attempts would result in an error.
    [#2176](https://github.com/Kong/kong/pull/2176)
  - ldap: This plugin should not be applied to a single Consumer, however, this
    was not properly enforced. It is now impossible to apply this plugin to a
    single Consumer (as per all authentication plugin).
    [#2237](https://github.com/Kong/kong/pull/2237)
  - aws-lambda: Support for `us-west-2` region in schema.
    [#2257](https://github.com/Kong/kong/pull/2257)

[Back to TOC](#table-of-contents)

## [0.10.0] - 2017/03/07

Kong 0.10 is one of most significant releases to this day. It ships with
exciting new features that have been heavily requested for the last few months,
such as load balancing, Cassandra 3.0 compatibility, Websockets support,
internal DNS resolution (A and SRV records without Dnsmasq), and more flexible
matching capabilities for APIs routing.

On top of those new features, this release received a particular attention to
performance, and brings many improvements and refactors that should make it
perform significantly better than any previous version.

### Changed

- :warning: API Objects (as configured via the Admin API) do **not** support
  the `request_host` and `request_uri` fields anymore. The 0.10 migrations
  should upgrade your current API Objects, but make sure to read the new [0.10
  Proxy Guide](https://getkong.org/docs/0.10.x/proxy) to learn the new routing
  capabilities of Kong. On the good side, this means that Kong can now route
  incoming requests according to a combination of Host headers, URIs, and HTTP
  methods.
- :warning: Final slashes in `upstream_url` are no longer allowed.
  [#2115](https://github.com/Kong/kong/pull/2115)
- :warning: The SSL plugin has been removed and dynamic SSL capabilities have
  been added to Kong core, and are configurable via new properties on the API
  entity. See the related PR for a detailed explanation of this change.
  [#1970](https://github.com/Kong/kong/pull/1970)
- :warning: Drop the Dnsmasq dependency. We now internally resolve both A and
  SRV DNS records.
  [#1587](https://github.com/Kong/kong/pull/1587)
- :warning: Dropping support for insecure `TLS/1.0` and defaulting `Upgrade`
  responses to `TLS/1.2`.
  [#2119](https://github.com/Kong/kong/pull/2119)
- Bump the compatible OpenResty version to `1.11.2.1` and `1.11.2.2`. Support
  for OpenResty `1.11.2.2` requires the `--without-luajit-lua52` compilation
  flag.
- Separate Admin API and Proxy error logs. Admin API logs are now written to
  `logs/admin_access.log`.
  [#1782](https://github.com/Kong/kong/pull/1782)
- Auto-generates stronger SHA-256 with RSA encryption SSL certificates.
  [#2117](https://github.com/Kong/kong/pull/2117)

### Added

- :fireworks: Support for Cassandra 3.x.
  [#1709](https://github.com/Kong/kong/pull/1709)
- :fireworks: SRV records resolution.
  [#1587](https://github.com/Kong/kong/pull/1587)
- :fireworks: Load balancing. When an A or SRV record resolves to multiple
  entries, Kong now rotates those upstream targets with a Round-Robin
  algorithm. This is a first step towards implementing more load balancing
  algorithms.
  Another way to specify multiple upstream targets is to use the newly
  introduced `/upstreams` and `/targets` entities of the Admin API.
  [#1587](https://github.com/Kong/kong/pull/1587)
  [#1735](https://github.com/Kong/kong/pull/1735)
- :fireworks: Multiple hosts and paths per API. Kong can now route incoming
  requests to your services based on a combination of Host headers, URIs and
  HTTP methods. See the related PR for a detailed explanation of the new
  properties and capabilities of the new router.
  [#1970](https://github.com/Kong/kong/pull/1970)
- :fireworks: Maintain upstream connection pools which should greatly improve
  performance, especially for HTTPS upstream connections.  We now use HTTP/1.1
  for upstream connections as well as an nginx `upstream` block with a
  configurable`keepalive` directive, thanks to the new `nginx_keepalive`
  configuration property.
  [#1587](https://github.com/Kong/kong/pull/1587)
  [#1827](https://github.com/Kong/kong/pull/1827)
- :fireworks: Websockets support. Kong can now upgrade client connections to
  use the `ws` protocol when `Upgrade: websocket` is present.
  [#1827](https://github.com/Kong/kong/pull/1827)
- Use an in-memory caching strategy for database entities in order to reduce
  CPU load during requests proxying.
  [#1688](https://github.com/Kong/kong/pull/1688)
- Provide negative-caching for missed database entities. This should improve
  performance in some cases.
  [#1914](https://github.com/Kong/kong/pull/1914)
- Support for serving the Admin API over SSL. This introduces new properties in
  the configuration file: `admin_listen_ssl`, `admin_ssl`, `admin_ssl_cert` and
  `admin_ssl_cert_key`.
  [#1706](https://github.com/Kong/kong/pull/1706)
- Support for upstream connection timeouts. APIs now have 3 new fields:
  `upstream_connect_timeout`, `upstream_send_timeout`, `upstream_read_timeout`
  to specify, in milliseconds, a timeout value for requests between Kong and
  your APIs.
  [#2036](https://github.com/Kong/kong/pull/2036)
- Support for clustering key rotation in the underlying Serf process:
  - new `cluster_keyring_file` property in the configuration file.
  - new `kong cluster keys ..` CLI commands that expose the underlying
    `serf keys ..` commands.
  [#2069](https://github.com/Kong/kong/pull/2069)
- Support for `lua_socket_pool_size` property in configuration file.
  [#2109](https://github.com/Kong/kong/pull/2109)
- Plugins:
  - :fireworks: **New AWS Lambda plugin**. Thanks Tim Erickson for his
    collaboration on this new addition.
    [#1777](https://github.com/Kong/kong/pull/1777)
    [#1190](https://github.com/Kong/kong/pull/1190)
  - Anonymous authentication for auth plugins. When such plugins receive the
    `config.anonymous=<consumer_id>` property, even non-authenticated requests
    will be proxied by Kong, with the traditional Consumer headers set to the
    designated anonymous consumer, but also with a `X-Anonymous-Consumer`
    header. Multiple auth plugins will work in a logical `OR` fashion.
    [#1666](https://github.com/Kong/kong/pull/1666) and
    [#2035](https://github.com/Kong/kong/pull/2035)
  - request-transformer: Ability to change the HTTP method of the upstream
    request. [#1635](https://github.com/Kong/kong/pull/1635)
  - jwt: Support for ES256 signatures.
    [#1920](https://github.com/Kong/kong/pull/1920)
  - rate-limiting: Ability to select the Redis database to use via the new
    `config.redis_database` plugin property.
    [#1941](https://github.com/Kong/kong/pull/1941)

### Fixed

- Looking for Serf in known installation paths.
  [#1997](https://github.com/Kong/kong/pull/1997)
- Including port in upstream `Host` header.
  [#2045](https://github.com/Kong/kong/pull/2045)
- Clarify the purpose of the `cluster_listen_rpc` property in
  the configuration file. Thanks Jeremy Monin for the patch.
  [#1860](https://github.com/Kong/kong/pull/1860)
- Admin API:
  - Properly Return JSON responses (instead of HTML) on HTTP 409 Conflict
    when adding Plugins.
    [#2014](https://github.com/Kong/kong/issues/2014)
- CLI:
  - Avoid double-prefixing migration error messages with the database name
    (PostgreSQL/Cassandra).
- Plugins:
  - Fix fault tolerance logic and error reporting in rate-limiting plugins.
  - CORS: Properly return `Access-Control-Allow-Credentials: false` if
    `Access-Control-Allow-Origin: *`.
    [#2104](https://github.com/Kong/kong/pull/2104)
  - key-auth: enforce `key_names` to be proper header names according to Nginx.
    [#2142](https://github.com/Kong/kong/pull/2142)

[Back to TOC](#table-of-contents)

## [0.9.9] - 2017/02/02

### Fixed

- Correctly put Cassandra sockets into the Nginx connection pool for later
  reuse. This greatly improves the performance for rate-limiting and
  response-ratelimiting plugins.
  [f8f5306](https://github.com/Kong/kong/commit/f8f53061207de625a29bbe5d80f1807da468a1bc)
- Correct length of a year in seconds for rate-limiting and
  response-ratelimiting plugins. A year was wrongly assumed to only be 360
  days long.
  [e4fdb2a](https://github.com/Kong/kong/commit/e4fdb2a3af4a5f2bf298c7b6488d88e67288c98b)
- Prevent misinterpretation of the `%` character in proxied URLs encoding.
  Thanks Thomas Jouannic for the patch.
  [#1998](https://github.com/Kong/kong/pull/1998)
  [#2040](https://github.com/Kong/kong/pull/2040)

[Back to TOC](#table-of-contents)

## [0.9.8] - 2017/01/19

### Fixed

- Properly set the admin IP in the Serf script.

### Changed

- Provide negative-caching for missed database entities. This should improve
  performance in some cases.
  [#1914](https://github.com/Kong/kong/pull/1914)

### Fixed

- Plugins:
  - Fix fault tolerance logic and error reporting in rate-limiting plugins.

[Back to TOC](#table-of-contents)

## [0.9.7] - 2016/12/21

### Fixed

- Fixed a performance issue in Cassandra by removing an old workaround that was
  forcing Cassandra to use LuaSocket instead of cosockets.
  [#1916](https://github.com/Kong/kong/pull/1916)
- Fixed an issue that was causing a recursive attempt to stop Kong's services
  when an error was occurring.
  [#1877](https://github.com/Kong/kong/pull/1877)
- Custom plugins are now properly loaded again.
  [#1910](https://github.com/Kong/kong/pull/1910)
- Plugins:
  - Galileo: properly encode empty arrays.
    [#1909](https://github.com/Kong/kong/pull/1909)
  - OAuth 2: implements a missing Postgres migration for `redirect_uri` in
    every OAuth 2 credential. [#1911](https://github.com/Kong/kong/pull/1911)
  - OAuth 2: safely parse the request body even when no data has been sent.
    [#1915](https://github.com/Kong/kong/pull/1915)

[Back to TOC](#table-of-contents)

## [0.9.6] - 2016/11/29

### Fixed

- Resolve support for PostgreSQL SSL connections.
  [#1720](https://github.com/Kong/kong/issues/1720)
- Ensure `kong start` honors the `--conf` flag is a config file already exists
  at one of the default locations (`/etc/kong.conf`, `/etc/kong/kong.conf`).
  [#1681](https://github.com/Kong/kong/pull/1681)
- Obfuscate sensitive properties from the `/` Admin API route which returns
  the current node's configuration.
  [#1650](https://github.com/Kong/kong/pull/1650)

[Back to TOC](#table-of-contents)

## [0.9.5] - 2016/11/07

### Changed

- Dropping support for OpenResty 1.9.15.1 in favor of 1.11.2.1
  [#1797](https://github.com/Kong/kong/pull/1797)

### Fixed

- Fixed an error (introduced in 0.9.4) in the auto-clustering event

[Back to TOC](#table-of-contents)

## [0.9.4] - 2016/11/02

### Fixed

- Fixed the random string generator that was causing some problems, especially
  in Serf for clustering. [#1754](https://github.com/Kong/kong/pull/1754)
- Seed random number generator in CLI.
  [#1641](https://github.com/Kong/kong/pull/1641)
- Reducing log noise in the Admin API.
  [#1781](https://github.com/Kong/kong/pull/1781)
- Fixed the reports lock implementation that was generating a periodic error
  message. [#1783](https://github.com/Kong/kong/pull/1783)

[Back to TOC](#table-of-contents)

## [0.9.3] - 2016/10/07

### Added

- Added support for Serf 0.8. [#1693](https://github.com/Kong/kong/pull/1693)

### Fixed

- Properly invalidate global plugins.
  [#1723](https://github.com/Kong/kong/pull/1723)

[Back to TOC](#table-of-contents)

## [0.9.2] - 2016/09/20

### Fixed

- Correctly report migrations errors. This was caused by an error being thrown
  from the error handler, and superseding the actual error. [#1605]
  (https://github.com/Kong/kong/pull/1605)
- Prevent Kong from silently failing to start. This would be caused by an
  erroneous error handler. [28f5d10]
  (https://github.com/Kong/kong/commit/28f5d10)
- Only report a random number generator seeding error when it is not already
  seeded. [#1613](https://github.com/Kong/kong/pull/1613)
- Reduce intra-cluster noise by not propagating keepalive requests events.
  [#1660](https://github.com/Kong/kong/pull/1660)
- Admin API:
  - Obfuscates sensitive configuration settings from the `/` route.
    [#1650](https://github.com/Kong/kong/pull/1650)
- CLI:
  - Prevent a failed `kong start` to stop an already running Kong node.
    [#1645](https://github.com/Kong/kong/pull/1645)
  - Remove unset configuration placeholders from the nginx configuration
    template. This would occur when no Internet connection would be
    available and would cause Kong to compile an erroneous nginx config.
    [#1606](https://github.com/Kong/kong/pull/1606)
  - Properly count the number of executed migrations.
    [#1649](https://github.com/Kong/kong/pull/1649)
- Plugins:
  - OAuth2: remove the "Kong" mentions in missing `provision_key` error
    messages. [#1633](https://github.com/Kong/kong/pull/1633)
  - OAuth2: allow to correctly delete applications when using Cassandra.
    [#1659](https://github.com/Kong/kong/pull/1659)
  - galileo: provide a default `bodySize` value when `log_bodies=true` but the
    current request/response has no body.
    [#1657](https://github.com/Kong/kong/pull/1657)

[Back to TOC](#table-of-contents)

## [0.9.1] - 2016/09/02

### Added

- Plugins:
  - ACL: allow to retrieve/update/delete an ACL by group name.
    [#1544](https://github.com/Kong/kong/pull/1544)
  - Basic Authentication: allow to retrieve/update/delete a credential by `username`.
    [#1570](https://github.com/Kong/kong/pull/1570)
  - HMAC Authentication: allow to retrieve/update/delete a credential by `username`.
    [#1570](https://github.com/Kong/kong/pull/1570)
  - JWT Authentication: allow to retrieve/update/delete a credential by `key`.
    [#1570](https://github.com/Kong/kong/pull/1570)
  - Key Authentication: allow to retrieve/update/delete a credential by `key`.
    [#1570](https://github.com/Kong/kong/pull/1570)
  - OAuth2 Authentication: allow to retrieve/update/delete a credential by `client_id` and tokens by `access_token`.
    [#1570](https://github.com/Kong/kong/pull/1570)

### Fixed

- Correctly parse configuration file settings containing comments.
  [#1569](https://github.com/Kong/kong/pull/1569)
- Prevent third-party Lua modules (and plugins) to override the seed for random
  number generation. This prevents the creation of conflicting UUIDs.
  [#1558](https://github.com/Kong/kong/pull/1558)
- Use [pgmoon-mashape](https://github.com/Kong/pgmoon) `2.0.0` which
  properly namespaces our fork, avoiding conflicts with other versions of
  pgmoon, such as the one installed by Lapis.
  [#1582](https://github.com/Kong/kong/pull/1582)
- Avoid exposing OpenResty's information on HTTP `4xx` errors.
  [#1567](https://github.com/Kong/kong/pull/1567)
- ulimit with `unlimited` value is now properly handled.
  [#1545](https://github.com/Kong/kong/pull/1545)
- CLI:
  - Stop third-party services (Dnsmasq/Serf) when Kong could not start.
    [#1588](https://github.com/Kong/kong/pull/1588)
  - Prefix database migration errors (such as Postgres' `connection refused`)
    with the database name (`postgres`/`cassandra`) to avoid confusions.
    [#1583](https://github.com/Kong/kong/pull/1583)
- Plugins:
  - galileo: Use `Content-Length` header to get request/response body size when
    `log_bodies` is disabled.
    [#1584](https://github.com/Kong/kong/pull/1584)
- Admin API:
  - Revert the `/plugins/enabled` endpoint's response to be a JSON array, and
    not an Object. [#1529](https://github.com/Kong/kong/pull/1529)

[Back to TOC](#table-of-contents)

## [0.9.0] - 2016/08/18

The main focus of this release is Kong's new CLI. With a simpler configuration file, new settings, environment variables support, new commands as well as a new interpreter, the new CLI gives more power and flexibility to Kong users and allow for an easier integration in your deployment workflow, as well as better testing for developers and plugins authors. Additionally, some new plugins and performance improvements are included as well as the regular bug fixes.

### Changed

- :warning: PostgreSQL is the new default datastore for Kong. If you were using Cassandra and you are upgrading, you need to explicitly set `cassandra` as your `database`.
- :warning: New CLI, with new commands and refined arguments. This new CLI uses the `resty-cli` interpreter (see [lua-resty-cli](https://github.com/openresty/resty-cli)) instead of LuaJIT. As a result, the `resty` executable must be available in your `$PATH` (resty-cli is shipped in the OpenResty bundle) as well as the `bin/kong` executable. Kong does not rely on Luarocks installing the `bin/kong` executable anymore. This change of behavior is taken care of if you are using one of the official Kong packages.
- :warning: Kong uses a new configuration file, with an easier syntax than the previous YAML file.
- New arguments for the CLI, such as verbose, debug and tracing flags. We also avoid requiring the configuration file as an argument to each command as per the previous CLI.
- Customization of the Nginx configuration can now be taken care of using two different approaches: with a custom Nginx configuration template and using `kong start --template <file>`, or by using `kong compile` to generate the Kong Nginx sub-configuration, and `include` it in a custom Nginx instance.
- Plugins:
  - Rate Limiting: the `continue_on_error` property is now called `fault_tolerant`.
  - Response Rate Limiting: the `continue_on_error` property is now called `fault_tolerant`.

### Added

- :fireworks: Support for overriding configuration settings with environment variables.
- :fireworks: Support for SSL connections between Kong and PostgreSQL. [#1425](https://github.com/Kong/kong/pull/1425)
- :fireworks: Ability to apply plugins with more granularity: per-consumer, and global plugins are now possible. [#1403](https://github.com/Kong/kong/pull/1403)
- New `kong check` command: validates a Kong configuration file.
- Better version check for third-party dependencies (OpenResty, Serf, Dnsmasq). [#1307](https://github.com/Kong/kong/pull/1307)
- Ability to configure the validation depth of database SSL certificates from the configuration file. [#1420](https://github.com/Kong/kong/pull/1420)
- `request_host`: internationalized url support; utf-8 domain names through punycode support and paths through %-encoding. [#1300](https://github.com/Kong/kong/issues/1300)
- Implements caching locks when fetching database configuration (APIs, Plugins...) to avoid dog pile effect on cold nodes. [#1402](https://github.com/Kong/kong/pull/1402)
- Plugins:
  - :fireworks: **New bot-detection plugin**: protect your APIs by detecting and rejecting common bots and crawlers. [#1413](https://github.com/Kong/kong/pull/1413)
  - correlation-id: new "tracker" generator, identifying requests per worker and connection. [#1288](https://github.com/Kong/kong/pull/1288)
  - request/response-transformer: ability to add strings including colon characters. [#1353](https://github.com/Kong/kong/pull/1353)
  - rate-limiting: support for new rate-limiting policies (`cluster`, `local` and `redis`), and for a new `limit_by` property to force rate-limiting by `consumer`, `credential` or `ip`.
  - response-rate-limiting: support for new rate-limiting policies (`cluster`, `local` and `redis`), and for a new `limit_by` property to force rate-limiting by `consumer`, `credential` or `ip`.
  - galileo: performance improvements of ALF serialization. ALFs are not discarded when exceeding 20MBs anymore. [#1463](https://github.com/Kong/kong/issues/1463)
  - statsd: new `upstream_stream` latency metric. [#1466](https://github.com/Kong/kong/pull/1466)
  - datadog: new `upstream_stream` latency metric and tagging support for each metric. [#1473](https://github.com/Kong/kong/pull/1473)

### Removed

- We now use [lua-resty-jit-uuid](https://github.com/thibaultCha/lua-resty-jit-uuid) for UUID generation, which is a pure Lua implementation of [RFC 4122](https://www.ietf.org/rfc/rfc4122.txt). As a result, libuuid is not a dependency of Kong anymore.

### Fixed

- Sensitive configuration settings are not printed to stdout anymore. [#1256](https://github.com/Kong/kong/issues/1256)
- Fixed bug that caused nodes to remove themselves from the database when they attempted to join the cluster. [#1437](https://github.com/Kong/kong/pull/1437)
- Plugins:
  - request-size-limiting: use proper constant for MB units while setting the size limit. [#1416](https://github.com/Kong/kong/pull/1416)
  - OAuth2: security and config validation fixes. [#1409](https://github.com/Kong/kong/pull/1409) [#1112](https://github.com/Kong/kong/pull/1112)
  - request/response-transformer: better validation of fields provided without a value. [#1399](https://github.com/Kong/kong/pull/1399)
  - JWT: handle some edge-cases that could result in HTTP 500 errors. [#1362](https://github.com/Kong/kong/pull/1362)

> **internal**
> - new test suite using resty-cli and removing the need to monkey-patch the `ngx` global.
> - custom assertions and new helper methods (`wait_until()`) to gracefully fail in case of timeout.
> - increase atomicity of the testing environment.
> - lighter testing instance, only running 1 worker and not using Dnsmasq by default.

[Back to TOC](#table-of-contents)

## [0.8.3] - 2016/06/01

This release includes some bugfixes:

### Changed

- Switched the log level of the "No nodes found in cluster" warning to `INFO`, that was printed when starting up the first Kong node in a new cluster.
- Kong now requires OpenResty `1.9.7.5`.

### Fixed

- New nodes are now properly registered into the `nodes` table when running on the same machine. [#1281](https://github.com/Kong/kong/pull/1281)
- Fixed a failed error parsing on Postgres. [#1269](https://github.com/Kong/kong/pull/1269)
- Plugins:
  - Response Transformer: Slashes are now encoded properly, and fixed a bug that hang the execution of the plugin. [#1257](https://github.com/Kong/kong/pull/1257) and [#1263](https://github.com/Kong/kong/pull/1263)
  - JWT: If a value for `algorithm` is missing, it's now `HS256` by default. This problem occurred when migrating from older versions of Kong.
  - OAuth 2.0: Fixed a Postgres problem that was preventing an application from being created, and fixed a check on the `redirect_uri` field. [#1264](https://github.com/Kong/kong/pull/1264) and [#1267](https://github.com/Kong/kong/issues/1267)

[Back to TOC](#table-of-contents)

## [0.8.2] - 2016/05/25

This release includes bugfixes and minor updates:

### Added

- Support for a simple slash in `request_path`. [#1227](https://github.com/Kong/kong/pull/1227)
- Plugins:
  - Response Rate Limiting: it now appends usage headers to the upstream requests in the form of `X-Ratelimit-Remaining-{limit_name}` and introduces a new `config.block_on_first_violation` property. [#1235](https://github.com/Kong/kong/pull/1235)

#### Changed

- Plugins:
  - **Mashape Analytics: The plugin is now called "Galileo", and added support for Galileo v3. [#1159](https://github.com/Kong/kong/pull/1159)**

#### Fixed

- Postgres now relies on the `search_path` configured on the database and its default value `$user, public`. [#1196](https://github.com/Kong/kong/issues/1196)
- Kong now properly encodes an empty querystring parameter like `?param=` when proxying the request. [#1210](https://github.com/Kong/kong/pull/1210)
- The configuration now checks that `cluster.ttl_on_failure` is at least 60 seconds. [#1199](https://github.com/Kong/kong/pull/1199)
- Plugins:
  - Loggly: Fixed an issue that was triggering 400 and 500 errors. [#1184](https://github.com/Kong/kong/pull/1184)
  - JWT: The `TYP` value in the header is not optional and case-insensitive. [#1192](https://github.com/Kong/kong/pull/1192)
  - Request Transformer: Fixed a bug when transforming request headers. [#1202](https://github.com/Kong/kong/pull/1202)
  - OAuth 2.0: Multiple redirect URIs are now supported. [#1112](https://github.com/Kong/kong/pull/1112)
  - IP Restriction: Fixed that prevented the plugin for working properly when added on an API. [#1245](https://github.com/Kong/kong/pull/1245)
  - CORS: Fixed an issue when `config.preflight_continue` was enabled. [#1240](https://github.com/Kong/kong/pull/1240)

[Back to TOC](#table-of-contents)

## [0.8.1] - 2016/04/27

This release includes some fixes and minor updates:

### Added

- Adds `X-Forwarded-Host` and `X-Forwarded-Prefix` to the upstream request headers. [#1180](https://github.com/Kong/kong/pull/1180)
- Plugins:
  - Datadog: Added two new metrics, `unique_users` and `request_per_user`, that log the consumer information. [#1179](https://github.com/Kong/kong/pull/1179)

### Fixed

- Fixed a DAO bug that affected full entity updates. [#1163](https://github.com/Kong/kong/pull/1163)
- Fixed a bug when setting the authentication provider in Cassandra.
- Updated the Cassandra driver to v0.5.2.
- Properly enforcing required fields in PUT requests. [#1177](https://github.com/Kong/kong/pull/1177)
- Fixed a bug that prevented to retrieve the hostname of the local machine on certain systems. [#1178](https://github.com/Kong/kong/pull/1178)

[Back to TOC](#table-of-contents)

## [0.8.0] - 2016/04/18

This release includes support for PostgreSQL as Kong's primary datastore!

### Breaking changes

- Remove support for the long deprecated `/consumers/:consumer/keyauth/` and `/consumers/:consumer/basicauth/` routes (deprecated in `0.5.0`). The new routes (available since `0.5.0` too) use the real name of the plugin: `/consumers/:consumer/key-auth` and `/consumers/:consumer/basic-auth`.

### Added

- Support for PostgreSQL 9.4+ as Kong's primary datastore. [#331](https://github.com/Kong/kong/issues/331) [#1054](https://github.com/Kong/kong/issues/1054)
- Configurable Cassandra reading/writing consistency. [#1026](https://github.com/Kong/kong/pull/1026)
- Admin API: including pending and running timers count in the response to `/`. [#992](https://github.com/Kong/kong/pull/992)
- Plugins
  - **New correlation-id plugin**: assign unique identifiers to the requests processed by Kong. Courtesy of [@opyate](https://github.com/opyate). [#1094](https://github.com/Kong/kong/pull/1094)
  - LDAP: add support for LDAP authentication. [#1133](https://github.com/Kong/kong/pull/1133)
  - StatsD: add support for StatsD logging. [#1142](https://github.com/Kong/kong/pull/1142)
  - JWT: add support for RS256 signed tokens thanks to [@kdstew](https://github.com/kdstew)! [#1053](https://github.com/Kong/kong/pull/1053)
  - ACL: appends `X-Consumer-Groups` to the request, so the upstream service can check what groups the consumer belongs to. [#1154](https://github.com/Kong/kong/pull/1154)
  - Galileo (mashape-analytics): increase batch sending timeout to 30s. [#1091](https://github.com/Kong/kong/pull/1091)
- Added `ttl_on_failure` option in the cluster configuration, to configure the TTL of failed nodes. [#1125](https://github.com/Kong/kong/pull/1125)

### Fixed

- Introduce a new `port` option when connecting to your Cassandra cluster instead of using the CQL default (9042). [#1139](https://github.com/Kong/kong/issues/1139)
- Plugins
  - Request/Response Transformer: add missing migrations for upgrades from ` <= 0.5.x`. [#1064](https://github.com/Kong/kong/issues/1064)
  - OAuth2
    - Error responses comply to RFC 6749. [#1017](https://github.com/Kong/kong/issues/1017)
    - Handle multipart requests. [#1067](https://github.com/Kong/kong/issues/1067)
    - Make access_tokens correctly expire. [#1089](https://github.com/Kong/kong/issues/1089)

> **internal**
> - replace globals with singleton pattern thanks to [@mars](https://github.com/mars).
> - fixed resolution mismatches when using deep paths in the path resolver.

[Back to TOC](#table-of-contents)

## [0.7.0] - 2016/02/24

### Breaking changes

Due to the NGINX security fixes (CVE-2016-0742, CVE-2016-0746, CVE-2016-0747), OpenResty was bumped to `1.9.7.3` which is not backwards compatible, and thus requires changes to be made to the `nginx` property of Kong's configuration file. See the [0.7 upgrade path](https://github.com/Kong/kong/blob/master/UPGRADE.md#upgrade-to-07x) for instructions.

However by upgrading the underlying OpenResty version, source installations do not have to patch the NGINX core and use the old `ssl-cert-by-lua` branch of ngx_lua anymore. This will make source installations much easier.

### Added

- Support for OpenResty `1.9.7.*`. This includes NGINX security fixes (CVE-2016-0742, CVE-2016-0746, CVE-2016-0747). [#906](https://github.com/Kong/kong/pull/906)
- Plugins
  - **New Runscope plugin**: Monitor your APIs from Kong with Runscope. Courtesy of [@mansilladev](https://github.com/mansilladev). [#924](https://github.com/Kong/kong/pull/924)
  - Datadog: New `response.size` metric. [#923](https://github.com/Kong/kong/pull/923)
  - Rate-Limiting and Response Rate-Limiting
    - New `config.async` option to asynchronously increment counters to reduce latency at the cost of slightly reducing the accuracy. [#912](https://github.com/Kong/kong/pull/912)
    - New `config.continue_on_error` option to keep proxying requests in case the datastore is unreachable. rate-limiting operations will be disabled until the datastore is responsive again. [#953](https://github.com/Kong/kong/pull/953)
- CLI
  - Perform a simple permission check on the NGINX working directory when starting, to prevent errors during execution. [#939](https://github.com/Kong/kong/pull/939)
- Send 50x errors with the appropriate format. [#927](https://github.com/Kong/kong/pull/927) [#970](https://github.com/Kong/kong/pull/970)

### Fixed

- Plugins
  - OAuth2
    - Better handling of `redirect_uri` (prevent the use of fragments and correctly handle querystrings). Courtesy of [@PGBI](https://github.com/PGBI). [#930](https://github.com/Kong/kong/pull/930)
    - Add `PUT` support to the `/auth2_tokens` route. [#897](https://github.com/Kong/kong/pull/897)
    - Better error message when the `access_token` is missing. [#1003](https://github.com/Kong/kong/pull/1003)
  - IP restriction: Fix an issue that could arise when restarting Kong. Now Kong does not need to be restarted for the ip-restriction configuration to take effect. [#782](https://github.com/Kong/kong/pull/782) [#960](https://github.com/Kong/kong/pull/960)
  - ACL: Properly invalidating entities when assigning a new ACL group. [#996](https://github.com/Kong/kong/pull/996)
  - SSL: Replace shelled out openssl calls with native `ngx.ssl` conversion utilities, which preserve the certificate chain. [#968](https://github.com/Kong/kong/pull/968)
- Avoid user warning on start when the user is not root. [#964](https://github.com/Kong/kong/pull/964)
- Store Serf logs in NGINX working directory to prevent eventual permission issues. [#975](https://github.com/Kong/kong/pull/975)
- Allow plugins configured on a Consumer *without* being configured on an API to run. [#978](https://github.com/Kong/kong/issues/978) [#980](https://github.com/Kong/kong/pull/980)
- Fixed an edge-case where Kong nodes would not be registered in the `nodes` table. [#1008](https://github.com/Kong/kong/pull/1008)

[Back to TOC](#table-of-contents)

## [0.6.1] - 2016/02/03

This release contains tiny bug fixes that were especially annoying for complex Cassandra setups and power users of the Admin API!

### Added

- A `timeout` property for the Cassandra configuration. In ms, this timeout is effective as a connection and a reading timeout. [#937](https://github.com/Kong/kong/pull/937)

### Fixed

- Correctly set the Cassandra SSL certificate in the Nginx configuration while starting Kong. [#921](https://github.com/Kong/kong/pull/921)
- Rename the `user` Cassandra property to `username` (Kong looks for `username`, hence `user` would fail). [#922](https://github.com/Kong/kong/pull/922)
- Allow Cassandra authentication with arbitrary plain text auth providers (such as Instaclustr uses), fixing authentication with them. [#937](https://github.com/Kong/kong/pull/937)
- Admin API
  - Fix the `/plugins/:id` route for `PATCH` method. [#941](https://github.com/Kong/kong/pull/941)
- Plugins
  - HTTP logging: remove the additional `\r\n` at the end of the logging request body. [#926](https://github.com/Kong/kong/pull/926)
  - Galileo: catch occasional internal errors happening when a request was cancelled by the client and fix missing shm for the retry policy. [#931](https://github.com/Kong/kong/pull/931)

[Back to TOC](#table-of-contents)

## [0.6.0] - 2016/01/22

### Breaking changes

 We would recommended to consult the suggested [0.6 upgrade path](https://github.com/Kong/kong/blob/master/UPGRADE.md#upgrade-to-06x) for this release.

- [Serf](https://www.serf.io/) is now a Kong dependency. It allows Kong nodes to communicate between each other opening the way to many features and improvements.
- The configuration file changed. Some properties were renamed, others were moved, and some are new. We would recommend checking out the new default configuration file.
- Drop the Lua 5.1 dependency which was only used by the CLI. The CLI now runs with LuaJIT, which is consistent with other Kong components (Luarocks and OpenResty) already relying on LuaJIT. Make sure the LuaJIT interpreter is included in your `$PATH`. [#799](https://github.com/Kong/kong/pull/799)

### Added

One of the biggest new features of this release is the cluster-awareness added to Kong in [#729](https://github.com/Kong/kong/pull/729), which deserves its own section:

- Each Kong node is now aware of belonging to a cluster through Serf. Nodes automatically join the specified cluster according to the configuration file's settings.
- The datastore cache is not invalidated by expiration time anymore, but following an invalidation strategy between the nodes of a same cluster, leading to improved performance.
- Admin API
  - Expose a `/cache` endpoint for retrieving elements stored in the in-memory cache of a node.
  - Expose a `/cluster` endpoint used to add/remove/list members of the cluster, and also used internally for data propagation.
- CLI
  - New `kong cluster` command for cluster management.
  - New `kong status` command for cluster healthcheck.

Other additions include:

- New Cassandra driver which makes Kong aware of the Cassandra cluster. Kong is now unaffected if one of your Cassandra nodes goes down as long as a replica is available on another node. Load balancing policies also improve the performance along with many other smaller improvements. [#803](https://github.com/Kong/kong/pull/803)
- Admin API
  - A new `total` field in API responses, that counts the total number of entities in the datastore. [#635](https://github.com/Kong/kong/pull/635)
- Configuration
  - Possibility to configure the keyspace replication strategy for Cassandra. It will be taken into account by the migrations when the configured keyspace does not already exist. [#350](https://github.com/Kong/kong/issues/350)
  - Dnsmasq is now optional. You can specify a custom DNS resolver address that Kong will use when resolving hostnames. This can be configured in `kong.yml`. [#625](https://github.com/Kong/kong/pull/625)
- Plugins
  - **New "syslog" plugin**: send logs to local system log. [#698](https://github.com/Kong/kong/pull/698)
  - **New "loggly" plugin**: send logs to Loggly over UDP. [#698](https://github.com/Kong/kong/pull/698)
  - **New "datadog" plugin**: send logs to Datadog server. [#758](https://github.com/Kong/kong/pull/758)
  - OAuth2
    - Add support for `X-Forwarded-Proto` header. [#650](https://github.com/Kong/kong/pull/650)
    - Expose a new `/oauth2_tokens` endpoint with the possibility to retrieve, update or delete OAuth 2.0 access tokens. [#729](https://github.com/Kong/kong/pull/729)
  - JWT
    - Support for base64 encoded secrets. [#838](https://github.com/Kong/kong/pull/838) [#577](https://github.com/Kong/kong/issues/577)
    - Support to configure the claim in which the key is given into the token (not `iss` only anymore). [#838](https://github.com/Kong/kong/pull/838)
  - Request transformer
    - Support for more transformation options: `remove`, `replace`, `add`, `append` motivated by [#393](https://github.com/Kong/kong/pull/393). See [#824](https://github.com/Kong/kong/pull/824)
    - Support JSON body transformation. [#569](https://github.com/Kong/kong/issues/569)
  - Response transformer
    - Support for more transformation options: `remove`, `replace`, `add`, `append` motivated by [#393](https://github.com/Kong/kong/pull/393). See [#822](https://github.com/Kong/kong/pull/822)

### Changed

- As mentioned in the breaking changes section, a new configuration file format and validation. All properties are now documented and commented out with their default values. This allows for a lighter configuration file and more clarity as to what properties relate to. It also catches configuration mistakes. [#633](https://github.com/Kong/kong/pull/633)
- Replace the UUID generator library with a new implementation wrapping lib-uuid, fixing eventual conflicts happening in cases such as described in [#659](https://github.com/Kong/kong/pull/659). See [#695](https://github.com/Kong/kong/pull/695)
- Admin API
  - Increase the maximum body size to 10MB in order to handle configuration requests with heavy payloads. [#700](https://github.com/Kong/kong/pull/700)
  - Disable access logs for the `/status` endpoint.
  - The `/status` endpoint now includes `database` statistics, while the previous stats have been moved to a `server` response field. [#635](https://github.com/Kong/kong/pull/635)

### Fixed

- Behaviors described in [#603](https://github.com/Kong/kong/issues/603) related to the failure of Cassandra nodes thanks to the new driver. [#803](https://github.com/Kong/kong/issues/803)
- Latency headers are now properly included in responses sent to the client. [#708](https://github.com/Kong/kong/pull/708)
- `strip_request_path` does not add a trailing slash to the API's `upstream_url` anymore before proxying. [#675](https://github.com/Kong/kong/issues/675)
- Do not URL decode querystring before proxying the request to the upstream service. [#749](https://github.com/Kong/kong/issues/749)
- Handle cases when the request would be terminated prior to the Kong execution (that is, before ngx_lua reaches the `access_by_lua` context) in cases such as the use of a custom nginx module. [#594](https://github.com/Kong/kong/issues/594)
- Admin API
  - The PUT method now correctly updates boolean fields (such as `strip_request_path`). [#765](https://github.com/Kong/kong/pull/765)
  - The PUT method now correctly resets a plugin configuration. [#720](https://github.com/Kong/kong/pull/720)
  - PATCH correctly set previously unset fields. [#861](https://github.com/Kong/kong/pull/861)
  - In the responses, the `next` link is not being displayed anymore if there are no more entities to be returned. [#635](https://github.com/Kong/kong/pull/635)
  - Prevent the update of `created_at` fields. [#820](https://github.com/Kong/kong/pull/820)
  - Better `request_path` validation for APIs. "/" is not considered a valid path anymore. [#881](https://github.com/Kong/kong/pull/881)
- Plugins
  - Galileo: ensure the `mimeType` value is always a string in ALFs. [#584](https://github.com/Kong/kong/issues/584)
  - JWT: allow to update JWT credentials using the PATCH method. It previously used to reply with `405 Method not allowed` because the PATCH method was not implemented. [#667](https://github.com/Kong/kong/pull/667)
  - Rate limiting: fix a warning when many periods are configured. [#681](https://github.com/Kong/kong/issues/681)
  - Basic Authentication: do not re-hash the password field when updating a credential. [#726](https://github.com/Kong/kong/issues/726)
  - File log: better permissions for on file creation for file-log plugin. [#877](https://github.com/Kong/kong/pull/877)
  - OAuth2
    - Implement correct responses when the OAuth2 challenges are refused. [#737](https://github.com/Kong/kong/issues/737)
    - Handle querystring on `/authorize` and `/token` URLs. [#687](https://github.com/Kong/kong/pull/667)
    - Handle punctuation in scopes on `/authorize` and `/token` endpoints. [#658](https://github.com/Kong/kong/issues/658)

> ***internal***
> - Event bus for local and cluster-wide events propagation. Plans for this event bus is to be widely used among Kong in the future.
> - The Kong Public Lua API (Lua helpers integrated in Kong such as DAO and Admin API helpers) is now documented with [ldoc](http://stevedonovan.github.io/ldoc/).
> - Work has been done to restore the reliability of the CI platforms.
> - Migrations can now execute DML queries (instead of DDL queries only). Handy for migrations implying plugin configuration changes, plugins renamings etc... [#770](https://github.com/Kong/kong/pull/770)

[Back to TOC](#table-of-contents)

## [0.5.4] - 2015/12/03

### Fixed

- Mashape Analytics plugin (renamed Galileo):
  - Improve stability under heavy load. [#757](https://github.com/Kong/kong/issues/757)
  - base64 encode ALF request/response bodies, enabling proper support for Galileo bodies inspection capabilities. [#747](https://github.com/Kong/kong/pull/747)
  - Do not include JSON bodies in ALF `postData.params` field. [#766](https://github.com/Kong/kong/pull/766)

[Back to TOC](#table-of-contents)

## [0.5.3] - 2015/11/16

### Fixed

- Avoids additional URL encoding when proxying to an upstream service. [#691](https://github.com/Kong/kong/pull/691)
- Potential timing comparison bug in HMAC plugin. [#704](https://github.com/Kong/kong/pull/704)

### Added

- The Galileo plugin now supports arbitrary host, port and path values. [#721](https://github.com/Kong/kong/pull/721)

[Back to TOC](#table-of-contents)

## [0.5.2] - 2015/10/21

A few fixes requested by the community!

### Fixed

- Kong properly search the `nginx` in your $PATH variable.
- Plugins:
  - OAuth2: can detect that the originating protocol for a request was HTTPS through the `X-Forwarded-Proto` header and work behind another reverse proxy (load balancer). [#650](https://github.com/Kong/kong/pull/650)
  - HMAC signature: support for `X-Date` header to sign the request for usage in browsers (since the `Date` header is protected). [#641](https://github.com/Kong/kong/issues/641)

[Back to TOC](#table-of-contents)

## [0.5.1] - 2015/10/13

Fixing a few glitches we let out with 0.5.0!

### Added

- Basic Authentication and HMAC Authentication plugins now also send the `X-Credential-Username` to the upstream server.
- Admin API now accept JSON when receiving a CORS request. [#580](https://github.com/Kong/kong/pull/580)
- Add a `WWW-Authenticate` header for HTTP 401 responses for basic-auth and key-auth. [#588](https://github.com/Kong/kong/pull/588)

### Changed

- Protect Kong from POODLE SSL attacks by omitting SSLv3 (CVE-2014-3566). [#563](https://github.com/Kong/kong/pull/563)
- Remove support for key-auth key in body. [#566](https://github.com/Kong/kong/pull/566)

### Fixed

- Plugins
  - HMAC
    - The migration for this plugin is now correctly being run. [#611](https://github.com/Kong/kong/pull/611)
    - Wrong username doesn't return HTTP 500 anymore, but 403. [#602](https://github.com/Kong/kong/pull/602)
  - JWT: `iss` not being found doesn't return HTTP 500 anymore, but 403. [#578](https://github.com/Kong/kong/pull/578)
  - OAuth2: client credentials flow does not include a refresh token anymore. [#562](https://github.com/Kong/kong/issues/562)
- Fix an occasional error when updating a plugin without a config. [#571](https://github.com/Kong/kong/pull/571)

[Back to TOC](#table-of-contents)

## [0.5.0] - 2015/09/25

With new plugins, many improvements and bug fixes, this release comes with breaking changes that will require your attention.

### Breaking changes

Several breaking changes are introduced. You will have to slightly change your configuration file and a migration script will take care of updating your database cluster. **Please follow the instructions in [UPGRADE.md](/UPGRADE.md#update-to-kong-050) for an update without downtime.**
- Many plugins were renamed due to new naming conventions for consistency. [#480](https://github.com/Kong/kong/issues/480)
- In the configuration file, the Cassandra `hosts` property was renamed to `contact_points`. [#513](https://github.com/Kong/kong/issues/513)
- Properties belonging to APIs entities have been renamed for clarity. [#513](https://github.com/Kong/kong/issues/513)
  - `public_dns` -> `request_host`
  - `path` -> `request_path`
  - `strip_path` -> `strip_request_path`
  - `target_url` -> `upstream_url`
- `plugins_configurations` have been renamed to `plugins`, and their `value` property has been renamed to `config` to avoid confusions. [#513](https://github.com/Kong/kong/issues/513)
- The database schema has been updated to handle the separation of plugins outside of the core repository.
- The Key authentication and Basic authentication plugins routes have changed:

```
Old route                             New route
/consumers/:consumer/keyauth       -> /consumers/:consumer/key-auth
/consumers/:consumer/keyauth/:id   -> /consumers/:consumer/key-auth/:id
/consumers/:consumer/basicauth     -> /consumers/:consumer/basic-auth
/consumers/:consumer/basicauth/:id -> /consumers/:consumer/basic-auth/:id
```

The old routes are still maintained but will be removed in upcoming versions. Consider them **deprecated**.

- Admin API
  - The route to retrieve enabled plugins is now under `/plugins/enabled`.
  - The route to retrieve a plugin's configuration schema is now under `/plugins/schema/{plugin name}`.

#### Added

- Plugins
  - **New Response Rate Limiting plugin**: Give a usage quota to your users based on a parameter in your response. [#247](https://github.com/Kong/kong/pull/247)
  - **New ACL (Access Control) plugin**: Configure authorizations for your Consumers. [#225](https://github.com/Kong/kong/issues/225)
  - **New JWT (JSON Web Token) plugin**: Verify and authenticate JWTs. [#519](https://github.com/Kong/kong/issues/519)
  - **New HMAC signature plugin**: Verify and authenticate HMAC signed HTTP requests. [#549](https://github.com/Kong/kong/pull/549)
  - Plugins migrations. Each plugin can now have its own migration scripts if it needs to store data in your cluster. This is a step forward to improve Kong's pluggable architecture. [#443](https://github.com/Kong/kong/pull/443)
  - Basic Authentication: the password field is now sha1 encrypted. [#33](https://github.com/Kong/kong/issues/33)
  - Basic Authentication: now supports credentials in the `Proxy-Authorization` header. [#460](https://github.com/Kong/kong/issues/460)

#### Changed

- Basic Authentication and Key Authentication now require authentication parameters even when the `Expect: 100-continue` header is being sent. [#408](https://github.com/Kong/kong/issues/408)
- Key Auth plugin does not support passing the key in the request payload anymore. [#566](https://github.com/Kong/kong/pull/566)
- APIs' names cannot contain characters from the RFC 3986 reserved list. [#589](https://github.com/Kong/kong/pull/589)

#### Fixed

- Resolver
  - Making a request with a querystring will now correctly match an API's path. [#496](https://github.com/Kong/kong/pull/496)
- Admin API
  - Data associated to a given API/Consumer will correctly be deleted if related Consumer/API is deleted. [#107](https://github.com/Kong/kong/issues/107) [#438](https://github.com/Kong/kong/issues/438) [#504](https://github.com/Kong/kong/issues/504)
  - The `/api/{api_name_or_id}/plugins/{plugin_name_or_id}` changed to `/api/{api_name_or_id}/plugins/{plugin_id}` to avoid requesting the wrong plugin if two are configured for one API. [#482](https://github.com/Kong/kong/pull/482)
  - APIs created without a `name` but with a `request_path` will now have a name which defaults to the set `request_path`. [#547](https://github.com/Kong/kong/issues/547)
- Plugins
  - Mashape Analytics: More robust buffer and better error logging. [#471](https://github.com/Kong/kong/pull/471)
  - Mashape Analytics: Several ALF (API Log Format) serialization fixes. [#515](https://github.com/Kong/kong/pull/515)
  - Oauth2: A response is now returned on `http://kong:8001/consumers/{consumer}/oauth2/{oauth2_id}`. [#469](https://github.com/Kong/kong/issues/469)
  - Oauth2: Saving `authenticated_userid` on Password Grant. [#476](https://github.com/Kong/kong/pull/476)
  - Oauth2: Proper handling of the `/oauth2/authorize` and `/oauth2/token` endpoints in the OAuth 2.0 Plugin when an API with a `path` is being consumed using the `public_dns` instead. [#503](https://github.com/Kong/kong/issues/503)
  - OAuth2: Properly returning `X-Authenticated-UserId` in the `client_credentials` and `password` flows. [#535](https://github.com/Kong/kong/issues/535)
  - Response-Transformer: Properly handling JSON responses that have a charset specified in their `Content-Type` header.

[Back to TOC](#table-of-contents)

## [0.4.2] - 2015/08/10

#### Added

- Cassandra authentication and SSL encryption. [#405](https://github.com/Kong/kong/pull/405)
- `preserve_host` flag on APIs to preserve the Host header when a request is proxied. [#444](https://github.com/Kong/kong/issues/444)
- Added the Resource Owner Password Credentials Grant to the OAuth 2.0 Plugin. [#448](https://github.com/Kong/kong/issues/448)
- Auto-generation of default SSL certificate. [#453](https://github.com/Kong/kong/issues/453)

#### Changed

- Remove `cassandra.port` property in configuration. Ports are specified by having `cassandra.hosts` addresses using the `host:port` notation (RFC 3986). [#457](https://github.com/Kong/kong/pull/457)
- Default SSL certificate is now auto-generated and stored in the `nginx_working_dir`.
- OAuth 2.0 plugin now properly forces HTTPS.

#### Fixed

- Better handling of multi-nodes Cassandra clusters. [#450](https://github.com/Kong/kong/pull/405)
- mashape-analytics plugin: handling of numerical values in querystrings. [#449](https://github.com/Kong/kong/pull/405)
- Path resolver `strip_path` option wrongfully matching the `path` property multiple times in the request URI. [#442](https://github.com/Kong/kong/issues/442)
- File Log Plugin bug that prevented the file creation in some environments. [#461](https://github.com/Kong/kong/issues/461)
- Clean output of the Kong CLI. [#235](https://github.com/Kong/kong/issues/235)

[Back to TOC](#table-of-contents)

## [0.4.1] - 2015/07/23

#### Fixed

- Issues with the Mashape Analytics plugin. [#425](https://github.com/Kong/kong/pull/425)
- Handle hyphens when executing path routing with `strip_path` option enabled. [#431](https://github.com/Kong/kong/pull/431)
- Adding the Client Credentials OAuth 2.0 flow. [#430](https://github.com/Kong/kong/issues/430)
- A bug that prevented "dnsmasq" from being started on some systems, including Debian. [f7da790](https://github.com/Kong/kong/commit/f7da79057ce29c7d1f6d90f4bc160cc3d9c8611f)
- File Log plugin: optimizations by avoiding the buffered I/O layer. [20bb478](https://github.com/Kong/kong/commit/20bb478952846faefec6091905bd852db24a0289)

[Back to TOC](#table-of-contents)

## [0.4.0] - 2015/07/15

#### Added

- Implement wildcard subdomains for APIs' `public_dns`. [#381](https://github.com/Kong/kong/pull/381) [#297](https://github.com/Kong/kong/pull/297)
- Plugins
  - **New OAuth 2.0 plugin.** [#341](https://github.com/Kong/kong/pull/341) [#169](https://github.com/Kong/kong/pull/169)
  - **New Mashape Analytics plugin.** [#360](https://github.com/Kong/kong/pull/360) [#272](https://github.com/Kong/kong/pull/272)
  - **New IP restriction plugin.** [#379](https://github.com/Kong/kong/pull/379)
  - Ratelimiting: support for multiple limits. [#382](https://github.com/Kong/kong/pull/382) [#205](https://github.com/Kong/kong/pull/205)
  - HTTP logging: support for HTTPS endpoint. [#342](https://github.com/Kong/kong/issues/342)
  - Logging plugins: new properties for logs timing. [#351](https://github.com/Kong/kong/issues/351)
  - Key authentication: now auto-generates a key if none is specified. [#48](https://github.com/Kong/kong/pull/48)
- Resolver
  - `path` property now accepts arbitrary depth. [#310](https://github.com/Kong/kong/issues/310)
- Admin API
  - Enable CORS by default. [#371](https://github.com/Kong/kong/pull/371)
  - Expose a new endpoint to get a plugin configuration's schema. [#376](https://github.com/Kong/kong/pull/376) [#309](https://github.com/Kong/kong/pull/309)
  - Expose a new endpoint to retrieve a node's status. [417c137](https://github.com/Kong/kong/commit/417c1376c08d3562bebe0c0816c6b54df045f515)
- CLI
  - `$ kong migrations reset` now asks for confirmation. [#365](https://github.com/Kong/kong/pull/365)

#### Fixed

- Plugins
  - Basic authentication not being executed if added to an API with default configuration. [6d732cd](https://github.com/Kong/kong/commit/6d732cd8b0ec92ef328faa843215d8264f50fb75)
  - SSL plugin configuration parsing. [#353](https://github.com/Kong/kong/pull/353)
  - SSL plugin doesn't accept a `consumer_id` anymore, as this wouldn't make sense. [#372](https://github.com/Kong/kong/pull/372) [#322](https://github.com/Kong/kong/pull/322)
  - Authentication plugins now return `401` when missing credentials. [#375](https://github.com/Kong/kong/pull/375) [#354](https://github.com/Kong/kong/pull/354)
- Admin API
  - Non supported HTTP methods now return `405` instead of `500`. [38f1b7f](https://github.com/Kong/kong/commit/38f1b7fa9f45f60c4130ef5ff9fe2c850a2ba586)
  - Prevent PATCH requests from overriding a plugin's configuration if partially updated. [9a7388d](https://github.com/Kong/kong/commit/9a7388d695c9de105917cde23a684a7d6722a3ca)
- Handle occasionally missing `schema_migrations` table. [#365](https://github.com/Kong/kong/pull/365) [#250](https://github.com/Kong/kong/pull/250)

> **internal**
> - DAO:
>   - Complete refactor. No more need for hard-coded queries. [#346](https://github.com/Kong/kong/pull/346)
> - Schemas:
>   - New `self_check` test for schema definitions. [5bfa7ca](https://github.com/Kong/kong/commit/5bfa7ca13561173161781f872244d1340e4152c1)

[Back to TOC](#table-of-contents)

## [0.3.2] - 2015/06/08

#### Fixed

- Uppercase Cassandra keyspace bug that prevented Kong to work with [kongdb.org](http://kongdb.org/)
- Multipart requests not properly parsed in the admin API. [#344](https://github.com/Kong/kong/issues/344)

[Back to TOC](#table-of-contents)

## [0.3.1] - 2015/06/07

#### Fixed

- Schema migrations are now automatic, which was missing from previous releases. [#303](https://github.com/Kong/kong/issues/303)

[Back to TOC](#table-of-contents)

## [0.3.0] - 2015/06/04

#### Added

- Support for SSL.
- Plugins
  - New HTTP logging plugin. [#226](https://github.com/Kong/kong/issues/226) [#251](https://github.com/Kong/kong/pull/251)
  - New SSL plugin.
  - New request size limiting plugin. [#292](https://github.com/Kong/kong/pull/292)
  - Default logging format improvements. [#226](https://github.com/Kong/kong/issues/226) [#262](https://github.com/Kong/kong/issues/262)
  - File logging now logs to a custom file. [#202](https://github.com/Kong/kong/issues/202)
  - Keyauth plugin now defaults `key_names` to "apikey".
- Admin API
  - RESTful routing. Much nicer Admin API routing. Ex: `/apis/{name_or_id}/plugins`. [#98](https://github.com/Kong/kong/issues/98) [#257](https://github.com/Kong/kong/pull/257)
  - Support `PUT` method for endpoints such as `/apis/`, `/apis/plugins/`, `/consumers/`
  - Support for `application/json` and `x-www-form-urlencoded` Content Types for all `PUT`, `POST` and `PATCH` endpoints by passing a `Content-Type` header. [#236](https://github.com/Kong/kong/pull/236)
- Resolver
  - Support resolving APIs by Path as well as by Header. [#192](https://github.com/Kong/kong/pull/192) [#282](https://github.com/Kong/kong/pull/282)
  - Support for `X-Host-Override` as an alternative to `Host` for browsers. [#203](https://github.com/Kong/kong/issues/203) [#246](https://github.com/Kong/kong/pull/246)
- Auth plugins now send user informations to your upstream services. [#228](https://github.com/Kong/kong/issues/228)
- Invalid `target_url` value are now being caught when creating an API. [#149](https://github.com/Kong/kong/issues/149)

#### Fixed

- Uppercase Cassandra keyspace causing migration failure. [#249](https://github.com/Kong/kong/issues/249)
- Guarantee that ratelimiting won't allow requests in case the atomicity of the counter update is not guaranteed. [#289](https://github.com/Kong/kong/issues/289)

> **internal**
> - Schemas:
>   - New property type: `array`. [#277](https://github.com/Kong/kong/pull/277)
>   - Entities schemas now live in their own files and are starting to be unit tested.
>   - Subfields are handled better: (notify required subfields and auto-vivify is subfield has default values).
> - Way faster unit tests. Not resetting the DB anymore between tests.
> - Improved coverage computation (exclude `vendor/`).
> - Travis now lints `kong/`.
> - Way faster Travis setup.
> - Added a new HTTP client for in-nginx usage, using the cosocket API.
> - Various refactorings.
> - Fix [#196](https://github.com/Kong/kong/issues/196).
> - Disabled ipv6 in resolver.

[Back to TOC](#table-of-contents)

## [0.2.1] - 2015/05/12

This is a maintenance release including several bug fixes and usability improvements.

#### Added
- Support for local DNS resolution. [#194](https://github.com/Kong/kong/pull/194)
- Support for Debian 8 and Ubuntu 15.04.
- DAO
  - Cassandra version bumped to 2.1.5
  - Support for Cassandra downtime. If Cassandra goes down and is brought back up, Kong will not need to restart anymore, statements will be re-prepared on-the-fly. This is part of an ongoing effort from [jbochi/lua-resty-cassandra#47](https://github.com/jbochi/lua-resty-cassandra/pull/47), [#146](https://github.com/Kong/kong/pull/146) and [#187](https://github.com/Kong/kong/pull/187).
Queries effectuated during the downtime will still be lost. [#11](https://github.com/Kong/kong/pull/11)
  - Leverage reused sockets. If the DAO reuses a socket, it will not re-set their keyspace. This should give a small but appreciable performance improvement. [#170](https://github.com/Kong/kong/pull/170)
  - Cascade delete plugins configurations when deleting a Consumer or an API associated with it. [#107](https://github.com/Kong/kong/pull/107)
  - Allow Cassandra hosts listening on different ports than the default. [#185](https://github.com/Kong/kong/pull/185)
- CLI
  - Added a notice log when Kong tries to connect to Cassandra to avoid user confusion. [#168](https://github.com/Kong/kong/pull/168)
  - The CLI now tests if the ports are already being used before starting and warns.
- Admin API
  - `name` is now an optional property for APIs. If none is being specified, the name will be the API `public_dns`. [#181](https://github.com/Kong/kong/pull/181)
- Configuration
  - The memory cache size is now configurable. [#208](https://github.com/Kong/kong/pull/208)

#### Fixed
- Resolver
  - More explicit "API not found" message from the resolver if the Host was not found in the system. "API not found with Host: %s".
  - If multiple hosts headers are being sent, Kong will test them all to see if one of the API is in the system. [#186](https://github.com/Kong/kong/pull/186)
- Admin API: responses now have a new line after the body. [#164](https://github.com/Kong/kong/issues/164)
- DAO: keepalive property is now properly passed when Kong calls `set_keepalive` on Cassandra sockets.
- Multipart dependency throwing error at startup. [#213](https://github.com/Kong/kong/pull/213)

> **internal**
> - Separate Migrations from the DAO factory.
> - Update dev config + Makefile rules (`run` becomes `start`).
> - Introducing an `ngx` stub for unit tests and CLI.
> - Switch many PCRE regexes to using patterns.

[Back to TOC](#table-of-contents)

## [0.2.0-2] - 2015/04/27

First public release of Kong. This version brings a lot of internal improvements as well as more usability and a few additional plugins.

#### Added
- Plugins
  - CORS plugin.
  - Request transformation plugin.
  - NGINX plus monitoring plugin.
- Configuration
  - New properties: `proxy_port` and `api_admin_port`. [#142](https://github.com/Kong/kong/issues/142)
- CLI
  - Better info, help and error messages. [#118](https://github.com/Kong/kong/issues/118) [#124](https://github.com/Kong/kong/issues/124)
  - New commands: `kong reload`, `kong quit`. [#114](https://github.com/Kong/kong/issues/114) Alias of `version`: `kong --version` [#119](https://github.com/Kong/kong/issues/119)
  - `kong restart` simply starts Kong if not previously running + better pid file handling. [#131](https://github.com/Kong/kong/issues/131)
- Package distributions: .rpm, .deb and .pkg for easy installs on most common platforms.

#### Fixed
- Admin API: trailing slash is not necessary anymore for core resources such as `/apis` or `/consumers`.
- Leaner default configuration. [#156](https://github.com/Kong/kong/issues/156)

> **internal**
> - All scripts moved to the CLI as "hidden" commands (`kong db`, `kong config`).
> - More tests as always, and they are structured better. The coverage went down mainly because of plugins which will later move to their own repos. We are all eagerly waiting for that!
> - `src/` was renamed to `kong/` for ease of development
> - All system dependencies versions for package building and travis-ci are now listed in `versions.sh`
> - DAO doesn't need to `:prepare()` prior to run queries. Queries can be prepared at runtime. [#146](https://github.com/Kong/kong/issues/146)

[Back to TOC](#table-of-contents)

## [0.1.1beta-2] - 2015/03/30

#### Fixed

- Wrong behavior of auto-migration in `kong start`.

[Back to TOC](#table-of-contents)

## [0.1.0beta-3] - 2015/03/25

First public beta. Includes caching and better usability.

#### Added
- Required Openresty is now `1.7.10.1`.
- Freshly built CLI, rewritten in Lua
- `kong start` using a new DB keyspace will automatically migrate the schema. [#68](https://github.com/Kong/kong/issues/68)
- Anonymous error reporting on Proxy and API. [#64](https://github.com/Kong/kong/issues/64)
- Configuration
  - Simplified configuration file (unified in `kong.yml`).
  - In configuration, `plugins_installed` was renamed to `plugins_available`. [#59](https://github.com/Kong/kong/issues/59)
  - Order of `plugins_available` doesn't matter anymore. [#17](https://github.com/Kong/kong/issues/17)
  - Better handling of plugins: Kong now detects which plugins are configured and if they are installed on the current machine.
  - `bin/kong` now defaults on `/etc/kong.yml` for config and `/var/logs/kong` for output. [#71](https://github.com/Kong/kong/issues/71)
- Proxy: APIs/Consumers caching with expiration for faster authentication.
- Admin API: Plugins now use plain form parameters for configuration. [#70](https://github.com/Kong/kong/issues/70)
- Keep track of already executed migrations. `rollback` now behaves as expected. [#8](https://github.com/Kong/kong/issues/8)

#### Fixed
- `Server` header now sends Kong. [#57](https://github.com/Kong/kong/issues/57)
- migrations not being executed in order on Linux. This issue wasn't noticed until unit testing the migrations because for now we only have 1 migration file.
- Admin API: Errors responses are now sent as JSON. [#58](https://github.com/Kong/kong/issues/58)

> **internal**
> - We now have code linting and coverage.
> - Faker and Migrations instances don't live in the DAO Factory anymore, they are only used in scripts and tests.
> - `scripts/config.lua` allows environment based configurations. `make dev` generates a `kong.DEVELOPMENT.yml` and `kong_TEST.yml`. Different keyspaces and ports.
> - `spec_helpers.lua` allows tests to not rely on the `Makefile` anymore. Integration tests can run 100% from `busted`.
> - Switch integration testing from [httpbin.org] to [mockbin.com].
> - `core` plugin was renamed to `resolver`.

[Back to TOC](#table-of-contents)

## [0.0.1alpha-1] - 2015/02/25

First version running with Cassandra.

#### Added
- Basic proxying.
- Built-in authentication plugin (api key, HTTP basic).
- Built-in ratelimiting plugin.
- Built-in TCP logging plugin.
- Configuration API (for consumers, apis, plugins).
- CLI `bin/kong` script.
- Database migrations (using `db.lua`).

[Back to TOC](#table-of-contents)

[2.8.0]: https://github.com/Kong/kong/compare/2.7.0...2.8.0
[2.7.1]: https://github.com/Kong/kong/compare/2.7.0...2.7.1
[2.7.0]: https://github.com/Kong/kong/compare/2.6.0...2.7.0
[2.6.1]: https://github.com/Kong/kong/compare/2.6.0...2.6.1
[2.6.0]: https://github.com/Kong/kong/compare/2.5.1...2.6.0
[2.5.1]: https://github.com/Kong/kong/compare/2.5.0...2.5.1
[2.5.0]: https://github.com/Kong/kong/compare/2.4.1...2.5.0
[2.4.1]: https://github.com/Kong/kong/compare/2.4.0...2.4.1
[2.4.0]: https://github.com/Kong/kong/compare/2.3.3...2.4.0
[2.3.3]: https://github.com/Kong/kong/compare/2.3.2...2.3.3
[2.3.2]: https://github.com/Kong/kong/compare/2.3.1...2.3.2
[2.3.1]: https://github.com/Kong/kong/compare/2.3.0...2.3.1
[2.3.0]: https://github.com/Kong/kong/compare/2.2.0...2.3.0
[2.2.2]: https://github.com/Kong/kong/compare/2.2.1...2.2.2
[2.2.1]: https://github.com/Kong/kong/compare/2.2.0...2.2.1
[2.2.0]: https://github.com/Kong/kong/compare/2.1.3...2.2.0
[2.1.4]: https://github.com/Kong/kong/compare/2.1.3...2.1.4
[2.1.3]: https://github.com/Kong/kong/compare/2.1.2...2.1.3
[2.1.2]: https://github.com/Kong/kong/compare/2.1.1...2.1.2
[2.1.1]: https://github.com/Kong/kong/compare/2.1.0...2.1.1
[2.1.0]: https://github.com/Kong/kong/compare/2.0.5...2.1.0
[2.0.5]: https://github.com/Kong/kong/compare/2.0.4...2.0.5
[2.0.4]: https://github.com/Kong/kong/compare/2.0.3...2.0.4
[2.0.3]: https://github.com/Kong/kong/compare/2.0.2...2.0.3
[2.0.2]: https://github.com/Kong/kong/compare/2.0.1...2.0.2
[2.0.1]: https://github.com/Kong/kong/compare/2.0.0...2.0.1
[2.0.0]: https://github.com/Kong/kong/compare/1.5.0...2.0.0
[1.5.1]: https://github.com/Kong/kong/compare/1.5.0...1.5.1
[1.5.0]: https://github.com/Kong/kong/compare/1.4.3...1.5.0
[1.4.3]: https://github.com/Kong/kong/compare/1.4.2...1.4.3
[1.4.2]: https://github.com/Kong/kong/compare/1.4.1...1.4.2
[1.4.1]: https://github.com/Kong/kong/compare/1.4.0...1.4.1
[1.4.0]: https://github.com/Kong/kong/compare/1.3.0...1.4.0
[1.3.0]: https://github.com/Kong/kong/compare/1.2.2...1.3.0
[1.2.2]: https://github.com/Kong/kong/compare/1.2.1...1.2.2
[1.2.1]: https://github.com/Kong/kong/compare/1.2.0...1.2.1
[1.2.0]: https://github.com/Kong/kong/compare/1.1.2...1.2.0
[1.1.2]: https://github.com/Kong/kong/compare/1.1.1...1.1.2
[1.1.1]: https://github.com/Kong/kong/compare/1.1.0...1.1.1
[1.1.0]: https://github.com/Kong/kong/compare/1.0.3...1.1.0
[1.0.3]: https://github.com/Kong/kong/compare/1.0.2...1.0.3
[1.0.2]: https://github.com/Kong/kong/compare/1.0.1...1.0.2
[1.0.1]: https://github.com/Kong/kong/compare/1.0.0...1.0.1
[1.0.0]: https://github.com/Kong/kong/compare/0.15.0...1.0.0
[0.15.0]: https://github.com/Kong/kong/compare/0.14.1...0.15.0
[0.14.1]: https://github.com/Kong/kong/compare/0.14.0...0.14.1
[0.14.0]: https://github.com/Kong/kong/compare/0.13.1...0.14.0
[0.13.1]: https://github.com/Kong/kong/compare/0.13.0...0.13.1
[0.13.0]: https://github.com/Kong/kong/compare/0.12.3...0.13.0
[0.12.3]: https://github.com/Kong/kong/compare/0.12.2...0.12.3
[0.12.2]: https://github.com/Kong/kong/compare/0.12.1...0.12.2
[0.12.1]: https://github.com/Kong/kong/compare/0.12.0...0.12.1
[0.12.0]: https://github.com/Kong/kong/compare/0.11.2...0.12.0
[0.11.2]: https://github.com/Kong/kong/compare/0.11.1...0.11.2
[0.11.1]: https://github.com/Kong/kong/compare/0.11.0...0.11.1
[0.10.4]: https://github.com/Kong/kong/compare/0.10.3...0.10.4
[0.11.0]: https://github.com/Kong/kong/compare/0.10.3...0.11.0
[0.10.3]: https://github.com/Kong/kong/compare/0.10.2...0.10.3
[0.10.2]: https://github.com/Kong/kong/compare/0.10.1...0.10.2
[0.10.1]: https://github.com/Kong/kong/compare/0.10.0...0.10.1
[0.10.0]: https://github.com/Kong/kong/compare/0.9.9...0.10.0
[0.9.9]: https://github.com/Kong/kong/compare/0.9.8...0.9.9
[0.9.8]: https://github.com/Kong/kong/compare/0.9.7...0.9.8
[0.9.7]: https://github.com/Kong/kong/compare/0.9.6...0.9.7
[0.9.6]: https://github.com/Kong/kong/compare/0.9.5...0.9.6
[0.9.5]: https://github.com/Kong/kong/compare/0.9.4...0.9.5
[0.9.4]: https://github.com/Kong/kong/compare/0.9.3...0.9.4
[0.9.3]: https://github.com/Kong/kong/compare/0.9.2...0.9.3
[0.9.2]: https://github.com/Kong/kong/compare/0.9.1...0.9.2
[0.9.1]: https://github.com/Kong/kong/compare/0.9.0...0.9.1
[0.9.0]: https://github.com/Kong/kong/compare/0.8.3...0.9.0
[0.8.3]: https://github.com/Kong/kong/compare/0.8.2...0.8.3
[0.8.2]: https://github.com/Kong/kong/compare/0.8.1...0.8.2
[0.8.1]: https://github.com/Kong/kong/compare/0.8.0...0.8.1
[0.8.0]: https://github.com/Kong/kong/compare/0.7.0...0.8.0
[0.7.0]: https://github.com/Kong/kong/compare/0.6.1...0.7.0
[0.6.1]: https://github.com/Kong/kong/compare/0.6.0...0.6.1
[0.6.0]: https://github.com/Kong/kong/compare/0.5.4...0.6.0
[0.5.4]: https://github.com/Kong/kong/compare/0.5.3...0.5.4
[0.5.3]: https://github.com/Kong/kong/compare/0.5.2...0.5.3
[0.5.2]: https://github.com/Kong/kong/compare/0.5.1...0.5.2
[0.5.1]: https://github.com/Kong/kong/compare/0.5.0...0.5.1
[0.5.0]: https://github.com/Kong/kong/compare/0.4.2...0.5.0
[0.4.2]: https://github.com/Kong/kong/compare/0.4.1...0.4.2
[0.4.1]: https://github.com/Kong/kong/compare/0.4.0...0.4.1
[0.4.0]: https://github.com/Kong/kong/compare/0.3.2...0.4.0
[0.3.2]: https://github.com/Kong/kong/compare/0.3.1...0.3.2
[0.3.1]: https://github.com/Kong/kong/compare/0.3.0...0.3.1
[0.3.0]: https://github.com/Kong/kong/compare/0.2.1...0.3.0
[0.2.1]: https://github.com/Kong/kong/compare/0.2.0-2...0.2.1
[0.2.0-2]: https://github.com/Kong/kong/compare/0.1.1beta-2...0.2.0-2
[0.1.1beta-2]: https://github.com/Kong/kong/compare/0.1.0beta-3...0.1.1beta-2
[0.1.0beta-3]: https://github.com/Kong/kong/compare/2236374d5624ad98ea21340ca685f7584ec35744...0.1.0beta-3
[0.0.1alpha-1]: https://github.com/Kong/kong/compare/ffd70b3101ba38d9acc776038d124f6e2fccac3c...2236374d5624ad98ea21340ca685f7584ec35744<|MERGE_RESOLUTION|>--- conflicted
+++ resolved
@@ -301,17 +301,7 @@
   instead of `proxy_error_log` [8583](https://github.com/Kong/kong/pull/8583)
 
 
-<<<<<<< HEAD
-### Additions
-
-#### Performance
-- Do not register unnecessary event handlers on Hybrid mode Control Plane
-nodes [#8452](https://github.com/Kong/kong/pull/8452).
-
 ## [2.8.2]
-=======
-## [2.8.0]
->>>>>>> a9adfe19
 
 ### Dependencies
 
