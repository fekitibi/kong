# Table of Contents

- [3.0.0](#300)
- [2.8.1](#281)
- [2.8.0](#280)
- [2.7.1](#271)
- [2.7.0](#270)
- [2.6.0](#260)
- [2.5.1](#251)
- [2.5.0](#250)
- [2.4.1](#241)
- [2.4.0](#240)
- [2.3.3](#233)
- [2.3.2](#232)
- [2.3.1](#231)
- [2.3.0](#230)
- [2.2.2](#222)
- [2.2.1](#221)
- [2.2.0](#220)
- [2.1.4](#214)
- [2.1.3](#213)
- [2.1.2](#212)
- [2.1.1](#211)
- [2.1.0](#210)
- [2.0.5](#205)
- [2.0.4](#204)
- [2.0.3](#203)
- [2.0.2](#202)
- [2.0.1](#201)
- [2.0.0](#200)
- [1.5.1](#151)
- [1.5.0](#150)
- [1.4.3](#143)
- [1.4.2](#142)
- [1.4.1](#141)
- [1.4.0](#140)
- [1.3.0](#130)
- [1.2.2](#122)
- [1.2.1](#121)
- [1.2.0](#120)
- [1.1.2](#112)
- [1.1.1](#111)
- [1.1.0](#110)
- [1.0.3](#103)
- [1.0.2](#102)
- [1.0.1](#101)
- [1.0.0](#100)
- [0.15.0](#0150)
- [0.14.1](#0141)
- [0.14.0](#0140---20180705)
- [0.13.1](#0131---20180423)
- [0.13.0](#0130---20180322)
- [0.12.3](#0123---20180312)
- [0.12.2](#0122---20180228)
- [0.12.1](#0121---20180118)
- [0.12.0](#0120---20180116)
- [0.11.2](#0112---20171129)
- [0.11.1](#0111---20171024)
- [0.10.4](#0104---20171024)
- [0.11.0](#0110---20170816)
- [0.10.3](#0103---20170524)
- [0.10.2](#0102---20170501)
- [0.10.1](#0101---20170327)
- [0.10.0](#0100---20170307)
- [0.9.9 and prior](#099---20170202)


## Unreleased

### Breaking Changes

#### Core

- Change the reponse body for a TRACE method from `The upstream server responded with 405`
  to `Method not allowed`, make the reponse to show more clearly that Kong do not support
  TRACE method.
  [#9448](https://github.com/Kong/kong/pull/9448)


### Additions

#### Core

- Allow `kong.conf` ssl properties to be stored in vaults or environment
  variables. Allow such properties to be configured directly as content
  or base64 encoded content.
  [#9253](https://github.com/Kong/kong/pull/9253)
- Add support for full entity transformations in schemas
  [#9431](https://github.com/Kong/kong/pull/9431)

#### Plugins

- **Rate-limiting**: The HTTP status code and response body for rate-limited
  requests can now be customized. Thanks, [@utix](https://github.com/utix)!
  [#8930](https://github.com/Kong/kong/pull/8930)
- **Zipkin**: add `response_header_for_traceid` field in Zipkin plugin.
  The plugin will set the corresponding header in the response
  if the field is specified with a string value.
  [#9173](https://github.com/Kong/kong/pull/9173)
- **AWS Lambda**: add `requestContext` field into `awsgateway_compatible` input data
  [#9380](https://github.com/Kong/kong/pull/9380)
- **ACME**: add support for Redis SSL, through configuration properties
  `config.storage_config.redis.ssl`, `config.storage_config.redis.ssl_verify`,
  and `config.storage_config.redis.ssl_server_name`.
  [#9626](https://github.com/Kong/kong/pull/9626)
- **Session**: Add new config `cookie_persistent` that allows browser to persist
  cookies even if browser is closed. This defaults to `false` which means
  cookies are not persistend across browser restarts. Thanks [@tschaume](https://github.com/tschaume)
  for this contribution!
  [#8187](https://github.com/Kong/kong/pull/8187)

#### Performance

- Data plane's connection to control plane is moved to a privileged worker process
  [#9432](https://github.com/Kong/kong/pull/9432)
- Increase the default value of `lua_regex_cache_max_entries`, a warning will be thrown
  when there are too many regex routes and `router_flavor` is `traditional`.
  [#9624](https://github.com/Kong/kong/pull/9624)

#### Plugins

- **Zipkin**: add `response_header_for_traceid` field in Zipkin plugin.
  The plugin will set the corresponding header in the response
  if the field is specified with a string value.
  [#9173](https://github.com/Kong/kong/pull/9173)
- **AWS Lambda**: add `requestContext` field into `awsgateway_compatible` input data
  [#9380](https://github.com/Kong/kong/pull/9380)
- **Forward Proxy**: `x_headers` field added. This field indicates how the plugin handles the headers
  `X-Real-IP`, `X-Forwarded-For`, `X-Forwarded-Proto`, `X-Forwarded-Host`, and `X-Forwarded-Port`.

  The field should be set to one of the below and is default to "append":
  - "append": append information of this hop to those headers;
  - "transparent": leave those headers unchanged, as if we were not a proxy;
  - "delete": remove all those headers, as if we were the originating client.

  Note that all options respect the trusted IP setting, and will ignore last hop headers if they are not from clients with trusted IPs.
  [#3582](https://github.com/Kong/kong-ee/pull/3582)

### Fixes

#### Core

- Fix issue where external plugins crashing with unhandled exceptions
  would cause high CPU utilization after the automatic restart.
  [#9384](https://github.com/Kong/kong/pull/9384)
- Fix issue where Zipkin plugin cannot parse OT baggage headers
  due to invalid OT baggage pattern. [#9280](https://github.com/Kong/kong/pull/9280)
- Add `use_srv_name` options to upstream for balancer.
  [#9430](https://github.com/Kong/kong/pull/9430)
- Fix issue in `header_filter` instrumentation where the span was not
  correctly created.
  [#9434](https://github.com/Kong/kong/pull/9434)
- Fix issue in router building where when field contains an empty table,
  the generated expression is invalid.
  [#9451](https://github.com/Kong/kong/pull/9451)
- Fix issue in router rebuilding where when paths field is invalid,
  the router's mutex is not released properly.
  [#9480](https://github.com/Kong/kong/pull/9480)
- Fixed an issue where `kong docker-start` would fail if `KONG_PREFIX` was set to
  a relative path.
  [#9337](https://github.com/Kong/kong/pull/9337)
- Fixed an issue with error-handling and process cleanup in `kong start`.
  [#9337](https://github.com/Kong/kong/pull/9337)

#### Hybrid Mode

- Fixed a race condition that can cause configuration push events to be dropped
  when the first data-plane connection is established with a control-plane
  worker.
  [#9616](https://github.com/Kong/kong/pull/9616)

#### CLI

- Fix slow CLI performance due to pending timer jobs
  [#9536](https://github.com/Kong/kong/pull/9536)

#### Admin API

- Increase the maximum request argument number from `100` to `1000`,
  and return `400` error if request parameters reach the limitation to
  avoid being truncated.
  [#9510](https://github.com/Kong/kong/pull/9510)
<<<<<<< HEAD
- RBAC token hash value is not updated when modifying the user. Making
  the user unable to authenticate if the token was ever updated after
  creation.
  [#3935](https://github.com/Kong/kong-ee/pull/3935)
=======
- Paging size parameter is now propogated to next page if specified
  in current request.
  [#9503](https://github.com/Kong/kong/pull/9503)
>>>>>>> 117191a2

#### PDK

- Added support for `kong.request.get_uri_captures`
  (`kong.request.getUriCaptures`)
  [#9512](https://github.com/Kong/kong/pull/9512)
- Fixed parameter type of `kong.service.request.set_raw_body`
  (`kong.service.request.setRawBody`), return type of
  `kong.service.response.get_raw_body`(`kong.service.request.getRawBody`),
  and body parameter type of `kong.response.exit` to bytes. Note that old
  version of go PDK is incompatible after this change.
  [#9526](https://github.com/Kong/kong/pull/9526)

#### Plugins

- Add missing `protocols` field to various plugin schemas.
  [#9525](https://github.com/Kong/kong/pull/9525)
- **AWS Lambda**: Fix an issue that is causing inability to
  read environment variables in ECS environment.
  [#9460](https://github.com/Kong/kong/pull/9460)
- **Request-Transformer**: fix a bug when header renaming will override
  existing header and cause unpredictable result.
  [#9442](https://github.com/Kong/kong/pull/9442)
- **OpenTelemetry**:
  - Fix an issue that the default propagation header
    is not configured to `w3c` correctly.
    [#9457](https://github.com/Kong/kong/pull/9457)
  - Replace the worker-level table cache with
    `BatchQueue` to avoid data race.
    [#9504](https://github.com/Kong/kong/pull/9504)
  - Fix an issue that the `parent_id` is not set
    on the span when propagating w3c traceparent.
    [#9628](https://github.com/Kong/kong/pull/9628)
- **Response-Transformer**: Fix the bug that Response-Transformer plugin
  breaks when receiving an unexcepted body.
  [#9463](https://github.com/Kong/kong/pull/9463)

### Dependencies

- Bumped openssl from 1.1.1q to 1.1.1s
  [#9674](https://github.com/Kong/kong/pull/9674)
- Bumped atc-router from 1.0.0 to 1.0.1
  [#9558](https://github.com/Kong/kong/pull/9558)
- Bumped lua-resty-openssl from 0.8.10 to 0.8.15
  [#9583](https://github.com/Kong/kong/pull/9583)
  [#9600](https://github.com/Kong/kong/pull/9600)
  [#9675](https://github.com/Kong/kong/pull/9675)
- Bumped lyaml from 6.2.7 to 6.2.8
  [#9607](https://github.com/Kong/kong/pull/9607)
<<<<<<< HEAD
=======
- Bumped lua-resty-acme from 0.8.1 to 0.9.0
  [#9626](https://github.com/Kong/kong/pull/9626)
>>>>>>> 117191a2


## [3.0.0]

> Released 2022/09/12

This major release adds a new router written in Rust and a tracing API
that is compatible with the OpenTelemetry API spec.  Furthermore,
various internal changes have been made to improve Kong's performance
and memory consumption.  As it is a major release, users are advised
to review the list of braking changes to determine whether
configuration changes are needed when upgrading.

### Breaking Changes

#### Deployment

- Blue-green deployment from Kong earlier than `2.1.0` is not supported, upgrade to
  `2.1.0` or later before upgrading to `3.0.0` to have blue-green deployment.
  Thank you [@marc-charpentier]((https://github.com/charpentier)) for reporting issue
  and proposing a pull-request.
  [#8896](https://github.com/Kong/kong/pull/8896)
- Deprecate/stop producing Amazon Linux (1) containers and packages (EOLed December 31, 2020)
  [Kong/docs.konghq.com #3966](https://github.com/Kong/docs.konghq.com/pull/3966)
- Deprecate/stop producing Debian 8 "Jessie" containers and packages (EOLed June 2020)
  [Kong/kong-build-tools #448](https://github.com/Kong/kong-build-tools/pull/448)
  [Kong/kong-distributions #766](https://github.com/Kong/kong-distributions/pull/766)

#### Core


- Kong schema library's `process_auto_fields` function will not any more make a deep
  copy of data that is passed to it when the given context is `"select"`. This was
  done to avoid excessive deep copying of tables where we believe the data most of
  the time comes from a driver like `pgmoon` or `lmdb`. If a custom plugin relied
  on `process_auto_fields` not overriding the given table, it must make its own copy
  before passing it to the function now.
  [#8796](https://github.com/Kong/kong/pull/8796)
- The deprecated `shorthands` field in Kong Plugin or DAO schemas was removed in favor
  or the typed `shorthand_fields`. If your custom schemas still use `shorthands`, you
  need to update them to use `shorthand_fields`.
  [#8815](https://github.com/Kong/kong/pull/8815)
- The support for `legacy = true/false` attribute was removed from Kong schemas and
  Kong field schemas.
  [#8958](https://github.com/Kong/kong/pull/8958)
- The deprecated alias of `Kong.serve_admin_api` was removed. If your custom Nginx
  templates still use it, please change it to `Kong.admin_content`.
  [#8815](https://github.com/Kong/kong/pull/8815)
- The Kong singletons module `"kong.singletons"` was removed in favor of the PDK `kong.*`.
  [#8874](https://github.com/Kong/kong/pull/8874)
- The dataplane config cache was removed. The config persistence is now done automatically with LMDB.
  [#8704](https://github.com/Kong/kong/pull/8704)
- `ngx.ctx.balancer_address` does not exist anymore, please use `ngx.ctx.balancer_data` instead.
  [#9043](https://github.com/Kong/kong/pull/9043)
- We have changed the normalization rules for `route.path`: Kong stores the unnormalized path, but
  regex path always pattern matches with the normalized URI. We used to replace percent-encoding
  in regex path pattern to ensure different forms of URI matches.
  That is no longer supported. Except for reserved characters defined in
  [rfc3986](https://datatracker.ietf.org/doc/html/rfc3986#section-2.2),
  we should write all other characters without percent-encoding.
  [#9024](https://github.com/Kong/kong/pull/9024)
- Kong will no longer use an heuristic to guess whether a `route.path` is a regex pattern. From now 3.0 onwards,
  all regex paths must start with the `"~"` prefix, and all paths that don't start with `"~"` will be considered plain text.
  The migration process should automatically convert the regex paths when upgrading from 2.x to 3.0
  [#9027](https://github.com/Kong/kong/pull/9027)
- Bumping version number (`_format_version`) of declarative configuration to "3.0" for changes on `route.path`.
  Declaritive configuration with older version are upgraded to "3.0" on the fly.
  [#9078](https://github.com/Kong/kong/pull/9078)
- Removed deprecated `config.functions` from serverless-functions plugin's schema,
  please use `config.access` phase instead.
  [#8559](https://github.com/Kong/kong/pull/8559)
- Tags may now contain space characters.
  [#9143](https://github.com/Kong/kong/pull/9143)
- The [Secrets Management](https://docs.konghq.com/gateway/latest/plan-and-deploy/security/secrets-management/)
  feature, which has been in beta since release 2.8.0, is now included as a regular feature.
  [#8871](https://github.com/Kong/kong/pull/8871)
  [#9217](https://github.com/Kong/kong/pull/9217)

#### Admin API

- `POST` requests on Targets endpoint are no longer able to update
  existing entities, they are only able to create new ones.
  [#8596](https://github.com/Kong/kong/pull/8596),
  [#8798](https://github.com/Kong/kong/pull/8798). If you have scripts that use
  `POST` requests to modify Targets, you should change them to `PUT`
  requests to the appropriate endpoints before updating to Kong 3.0.
- Insert and update operations on duplicated Targets returns 409.
  [#8179](https://github.com/Kong/kong/pull/8179),
  [#8768](https://github.com/Kong/kong/pull/8768)
- The list of reported plugins available on the server now returns a table of
  metadata per plugin instead of a boolean `true`.
  [#8810](https://github.com/Kong/kong/pull/8810)

#### PDK

- The `kong.request.get_path()` PDK function now performs path normalization
  on the string that is returned to the caller. The raw, non-normalized version
  of the request path can be fetched via `kong.request.get_raw_path()`.
  [#8823](https://github.com/Kong/kong/pull/8823)
- `pdk.response.set_header()`, `pdk.response.set_headers()`, `pdk.response.exit()` now ignore and emit warnings for manually set `Transfer-Encoding` headers.
  [#8698](https://github.com/Kong/kong/pull/8698)
- The PDK is no longer versioned
  [#8585](https://github.com/Kong/kong/pull/8585)
- The JavaScript PDK now returns `Uint8Array` for `kong.request.getRawBody`,
  `kong.response.getRawBody` and `kong.service.response.getRawBody`. The Python PDK returns `bytes` for `kong.request.get_raw_body`,
  `kong.response.get_raw_body`, `kong.service.response.get_raw_body`. All these funtions used to return strings in the past.
  [#8623](https://github.com/Kong/kong/pull/8623)

#### Plugins

- DAOs in plugins must be listed in an array, so that their loading order is explicit. Loading them in a
  hash-like table is no longer supported.
  [#8988](https://github.com/Kong/kong/pull/8988)
- Plugins MUST now have a valid `PRIORITY` (integer) and `VERSION` ("x.y.z" format)
  field in their `handler.lua` file, otherwise the plugin will fail to load.
  [#8836](https://github.com/Kong/kong/pull/8836)
- The old `kong.plugins.log-serializers.basic` library was removed in favor of the PDK
  function `kong.log.serialize`, please upgrade your plugins to use PDK.
  [#8815](https://github.com/Kong/kong/pull/8815)
- The support for deprecated legacy plugin schemas was removed. If your custom plugins
  still use the old (`0.x era`) schemas, you are now forced to upgrade them.
  [#8815](https://github.com/Kong/kong/pull/8815)
- Some plugins received new priority values.
  This is important for those who run custom plugins as it may affect the sequence your plugins are executed.
  Note that this does not change the order of execution for plugins in a standard kong installation.
  List of plugins and their old and new priority value:
  - `acme` changed from 1007 to 1705
  - `basic-auth` changed from 1001 to 1100
  - `hmac-auth` changed from 1000 to 1030
  - `jwt` changed from 1005 to 1450
  - `key-auth` changed from 1003 to 1250
  - `ldap-auth` changed from 1002 to 1200
  - `oauth2` changed from 1004 to 1400
  - `rate-limiting` changed from 901 to 910
- **HTTP-log**: `headers` field now only takes a single string per header name,
  where it previously took an array of values
  [#6992](https://github.com/Kong/kong/pull/6992)
- **AWS Lambda**: `aws_region` field must be set through either plugin config or environment variables,
  allow both `host` and `aws_region` fields, and always apply SigV4 signature.
  [#8082](https://github.com/Kong/kong/pull/8082)
- **Serverless Functions** Removed deprecated `config.functions`,
  please use `config.access` instead.
  [#8559](https://github.com/Kong/kong/pull/8559)
- **Serverless Functions**: The pre-functions plugin changed priority from `+inf` to `1000000`.
  [#8836](https://github.com/Kong/kong/pull/8836)
- **JWT**: The authenticated JWT is no longer put into the nginx
  context (ngx.ctx.authenticated_jwt_token).  Custom plugins which depend on that
  value being set under that name must be updated to use Kong's shared context
  instead (kong.ctx.shared.authenticated_jwt_token) before upgrading to 3.0
- **Prometheus**: The prometheus metrics have been reworked extensively for 3.0.
  - Latency has been split into 4 different metrics: kong_latency_ms, upstream_latency_ms and request_latency_ms (http) /tcp_session_duration_ms (stream). Buckets details below.
  - Separate out Kong Latency Bucket values and Upstream Latency Bucket values.
  - `consumer_status` removed.
  - `request_count` and `consumer_status` have been merged into just `http_requests_total`. If the `per_consumer` config is set false, the consumer label will be empty.
     If the `per_consumer` config is true, it will be filled.
  - `http_requests_total` has a new label `source`, set to either `exit`, `error` or `service`.
  - New Metric: `node_info`. Single gauge set to 1 that outputs the node's id and kong version.
  - All Memory metrics have a new label `node_id`
  - `nginx_http_current_connections` merged with `nginx_stream_current_connection` into `nginx_current_connections`
  [#8712](https://github.com/Kong/kong/pull/8712)
- **Prometheus**: The plugin doesn't export status codes, latencies, bandwidth and upstream
  healthcheck metrics by default. They can still be turned on manually by setting `status_code_metrics`,
  `latency_metrics`, `bandwidth_metrics` and `upstream_health_metrics` respectively. Enabling those metrics will impact the performance if you have a large volume of Kong entities, we recommend using the [statsd](https://github.com/Kong/kong/tree/master/kong/plugins/statsd) plugin with the push model if that is the case. And now `prometheus` plugin new grafana [dashboard](https://grafana.com/grafana/dashboards/7424-kong-official/) updated
  [#9028](https://github.com/Kong/kong/pull/9028)
- **ACME**: `allow_any_domain` field added. It is default to false and if set to true, the gateway will
  ignore the `domains` field.
  [#9047](https://github.com/Kong/kong/pull/9047)
- **Statsd**:
  - The metric name that is related to the service has been renamed by adding a `service.` prefix. e.g. `kong.service.<service_identifier>.request.count` [#9046](https://github.com/Kong/kong/pull/9046)
  - The metric `kong.<service_identifier>.request.status.<status>` and `kong.<service_identifier>.user.<consumer_identifier>.request.status.<status>` has been renamed to `kong.service.<service_identifier>.status.<status>` and  `kong.service.<service_identifier>.user.<consumer_identifier>.status.<status>` [#9046](https://github.com/Kong/kong/pull/9046)
  - The metric `*.status.<status>.total` from metrics `status_count` and `status_count_per_user` has been removed [#9046](https://github.com/Kong/kong/pull/9046)
- **Proxy-cache**: The plugin does not store the response data in
  `ngx.ctx.proxy_cache_hit` anymore. Logging plugins that need the response data
  must read it from `kong.ctx.shared.proxy_cache_hit` from Kong 3.0 on.
  [#8607](https://github.com/Kong/kong/pull/8607)
- **Rate-limiting**: The default policy is now `local` for all deployment modes.
  [#9344](https://github.com/Kong/kong/pull/9344)
- **Response-rate-limiting**: The default policy is now `local` for all deployment modes.
  [#9344](https://github.com/Kong/kong/pull/9344)

### Deprecations

- The `go_pluginserver_exe` and `go_plugins_dir` directives are no longer supported.
  [#8552](https://github.com/Kong/kong/pull/8552). If you are using
  [Go plugin server](https://github.com/Kong/go-pluginserver), please migrate your plugins to use the
  [Go PDK](https://github.com/Kong/go-pdk) before upgrading.
- The migration helper library (mostly used for Cassandra migrations) is no longer supplied with Kong
  [#8781](https://github.com/Kong/kong/pull/8781)
- The path_handling algorithm `v1` is deprecated and only supported when `router_flavor` config option
  is set to `traditional`.
  [#9290](https://github.com/Kong/kong/pull/9290)

#### Configuration

- The Kong constant `CREDENTIAL_USERNAME` with value of `X-Credential-Username` was
  removed. Kong plugins in general have moved (since [#5516](https://github.com/Kong/kong/pull/5516))
  to use constant `CREDENTIAL_IDENTIFIER` with value of `X-Credential-Identifier` when
  setting  the upstream headers for a credential.
  [#8815](https://github.com/Kong/kong/pull/8815)
- Change the default of `lua_ssl_trusted_certificate` to `system`
  [#8602](https://github.com/Kong/kong/pull/8602) to automatically load trusted CA list from system CA store.
- Remove a warning of `AAAA` being experimental with `dns_order`.
- It is no longer possible to use a .lua format to import a declarative config from the `kong`
  command-line tool, only json and yaml are supported. If your update procedure with kong involves
  executing `kong config db_import config.lua`, please create a `config.json` or `config.yml` and
  use that before upgrading.
  [#8898](https://github.com/Kong/kong/pull/8898)
- We bumped the version number (`_format_version`) of declarative configuration to "3.0" because of changes on `route.path`.
  Declarative configuration with older version shoudl be upgraded to "3.0" on the fly.
  [#9078](https://github.com/Kong/kong/pull/9078)

#### Migrations

- Postgres migrations can now have an `up_f` part like Cassandra
  migrations, designating a function to call.  The `up_f` part is
  invoked after the `up` part has been executed against the database
  for both Postgres and Cassandra.
- A new CLI command, `kong migrations status`, generates the status on a JSON file.

### Dependencies

- Bumped OpenResty from 1.19.9.1 to [1.21.4.1](https://openresty.org/en/changelog-1021004.html)
  [#8850](https://github.com/Kong/kong/pull/8850)
- Bumped pgmoon from 1.13.0 to 1.15.0
  [#8908](https://github.com/Kong/kong/pull/8908)
  [#8429](https://github.com/Kong/kong/pull/8429)
- Bumped OpenSSL from 1.1.1n to 1.1.1q
  [#9074](https://github.com/Kong/kong/pull/9074)
  [#8544](https://github.com/Kong/kong/pull/8544)
  [#8752](https://github.com/Kong/kong/pull/8752)
  [#8994](https://github.com/Kong/kong/pull/8994)
- Bumped resty.openssl from 0.8.8 to 0.8.10
  [#8592](https://github.com/Kong/kong/pull/8592)
  [#8753](https://github.com/Kong/kong/pull/8753)
  [#9023](https://github.com/Kong/kong/pull/9023)
- Bumped inspect from 3.1.2 to 3.1.3
  [#8589](https://github.com/Kong/kong/pull/8589)
- Bumped resty.acme from 0.7.2 to 0.8.1
  [#8680](https://github.com/Kong/kong/pull/8680)
  [#9165](https://github.com/Kong/kong/pull/9165)
- Bumped luarocks from 3.8.0 to 3.9.1
  [#8700](https://github.com/Kong/kong/pull/8700)
  [#9204](https://github.com/Kong/kong/pull/9204)
- Bumped luasec from 1.0.2 to 1.2.0
  [#8754](https://github.com/Kong/kong/pull/8754)
  [#8754](https://github.com/Kong/kong/pull/9205)
- Bumped resty.healthcheck from 1.5.0 to 1.6.1
  [#8755](https://github.com/Kong/kong/pull/8755)
  [#9018](https://github.com/Kong/kong/pull/9018)
  [#9150](https://github.com/Kong/kong/pull/9150)
- Bumped resty.cassandra from 1.5.1 to 1.5.2
  [#8845](https://github.com/Kong/kong/pull/8845)
- Bumped penlight from 1.12.0 to 1.13.1
  [#9206](https://github.com/Kong/kong/pull/9206)
- Bumped lua-resty-mlcache from 2.5.0 to 2.6.0
  [#9287](https://github.com/Kong/kong/pull/9287)

### Additions

#### Performance

- Do not register unnecessary event handlers on Hybrid mode Control Plane
  nodes [#8452](https://github.com/Kong/kong/pull/8452).
- Use the new timer library to improve performance,
  except for the plugin server.
  [#8912](https://github.com/Kong/kong/pull/8912)
- Increased use of caching for DNS queries by activating `additional_section` by default
  [#8895](https://github.com/Kong/kong/pull/8895)
- `pdk.request.get_header` changed to a faster implementation, not to fetch all headers every time it's called
  [#8716](https://github.com/Kong/kong/pull/8716)
- Conditional rebuilding of router, plugins iterator and balancer on DP
  [#8519](https://github.com/Kong/kong/pull/8519),
  [#8671](https://github.com/Kong/kong/pull/8671)
- Made config loading code more cooperative by yielding
  [#8888](https://github.com/Kong/kong/pull/8888)
- Use LuaJIT encoder instead of JSON to serialize values faster in LMDB
  [#8942](https://github.com/Kong/kong/pull/8942)
- Move inflating and JSON decoding non-concurrent, which avoids blocking and makes DP reloads faster
  [#8959](https://github.com/Kong/kong/pull/8959)
- Stop duplication of some events
  [#9082](https://github.com/Kong/kong/pull/9082)
- Improve performance of config hash calculation by using string buffer and tablepool
  [#9073](https://github.com/Kong/kong/pull/9073)
- Reduce cache usage in dbless by not using the kong cache for Routes and Services in LMDB
  [#8972](https://github.com/Kong/kong/pull/8972)


#### Core

- Implemented delayed response in stream mode
  [#6878](https://github.com/Kong/kong/pull/6878)
- Added `cache_key` on target entity for uniqueness detection.
  [#8179](https://github.com/Kong/kong/pull/8179)
- Introduced the tracing API which compatible with OpenTelemetry API spec and
  add build-in instrumentations.
  The tracing API is intend to be used with a external exporter plugin.
  Build-in instrumentation types and sampling rate are configuable through
  `opentelemetry_tracing` and `opentelemetry_tracing_sampling_rate` options.
  [#8724](https://github.com/Kong/kong/pull/8724)
- Added `path`, `uri_capture`, and `query_arg` options to upstream `hash_on`
  for load balancing.
  [#8701](https://github.com/Kong/kong/pull/8701)
- Introduced unix domain socket based `lua-resty-events` to
  replace shared memory based `lua-resty-worker-events`.
  [#8890](https://github.com/Kong/kong/pull/8890)
- Introduced a new router implementation `atc-router`,
  which is written in Rust.
  [#8938](https://github.com/Kong/kong/pull/8938)
- Introduce a new field for entities `table_name` that allows to specify a
  table name. Before the name was deduced by the entity `name` attribute.
  [#9182](https://github.com/Kong/kong/pull/9182)
- Added `headers` on active healthcheck for upstreams.
  [#8255](https://github.com/Kong/kong/pull/8255)
- Target entities using hostnames were resolved when they were not needed. Now
  when a target is removed or updated, the DNS record associated with it is
  removed from the list of hostnames to be resolved.
  [#8497](https://github.com/Kong/kong/pull/8497) [9265](https://github.com/Kong/kong/pull/9265)
- Improved error handling and debugging info in the DNS code
  [#8902](https://github.com/Kong/kong/pull/8902)
- Kong will now attempt to recover from an unclean shutdown by detecting and
  removing dangling unix sockets in the prefix directory
  [#9254](https://github.com/Kong/kong/pull/9254)

#### Admin API

- Added a new API `/timers` to get the timer statistics.
  [#8912](https://github.com/Kong/kong/pull/8912)
  and worker info
  [#8999](https://github.com/Kong/kong/pull/8999)
- `/` endpoint now includes plugin priority
  [#8821](https://github.com/Kong/kong/pull/8821)

#### Hybrid Mode

- Add wRPC protocol support. Now configuration synchronization is over wRPC.
  wRPC is an RPC protocol that encodes with ProtoBuf and transports
  with WebSocket.
  [#8357](https://github.com/Kong/kong/pull/8357)
- To keep compatibility with earlier versions,
  add support for CP to fall back to the previous protocol to support old DP.
  [#8834](https://github.com/Kong/kong/pull/8834)
- Add support to negotiate services supported with wRPC protocol.
  We will support more services than config sync over wRPC in the future.
  [#8926](https://github.com/Kong/kong/pull/8926)
- Declarative config exports happen inside a transaction in Postgres
  [#8586](https://github.com/Kong/kong/pull/8586)

#### Plugins

- Sync all plugin versions to the Kong version
  [#8772](https://github.com/Kong/kong/pull/8772)
- Introduced the new **OpenTelemetry** plugin that export tracing instrumentations
  to any OTLP/HTTP compatible backend.
  `opentelemetry_tracing` configuration should be enabled to collect
  the core tracing spans of Kong.
  [#8826](https://github.com/Kong/kong/pull/8826)
- **Zipkin**: add support for including HTTP path in span name
  through configuration property `http_span_name`.
  [#8150](https://github.com/Kong/kong/pull/8150)
- **Zipkin**: add support for socket connect and send/read timeouts
  through configuration properties `connect_timeout`, `send_timeout`,
  and `read_timeout`. This can help mitigate `ngx.timer` saturation
  when upstream collectors are unavailable or slow.
  [#8735](https://github.com/Kong/kong/pull/8735)
- **AWS-Lambda**: add support for cross account invocation through
  configuration properties `aws_assume_role_arn` and
  `aws_role_session_name`.[#8900](https://github.com/Kong/kong/pull/8900)
  [#8900](https://github.com/Kong/kong/pull/8900)
- **AWS-Lambda**: accept string type `statusCode` as valid return when
  working in proxy integration mode.
  [#8765](https://github.com/Kong/kong/pull/8765)
- **AWS-Lambda**: separate aws credential cache by IAM role ARN
  [#8907](https://github.com/Kong/kong/pull/8907)
- **Statsd**: :fireworks: **Newly open-sourced plugin capabilities**: All capabilities of [Statsd Advanced](https://docs.konghq.com/hub/kong-inc/statsd-advanced/) are now bundled in [Statsd](https://docs.konghq.com/hub/kong-inc/statsd).
  [#9046](https://github.com/Kong/kong/pull/9046)

#### Configuration

- A new configuration item (`openresty_path`) has been added to allow
  developers/operators to specify the OpenResty installation to use when
  running Kong (instead of using the system-installed OpenResty)
  [#8412](https://github.com/Kong/kong/pull/8412)
- Add `ipv6only` to listen options (e.g. `KONG_PROXY_LISTEN`)
  [#9225](https://github.com/Kong/kong/pull/9225)
- Add `so_keepalive` to listen options (e.g. `KONG_PROXY_LISTEN`)
  [#9225](https://github.com/Kong/kong/pull/9225)
- Add LMDB dbless config persistence and removed the JSON based
  config cache for faster startup time
  [#8670](https://github.com/Kong/kong/pull/8670)
- `nginx_events_worker_connections=auto` has a lower bound of 1024
  [#9276](https://github.com/Kong/kong/pull/9276)
- `nginx_main_worker_rlimit_nofile=auto` has a lower bound of 1024
  [#9276](https://github.com/Kong/kong/pull/9276)

#### PDK

- Added new PDK function: `kong.request.get_start_time()`
  [#8688](https://github.com/Kong/kong/pull/8688)
- `kong.db.*.cache_key()` falls back to `.id` if nothing from `cache_key` is found
  [#8553](https://github.com/Kong/kong/pull/8553)

### Fixes

#### Core

- The schema validator now correctly converts `null` from declarative
  configurations to `nil`.
  [#8483](https://github.com/Kong/kong/pull/8483)
- Only reschedule router and plugin iterator timers after finishing previous
  execution, avoiding unnecessary concurrent executions.
  [#8567](https://github.com/Kong/kong/pull/8567)
- External plugins now handle returned JSON with null member correctly.
  [#8611](https://github.com/Kong/kong/pull/8611)
- Fixed an issue where the address of the environ variable could change but the code didn't
  assumed it was fixed after init
  [#8581](https://github.com/Kong/kong/pull/8581)
- Fix issue where the Go plugin server instance would not be updated after
  a restart (e.g., upon a plugin server crash).
  [#8547](https://github.com/Kong/kong/pull/8547)
- Fixed an issue on trying to reschedule the DNS resolving timer when Kong was
  being reloaded.
  [#8702](https://github.com/Kong/kong/pull/8702)
- The private stream API has been rewritten to allow for larger message payloads
  [#8641](https://github.com/Kong/kong/pull/8641)
- Fixed an issue that the client certificate sent to upstream was not updated when calling PATCH Admin API
  [#8934](https://github.com/Kong/kong/pull/8934)
- Fixed an issue where the CP and wRPC modules would cause Kong to crash when calling `export_deflated_reconfigure_payload` without a pcall
  [#8668](https://github.com/Kong/kong/pull/8668)
- Moved all `.proto` files to `/usr/local/kong/include` and ordered by priority.
  [#8914](https://github.com/Kong/kong/pull/8914)
- Fixed an issue that cause unexpected 404 error on creating/updating configs with invalid options
  [#8831](https://github.com/Kong/kong/pull/8831)
- Fixed an issue that causes crashes when calling some PDK APIs
  [#8604](https://github.com/Kong/kong/pull/8604)
- Fixed an issue that cause crashes when go PDK calls return arrays
  [#8891](https://github.com/Kong/kong/pull/8891)
- Plugin servers now shutdowns gracefully when Kong exits
  [#8923](https://github.com/Kong/kong/pull/8923)
- CLI now prompts with `[y/n]` instead of `[Y/n]`, as it does not take `y` as default
  [#9114](https://github.com/Kong/kong/pull/9114)
- Improved the error message when Kong cannot connect to Cassandra on init
  [#8847](https://github.com/Kong/kong/pull/8847)
- Fixed an issue where Vault Subschema wasn't loaded in `off` strategy
  [#9174](https://github.com/Kong/kong/pull/9174)
- The Schema now runs select transformations before process_auto_fields
  [#9049](https://github.com/Kong/kong/pull/9049)
- Fixed an issue where Kong would use too many timers to keep track of upstreams when `worker_consistency`=`eventual`
  [#8694](https://github.com/Kong/kong/pull/8694),
  [#8858](https://github.com/Kong/kong/pull/8858)
- Fixed an issue where it wasn't possible to set target status using only a hostname for targets set only by their hostname
  [#8797](https://github.com/Kong/kong/pull/8797)
- Fixed pagination issue when getting to the second page while iterationg over a foreign key field using the DAO
  [#9255](https://github.com/Kong/kong/pull/9255)
- Fixed an issue where cache entries of some entities were not being properly invalidated after a cascade delete
  [#9261](https://github.com/Kong/kong/pull/9261)
- Running `kong start` when Kong is already running will no longer clobber
  the existing `.kong_env` file [#9254](https://github.com/Kong/kong/pull/9254)


#### Admin API

- Support HTTP/2 when requesting `/status`
  [#8690](https://github.com/Kong/kong/pull/8690)

#### Plugins

- Plugins with colliding priorities have now deterministic sorting based on their name
  [#8957](https://github.com/Kong/kong/pull/8957)
- External Plugins: better handling of the logging when a plugin instance loses the instances_id in an event handler
  [#8652](https://github.com/Kong/kong/pull/8652)
- **ACME**: `auth_method` default value is set to `token`
  [#8565](https://github.com/Kong/kong/pull/8565)
- **ACME**: Added cache for `domains_matcher`
  [#9048](https://github.com/Kong/kong/pull/9048)
- **syslog**: `conf.facility` default value is now set to `user`
  [#8564](https://github.com/Kong/kong/pull/8564)
- **AWS-Lambda**: Removed `proxy_scheme` field from schema
  [#8566](https://github.com/Kong/kong/pull/8566)
- **AWS-Lambda**: Change path from request_uri to upstream_uri, fix uri can not follow the rule defined in the request-transformer configuration
  [#9058](https://github.com/Kong/kong/pull/9058) [#9129](https://github.com/Kong/kong/pull/9129)
- **hmac-auth**: Removed deprecated signature format using `ngx.var.uri`
  [#8558](https://github.com/Kong/kong/pull/8558)
- Remove deprecated `blacklist`/`whitelist` config fields from bot-detection, ip-restriction and ACL plugins.
  [#8560](https://github.com/Kong/kong/pull/8560)
- **Zipkin**: Correct the balancer spans' duration to include the connection time
  from Nginx to the upstream.
  [#8848](https://github.com/Kong/kong/pull/8848)
- **Zipkin**: Correct the calculation of the header filter start time
  [#9230](https://github.com/Kong/kong/pull/9230)
- **Zipkin**: Compatibility with the latest Jaeger header spec, which makes `parent_id` optional
  [#8352](https://github.com/Kong/kong/pull/8352)
- **LDAP-Auth**: Refactored ASN.1 parser using OpenSSL API through FFI.
  [#8663](https://github.com/Kong/kong/pull/8663)
- **Rate-Limiting** and **Response-ratelimiting**: Fix a disordered behaviour caused by `pairs` function
  which may cause Postgres DEADLOCK problem [#8968](https://github.com/Kong/kong/pull/8968)
- **Response-rate-Limiting**: Fix a disordered behaviour caused by `pairs` function
  which may cause Postgres DEADLOCK problem [#8968](https://github.com/Kong/kong/pull/8968)
- **gRPC gateway**: Fix the handling of boolean fields from URI arguments
  [#9180](https://github.com/Kong/kong/pull/9180)
- **Serverless Functions**: Fix problem that could result in a crash
  [#9269](https://github.com/Kong/kong/pull/9269)
- **Azure-functions**: Support working without dummy service
  [#9177](https://github.com/Kong/kong/pull/9177)


#### Clustering

- The cluster listener now uses the value of `admin_error_log` for its log file
  instead of `proxy_error_log` [#8583](https://github.com/Kong/kong/pull/8583)
- Fixed a typo in some business logic that checks the Kong role before setting a
  value in cache at startup [#9060](https://github.com/Kong/kong/pull/9060)
- Fixed DP get zero size config while service with plugin-enabled route is disabled
  [#8816](https://github.com/Kong/kong/pull/8816)
- Localize `config_version` to avoid a race condition from the new yielding config loading code
  [#8188](https://github.com/Kong/kong/pull/8818)

#### PDK

- `kong.response.get_source()` now return an error instead of an exit when plugin throws
  runtime exception on access phase [#8599](https://github.com/Kong/kong/pull/8599)
- `kong.tools.uri.normalize()` now does escaping of reserved and unreserved characters more correctly
  [#8140](https://github.com/Kong/kong/pull/8140)



## [2.8.1]

### Dependencies

- Bumped lua-resty-healthcheck from 1.5.0 to 1.5.1
  [#8584](https://github.com/Kong/kong/pull/8584)
- Bumped `OpenSSL` from 1.1.1l to 1.1.1n
  [#8635](https://github.com/Kong/kong/pull/8635)

### Fixes

#### Core

- Only reschedule router and plugin iterator timers after finishing previous
  execution, avoiding unnecessary concurrent executions.
  [#8634](https://github.com/Kong/kong/pull/8634)
- Implements conditional rebuilding of router, plugins iterator and balancer on
  data planes. This means that DPs will not rebuild router if there were no
  changes in routes or services. Similarly, the plugins iterator will not be
  rebuilt if there were no changes to plugins, and, finally, the balancer will not be
  reinitialized if there are no changes to upstreams or targets.
  [#8639](https://github.com/Kong/kong/pull/8639)


## [2.8.0]

### Deprecations

- The external [go-pluginserver](https://github.com/Kong/go-pluginserver) project
is considered deprecated in favor of the embedded server approach described in
the [docs](https://docs.konghq.com/gateway/2.7.x/reference/external-plugins/).

### Dependencies

- OpenSSL bumped to 1.1.1m
  [#8191](https://github.com/Kong/kong/pull/8191)
- Bumped resty.session from 3.8 to 3.10
  [#8294](https://github.com/Kong/kong/pull/8294)
- Bumped lua-resty-openssl to 0.8.5
  [#8368](https://github.com/Kong/kong/pull/8368)

### Additions

#### Core

- Customizable transparent dynamic TLS SNI name.
  Thanks, [@zhangshuaiNB](https://github.com/zhangshuaiNB)!
  [#8196](https://github.com/Kong/kong/pull/8196)
- Routes now support matching headers with regular expressions
  Thanks, [@vanhtuan0409](https://github.com/vanhtuan0409)!
  [#6079](https://github.com/Kong/kong/pull/6079)

#### Beta

- Secrets Management and Vault support as been introduced as a Beta feature.
  This means it is intended for testing in staging environments. It not intended
  for use in Production environments.
  You can read more about Secrets Management in
  [our docs page](https://docs.konghq.com/gateway/latest/plan-and-deploy/security/secrets-management/backends-overview).
  [#8403](https://github.com/Kong/kong/pull/8403)

#### Performance

- Improved the calculation of declarative configuration hash for big configurations
  The new method is faster and uses less memory
  [#8204](https://github.com/Kong/kong/pull/8204)
- Multiple improvements in the Router. Amongst others:
  - The router builds twice as fast compared to prior Kong versions
  - Failures are cached and discarded faster (negative caching)
  - Routes with header matching are cached
  These changes should be particularly noticeable when rebuilding on db-less environments
  [#8087](https://github.com/Kong/kong/pull/8087)
  [#8010](https://github.com/Kong/kong/pull/8010)
- **Prometheus** plugin export performance is improved, it now has less impact to proxy
  side traffic when being scrapped.
  [#9028](https://github.com/Kong/kong/pull/9028)

#### Plugins

- **Response-ratelimiting**: Redis ACL support,
  and genenarized Redis connection support for usernames.
  Thanks, [@27ascii](https://github.com/27ascii) for the original contribution!
  [#8213](https://github.com/Kong/kong/pull/8213)
- **ACME**: Add rsa_key_size config option
  Thanks, [lodrantl](https://github.com/lodrantl)!
  [#8114](https://github.com/Kong/kong/pull/8114)
- **Prometheus**: Added gauges to track `ngx.timer.running_count()` and
  `ngx.timer.pending_count()`
  [#8387](https://github.com/Kong/kong/pull/8387)

#### Clustering

- `CLUSTERING_MAX_PAYLOAD` is now configurable in kong.conf
  Thanks, [@andrewgkew](https://github.com/andrewgkew)!
  [#8337](https://github.com/Kong/kong/pull/8337)

#### Admin API

- The current declarative configuration hash is now returned by the `status`
  endpoint when Kong node is running in dbless or data-plane mode.
  [#8214](https://github.com/Kong/kong/pull/8214)
  [#8425](https://github.com/Kong/kong/pull/8425)

### Fixes

#### Core

- When the Router encounters an SNI FQDN with a trailing dot (`.`),
  the dot will be ignored, since according to
  [RFC-3546](https://datatracker.ietf.org/doc/html/rfc3546#section-3.1)
  said dot is not part of the hostname.
  [#8269](https://github.com/Kong/kong/pull/8269)
- Fixed a bug in the Router that would not prioritize the routes with
  both a wildcard and a port (`route.*:80`) over wildcard-only routes (`route.*`),
  which have less specificity
  [#8233](https://github.com/Kong/kong/pull/8233)
- The internal DNS client isn't confused by the single-dot (`.`) domain
  which can appear in `/etc/resolv.conf` in special cases like `search .`
  [#8307](https://github.com/Kong/kong/pull/8307)
- Cassandra connector now records migration consistency level.
  Thanks, [@mpenick](https://github.com/mpenick)!
  [#8226](https://github.com/Kong/kong/pull/8226)

#### Balancer

- Targets keep their health status when upstreams are updated.
  [#8394](https://github.com/Kong/kong/pull/8394)
- One debug message which was erroneously using the `error` log level
  has been downgraded to the appropiate `debug` log level.
  [#8410](https://github.com/Kong/kong/pull/8410)

#### Clustering

- Replaced cryptic error message with more useful one when
  there is a failure on SSL when connecting with CP:
  [#8260](https://github.com/Kong/kong/pull/8260)

#### Admin API

- Fix incorrect `next` field in when paginating Upstreams
  [#8249](https://github.com/Kong/kong/pull/8249)

#### PDK

- Phase names are correctly selected when performing phase checks
  [#8208](https://github.com/Kong/kong/pull/8208)
- Fixed a bug in the go-PDK where if `kong.request.getrawbody` was
  big enough to be buffered into a temporary file, it would return an
  an empty string.
  [#8390](https://github.com/Kong/kong/pull/8390)

#### Plugins

- **External Plugins**: Fixed incorrect handling of the Headers Protobuf Structure
  and representation of null values, which provoked an error on init with the go-pdk.
  [#8267](https://github.com/Kong/kong/pull/8267)
- **External Plugins**: Unwrap `ConsumerSpec` and `AuthenticateArgs`.
  Thanks, [@raptium](https://github.com/raptium)!
  [#8280](https://github.com/Kong/kong/pull/8280)
- **External Plugins**: Fixed a problem in the stream subsystem would attempt to load
  HTTP headers.
  [#8414](https://github.com/Kong/kong/pull/8414)
- **CORS**: The CORS plugin does not send the `Vary: Origin` header any more when
  the header `Access-Control-Allow-Origin` is set to `*`.
  Thanks, [@jkla-dr](https://github.com/jkla-dr)!
  [#8401](https://github.com/Kong/kong/pull/8401)
- **AWS-Lambda**: Fixed incorrect behavior when configured to use an http proxy
  and deprecated the `proxy_scheme` config attribute for removal in 3.0
  [#8406](https://github.com/Kong/kong/pull/8406)
- **oauth2**: The plugin clears the `X-Authenticated-UserId` and
  `X-Authenticated-Scope` headers when it configured in logical OR and
  is used in conjunction with another authentication plugin.
  [#8422](https://github.com/Kong/kong/pull/8422)
- **Datadog**: The plugin schema now lists the default values
  for configuration options in a single place instead of in two
  separate places.
  [#8315](https://github.com/Kong/kong/pull/8315)


## [2.7.1]

### Fixes

- Reschedule resolve timer only when the previous one has finished.
  [#8344](https://github.com/Kong/kong/pull/8344)
- Plugins, and any entities implemented with subchemas, now can use the `transformations`
  and `shorthand_fields` properties, which were previously only available for non-subschema entities.
  [#8146](https://github.com/Kong/kong/pull/8146)

## [2.7.0]

### Dependencies

- Bumped `kong-plugin-session` from 0.7.1 to 0.7.2
  [#7910](https://github.com/Kong/kong/pull/7910)
- Bumped `resty.openssl` from 0.7.4 to 0.7.5
  [#7909](https://github.com/Kong/kong/pull/7909)
- Bumped `go-pdk` used in tests from v0.6.0 to v0.7.1 [#7964](https://github.com/Kong/kong/pull/7964)
- Cassandra support is deprecated with 2.7 and will be fully removed with 4.0.

### Additions

#### Configuration

-  Deprecated the `worker_consistency` directive, and changed its default to `eventual`. Future versions of Kong will remove the option and act with `eventual` consistency only.

#### Performance

In this release we continued our work on better performance:

- Improved the plugin iterator performance and JITability
  [#7912](https://github.com/Kong/kong/pull/7912)
  [#7979](https://github.com/Kong/kong/pull/7979)
- Simplified the Kong core context read and writes for better performance
  [#7919](https://github.com/Kong/kong/pull/7919)
- Reduced proxy long tail latency while reloading DB-less config
  [#8133](https://github.com/Kong/kong/pull/8133)

#### Core

- DAOs in plugins must be listed in an array, so that their loading order is explicit. Loading them in a
  hash-like table is now **deprecated**.
  [#7942](https://github.com/Kong/kong/pull/7942)
- Postgres credentials `pg_user` and `pg_password`, and `pg_ro_user` and `pg_ro_password` now support
  automatic secret rotation when used together with
  [Kong Secrets Management](https://docs.konghq.com/gateway/latest/plan-and-deploy/security/secrets-management/)
  vault references.
  [#8967](https://github.com/Kong/kong/pull/8967)

#### PDK

- New functions: `kong.response.get_raw_body` and `kong.response.set_raw_body`
  [#7887](https://github.com/Kong/kong/pull/7877)

#### Plugins

- **IP-Restriction**: response status and message can now be customized
  through configurations `status` and `message`.
  [#7728](https://github.com/Kong/kong/pull/7728)
  Thanks [timmkelley](https://github.com/timmkelley) for the patch!
- **Datadog**: add support for the `distribution` metric type.
  [#6231](https://github.com/Kong/kong/pull/6231)
  Thanks [onematchfox](https://github.com/onematchfox) for the patch!
- **Datadog**: allow service, consumer, and status tags to be customized through
  plugin configurations `service_tag`, `consumer_tag`, and `status_tag`.
  [#6230](https://github.com/Kong/kong/pull/6230)
  Thanks [onematchfox](https://github.com/onematchfox) for the patch!
- **gRPC Gateway** and **gRPC Web**: Now share most of the ProtoBuf definitions.
  Both plugins now share the Timestamp transcoding and included `.proto` files features.
  [#7950](https://github.com/Kong/kong/pull/7950)
- **gRPC Gateway**: processes services and methods defined in imported
  `.proto` files.
  [#8107](https://github.com/Kong/kong/pull/8107)
- **Rate-Limiting**: add support for Redis SSL, through configuration properties
  `redis_ssl` (can be set to `true` or `false`), `ssl_verify`, and `ssl_server_name`.
  [#6737](https://github.com/Kong/kong/pull/6737)
  Thanks [gabeio](https://github.com/gabeio) for the patch!
- **LDAP**: basic authentication header was not parsed correctly when
  the password contained colon (`:`).
  [#7977](https://github.com/Kong/kong/pull/7977)
  Thanks [beldahanit](https://github.com/beldahanit) for reporting the issue!
- Old `BasePlugin` is deprecated and will be removed in a future version of Kong.
  Porting tips in the [documentation](https://docs.konghq.com/gateway-oss/2.3.x/plugin-development/custom-logic/#porting-from-old-baseplugin-style)
- The deprecated **BasePlugin** has been removed. [#7961](https://github.com/Kong/kong/pull/7961)

### Configuration

- Removed the following config options, which had been deprecated in previous versions, in favor of other config names. If you have any of these options in your config you will have to rename them: (removed option -> current option).
  - upstream_keepalive -> nginx_upstream_keepalive + nginx_http_upstream_keepalive
  - nginx_http_upstream_keepalive -> nginx_upstream_keepalive
  - nginx_http_upstream_keepalive_requests -> nginx_upstream_keepalive_requests
  - nginx_http_upstream_keepalive_timeout -> nginx_upstream_keepalive_timeout
  - nginx_http_upstream_directives -> nginx_upstream_directives
  - nginx_http_status_directives -> nginx_status_directives
  - nginx_upstream_keepalive -> upstream_keepalive_pool_size
  - nginx_upstream_keepalive_requests -> upstream_keepalive_max_requests
  - nginx_upstream_keepalive_timeout -> upstream_keepalive_idle_timeout
  - client_max_body_size -> nginx_http_client_max_body_size
  - client_body_buffer_size -> nginx_http_client_max_buffer_size
  - cassandra_consistency -> cassandra_write_consistency / cassandra_read_consistency
  - router_update_frequency -> worker_state_update_frequency
- Removed the nginx_optimizations config option. If you have it in your configuration, please remove it before updating to 3.0.

### Fixes

#### Core

- Balancer caches are now reset on configuration reload.
  [#7924](https://github.com/Kong/kong/pull/7924)
- Configuration reload no longer causes a new DNS-resolving timer to be started.
  [#7943](https://github.com/Kong/kong/pull/7943)
- Fixed problem when bootstrapping multi-node Cassandra clusters, where migrations could attempt
  insertions before schema agreement occurred.
  [#7667](https://github.com/Kong/kong/pull/7667)
- Fixed intermittent botting error which happened when a custom plugin had inter-dependent entity schemas
  on its custom DAO and they were loaded in an incorrect order
  [#7911](https://github.com/Kong/kong/pull/7911)
- Fixed problem when the consistent hash header is not found, the balancer tries to hash a nil value.
  [#8141](https://github.com/Kong/kong/pull/8141)
- Fixed DNS client fails to resolve unexpectedly in `ssl_cert` and `ssl_session_fetch` phases.
  [#8161](https://github.com/Kong/kong/pull/8161)

#### PDK

- `kong.log.inspect` log level is now debug instead of warn. It also renders text
  boxes more cleanly now [#7815](https://github.com/Kong/kong/pull/7815)

#### Plugins

- **Prometheus**: Control Plane does not show Upstream Target health metrics
  [#7992](https://github.com/Kong/kong/pull/7922)


### Dependencies

- Bumped `lua-pack` from 1.0.5 to 2.0.0
  [#8004](https://github.com/Kong/kong/pull/8004)

[Back to TOC](#table-of-contents)


## [2.6.0]

> Release date: 2021/10/04

### Dependencies

- Bumped `openresty` from 1.19.3.2 to [1.19.9.1](https://openresty.org/en/changelog-1019009.html)
  [#7430](https://github.com/Kong/kong/pull/7727)
- Bumped `openssl` from `1.1.1k` to `1.1.1l`
  [7767](https://github.com/Kong/kong/pull/7767)
- Bumped `lua-resty-http` from 0.15 to 0.16.1
  [#7797](https://github.com/kong/kong/pull/7797)
- Bumped `Penlight` to 1.11.0
  [#7736](https://github.com/Kong/kong/pull/7736)
- Bumped `lua-resty-http` from 0.15 to 0.16.1
  [#7797](https://github.com/kong/kong/pull/7797)
- Bumped `lua-protobuf` from 0.3.2 to 0.3.3
  [#7656](https://github.com/Kong/kong/pull/7656)
- Bumped `lua-resty-openssl` from 0.7.3 to 0.7.4
  [#7657](https://github.com/Kong/kong/pull/7657)
- Bumped `lua-resty-acme` from 0.6 to 0.7.1
  [#7658](https://github.com/Kong/kong/pull/7658)
- Bumped `grpcurl` from 1.8.1 to 1.8.2
  [#7659](https://github.com/Kong/kong/pull/7659)
- Bumped `luasec` from 1.0.1 to 1.0.2
  [#7750](https://github.com/Kong/kong/pull/7750)
- Bumped `lua-resty-ipmatcher` to 0.6.1
  [#7703](https://github.com/Kong/kong/pull/7703)
  Thanks [EpicEric](https://github.com/EpicEric) for the patch!

All Kong Gateway OSS plugins will be moved from individual repositories and centralized
into the main Kong Gateway (OSS) repository. We are making a gradual transition. On this
release:

- Moved AWS-Lambda inside the Kong repo
  [#7464](https://github.com/Kong/kong/pull/7464).
- Moved ACME inside the Kong repo
  [#7464](https://github.com/Kong/kong/pull/7464).
- Moved Prometheus inside the Kong repo
  [#7666](https://github.com/Kong/kong/pull/7666).
- Moved Session inside the Kong repo
  [#7738](https://github.com/Kong/kong/pull/7738).
- Moved GRPC-web inside the Kong repo
  [#7782](https://github.com/Kong/kong/pull/7782).
- Moved Serverless functions inside the Kong repo
  [#7792](https://github.com/Kong/kong/pull/7792).

### Additions

#### Core

- New schema entity validator: `mutually_exclusive`. It accepts a list of fields. If more than 1 of those fields
  is set simultaneously, the entity is considered invalid.
  [#7765](https://github.com/Kong/kong/pull/7765)

#### Performance

On this release we've done some special efforts with regards to performance.

There's a new performance workflow which periodically checks new code additions against some
typical scenarios [#7030](https://github.com/Kong/kong/pull/7030) [#7547](https://github.com/Kong/kong/pull/7547)

In addition to that, the following changes were specifically included to improve performance:

- Reduced unnecessary reads of `ngx.var`
  [#7840](https://github.com/Kong/kong/pull/7840)
- Loaded more indexed variables
  [#7849](https://github.com/Kong/kong/pull/7849)
- Optimized table creation in Balancer
  [#7852](https://github.com/Kong/kong/pull/7852)
- Reduce calls to `ngx.update_time`
  [#7853](https://github.com/Kong/kong/pull/7853)
- Use read-only replica for PostgreSQL meta-schema reading
  [#7454](https://github.com/Kong/kong/pull/7454)
- URL escaping detects cases when it's not needed and early-exits
  [#7742](https://github.com/Kong/kong/pull/7742)
- Accelerated variable loading via indexes
  [#7818](https://github.com/Kong/kong/pull/7818)
- Removed unnecessary call to `get_phase` in balancer
  [#7854](https://github.com/Kong/kong/pull/7854)

#### Configuration

- Enable IPV6 on `dns_order` as unsupported experimental feature. Please
  give it a try and report back any issues
  [#7819](https://github.com/Kong/kong/pull/7819).
- The template renderer can now use `os.getenv`
  [#6872](https://github.com/Kong/kong/pull/6872).

#### Hybrid Mode

- Data plane is able to eliminate some unknown fields when Control Plane is using a more modern version
  [#7827](https://github.com/Kong/kong/pull/7827).

#### Admin API

- Added support for the HTTP HEAD method for all Admin API endpoints
  [#7796](https://github.com/Kong/kong/pull/7796)
- Added better support for OPTIONS requests. Previously, the Admin API replied the same on all OPTIONS requests, where as now OPTIONS request will only reply to routes that our Admin API has. Non-existing routes will have a 404 returned. It also adds Allow header to responses, both Allow and Access-Control-Allow-Methods now contain only the methods that the specific API supports. [#7830](https://github.com/Kong/kong/pull/7830)

#### Plugins

- **AWS-Lambda**: The plugin will now try to detect the AWS region by using `AWS_REGION` and
  `AWS_DEFAULT_REGION` environment variables (when not specified with the plugin configuration).
  This allows to specify a 'region' on a per Kong node basis, hence adding the ability to invoke the
  Lamda in the same region where Kong is located.
  [#7765](https://github.com/Kong/kong/pull/7765)
- **Datadog**: `host` and `port` config options can be configured from environment variables
  `KONG_DATADOG_AGENT_HOST` and `KONG_DATADOG_AGENT_PORT`. This allows to set different
  destinations on a per Kong node basis, which makes multi-DC setups easier and in Kubernetes allows to
  run the datadog agents as a daemon-set.
  [#7463](https://github.com/Kong/kong/pull/7463)
  Thanks [rallyben](https://github.com/rallyben) for the patch!
- **Prometheus:** A new metric `data_plane_cluster_cert_expiry_timestamp` is added to expose the Data Plane's cluster_cert expiry timestamp for improved monitoring in Hybrid Mode. [#7800](https://github.com/Kong/kong/pull/7800).

**Request Termination**:

- New `trigger` config option, which makes the plugin only activate for any requests with a header or query parameter
  named like the trigger. This can be a great debugging aid, without impacting actual traffic being processed.
  [#6744](https://github.com/Kong/kong/pull/6744).
- The `request-echo` config option was added. If set, the plugin responds with a copy of the incoming request.
  This eases troubleshooting when Kong is behind one or more other proxies or LB's, especially when combined with
  the new 'trigger' option.
  [#6744](https://github.com/Kong/kong/pull/6744).

**GRPC-Gateway**:

- Fields of type `.google.protobuf.Timestamp` on the gRPC side are now
  transcoded to and from ISO8601 strings in the REST side.
  [#7538](https://github.com/Kong/kong/pull/7538)
- URI arguments like `..?foo.bar=x&foo.baz=y` are interpreted as structured
  fields, equivalent to `{"foo": {"bar": "x", "baz": "y"}}`
  [#7564](https://github.com/Kong/kong/pull/7564)
  Thanks [git-torrent](https://github.com/git-torrent) for the patch!

### Fixes

#### Core

- Balancer retries now correctly set the `:authority` pseudo-header on balancer retries
  [#7725](https://github.com/Kong/kong/pull/7725).
- Healthchecks are now stopped while the Balancer is being recreated
  [#7549](https://github.com/Kong/kong/pull/7549).
- Fixed an issue in which a malformed `Accept` header could cause unexpected HTTP 500
  [#7757](https://github.com/Kong/kong/pull/7757).
- Kong no longer removes `Proxy-Authentication` request header and `Proxy-Authenticate` response header
  [#7724](https://github.com/Kong/kong/pull/7724).
- Fixed an issue where Kong would not sort correctly Routes with both regex and prefix paths
  [#7695](https://github.com/Kong/kong/pull/7695)
  Thanks [jiachinzhao](https://github.com/jiachinzhao) for the patch!

#### Hybrid Mode

- Ensure data plane config thread is terminated gracefully, preventing a semi-deadlocked state
  [#7568](https://github.com/Kong/kong/pull/7568)
  Thanks [flrgh](https://github.com/flrgh) for the patch!
- Older data planes using `aws-lambda`, `grpc-web` or `request-termination` plugins can now talk
  with newer control planes by ignoring new plugin fields.
  [#7881](https://github.com/Kong/kong/pull/7881)

##### CLI

- `kong config parse` no longer crashes when there's a Go plugin server enabled
  [#7589](https://github.com/Kong/kong/pull/7589).

##### Configuration

- Declarative Configuration parser now prints more correct errors when pointing unknown foreign references
  [#7756](https://github.com/Kong/kong/pull/7756).
- YAML anchors in Declarative Configuration are properly processed
  [#7748](https://github.com/Kong/kong/pull/7748).

##### Admin API

- `GET /upstreams/:upstreams/targets/:target` no longer returns 404 when target weight is 0
  [#7758](https://github.com/Kong/kong/pull/7758).

##### PDK

- `kong.response.exit` now uses customized "Content-Length" header when found
  [#7828](https://github.com/Kong/kong/pull/7828).

##### Plugins

- **ACME**: Dots in wildcard domains are escaped
  [#7839](https://github.com/Kong/kong/pull/7839).
- **Prometheus**: Upstream's health info now includes previously missing `subsystem` field
  [#7802](https://github.com/Kong/kong/pull/7802).
- **Proxy-Cache**: Fixed an issue where the plugin would sometimes fetch data from the cache but not return it
  [#7775](https://github.com/Kong/kong/pull/7775)
  Thanks [agile6v](https://github.com/agile6v) for the patch!

[Back to TOC](#table-of-contents)


## [2.5.1]

> Release date: 2021/09/07

This is the first patch release in the 2.5 series. Being a patch release,
it strictly contains bugfixes. There are no new features or breaking changes.

### Dependencies

- Bumped `grpcurl` from 1.8.1 to 1.8.2 [#7659](https://github.com/Kong/kong/pull/7659)
- Bumped `lua-resty-openssl` from 0.7.3 to 0.7.4 [#7657](https://github.com/Kong/kong/pull/7657)
- Bumped `penlight` from 1.10.0 to 1.11.0 [#7736](https://github.com/Kong/kong/pull/7736)
- Bumped `luasec` from 1.0.1 to 1.0.2 [#7750](https://github.com/Kong/kong/pull/7750)
- Bumped `OpenSSL` from 1.1.1k to 1.1.1l [#7767](https://github.com/Kong/kong/pull/7767)

### Fixes

##### Core

- You can now successfully delete workspaces after deleting all entities associated with that workspace.
  Previously, Kong Gateway was not correctly cleaning up parent-child relationships. For example, creating
  an Admin also creates a Consumer and RBAC user. When deleting the Admin, the Consumer and RBAC user are
  also deleted, but accessing the `/workspaces/workspace_name/meta` endpoint would show counts for Consumers
  and RBAC users, which prevented the workspace from being deleted. Now deleting entities correctly updates
  the counts, allowing an empty workspace to be deleted. [#7560](https://github.com/Kong/kong/pull/7560)
- When an upstream event is received from the DAO, `handler.lua` now gets the workspace ID from the request
  and adds it to the upstream entity that will be used in the worker and cluster events. Before this change,
  when posting balancer CRUD events, the workspace ID was lost and the balancer used the default
  workspace ID as a fallback. [#7778](https://github.com/Kong/kong/pull/7778)

##### CLI

- Fixes regression that included an issue where Go plugins prevented CLI commands like `kong config parse`
  or `kong config db_import` from working as expected. [#7589](https://github.com/Kong/kong/pull/7589)

##### CI / Process

- Improves tests reliability. ([#7578](https://github.com/Kong/kong/pull/7578) [#7704](https://github.com/Kong/kong/pull/7704))
- Adds Github Issues template forms. [#7774](https://github.com/Kong/kong/pull/7774)
- Moves "Feature Request" link from Github Issues to Discussions. [#7777](https://github.com/Kong/kong/pull/7777)

##### Admin API

- Kong Gateway now validates workspace names, preventing the use of reserved names on workspaces.
  [#7380](https://github.com/Kong/kong/pull/7380)


[Back to TOC](#table-of-contents)

## [2.5.0]

> Release date: 2021-07-13

This is the final release of Kong 2.5.0, with no breaking changes with respect to the 2.x series.

This release includes Control Plane resiliency to database outages and the new
`declarative_config_string` config option, among other features and fixes.

### Distribution

- :warning: Since 2.4.1, Kong packages are no longer distributed
  through Bintray. Please visit [the installation docs](https://konghq.com/install/#kong-community)
  for more details.

### Dependencies

- Bumped `openresty` from 1.19.3.1 to 1.19.3.2 [#7430](https://github.com/kong/kong/pull/7430)
- Bumped `luasec` from 1.0 to 1.0.1 [#7126](https://github.com/kong/kong/pull/7126)
- Bumped `luarocks` from 3.5.0 to 3.7.0 [#7043](https://github.com/kong/kong/pull/7043)
- Bumped `grpcurl` from 1.8.0 to 1.8.1 [#7128](https://github.com/kong/kong/pull/7128)
- Bumped `penlight` from 1.9.2 to 1.10.0 [#7127](https://github.com/Kong/kong/pull/7127)
- Bumped `lua-resty-dns-client` from 6.0.0 to 6.0.2 [#7539](https://github.com/Kong/kong/pull/7539)
- Bumped `kong-plugin-prometheus` from 1.2 to 1.3 [#7415](https://github.com/Kong/kong/pull/7415)
- Bumped `kong-plugin-zipkin` from 1.3 to 1.4 [#7455](https://github.com/Kong/kong/pull/7455)
- Bumped `lua-resty-openssl` from 0.7.2 to 0.7.3 [#7509](https://github.com/Kong/kong/pull/7509)
- Bumped `lua-resty-healthcheck` from 1.4.1 to 1.4.2 [#7511](https://github.com/Kong/kong/pull/7511)
- Bumped `hmac-auth` from 2.3.0 to 2.4.0 [#7522](https://github.com/Kong/kong/pull/7522)
- Pinned `lua-protobuf` to 0.3.2 (previously unpinned) [#7079](https://github.com/kong/kong/pull/7079)

All Kong Gateway OSS plugins will be moved from individual repositories and centralized
into the main Kong Gateway (OSS) repository. We are making a gradual transition, starting with the
grpc-gateway plugin first:

- Moved grpc-gateway inside the Kong repo. [#7466](https://github.com/Kong/kong/pull/7466)

### Additions

#### Core

- Control Planes can now send updates to new data planes even if the control planes lose connection to the database.
  [#6938](https://github.com/kong/kong/pull/6938)
- Kong now automatically adds `cluster_cert`(`cluster_mtls=shared`) or `cluster_ca_cert`(`cluster_mtls=pki`) into
  `lua_ssl_trusted_certificate` when operating in Hybrid mode. Before, Hybrid mode users needed to configure
  `lua_ssl_trusted_certificate` manually as a requirement for Lua to verify the Control Plane’s certificate.
  See [Starting Data Plane Nodes](https://docs.konghq.com/gateway-oss/2.5.x/hybrid-mode/#starting-data-plane-nodes)
  in the Hybrid Mode guide for more information. [#7044](https://github.com/kong/kong/pull/7044)
- New `declarative_config_string` option allows loading a declarative config directly from a string. See the
  [Loading The Declarative Configuration File](https://docs.konghq.com/2.5.x/db-less-and-declarative-config/#loading-the-declarative-configuration-file)
  section of the DB-less and Declarative Configuration guide for more information.
  [#7379](https://github.com/kong/kong/pull/7379)

#### PDK

- The Kong PDK now accepts tables in the response body for Stream subsystems, just as it does for the HTTP subsystem.
  Before developers had to check the subsystem if they wrote code that used the `exit()` function before calling it,
  because passing the wrong argument type would break the request response.
  [#7082](https://github.com/kong/kong/pull/7082)

#### Plugins

- **hmac-auth**: The HMAC Authentication plugin now includes support for the `@request-target` field in the signature
  string. Before, the plugin used the `request-line` parameter, which contains the HTTP request method, request URI, and
  the HTTP version number. The inclusion of the HTTP version number in the signature caused requests to the same target
  but using different request methods(such as HTTP/2) to have different signatures. The newly added request-target field
  only includes the lowercase request method and request URI when calculating the hash, avoiding those issues.
  See the [HMAC Authentication](https://docs.konghq.com/hub/kong-inc/hmac-auth) documentation for more information.
  [#7037](https://github.com/kong/kong/pull/7037)
- **syslog**: The Syslog plugin now includes facility configuration options, which are a way for the plugin to group
  error messages from different sources. See the description for the facility parameter in the
  [Parameters](https://docs.konghq.com/hub/kong-inc/syslog/#parameters) section of the Syslog documentation for more
  information. [#6081](https://github.com/kong/kong/pull/6081). Thanks, [jideel](https://github.com/jideel)!
- **Prometheus**: The Prometheus plugin now exposes connected data planes' status on the control plane. New metrics include the
  following:  `data_plane_last_seen`, `data_plane_config_hash` and `data_plane_version_compatible`. These
  metrics can be useful for troubleshooting when data planes have inconsistent configurations across the cluster. See the
  [Available metrics](https://docs.konghq.com/hub/kong-inc/prometheus) section of the Prometheus plugin documentation
  for more information. [98](https://github.com/Kong/kong-plugin-prometheus/pull/98)
- **Zipkin**: The Zipkin plugin now includes the following tags: `kong.route`,`kong.service_name` and `kong.route_name`.
  See the [Spans](https://docs.konghq.com/hub/kong-inc/zipkin/#spans) section of the Zipkin plugin documentation for more information.
  [115](https://github.com/Kong/kong-plugin-zipkin/pull/115)

#### Hybrid Mode

- Kong now exposes an upstream health checks endpoint (using the status API) on the data plane for better
  observability. [#7429](https://github.com/Kong/kong/pull/7429)
- Control Planes are now more lenient when checking Data Planes' compatibility in Hybrid mode. See the
  [Version compatibility](https://docs.konghq.com/gateway-oss/2.5.x/hybrid-mode/#version_compatibility)
  section of the Hybrid Mode guide for more information. [#7488](https://github.com/Kong/kong/pull/7488)
- This release starts the groundwork for Hybrid Mode 2.0 Protocol. This code isn't active by default in Kong 2.5,
  but it allows future development. [#7462](https://github.com/Kong/kong/pull/7462)

### Fixes

#### Core

- When using DB-less mode, `select_by_cache_key` now finds entities by using the provided `field` directly
  in ` select_by_key` and does not complete unnecessary cache reads. [#7146](https://github.com/kong/kong/pull/7146)
- Kong can now finish initialization even if a plugin’s `init_worker` handler fails, improving stability.
  [#7099](https://github.com/kong/kong/pull/7099)
- TLS keepalive requests no longer share their context. Before when two calls were made to the same "server+hostname"
  but different routes and using a keepalive connection, plugins that were active in the first call were also sometimes
  (incorrectly) active in the second call. The wrong plugin was active because Kong was passing context in the SSL phase
  to the plugin iterator, creating connection-wide structures in that context, which was then shared between different
  keepalive requests. With this fix, Kong does not pass context to plugin iterators with the `certificate` phase,
  avoiding plugin mixups.[#7102](https://github.com/kong/kong/pull/7102)
- The HTTP status 405 is now handled by Kong's error handler. Before accessing Kong using the TRACE method returned
  a standard NGINX error page because the 405 wasn’t included in the error page settings of the NGINX configuration.
  [#6933](https://github.com/kong/kong/pull/6933).
  Thanks, [yamaken1343](https://github.com/yamaken1343)!
- Custom `ngx.sleep` implementation in `init_worker` phase now invokes `update_time` in order to prevent time-based deadlocks
  [#7532](https://github.com/Kong/kong/pull/7532)
- `Proxy-Authorization` header is removed when it is part of the original request **or** when a plugin sets it to the
  same value as the original request
  [#7533](https://github.com/Kong/kong/pull/7533)
- `HEAD` requests don't provoke an error when a Plugin implements the `response` phase
  [#7535](https://github.com/Kong/kong/pull/7535)

#### Hybrid Mode

- Control planes no longer perform health checks on CRUD upstreams’ and targets’ events.
  [#7085](https://github.com/kong/kong/pull/7085)
- To prevent unnecessary cache flips on data planes, Kong now checks `dao:crud` events more strictly and has
  a new cluster event, `clustering:push_config` for configuration pushes. These updates allow Kong to filter
  invalidation events that do not actually require a database change. Furthermore, the clustering module does
  not subscribe to the generic `invalidations` event, which has a more broad scope than database entity invalidations.
  [#7112](https://github.com/kong/kong/pull/7112)
- Data Planes ignore null fields coming from Control Planes when doing schema validation.
  [#7458](https://github.com/Kong/kong/pull/7458)
- Kong now includes the source in error logs produced by Control Planes.
  [#7494](https://github.com/Kong/kong/pull/7494)
- Data Plane config hash calculation and checking is more consistent now: it is impervious to changes in table iterations,
  hashes are calculated in both CP and DP, and DPs send pings more immediately and with the new hash now
  [#7483](https://github.com/Kong/kong/pull/7483)


#### Balancer

- All targets are returned by the Admin API now, including targets with a `weight=0`, or disabled targets.
  Before disabled targets were not included in the output when users attempted to list all targets. Then
  when users attempted to add the targets again, they received an error message telling them the targets already existed.
  [#7094](https://github.com/kong/kong/pull/7094)
- Upserting existing targets no longer fails.  Before, because of updates made to target configurations since Kong v2.2.0,
  upserting older configurations would fail. This fix allows older configurations to be imported.
  [#7052](https://github.com/kong/kong/pull/7052)
- The last balancer attempt is now correctly logged. Before balancer tries were saved when retrying, which meant the last
  retry state was not saved since there were no more retries. This update saves the failure state so it can be correctly logged.
  [#6972](https://github.com/kong/kong/pull/6972)
- Kong now ensures that the correct upstream event is removed from the queue when updating the balancer state.
  [#7103](https://github.com/kong/kong/pull/7103)

#### CLI

- The `prefix` argument in the `kong stop` command now takes precedence over environment variables, as it does in the `kong start` command.
  [#7080](https://github.com/kong/kong/pull/7080)

#### Configuration

- Declarative configurations now correctly parse custom plugin entities schemas with attributes called "plugins". Before
  when using declarative configurations, users with custom plugins that included a "plugins" field would encounter startup
  exceptions. With this fix, the declarative configuration can now distinguish between plugins schema and custom plugins fields.
  [#7412](https://github.com/kong/kong/pull/7412)
- The stream access log configuration options are now properly separated from the HTTP access log. Before when users
  used Kong with TCP, they couldn’t use a custom log format. With this fix, `proxy_stream_access_log` and `proxy_stream_error_log`
  have been added to differentiate stream access log from the HTTP subsystem. See
  [`proxy_stream_access_log`](https://docs.konghq.com/gateway-oss/2.5.x/configuration/#proxy_stream_access_log)
  and [`proxy_stream_error`](https://docs.konghq.com/gateway-oss/2.5.x/configuration/#proxy_stream_error) in the Configuration
  Property Reference for more information. [#7046](https://github.com/kong/kong/pull/7046)

#### Migrations

- Kong no longer assumes that `/?/init.lua` is in the Lua path when doing migrations. Before, when users created
  a custom plugin in a non-standard location and set `lua_package_path = /usr/local/custom/?.lua`, migrations failed.
  Migrations failed because the Kong core file is `init.lua` and it is required as part of `kong.plugins.<name>.migrations`.
  With this fix, migrations no longer expect `init.lua` to be a part of the path. [#6993](https://github.com/kong/kong/pull/6993)
- Kong no longer emits errors when doing `ALTER COLUMN` operations in Apache Cassandra 4.0.
  [#7490](https://github.com/Kong/kong/pull/7490)

#### PDK

- With this update, `kong.response.get_XXX()` functions now work in the log phase on external plugins. Before
  `kong.response.get_XXX()` functions required data from the response object, which was not accessible in the
  post-log timer used to call log handlers in external plugins. Now these functions work by accessing the required
  data from the set saved at the start of the log phase. See [`kong.response`](https://docs.konghq.com/gateway-oss/{{page.kong_version}}/kong.response)
  in the Plugin Development Kit for more information. [#7048](https://github.com/kong/kong/pull/7048)
- External plugins handle certain error conditions better while the Kong balancer is being refreshed. Before
  when an `instance_id` of an external plugin changed, and the plugin instance attempted to reset and retry,
  it was failing because of a typo in the comparison. [#7153](https://github.com/kong/kong/pull/7153).
  Thanks, [ealogar](https://github.com/ealogar)!
- With this release, `kong.log`'s phase checker now accounts for the existence of the new `response` pseudo-phase.
  Before users may have erroneously received a safe runtime error for using a function out-of-place in the PDK.
  [#7109](https://github.com/kong/kong/pull/7109)
- Kong no longer sandboxes the `string.rep` function. Before `string.rep` was sandboxed to disallow a single operation
  from allocating too much memory. However, a single operation allocating too much memory is no longer an issue
  because in LuaJIT there are no debug hooks and it is trivial to implement a loop to allocate memory on every single iteration.
  Additionally, since the `string` table is global and obtainable by any sandboxed string, its sandboxing provoked issues on global state.
  [#7167](https://github.com/kong/kong/pull/7167)
- The `kong.pdk.node` function can now correctly iterates over all the shared dict metrics. Before this fix,
  users using the `kong.pdk.node` function could not see all shared dict metrics under the Stream subsystem.
  [#7078](https://github.com/kong/kong/pull/7078)

#### Plugins

- All custom plugins that are using the deprecated `BasePlugin` class have to remove this inheritance.
- **LDAP-auth**: The LDAP Authentication schema now includes a default value for the `config.ldap_port` parameter
  that matches the documentation. Before the plugin documentation [Parameters](https://docs.konghq.com/hub/kong-inc/ldap-auth/#parameters)
  section included a reference to a default value for the LDAP port; however, the default value was not included in the plugin schema.
  [#7438](https://github.com/kong/kong/pull/7438)
- **Prometheus**: The Prometheus plugin exporter now attaches subsystem labels to memory stats. Before, the HTTP
  and Stream subsystems were not distinguished, so their metrics were interpreted as duplicate entries by Prometheus.
  https://github.com/Kong/kong-plugin-prometheus/pull/118
- **External Plugins**: the return code 127 (command not found) is detected and appropriate error is returned
  [#7523](https://github.com/Kong/kong/pull/7523)


## [2.4.1]


> Released 2021/05/11

This is a patch release in the 2.4 series. Being a patch release, it
strictly contains bugfixes. There are no new features or breaking changes.

### Distribution

- :warning: Starting with this release, Kong packages are no longer distributed
  through Bintray. Please download from [download.konghq.com](https://download.konghq.com).

### Dependencies

- Bump `luasec` from 1.0.0 to 1.0.1
  [#7126](https://github.com/Kong/kong/pull/7126)
- Bump `prometheus` plugin from 1.2.0 to 1.2.1
  [#7061](https://github.com/Kong/kong/pull/7061)

### Fixes

##### Core

- Ensure healthchecks and balancers are not created on control plane nodes.
  [#7085](https://github.com/Kong/kong/pull/7085)
- Optimize URL normalization code.
  [#7100](https://github.com/Kong/kong/pull/7100)
- Fix issue where control plane nodes would needlessly invalidate and send new
  configuration to data plane nodes.
  [#7112](https://github.com/Kong/kong/pull/7112)
- Ensure HTTP code `405` is handled by Kong's error page.
  [#6933](https://github.com/Kong/kong/pull/6933)
- Ensure errors in plugins `init_worker` do not break Kong's worker initialization.
  [#7099](https://github.com/Kong/kong/pull/7099)
- Fix issue where two subsequent TLS keepalive requests would lead to incorrect
  plugin execution.
  [#7102](https://github.com/Kong/kong/pull/7102)
- Ensure Targets upsert operation behaves similarly to other entities' upsert method.
  [#7052](https://github.com/Kong/kong/pull/7052)
- Ensure failed balancer retry is saved and accounted for in log data.
  [#6972](https://github.com/Kong/kong/pull/6972)


##### CLI

- Ensure `kong start` and `kong stop` prioritize CLI flag `--prefix` over environment
  variable `KONG_PREFIX`.
  [#7080](https://github.com/Kong/kong/pull/7080)

##### Configuration

- Ensure Stream subsystem allows for configuration of access logs format.
  [#7046](https://github.com/Kong/kong/pull/7046)

##### Admin API

- Ensure targets with weight 0 are displayed in the Admin API.
  [#7094](https://github.com/Kong/kong/pull/7094)

##### PDK

- Ensure new `response` phase is accounted for in phase checkers.
  [#7109](https://github.com/Kong/kong/pull/7109)

##### Plugins

- Ensure plugins written in languages other than Lua can use `kong.response.get_*`
  methods - e.g., `kong.response.get_status`.
  [#7048](https://github.com/Kong/kong/pull/7048)
- `hmac-auth`: enable JIT compilation of authorization header regex.
  [#7037](https://github.com/Kong/kong/pull/7037)


[Back to TOC](#table-of-contents)


## [2.4.0]

> Released 2021/04/06

This is the final release of Kong 2.4.0, with no breaking changes with respect to the 2.x series.
This release includes JavaScript PDK, improved CP/DP updates and UTF-8 Tags, amongst other improvements
and fixes.

### Dependencies

- :warning: For Kong 2.4, the required OpenResty version has been bumped to
  [1.19.3.1](http://openresty.org/en/changelog-1019003.html), and the set of
  patches included has changed, including the latest release of
  [lua-kong-nginx-module](https://github.com/Kong/lua-kong-nginx-module).
  If you are installing Kong from one of our distribution
  packages, you are not affected by this change.

**Note:** if you are not using one of our distribution packages and compiling
OpenResty from source, you must still apply Kong's [OpenResty
patches](https://github.com/Kong/kong-build-tools/tree/master/openresty-build-tools/patches)
(and, as highlighted above, compile OpenResty with the new
lua-kong-nginx-module). Our [kong-build-tools](https://github.com/Kong/kong-build-tools)
repository will allow you to do both easily.

- Bump luarocks from 3.4.0 to 3.5.0.
  [#6699](https://github.com/Kong/kong/pull/6699)
- Bump luasec from 0.9 to 1.0.
  [#6814](https://github.com/Kong/kong/pull/6814)
- Bump lua-resty-dns-client from 5.2.1 to 6.0.0.
  [#6999](https://github.com/Kong/kong/pull/6999)
- Bump kong-lapis from 1.8.1.2 to 1.8.3.1.
  [#6925](https://github.com/Kong/kong/pull/6925)
- Bump pgmoon from 1.11.0 to 1.12.0.
  [#6741](https://github.com/Kong/kong/pull/6741)
- Bump lua-resty-openssl from 0.6.9 to 0.7.2.
  [#6967](https://github.com/Kong/kong/pull/6967)
- Bump kong-plugin-zipkin from 1.2 to 1.3.
  [#6936](https://github.com/Kong/kong/pull/6936)
- Bump kong-prometheus-plugin from 1.0 to 1.2.
  [#6958](https://github.com/Kong/kong/pull/6958)
- Bump lua-cassandra from 1.5.0 to 1.5.1
  [#6857](https://github.com/Kong/kong/pull/6857)
- Bump luasyslog from 1.0.0 to 2.0.1
  [#6957](https://github.com/Kong/kong/pull/6957)

### Additions

##### Core

- Relaxed version check between Control Planes and Data Planes, allowing
  Data Planes that are missing minor updates to still connect to the
  Control Plane. Also, now Data Plane is allowed to have a superset of Control
  Plane plugins.
  [6932](https://github.com/Kong/kong/pull/6932)
- Allowed UTF-8 in Tags
  [6784](https://github.com/Kong/kong/pull/6784)
- Added support for Online Certificate Status Protocol responder found in cluster.
  [6887](https://github.com/Kong/kong/pull/6887)

##### PDK

- [JavaScript Plugin Development Kit (PDK)](https://github.com/Kong/kong-js-pdk)
  is released alongside with Kong 2.4. It allows users to write Kong plugins in
  JavaScript and TypeScript.
- Beta release of Protobuf plugin communication protocol, which can be used in
  place of MessagePack to communicate with non-Lua plugins.
  [6941](https://github.com/Kong/kong/pull/6941)
- Enabled `ssl_certificate` phase on plugins with stream module.
  [6873](https://github.com/Kong/kong/pull/6873)

##### Plugins

- Zipkin: support for Jaeger style uber-trace-id headers.
  [101](https://github.com/Kong/kong-plugin-zipkin/pull/101)
  Thanks [nvx](https://github.com/nvx) for the patch!
- Zipkin: support for OT headers.
  [103](https://github.com/Kong/kong-plugin-zipkin/pull/103)
  Thanks [ishg](https://github.com/ishg) for the patch!
- Zipkin: allow insertion of custom tags on the Zipkin request trace.
  [102](https://github.com/Kong/kong-plugin-zipkin/pull/102)
- Zipkin: creation of baggage items on child spans is now possible.
  [98](https://github.com/Kong/kong-plugin-zipkin/pull/98)
  Thanks [Asafb26](https://github.com/Asafb26) for the patch!
- JWT: Add ES384 support
  [6854](https://github.com/Kong/kong/pull/6854)
  Thanks [pariviere](https://github.com/pariviere) for the patch!
- Several plugins: capability to set new log fields, or unset existing fields,
  by executing custom Lua code in the Log phase.
  [6944](https://github.com/Kong/kong/pull/6944)

### Fixes

##### Core

- Changed default values and validation rules for plugins that were not
  well-adjusted for dbless or hybrid modes.
  [6885](https://github.com/Kong/kong/pull/6885)
- Kong 2.4 ensures that all the Core entities are loaded before loading
  any plugins. This fixes an error in which Plugins to could not link to
  or modify Core entities because they would not be loaded yet
  [6880](https://github.com/Kong/kong/pull/6880)
- If needed, `Host` header is now updated between balancer retries, using the
  value configured in the correct upstream entity.
  [6796](https://github.com/Kong/kong/pull/6796)
- Schema validations now log more descriptive error messages when types are
  invalid.
  [6593](https://github.com/Kong/kong/pull/6593)
  Thanks [WALL-E](https://github.com/WALL-E) for the patch!
- Kong now ignores tags in Cassandra when filtering by multiple entities, which
  is the expected behavior and the one already existent when using Postgres
  databases.
  [6931](https://github.com/Kong/kong/pull/6931)
- `Upgrade` header is not cleared anymore when response `Connection` header
  contains `Upgrade`.
  [6929](https://github.com/Kong/kong/pull/6929)
- Accept fully-qualified domain names ending in dots.
  [6864](https://github.com/Kong/kong/pull/6864)
- Kong does not try to warmup upstream names when warming up DNS entries.
  [6891](https://github.com/Kong/kong/pull/6891)
- Migrations order is now guaranteed to be always the same.
  [6901](https://github.com/Kong/kong/pull/6901)
- Buffered responses are disabled on connection upgrades.
  [6902](https://github.com/Kong/kong/pull/6902)
- Make entity relationship traverse-order-independent.
  [6743](https://github.com/Kong/kong/pull/6743)
- The host header is updated between balancer retries.
  [6796](https://github.com/Kong/kong/pull/6796)
- The router prioritizes the route with most matching headers when matching
  headers.
  [6638](https://github.com/Kong/kong/pull/6638)
- Fixed an edge case on multipart/form-data boundary check.
  [6638](https://github.com/Kong/kong/pull/6638)
- Paths are now properly normalized inside Route objects.
  [6976](https://github.com/Kong/kong/pull/6976)
- Do not cache empty upstream name dictionary.
  [7002](https://github.com/Kong/kong/pull/7002)
- Do not assume upstreams do not exist after init phase.
  [7010](https://github.com/Kong/kong/pull/7010)
- Do not overwrite configuration files when running migrations.
  [7017](https://github.com/Kong/kong/pull/7017)

##### PDK

- Now Kong does not leave plugin servers alive after exiting and does not try to
  start them in the unsupported stream subsystem.
  [6849](https://github.com/Kong/kong/pull/6849)
- Go does not cache `kong.log` methods
  [6701](https://github.com/Kong/kong/pull/6701)
- The `response` phase is included on the list of public phases
  [6638](https://github.com/Kong/kong/pull/6638)
- Config file style and options case are now consistent all around.
  [6981](https://github.com/Kong/kong/pull/6981)
- Added right protobuf MacOS path to enable external plugins in Homebrew
  installations.
  [6980](https://github.com/Kong/kong/pull/6980)
- Auto-escape upstream path to avoid proxying errors.
  [6978](https://github.com/Kong/kong/pull/6978)
- Ports are now declared as `Int`.
  [6994](https://github.com/Kong/kong/pull/6994)

##### Plugins

- oauth2: better handling more cases of client invalid token generation.
  [6594](https://github.com/Kong/kong/pull/6594)
  Thanks [jeremyjpj0916](https://github.com/jeremyjpj0916) for the patch!
- Zipkin: the w3c parsing function was returning a non-used extra value, and it
  now early-exits.
  [100](https://github.com/Kong/kong-plugin-zipkin/pull/100)
  Thanks [nvx](https://github.com/nvx) for the patch!
- Zipkin: fixed a bug in which span timestamping could sometimes raise an error.
  [105](https://github.com/Kong/kong-plugin-zipkin/pull/105)
  Thanks [Asafb26](https://github.com/Asafb26) for the patch!

[Back to TOC](#table-of-contents)


## [2.3.3]

> Released 2021/03/05

This is a patch release in the 2.3 series. Being a patch release, it
strictly contains bugfixes. The are no new features or breaking changes.

### Dependencies

- Bump OpenSSL from `1.1.1i` to `1.1.1j`.
  [6859](https://github.com/Kong/kong/pull/6859)

### Fixes

##### Core

- Ensure control plane nodes do not execute healthchecks.
  [6805](https://github.com/Kong/kong/pull/6805)
- Ensure only one worker executes active healthchecks.
  [6844](https://github.com/Kong/kong/pull/6844)
- Declarative config can be now loaded as an inline yaml file by `kong config`
  (previously it was possible only as a yaml string inside json). JSON declarative
  config is now parsed with the `cjson` library, instead of with `libyaml`.
  [6852](https://github.com/Kong/kong/pull/6852)
- When using eventual worker consistency now every Nginx worker deals with its
  upstreams changes, avoiding unnecessary synchronization among workers.
  [6833](https://github.com/Kong/kong/pull/6833)

##### Admin API

- Remove `prng_seed` from the Admin API and add PIDs instead.
  [6842](https://github.com/Kong/kong/pull/6842)

##### PDK

- Ensure `kong.log.serialize` properly calculates reported latencies.
  [6869](https://github.com/Kong/kong/pull/6869)

##### Plugins

- HMAC-Auth: fix issue where the plugin would check if both a username and
  signature were specified, rather than either.
  [6826](https://github.com/Kong/kong/pull/6826)


[Back to TOC](#table-of-contents)


## [2.3.2]

> Released 2021/02/09

This is a patch release in the 2.3 series. Being a patch release, it
strictly contains bugfixes. The are no new features or breaking changes.

### Fixes

##### Core

- Fix an issue where certain incoming URI may make it possible to
  bypass security rules applied on Route objects. This fix make such
  attacks more difficult by always normalizing the incoming request's
  URI before matching against the Router.
  [#6821](https://github.com/Kong/kong/pull/6821)
- Properly validate Lua input in sandbox module.
  [#6765](https://github.com/Kong/kong/pull/6765)
- Mark boolean fields with default values as required.
  [#6785](https://github.com/Kong/kong/pull/6785)


##### CLI

- `kong migrations` now accepts a `-p`/`--prefix` flag.
  [#6819](https://github.com/Kong/kong/pull/6819)

##### Plugins

- JWT: disallow plugin on consumers.
  [#6777](https://github.com/Kong/kong/pull/6777)
- rate-limiting: improve counters accuracy.
  [#6802](https://github.com/Kong/kong/pull/6802)


[Back to TOC](#table-of-contents)


## [2.3.1]

> Released 2021/01/26

This is a patch release in the 2.3 series. Being a patch release, it
strictly contains bugfixes. The are no new features or breaking changes.

### Fixes

##### Core

- lua-resty-dns-client was bumped to 5.2.1, which fixes an issue that could
  lead to a busy loop when renewing addresses.
  [#6760](https://github.com/Kong/kong/pull/6760)
- Fixed an issue that made Kong return HTTP 500 Internal Server Error instead
  of HTTP 502 Bad Gateway on upstream connection errors when using buffered
  proxying. [#6735](https://github.com/Kong/kong/pull/6735)

[Back to TOC](#table-of-contents)


## [2.3.0]

> Released 2021/01/08

This is a new release of Kong, with no breaking changes with respect to the 2.x series,
with **Control Plane/Data Plane version checks**, **UTF-8 names for Routes and Services**,
and **a Plugin Servers**.


### Distributions

- :warning: Support for Centos 6 has been removed, as said distro entered
  EOL on Nov 30.
  [#6641](https://github.com/Kong/kong/pull/6641)

### Dependencies

- Bump kong-plugin-serverless-functions from 1.0 to 2.1.
  [#6715](https://github.com/Kong/kong/pull/6715)
- Bump lua-resty-dns-client from 5.1.0 to 5.2.0.
  [#6711](https://github.com/Kong/kong/pull/6711)
- Bump lua-resty-healthcheck from 1.3.0 to 1.4.0.
  [#6711](https://github.com/Kong/kong/pull/6711)
- Bump OpenSSL from 1.1.1h to 1.1.1i.
  [#6639](https://github.com/Kong/kong/pull/6639)
- Bump `kong-plugin-zipkin` from 1.1 to 1.2.
  [#6576](https://github.com/Kong/kong/pull/6576)
- Bump `kong-plugin-request-transformer` from 1.2 to 1.3.
  [#6542](https://github.com/Kong/kong/pull/6542)

### Additions

##### Core

- Introduce version checks between Control Plane and Data Plane nodes
  in Hybrid Mode. Sync will be stopped if the major/minor version differ
  or if installed plugin versions differ between Control Plane and Data
  Plane nodes.
  [#6612](https://github.com/Kong/kong/pull/6612)
- Kong entities with a `name` field now support utf-8 characters.
  [#6557](https://github.com/Kong/kong/pull/6557)
- The certificates entity now has `cert_alt` and `key_alt` fields, used
  to specify an alternative certificate and key pair.
  [#6536](https://github.com/Kong/kong/pull/6536)
- The go-pluginserver `stderr` and `stdout` are now written into Kong's
  logs.
  [#6503](https://github.com/Kong/kong/pull/6503)
- Introduce support for multiple pluginservers. This feature is
  backwards-compatible with the existing single Go pluginserver.
  [#6600](https://github.com/Kong/kong/pull/6600)

##### PDK

- Introduce a `kong.node.get_hostname` method that returns current's
  node host name.
  [#6613](https://github.com/Kong/kong/pull/6613)
- Introduce a `kong.cluster.get_id` method that returns a unique ID
  for the current Kong cluster. If Kong is running in DB-less mode
  without a cluster ID explicitly defined, then this method returns nil.
  For Hybrid mode, all Control Planes and Data Planes belonging to the
  same cluster returns the same cluster ID. For traditional database
  based deployments, all Kong nodes pointing to the same database will
  also return the same cluster ID.
  [#6576](https://github.com/Kong/kong/pull/6576)
- Introduce a `kong.log.set_serialize_value`, which allows for customizing
  the output of `kong.log.serialize`.
  [#6646](https://github.com/Kong/kong/pull/6646)

##### Plugins

- `http-log`: the plugin now has a `headers` configuration, so that
  custom headers can be specified for the log request.
  [#6449](https://github.com/Kong/kong/pull/6449)
- `key-auth`: the plugin now has two additional boolean configurations:
  * `key_in_header`: if `false`, the plugin will ignore keys passed as
    headers.
  * `key_in_query`: if `false`, the plugin will ignore keys passed as
    query arguments.
  Both default to `true`.
  [#6590](https://github.com/Kong/kong/pull/6590)
- `request-size-limiting`: add new configuration `require_content_length`,
  which causes the plugin to ensure a valid `Content-Length` header exists
  before reading the request body.
  [#6660](https://github.com/Kong/kong/pull/6660)
- `serverless-functions`: introduce a sandboxing capability, and it has been
  *enabled* by default, where only Kong PDK, OpenResty `ngx` APIs, and Lua standard libraries are allowed.
  [#32](https://github.com/Kong/kong-plugin-serverless-functions/pull/32/)

##### Configuration

- `client_max_body_size` and `client_body_buffer_size`, that previously
  hardcoded to 10m, are now configurable through `nginx_admin_client_max_body_size` and `nginx_admin_client_body_buffer_size`.
  [#6597](https://github.com/Kong/kong/pull/6597)
- Kong-generated SSL privates keys now have `600` file system permission.
  [#6509](https://github.com/Kong/kong/pull/6509)
- Properties `ssl_cert`, `ssl_cert_key`, `admin_ssl_cert`,
  `admin_ssl_cert_key`, `status_ssl_cert`, and `status_ssl_cert_key`
  is now an array: previously, only an RSA certificate was generated
  by default; with this change, an ECDSA is also generated. On
  intermediate and modern cipher suites, the ECDSA certificate is set
  as the default fallback certificate; on old cipher suite, the RSA
  certificate remains as the default. On custom certificates, the first
  certificate specified in the array is used.
  [#6509](https://github.com/Kong/kong/pull/6509)
- Kong now runs as a `kong` user if it exists; it said user does not exist
  in the system, the `nobody` user is used, as before.
  [#6421](https://github.com/Kong/kong/pull/6421)

### Fixes

##### Core

- Fix issue where a Go plugin would fail to read kong.ctx.shared values set by Lua plugins.
  [#6490](https://github.com/Kong/kong/pull/6490)
- Properly trigger `dao:delete_by:post` hook.
  [#6567](https://github.com/Kong/kong/pull/6567)
- Fix issue where a route that supports both http and https (and has a hosts and snis match criteria) would fail to proxy http requests, as it does not contain an SNI.
  [#6517](https://github.com/Kong/kong/pull/6517)
- Fix issue where a `nil` request context would lead to errors `attempt to index local 'ctx'` being shown in the logs
- Reduced the number of needed timers to active health check upstreams and to resolve hosts.
- Schemas for full-schema validations are correctly cached now, avoiding memory
  leaks when reloading declarative configurations. [#6713](https://github.com/Kong/kong/pull/6713)
- The schema for the upstream entities now limits the highest configurable
  number of successes and failures to 255, respecting the limits imposed by
  lua-resty-healthcheck. [#6705](https://github.com/Kong/kong/pull/6705)
- Certificates for database connections now are loaded in the right order
  avoiding failures to connect to Postgres databases.
  [#6650](https://github.com/Kong/kong/pull/6650)

##### CLI

- Fix issue where `kong reload -c <config>` would fail.
  [#6664](https://github.com/Kong/kong/pull/6664)
- Fix issue where the Kong configuration cache would get corrupted.
  [#6664](https://github.com/Kong/kong/pull/6664)

##### PDK

- Ensure the log serializer encodes the `tries` field as an array when
  empty, rather than an object.
  [#6632](https://github.com/Kong/kong/pull/6632)

##### Plugins

- request-transformer plugin does not allow `null` in config anymore as they can
  lead to runtime errors. [#6710](https://github.com/Kong/kong/pull/6710)

[Back to TOC](#table-of-contents)


## [2.2.2]

> Released 2021/03/01

This is a patch release in the 2.2 series. Being a patch release, it
strictly contains bugfixes. The are no new features or breaking changes.

### Fixes

##### Plugins

- `serverless-functions`: introduce a sandboxing capability, *enabled* by default,
  where only Kong PDK, OpenResty `ngx` APIs, and some Lua standard libraries are
  allowed. Read the documentation [here](https://docs.konghq.com/hub/kong-inc/serverless-functions/#sandboxing).
  [#32](https://github.com/Kong/kong-plugin-serverless-functions/pull/32/)

[Back to TOC](#table-of-contents)


## [2.2.1]

> Released 2020/12/01

This is a patch release in the 2.2 series. Being a patch release, it
strictly contains bugfixes. The are no new features or breaking changes.

### Fixes

##### Distribution

##### Core

- Fix issue where Kong would fail to start a Go plugin instance with a
  `starting instance: nil` error.
  [#6507](https://github.com/Kong/kong/pull/6507)
- Fix issue where a route that supports both `http` and `https` (and has
  a `hosts` and `snis` match criteria) would fail to proxy `http`
  requests, as it does not contain an SNI.
  [#6517](https://github.com/Kong/kong/pull/6517)
- Fix issue where a Go plugin would fail to read `kong.ctx.shared` values
  set by Lua plugins.
  [#6426](https://github.com/Kong/kong/issues/6426)
- Fix issue where gRPC requests would fail to set the `:authority`
  pseudo-header in upstream requests.
  [#6603](https://github.com/Kong/kong/pull/6603)

##### CLI

- Fix issue where `kong config db_import` and `kong config db_export`
  commands would fail if Go plugins were enabled.
  [#6596](https://github.com/Kong/kong/pull/6596)
  Thanks [daniel-shuy](https://github.com/daniel-shuy) for the patch!

[Back to TOC](#table-of-contents)


## [2.2.0]

> Released 2020/10/23

This is a new major release of Kong, including new features such as **UDP support**,
**Configurable Request and Response Buffering**, **Dynamically Loading of OS
Certificates**, and much more.

### Distributions

- Added support for running Kong as the non-root user kong on distributed systems.


### Dependencies

- :warning: For Kong 2.2, the required OpenResty version has been bumped to
  [1.17.8.2](http://openresty.org/en/changelog-1017008.html), and the
  the set of patches included has changed, including the latest release of
  [lua-kong-nginx-module](https://github.com/Kong/lua-kong-nginx-module).
  If you are installing Kong from one of our distribution
  packages, you are not affected by this change.
- Bump OpenSSL version from `1.1.1g` to `1.1.1h`.
  [#6382](https://github.com/Kong/kong/pull/6382)

**Note:** if you are not using one of our distribution packages and compiling
OpenResty from source, you must still apply Kong's [OpenResty
patches](https://github.com/Kong/kong-build-tools/tree/master/openresty-build-tools/openresty-patches)
(and, as highlighted above, compile OpenResty with the new
lua-kong-nginx-module). Our [kong-build-tools](https://github.com/Kong/kong-build-tools)
repository will allow you to do both easily.

- :warning: Cassandra 2.x support is now deprecated. If you are still
  using Cassandra 2.x with Kong, we recommend you to upgrade, since this
  series of Cassandra is about to be EOL with the upcoming release of
  Cassandra 4.0.

### Additions

##### Core

- :fireworks: **UDP support**: Kong now features support for UDP proxying
  in its stream subsystem. The `"udp"` protocol is now accepted in the `protocols`
  attribute of Routes and the `protocol` attribute of Services.
  Load balancing and logging plugins support UDP as well.
  [#6215](https://github.com/Kong/kong/pull/6215)
- **Configurable Request and Response Buffering**: The buffering of requests
  or responses can now be enabled or disabled on a per-route basis, through
  setting attributes `Route.request_buffering` or `Route.response_buffering`
  to `true` or `false`. Default behavior remains the same: buffering is enabled
  by default for requests and responses.
  [#6057](https://github.com/Kong/kong/pull/6057)
- **Option to Automatically Load OS Certificates**: The configuration
  attribute `lua_ssl_trusted_certificate` was extended to accept a
  comma-separated list of certificate paths, as well as a special `system`
  value, which expands to the "system default" certificates file installed
  by the operating system. This follows a very simple heuristic to try to
  use the most common certificate file in most popular distros.
  [#6342](https://github.com/Kong/kong/pull/6342)
- Consistent-Hashing load balancing algorithm does not require to use the entire
  target history to build the same proxying destinations table on all Kong nodes
  anymore. Now deleted targets are actually removed from the database and the
  targets entities can be manipulated by the Admin API as any other entity.
  [#6336](https://github.com/Kong/kong/pull/6336)
- Add `X-Forwarded-Path` header: if a trusted source provides a
  `X-Forwarded-Path` header, it is proxied as-is. Otherwise, Kong will set
  the content of said header to the request's path.
  [#6251](https://github.com/Kong/kong/pull/6251)
- Hybrid mode synchronization performance improvements: Kong now uses a
  new internal synchronization method to push changes from the Control Plane
  to the Data Plane, drastically reducing the amount of communication between
  nodes during bulk updates.
  [#6293](https://github.com/Kong/kong/pull/6293)
- The `Upstream.client_certificate` attribute can now be used from proxying:
  This allows `client_certificate` setting used for mTLS handshaking with
  the `Upstream` server to be shared easily among different Services.
  However, `Service.client_certificate` will take precedence over
  `Upstream.client_certificate` if both are set simultaneously.
  In previous releases, `Upstream.client_certificate` was only used for
  mTLS in active health checks.
  [#6348](https://github.com/Kong/kong/pull/6348)
- New `shorthand_fields` top-level attribute in schema definitions, which
  deprecates `shorthands` and includes type definitions in addition to the
  shorthand callback.
  [#6364](https://github.com/Kong/kong/pull/6364)
- Hybrid Mode: the table of Data Plane nodes at the Control Plane is now
  cleaned up automatically, according to a delay value configurable via
  the `cluster_data_plane_purge_delay` attribute, set to 14 days by default.
  [#6376](https://github.com/Kong/kong/pull/6376)
- Hybrid Mode: Data Plane nodes now apply only the last config when receiving
  several updates in sequence, improving the performance when large configs are
  in use. [#6299](https://github.com/Kong/kong/pull/6299)

##### Admin API

- Hybrid Mode: new endpoint `/clustering/data-planes` which returns complete
  information about all Data Plane nodes that are connected to the Control
  Plane cluster, regardless of the Control Plane node to which they connected.
  [#6308](https://github.com/Kong/kong/pull/6308)
  * :warning: The `/clustering/status` endpoint is now deprecated, since it
    returns only information about Data Plane nodes directly connected to the
    Control Plane node to which the Admin API request was made, and is
    superseded by `/clustering/data-planes`.
- Admin API responses now honor the `headers` configuration setting for
  including or removing the `Server` header.
  [#6371](https://github.com/Kong/kong/pull/6371)

##### PDK

- New function `kong.request.get_forwarded_prefix`: returns the prefix path
  component of the request's URL that Kong stripped before proxying to upstream,
  respecting the value of `X-Forwarded-Prefix` when it comes from a trusted source.
  [#6251](https://github.com/Kong/kong/pull/6251)
- `kong.response.exit` now honors the `headers` configuration setting for
  including or removing the `Server` header.
  [#6371](https://github.com/Kong/kong/pull/6371)
- `kong.log.serialize` function now can be called using the stream subsystem,
  allowing various logging plugins to work under TCP and TLS proxy modes.
  [#6036](https://github.com/Kong/kong/pull/6036)
- Requests with `multipart/form-data` MIME type now can use the same part name
  multiple times. [#6054](https://github.com/Kong/kong/pull/6054)

##### Plugins

- **New Response Phase**: both Go and Lua pluggins now support a new plugin
  phase called `response` in Lua plugins and `Response` in Go. Using it
  automatically enables response buffering, which allows you to manipulate
  both the response headers and the response body in the same phase.
  This enables support for response handling in Go, where header and body
  filter phases are not available, allowing you to use PDK functions such
  as `kong.Response.GetBody()`, and provides an equivalent simplified
  feature for handling buffered responses from Lua plugins as well.
  [#5991](https://github.com/Kong/kong/pull/5991)
- aws-lambda: bump to version 3.5.0:
  [#6379](https://github.com/Kong/kong/pull/6379)
  * support for 'isBase64Encoded' flag in Lambda function responses
- grpc-web: introduce configuration pass_stripped_path, which, if set to true,
  causes the plugin to pass the stripped request path (see the `strip_path` Route
  attribute) to the upstream gRPC service.
- rate-limiting: Support for rate limiting by path, by setting the
  `limit_by = "path"` configuration attribute.
  Thanks [KongGuide](https://github.com/KongGuide) for the patch!
  [#6286](https://github.com/Kong/kong/pull/6286)
- correlation-id: the plugin now generates a correlation-id value by default
  if the correlation id header arrives but is empty.
  [#6358](https://github.com/Kong/kong/pull/6358)


## [2.1.4]

> Released 2020/09/18

This is a patch release in the 2.0 series. Being a patch release, it strictly
contains bugfixes. The are no new features or breaking changes.

### Fixes

##### Core

- Improve graceful exit of Control Plane and Data Plane nodes in Hybrid Mode.
  [#6306](https://github.com/Kong/kong/pull/6306)

##### Plugins

- datadog, loggly, statsd: fixes for supporting logging TCP/UDP services.
  [#6344](https://github.com/Kong/kong/pull/6344)
- Logging plugins: request and response sizes are now reported
  by the log serializer as number attributes instead of string.
  [#6356](https://github.com/Kong/kong/pull/6356)
- prometheus: Remove unnecessary `WARN` log that was seen in the Kong 2.1
  series.
  [#6258](https://github.com/Kong/kong/pull/6258)
- key-auth: no longer trigger HTTP 400 error when the body cannot be decoded.
  [#6357](https://github.com/Kong/kong/pull/6357)
- aws-lambda: respect `skip_large_bodies` config setting even when not using
  AWS API Gateway compatibility.
  [#6379](https://github.com/Kong/kong/pull/6379)


[Back to TOC](#table-of-contents)
- Fix issue where `kong reload` would occasionally leave stale workers locked
  at 100% CPU.
  [#6300](https://github.com/Kong/kong/pull/6300)
- Hybrid Mode: more informative error message when the Control Plane cannot
  be reached.
  [#6267](https://github.com/Kong/kong/pull/6267)

##### CLI

- `kong hybrid gen_cert` now reports "permission denied" errors correctly
  when it fails to write the certificate files.
  [#6368](https://github.com/Kong/kong/pull/6368)

##### Plugins

- acl: bumped to 3.0.1
  * Fix regression in a scenario where an ACL plugin with a `deny` clause
    was configured for a group that does not exist would cause a HTTP 401
    when an authenticated plugin would match the anonymous consumer. The
    behavior is now restored to that seen in Kong 1.x and 2.0.
    [#6354](https://github.com/Kong/kong/pull/6354)
- request-transformer: bumped to 1.2.7
  * Fix the construction of the error message when a template throws a Lua error.
    [#26](https://github.com/Kong/kong-plugin-request-transformer/pull/26)


## [2.1.3]

> Released 2020/08/19

This is a patch release in the 2.0 series. Being a patch release, it strictly
contains bugfixes. The are no new features or breaking changes.

### Fixes

##### Core

- Fix behavior of `X-Forwarded-Prefix` header with stripped path prefixes:
  the stripped portion of path is now added in `X-Forwarded-Prefix`,
  except if it is `/` or if it is received from a trusted client.
  [#6222](https://github.com/Kong/kong/pull/6222)

##### Migrations

- Avoid creating unnecessary an index for Postgres.
  [#6250](https://github.com/Kong/kong/pull/6250)

##### Admin API

- DB-less: fix concurrency issues with `/config` endpoint. It now waits for
  the configuration to update across workers before returning, and returns
  HTTP 429 on attempts to perform concurrent updates and HTTP 504 in case
  of update timeouts.
  [#6121](https://github.com/Kong/kong/pull/6121)

##### Plugins

- request-transformer: bump from v1.2.5 to v1.2.6
  * Fix an issue where query parameters would get incorrectly URL-encoded.
    [#24](https://github.com/Kong/kong-plugin-request-transformer/pull/24)
- acl: Fix migration of ACLs table for the Kong 2.1 series.
  [#6250](https://github.com/Kong/kong/pull/6250)


## [2.1.2]

> Released 2020/08/13

:white_check_mark: **Update (2020/08/13)**: This release fixed a balancer
bug that may cause incorrect request payloads to be sent to unrelated
upstreams during balancer retries, potentially causing responses for
other requests to be returned. Therefore it is **highly recommended**
that Kong users running versions `2.1.0` and `2.1.1` to upgrade to this
version as soon as possible, or apply mitigation from the
[2.1.0](#210) section below.

### Fixes

##### Core

- Fix a bug that balancer retries causes incorrect requests to be sent to
  subsequent upstream connections of unrelated requests.
  [#6224](https://github.com/Kong/kong/pull/6224)
- Fix an issue where plugins iterator was being built before setting the
  default workspace id, therefore indexing the plugins under the wrong workspace.
  [#6206](https://github.com/Kong/kong/pull/6206)

##### Migrations

- Improve reentrancy of Cassandra migrations.
  [#6206](https://github.com/Kong/kong/pull/6206)

##### PDK

- Make sure the `kong.response.error` PDK function respects gRPC related
  content types.
  [#6214](https://github.com/Kong/kong/pull/6214)


## [2.1.1]

> Released 2020/08/05

:red_circle: **Post-release note (as of 2020/08/13)**: A faulty behavior
has been observed with this change. When Kong proxies using the balancer
and a request to one of the upstream `Target` fails, Kong might send the
same request to another healthy `Target` in a different request later,
causing response for the failed request to be returned.

This bug could be mitigated temporarily by disabling upstream keepalive pools.
It can be achieved by either:

1. In `kong.conf`, set `upstream_keepalive_pool_size=0`, or
2. Setting the environment `KONG_UPSTREAM_KEEPALIVE_POOL_SIZE=0` when starting
   Kong with the CLI.

Then restart/reload the Kong instance.

Thanks Nham Le (@nhamlh) for reporting it in [#6212](https://github.com/Kong/kong/issues/6212).

:white_check_mark: **Update (2020/08/13)**: A fix to this regression has been
released as part of [2.1.2](#212). See the section of the Changelog related to this
release for more details.

### Dependencies

- Bump [lua-multipart](https://github.com/Kong/lua-multipart) to `0.5.9`.
  [#6148](https://github.com/Kong/kong/pull/6148)

### Fixes

##### Core

- No longer reject valid characters (as specified in the RFC 3986) in the `path` attribute of the
  Service entity.
  [#6183](https://github.com/Kong/kong/pull/6183)

##### Migrations

- Fix issue in Cassandra migrations where empty values in some entities would be incorrectly migrated.
  [#6171](https://github.com/Kong/kong/pull/6171)

##### Admin API

- Fix issue where consumed worker memory as reported by the `kong.node.get_memory_stats()` PDK method would be incorrectly reported in kilobytes, rather than bytes, leading to inaccurate values in the `/status` Admin API endpoint (and other users of said PDK method).
  [#6170](https://github.com/Kong/kong/pull/6170)

##### Plugins

- rate-limiting: fix issue where rate-limiting by Service would result in a global limit, rather than per Service.
  [#6157](https://github.com/Kong/kong/pull/6157)
- rate-limiting: fix issue where a TTL would not be set to some Redis keys.
  [#6150](https://github.com/Kong/kong/pull/6150)


[Back to TOC](#table-of-contents)


## [2.1.0]

> Released 2020/07/16

:red_circle: **Post-release note (as of 2020/08/13)**: A faulty behavior
has been observed with this change. When Kong proxies using the balancer
and a request to one of the upstream `Target` fails, Kong might send the
same request to another healthy `Target` in a different request later,
causing response for the failed request to be returned.

This bug could be mitigated temporarily by disabling upstream keepalive pools.
It can be achieved by either:

1. In `kong.conf`, set `upstream_keepalive_pool_size=0`, or
2. Setting the environment `KONG_UPSTREAM_KEEPALIVE_POOL_SIZE=0` when starting
   Kong with the CLI.

Then restart/reload the Kong instance.

Thanks Nham Le (@nhamlh) for reporting it in [#6212](https://github.com/Kong/kong/issues/6212).

:white_check_mark: **Update (2020/08/13)**: A fix to this regression has been
released as part of [2.1.2](#212). See the section of the Changelog related to this
release for more details.

### Distributions

- :gift: Introduce package for Ubuntu 20.04.
  [#6006](https://github.com/Kong/kong/pull/6006)
- Add `ca-certificates` to the Alpine Docker image.
  [#373](https://github.com/Kong/docker-kong/pull/373)
- :warning: The [go-pluginserver](https://github.com/Kong/go-pluginserver) no
  longer ships with Kong packages; users are encouraged to build it along with
  their Go plugins. For more info, check out the [Go Guide](https://docs.konghq.com/latest/go/).

### Dependencies

- :warning: In order to use all Kong features, including the new
  dynamic upstream keepalive behavior, the required OpenResty version is
  [1.15.8.3](http://openresty.org/en/changelog-1015008.html).
  If you are installing Kong from one of our distribution
  packages, this version and all required patches and modules are included.
  If you are building from source, you must apply
  Kong's [OpenResty patches](https://github.com/Kong/kong-build-tools/tree/master/openresty-build-tools/openresty-patches)
  as well as include [lua-kong-nginx-module](https://github.com/Kong/lua-kong-nginx-module).
  Our [kong-build-tools](https://github.com/Kong/kong-build-tools)
  repository allows you to do both easily.
- Bump OpenSSL version from `1.1.1f` to `1.1.1g`.
  [#5820](https://github.com/Kong/kong/pull/5810)
- Bump [lua-resty-dns-client](https://github.com/Kong/lua-resty-dns-client) from `4.1.3`
  to `5.0.1`.
  [#5499](https://github.com/Kong/kong/pull/5499)
- Bump [lyaml](https://github.com/gvvaughan/lyaml) from `0.2.4` to `0.2.5`.
  [#5984](https://github.com/Kong/kong/pull/5984)
- Bump [lua-resty-openssl](https://github.com/fffonion/lua-resty-openssl)
  from `0.6.0` to `0.6.2`.
  [#5941](https://github.com/Kong/kong/pull/5941)

### Changes

##### Core

- Increase maximum allowed payload size in hybrid mode.
  [#5654](https://github.com/Kong/kong/pull/5654)
- Targets now support a weight range of 0-65535.
  [#5871](https://github.com/Kong/kong/pull/5871)

##### Configuration

- :warning: The configuration properties `router_consistency` and
  `router_update_frequency` have been renamed to `worker_consistency` and
  `worker_state_update_frequency`, respectively. The new properties allow for
  configuring the consistency settings of additional internal structures, see
  below for details.
  [#5325](https://github.com/Kong/kong/pull/5325)
- :warning: The `nginx_upstream_keepalive_*` configuration properties have been
  renamed to `upstream_keepalive_*`. This is due to the introduction of dynamic
  upstream keepalive pools, see below for details.
  [#5771](https://github.com/Kong/kong/pull/5771)
- :warning: The default value of `worker_state_update_frequency` (previously
  `router_update_frequency`) was changed from `1` to `5`.
  [#5325](https://github.com/Kong/kong/pull/5325)

##### Plugins

- :warning: Change authentication plugins to standardize on `allow` and
  `deny` as terms for access control. Previous nomenclature is deprecated and
  support will be removed in Kong 3.0.
  * ACL: use `allow` and `deny` instead of `whitelist` and `blacklist`
  * bot-detection: use `allow` and `deny` instead of `whitelist` and `blacklist`
  * ip-restriction: use `allow` and `deny` instead of `whitelist` and `blacklist`
  [#6014](https://github.com/Kong/kong/pull/6014)

### Additions

##### Core

- :fireworks: **Asynchronous upstream updates**: Kong's load balancer is now able to
  update its internal structures asynchronously instead of onto the request/stream
  path.

  This change required the introduction of new configuration properties and the
  deprecation of older ones:
    - New properties:
      * `worker_consistency`
      * `worker_state_update_frequency`
    - Deprecated properties:
      * `router_consistency`
      * `router_update_frequency`

  The new `worker_consistency` property is similar to `router_consistency` and accepts
  either of `strict` (default, synchronous) or `eventual` (asynchronous). Unlike its
  deprecated counterpart, this new property aims at configuring the consistency of *all*
  internal structures of Kong, and not only the router.
  [#5325](https://github.com/Kong/kong/pull/5325)
- :fireworks: **Read-Only Postgres**: Kong users are now able to configure
  a read-only Postgres replica. When configured, Kong will attempt to fulfill
  read operations through the read-only replica instead of the main Postgres
  connection.
  [#5584](https://github.com/Kong/kong/pull/5584)
- Introducing **dynamic upstream keepalive pools**. This change prevents virtual
  host confusion when Kong proxies traffic to virtual services (hosted on the
  same IP/port) over TLS.
  Keepalive pools are now created by the `upstream IP/upstream port/SNI/client
  certificate` tuple instead of `IP/port` only. Users running Kong in front of
  virtual services should consider adjusting their keepalive settings
  appropriately.

  This change required the introduction of new configuration properties and
  the deprecation of older ones:
    - New properties:
        * `upstream_keepalive_pool_size`
        * `upstream_keepalive_max_requests`
        * `upstream_keepalive_idle_timeout`
    - Deprecated properties:
        * `nginx_upstream_keepalive`
        * `nginx_upstream_keepalive_requests`
        * `nginx_upstream_keepalive_timeout`

  Additionally, this change allows for specifying an indefinite amount of max
  requests and idle timeout threshold for upstream keepalive connections, a
  capability that was previously removed by Nginx 1.15.3.
  [#5771](https://github.com/Kong/kong/pull/5771)
- The default certificate for the proxy can now be configured via Admin API
  using the `/certificates` endpoint. A special `*` SNI has been introduced
  which stands for the default certificate.
  [#5404](https://github.com/Kong/kong/pull/5404)
- Add support for PKI in Hybrid Mode mTLS.
  [#5396](https://github.com/Kong/kong/pull/5396)
- Add `X-Forwarded-Prefix` to set of headers forwarded to upstream requests.
  [#5620](https://github.com/Kong/kong/pull/5620)
- Introduce a `_transform` option to declarative configuration, which allows
  importing basicauth credentials with and without hashed passwords. This change
  is only supported in declarative configuration format version `2.1`.
  [#5835](https://github.com/Kong/kong/pull/5835)
- Add capability to define different consistency levels for read and write
  operations in Cassandra. New configuration properties `cassandra_write_consistency`
  and `cassandra_read_consistency` were introduced and the existing
  `cassandra_consistency` property was deprecated.
  Thanks [Abhishekvrshny](https://github.com/Abhishekvrshny) for the patch!
  [#5812](https://github.com/Kong/kong/pull/5812)
- Introduce certificate expiry and CA constraint checks to Hybrid Mode
  certificates (`cluster_cert` and `cluster_ca_cert`).
  [#6000](https://github.com/Kong/kong/pull/6000)
- Introduce new attributes to the Services entity, allowing for customizations
  in TLS verification parameters:
  [#5976](https://github.com/Kong/kong/pull/5976)
  * `tls_verify`: whether TLS verification is enabled while handshaking
    with the upstream Service
  * `tls_verify_depth`: the maximum depth of verification when validating
    upstream Service's TLS certificate
  * `ca_certificates`: the CA trust store to use when validating upstream
    Service's TLS certificate
- Introduce new attribute `client_certificate` in Upstreams entry, used
  for supporting mTLS in active health checks.
  [#5838](https://github.com/Kong/kong/pull/5838)

##### CLI

- Migrations: add a new `--force` flag to `kong migrations bootstrap`.
  [#5635](https://github.com/Kong/kong/pull/5635)

##### Configuration

- Introduce configuration property `db_cache_neg_ttl`, allowing the configuration
  of negative TTL for DB entities.
  Thanks [ealogar](https://github.com/ealogar) for the patch!
  [#5397](https://github.com/Kong/kong/pull/5397)

##### PDK

- Support `kong.response.exit` in Stream (L4) proxy mode.
  [#5524](https://github.com/Kong/kong/pull/5524)
- Introduce `kong.request.get_forwarded_path` method, which returns
  the path component of the request's URL, but also considers
  `X-Forwarded-Prefix` if it comes from a trusted source.
  [#5620](https://github.com/Kong/kong/pull/5620)
- Introduce `kong.response.error` method, that allows PDK users to exit with
  an error while honoring the Accept header or manually forcing a content-type.
  [#5562](https://github.com/Kong/kong/pull/5562)
- Introduce `kong.client.tls` module, which provides the following methods for
  interacting with downstream mTLS:
  * `kong.client.tls.request_client_certificate()`: request client to present its
    client-side certificate to initiate mutual TLS authentication between server
    and client.
  * `kong.client.tls.disable_session_reuse()`: prevent the TLS session for the current
    connection from being reused by disabling session ticket and session ID for
    the current TLS connection.
  * `kong.client.tls.get_full_client_certificate_chain()`: return the PEM encoded
    downstream client certificate chain with the client certificate at the top
    and intermediate certificates (if any) at the bottom.
  [#5890](https://github.com/Kong/kong/pull/5890)
- Introduce `kong.log.serialize` method.
  [#5995](https://github.com/Kong/kong/pull/5995)
- Introduce new methods to the `kong.service` PDK module:
  * `kong.service.set_tls_verify()`: set whether TLS verification is enabled while
    handshaking with the upstream Service
  * `kong.service.set_tls_verify_depth()`: set the maximum depth of verification
    when validating upstream Service's TLS certificate
  * `kong.service.set_tls_verify_store()`: set the CA trust store to use when
    validating upstream Service's TLS certificate

##### Plugins

- :fireworks: **New Plugin**: introduce the [grpc-web plugin](https://github.com/Kong/kong-plugin-grpc-web), allowing clients
  to consume gRPC services via the gRPC-Web protocol.
  [#5607](https://github.com/Kong/kong/pull/5607)
- :fireworks: **New Plugin**: introduce the [grpc-gateway plugin](https://github.com/Kong/kong-plugin-grpc-gateway), allowing
  access to upstream gRPC services through a plain HTTP request.
  [#5939](https://github.com/Kong/kong/pull/5939)
- Go: add getter and setter methods for `kong.ctx.shared`.
  [#5496](https://github.com/Kong/kong/pull/5496/)
- Add `X-Credential-Identifier` header to the following authentication plugins:
  * basic-auth
  * key-auth
  * ldap-auth
  * oauth2
  [#5516](https://github.com/Kong/kong/pull/5516)
- Rate-Limiting: auto-cleanup expired rate-limiting metrics in Postgres.
  [#5498](https://github.com/Kong/kong/pull/5498)
- OAuth2: add ability to persist refresh tokens throughout their life cycle.
  Thanks [amberheilman](https://github.com/amberheilman) for the patch!
  [#5264](https://github.com/Kong/kong/pull/5264)
- IP-Restriction: add support for IPv6.
  [#5640](https://github.com/Kong/kong/pull/5640)
- OAuth2: add support for PKCE.
  Thanks [amberheilman](https://github.com/amberheilman) for the patch!
  [#5268](https://github.com/Kong/kong/pull/5268)
- OAuth2: allow optional hashing of client secrets.
  [#5610](https://github.com/Kong/kong/pull/5610)
- aws-lambda: bump from v3.1.0 to v3.4.0
  * Add `host` configuration to allow for custom Lambda endpoints.
    [#35](https://github.com/Kong/kong-plugin-aws-lambda/pull/35)
- zipkin: bump from 0.2 to 1.1.0
  * Add support for B3 single header
    [#66](https://github.com/Kong/kong-plugin-zipkin/pull/66)
  * Add `traceid_byte_count` config option
    [#74](https://github.com/Kong/kong-plugin-zipkin/pull/74)
  * Add support for W3C header
    [#75](https://github.com/Kong/kong-plugin-zipkin/pull/75)
  * Add new option `header_type`
    [#75](https://github.com/Kong/kong-plugin-zipkin/pull/75)
- serverless-functions: bump from 0.3.1 to 1.0.0
  * Add ability to run functions in each request processing phase.
    [#21](https://github.com/Kong/kong-plugin-serverless-functions/pull/21)
- prometheus: bump from 0.7.1 to 0.9.0
  * Performance: significant improvements in throughput and CPU usage.
    [#79](https://github.com/Kong/kong-plugin-prometheus/pull/79)
  * Expose healthiness of upstreams targets.
    Thanks [carnei-ro](https://github.com/carnei-ro) for the patch!
    [#88](https://github.com/Kong/kong-plugin-prometheus/pull/88)
- rate-limiting: allow rate-limiting by custom header.
  Thanks [carnei-ro](https://github.com/carnei-ro) for the patch!
  [#5969](https://github.com/Kong/kong/pull/5969)
- session: bumped from 2.3.0 to 2.4.0.
  [#5868](https://github.com/Kong/kong/pull/5868)

### Fixes

##### Core

- Fix memory leak when loading a declarative configuration that fails
  schema validation.
  [#5759](https://github.com/Kong/kong/pull/5759)
- Fix migration issue where the index for the `ca_certificates` table would
  fail to be created.
  [#5764](https://github.com/Kong/kong/pull/5764)
- Fix issue where DNS resolution would fail in DB-less mode.
  [#5831](https://github.com/Kong/kong/pull/5831)

##### Admin API

- Disallow `PATCH` on `/upstreams/:upstreams/targets/:targets`

##### Plugins

- Go: fix issue where instances of the same Go plugin applied to different
  Routes would get mixed up.
  [#5597](https://github.com/Kong/kong/pull/5597)
- Strip `Authorization` value from logged headers. Values are now shown as
  `REDACTED`.
  [#5628](https://github.com/Kong/kong/pull/5628).
- ACL: respond with HTTP 401 rather than 403 if credentials are not provided.
  [#5452](https://github.com/Kong/kong/pull/5452)
- ldap-auth: set credential ID upon authentication, allowing subsequent
  plugins (e.g., rate-limiting) to act on said value.
  [#5497](https://github.com/Kong/kong/pull/5497)
- ldap-auth: hash the cache key generated by the plugin.
  [#5497](https://github.com/Kong/kong/pull/5497)
- zipkin: bump from 0.2 to 1.1.0
  * Stopped tagging non-erroneous spans with `error=false`.
    [#63](https://github.com/Kong/kong-plugin-zipkin/pull/63)
  * Changed the structure of `localEndpoint` and `remoteEndpoint`.
    [#63](https://github.com/Kong/kong-plugin-zipkin/pull/63)
  * Store annotation times in microseconds.
    [#71](https://github.com/Kong/kong-plugin-zipkin/pull/71)
  * Prevent an error triggered when timing-related kong variables
    were not present.
    [#71](https://github.com/Kong/kong-plugin-zipkin/pull/71)
- aws-lambda: AWS regions are no longer validated against a hardcoded list; if an
  invalid region name is provided, a proxy Internal Server Error is raised,
  and a DNS resolution error message is logged.
  [#33](https://github.com/Kong/kong-plugin-aws-lambda/pull/33)

[Back to TOC](#table-of-contents)


## [2.0.5]

> Released 2020/06/30

### Dependencies

- Bump OpenSSL version from `1.1.1f` to `1.1.1g`.
  [#5820](https://github.com/Kong/kong/pull/5810)
- Bump [go-pluginserver](https://github.com/Kong/go-pluginserver) from version
  from `0.2.0` to `0.3.2`, leveraging [go-pdk](https://github.com/Kong/go-pdk) `0.3.1`.
  See the [go-pdk changelog](https://github.com/Kong/go-pdk/blob/master/CHANGELOG.md#v031).

### Fixes

##### Core

- Fix a race condition leading to random config fetching failure in DB-less mode.
  [#5833](https://github.com/Kong/kong/pull/5833)
- Fix issue where a respawned worker would not use the existing configuration
  in DB-less mode.
  [#5850](https://github.com/Kong/kong/pull/5850)
- Fix issue where declarative configuration would fail with the error:
  `Cannot serialise table: excessively sparse array`.
  [#5768](https://github.com/Kong/kong/pull/5865)
- Targets now support a weight range of 0-65535.
  [#5871](https://github.com/Kong/kong/pull/5871)
- Make kong.ctx.plugin light-thread safe
  Thanks [tdelaune](https://github.com/tdelaune) for the assistance!
  [#5873](https://github.com/Kong/kong/pull/5873)
- Go: fix issue with Go plugins where the plugin instance would be
  intermittently killed.
  Thanks [primableatom](https://github.com/primableatom) for the patch!
  [#5903](https://github.com/Kong/kong/pull/5903)
- Auto-convert `config.anonymous` from empty string to the `ngx.null` value.
  [#5906](https://github.com/Kong/kong/pull/5906)
- Fix issue where DB-less wouldn't correctly validate input with missing IDs,
  names, or cache key.
  [#5929](https://github.com/Kong/kong/pull/5929)
- Fix issue where a request to the upstream health endpoint would fail with
  HTTP 500 Internal Server Error.
  [#5943](https://github.com/Kong/kong/pull/5943)
- Fix issue where providing a declarative configuration file containing
  fields with explicit null values would result in an error.
  [#5999](https://github.com/Kong/kong/pull/5999)
- Fix issue where the balancer wouldn't be built for all workers.
  [#5931](https://github.com/Kong/kong/pull/5931)
- Fix issue where a declarative configuration file with primary keys specified
  as numbers would result in an error.
  [#6005](https://github.com/Kong/kong/pull/6005)

##### CLI

##### Configuration

- Fix issue where the Postgres password from the Kong configuration file
  would be truncated if it contained a `#` character.
  [#5822](https://github.com/Kong/kong/pull/5822)

##### Admin API

- Fix issue where a `PUT` request on `/upstreams/:upstreams/targets/:targets`
  would result in HTTP 500 Internal Server Error.
  [#6012](https://github.com/Kong/kong/pull/6012)

##### PDK

- Stop request processing flow if body encoding fails.
  [#5829](https://github.com/Kong/kong/pull/5829)
- Ensure `kong.service.set_target()` includes the port number if a non-default
  port is used.
  [#5996](https://github.com/Kong/kong/pull/5996)

##### Plugins

- Go: fix issue where the go-pluginserver would not reload Go plugins'
  configurations.
  Thanks [wopol](https://github.com/wopol) for the patch!
  [#5866](https://github.com/Kong/kong/pull/5866)
- basic-auth: avoid fetching credentials when password is not given.
  Thanks [Abhishekvrshny](https://github.com/Abhishekvrshny) for the patch!
  [#5880](https://github.com/Kong/kong/pull/5880)
- cors: avoid overwriting upstream response `Vary` header; new values are now
  added as additional `Vary` headers.
  Thanks [aldor007](https://github.com/aldor007) for the patch!
  [#5794](https://github.com/Kong/kong/pull/5794)

[Back to TOC](#table-of-contents)


## [2.0.4]

> Released 2020/04/22

### Fixes

##### Core

  - Disable JIT mlcache:get_bulk() on ARM64
    [#5797](https://github.com/Kong/kong/pull/5797)
  - Don't incrementing log counters on unexpected errors
    [#5783](https://github.com/Kong/kong/pull/5783)
  - Invalidate target history at cleanup so balancers stay synced
    [#5775](https://github.com/Kong/kong/pull/5775)
  - Set a log prefix with the upstream name
    [#5773](https://github.com/Kong/kong/pull/5773)
  - Fix memory leaks when loading a declarative config that fails schema validation
    [#5766](https://github.com/Kong/kong/pull/5766)
  - Fix some balancer and cluster_events issues
    [#5804](https://github.com/Kong/kong/pull/5804)

##### Configuration

  - Send declarative config updates to stream subsystem via Unix domain
    [#5786](https://github.com/Kong/kong/pull/5786)
  - Now when using declarative configurations the cache is purged on reload, cleaning any references to removed entries
    [#5769](https://github.com/Kong/kong/pull/5769)


[Back to TOC](#table-of-contents)


## [2.0.3]

> Released 2020/04/06

This is a patch release in the 2.0 series. Being a patch release, it strictly
contains performance improvements and bugfixes. The are no new features or
breaking changes.

### Fixes

##### Core

  - Setting the target weight to 0 does not automatically remove the upstream.
    [#5710](https://github.com/Kong/kong/pull/5710).
  - The plugins iterator is now always fully built, even if the initialization
    of any of them fails.
    [#5692](https://github.com/Kong/kong/pull/5692).
  - Fixed the load of `dns_not_found_ttl` and `dns_error_ttl` configuration
    options.
    [#5684](https://github.com/Kong/kong/pull/5684).
  - Consumers and tags are properly warmed-up from the plugins' perspective,
    i.e. they are loaded to the cache space that plugins access.
    [#5669](https://github.com/Kong/kong/pull/5669).
  - Customized error messages don't affect subsequent default error responses
    now.
    [#5673](https://github.com/Kong/kong/pull/5673).

##### CLI

  - Fixed the `lua_package_path` option precedence over `LUA_PATH` environment
    variable.
    [#5729](https://github.com/Kong/kong/pull/5729).
  - Support to Nginx binary upgrade by correctly handling the `USR2` signal.
    [#5657](https://github.com/Kong/kong/pull/5657).

##### Configuration

  - Fixed the logrotate configuration file with the right line terminators.
    [#243](https://github.com/Kong/kong-build-tools/pull/243).
    Thanks, [WALL-E](https://github.com/WALL-E)

##### Admin API

  - Fixed the `sni is duplicated` error when sending multiple `SNIs` as body
    arguments and an `SNI` on URL that matched one from the body.
    [#5660](https://github.com/Kong/kong/pull/5660).

[Back to TOC](#table-of-contents)


## [2.0.2]

> Released 2020/02/27

This is a patch release in the 2.0 series. Being a patch release, it strictly
contains performance improvements and bugfixes. The are no new features or
breaking changes.

### Fixes

##### Core

  - Fix issue related to race condition in Cassandra select each method
    [#5564](https://github.com/Kong/kong/pull/5564).
    Thanks, [vasuharish](https://github.com/vasuharish)!
  - Fix issue related to running control plane under multiple Nginx workers
    [#5612](https://github.com/Kong/kong/pull/5612).
  - Don't change route paths when marshaling
    [#5587](https://github.com/Kong/kong/pull/5587).
  - Fix propagation of posted health across workers
    [#5539](https://github.com/Kong/kong/pull/5539).
  - Use proper units for timeouts with cassandra
    [#5571](https://github.com/Kong/kong/pull/5571).
  - Fix broken SNI based routing in L4 proxy mode
    [#5533](https://github.com/Kong/kong/pull/5533).

##### Plugins

  - Enable the ACME plugin by default
    [#5555](https://github.com/Kong/kong/pull/5555).
  - Accept consumer username in anonymous field
    [#5552](https://github.com/Kong/kong/pull/5552).

[Back to TOC](#table-of-contents)


## [2.0.1]

> Released 2020/02/04

This is a patch release in the 2.0 series. Being a patch release, it strictly
contains performance improvements and bugfixes. The are no new features or
breaking changes.


### Fixes

##### Core

  - Migrations include the configured Lua path now
    [#5509](https://github.com/Kong/kong/pull/5509).
  - Hop-by-hop headers to not clear upgrade header on upgrade
    [#5495](https://github.com/Kong/kong/pull/5495).
  - Balancers now properly check if a response is produced by an upstream
    [#5493](https://github.com/Kong/kong/pull/5493).
    Thanks, [onematchfox](https://github.com/onematchfox)!
  - Kong correctly logs an error message when the Lua VM cannot allocate memory
    [#5479](https://github.com/Kong/kong/pull/5479)
    Thanks, [pamiel](https://github.com/pamiel)!
  - Schema validations work again in DB-less mode
    [#5464](https://github.com/Kong/kong/pull/5464).

##### Plugins

  - oauth2: handle `Authorization` headers with missing `access_token` correctly.
    [#5514](https://github.com/Kong/kong/pull/5514).
    Thanks, [jeremyjpj0916](https://github.com/jeremyjpj0916)!
  - oauth2: hash oauth2_tokens cache key via the DAO
    [#5507](https://github.com/Kong/kong/pull/5507)


[Back to TOC](#table-of-contents)


## [2.0.0]

> Released 2020/01/20

This is a new major release of Kong, including new features such as **Hybrid
mode**, **Go language support for plugins** and **buffered proxying**, and
much more.

Kong 2.0.0 removes the deprecated service mesh functionality, which was
been retired in favor of [Kuma](https://kuma.io), as Kong continues to
focus on its core gateway capabilities.

Please note that Kong 2.0.0 also removes support for migrating from versions
below 1.0.0. If you are running Kong 0.x versions below 0.14.1, you need to
migrate to 0.14.1 first, and once you are running 0.14.1, you can migrate to
Kong 1.5.0, which includes special provisions for migrating from Kong 0.x,
such as the `kong migrations migrate-apis` command, and then finally to Kong
2.0.0.

### Dependencies

- :warning: The required OpenResty version is
  [1.15.8.2](http://openresty.org/en/changelog-1015008.html), and the
  the set of patches included has changed, including the latest release of
  [lua-kong-nginx-module](https://github.com/Kong/lua-kong-nginx-module).
  If you are installing Kong from one of our distribution
  packages, you are not affected by this change.

**Note:** if you are not using one of our distribution packages and compiling
OpenResty from source, you must still apply Kong's [OpenResty
patches](https://github.com/Kong/kong-build-tools/tree/master/openresty-build-tools/openresty-patches)
(and, as highlighted above, compile OpenResty with the new
lua-kong-nginx-module). Our [kong-build-tools](https://github.com/Kong/kong-build-tools)
repository will allow you to do both easily.

### Packaging

- RPM packages are now signed with our own GPG keys. You can download our public
  key at https://bintray.com/user/downloadSubjectPublicKey?username=kong
- Kong now ships with a systemd unit file

### Additions

##### Core

  - :fireworks: **Hybrid mode** for management of control-plane and
    data-plane nodes. This allows running control-plane nodes using a
    database and have them deliver configuration updates to DB-less
    data-plane nodes.
    [#5294](https://github.com/Kong/kong/pull/5294)
  - :fireworks: **Buffered proxying** - plugins can now request buffered
    reading of the service response (as opposed to the streaming default),
    allowing them to modify headers based on the contents of the body
    [#5234](https://github.com/Kong/kong/pull/5234)
  - The `transformations` in DAO schemas now also support `on_read`,
    allowing for two-way (read/write) data transformations between
    Admin API input/output and database storage.
    [#5100](https://github.com/Kong/kong/pull/5100)
  - Added `threshold` attribute for health checks
    [#5206](https://github.com/Kong/kong/pull/5206)
  - Caches for core entities and plugin-controlled entities (such as
    credentials, etc.) are now separated, protecting the core entities
    from cache eviction caused by plugin behavior.
    [#5114](https://github.com/Kong/kong/pull/5114)
  - Cipher suite was updated to the Mozilla v5 release.
    [#5342](https://github.com/Kong/kong/pull/5342)
  - Better support for using already existing Cassandra keyspaces
    when migrating
    [#5361](https://github.com/Kong/kong/pull/5361)
  - Better log messages when plugin modules fail to load
    [#5357](https://github.com/Kong/kong/pull/5357)
  - `stream_listen` now supports the `backlog` option.
    [#5346](https://github.com/Kong/kong/pull/5346)
  - The internal cache was split into two independent segments,
    `kong.core_cache` and `kong.cache`. The `core_cache` region is
    used by the Kong core to store configuration data that doesn't
    change often. The other region is used to store plugin
    runtime data that is dependent on traffic pattern and user
    behavior. This change should decrease the cache contention
    between Kong core and plugins and result in better performance
    overall.
    - :warning: Note that both structures rely on the already existent
      `mem_cache_size` configuration option to set their size,
      so when upgrading from a previous Kong version, the cache
      memory consumption might double if this value is not adjusted
      [#5114](https://github.com/Kong/kong/pull/5114)

##### CLI

  - `kong config init` now accepts a filename argument
    [#4451](https://github.com/Kong/kong/pull/4451)

##### Configuration

  - :fireworks: **Extended support for Nginx directive injections**
    via Kong configurations, reducing the needs for custom Nginx
    templates. New injection contexts were added: `nginx_main_`,
    `nginx_events` and `nginx_supstream_` (`upstream` in `stream`
    mode).
    [#5390](https://github.com/Kong/kong/pull/5390)
  - Enable `reuseport` option in the listen directive by default
    and allow specifying both `reuseport` and `backlog=N` in the
    listener flags.
    [#5332](https://github.com/Kong/kong/pull/5332)
  - Check existence of `lua_ssl_trusted_certificate` at startup
    [#5345](https://github.com/Kong/kong/pull/5345)

##### Admin API

  - Added `/upstreams/<id>/health?balancer_health=1` attribute for
    detailed information about balancer health based on health
    threshold configuration
    [#5206](https://github.com/Kong/kong/pull/5206)

##### PDK

  - New functions `kong.service.request.enable_buffering`,
    `kong.service.response.get_raw_body` and
    `kong.service.response.get_body` for use with buffered proxying
    [#5315](https://github.com/Kong/kong/pull/5315)

##### Plugins

  - :fireworks: **Go plugin support** - plugins can now be written in
    Go as well as Lua, through the use of an out-of-process Go plugin server.
    [#5326](https://github.com/Kong/kong/pull/5326)
  - The lifecycle of the Plugin Server daemon for Go language support is
    managed by Kong itself.
    [#5366](https://github.com/Kong/kong/pull/5366)
  - :fireworks: **New plugin: ACME** - Let's Encrypt and ACMEv2 integration with Kong
    [#5333](https://github.com/Kong/kong/pull/5333)
  - :fireworks: aws-lambda: bumped version to 3.0.1, with a number of new features!
    [#5083](https://github.com/Kong/kong/pull/5083)
  - :fireworks: prometheus: bumped to version 0.7.0 including major performance improvements
    [#5295](https://github.com/Kong/kong/pull/5295)
  - zipkin: bumped to version 0.2.1
    [#5239](https://github.com/Kong/kong/pull/5239)
  - session: bumped to version 2.2.0, adding `authenticated_groups` support
    [#5108](https://github.com/Kong/kong/pull/5108)
  - rate-limiting: added experimental support for standardized headers based on the
    ongoing [RFC draft](https://tools.ietf.org/html/draft-polli-ratelimit-headers-01)
    [#5335](https://github.com/Kong/kong/pull/5335)
  - rate-limiting: added Retry-After header on HTTP 429 responses
    [#5329](https://github.com/Kong/kong/pull/5329)
  - datadog: report metrics with tags --
    Thanks [mvanholsteijn](https://github.com/mvanholsteijn) for the patch!
    [#5154](https://github.com/Kong/kong/pull/5154)
  - request-size-limiting: added `size_unit` configuration option.
    [#5214](https://github.com/Kong/kong/pull/5214)
  - request-termination: add extra check for `conf.message` before sending
    response back with body object included.
    [#5202](https://github.com/Kong/kong/pull/5202)
  - jwt: add `X-Credential-Identifier` header in response --
    Thanks [davinwang](https://github.com/davinwang) for the patch!
    [#4993](https://github.com/Kong/kong/pull/4993)

### Fixes

##### Core

  - Correct detection of update upon deleting Targets --
    Thanks [pyrl247](https://github.com/pyrl247) for the patch!
  - Fix declarative config loading of entities with abstract records
    [#5343](https://github.com/Kong/kong/pull/5343)
  - Fix sort priority when matching routes by longest prefix
    [#5430](https://github.com/Kong/kong/pull/5430)
  - Detect changes in Routes that happen halfway through a router update
    [#5431](https://github.com/Kong/kong/pull/5431)

##### Admin API

  - Corrected the behavior when overwriting a Service configuration using
    the `url` shorthand
    [#5315](https://github.com/Kong/kong/pull/5315)

##### Core

  - :warning: **Removed Service Mesh support** - That has been deprecated in
    Kong 1.4 and made off-by-default already, and the code is now gone in 2.0.
    For Service Mesh, we now have [Kuma](https://kuma.io), which is something
    designed for Mesh patterns from day one, so we feel at peace with removing
    Kong's native Service Mesh functionality and focus on its core capabilities
    as a gateway.

##### Configuration

  - Routes using `tls` are now supported in stream mode by adding an
    entry in `stream_listen` with the `ssl` keyword enabled.
    [#5346](https://github.com/Kong/kong/pull/5346)
  - As part of service mesh removal, serviceless proxying was removed.
    You can still set `service = null` when creating a route for use with
    serverless plugins such as `aws-lambda`, or `request-termination`.
    [#5353](https://github.com/Kong/kong/pull/5353)
  - Removed the `origins` property which was used for service mesh.
    [#5351](https://github.com/Kong/kong/pull/5351)
  - Removed the `transparent` property which was used for service mesh.
    [#5350](https://github.com/Kong/kong/pull/5350)
  - Removed the `nginx_optimizations` property; the equivalent settings
    can be performed via Nginx directive injections.
    [#5390](https://github.com/Kong/kong/pull/5390)
  - The Nginx directive injection prefixes `nginx_http_upstream_`
    and `nginx_http_status_` were renamed to `nginx_upstream_` and
    `nginx_status_` respectively.
    [#5390](https://github.com/Kong/kong/pull/5390)

##### Plugins

  - Removed the Sidecar Injector plugin which was used for service mesh.
    [#5199](https://github.com/Kong/kong/pull/5199)


[Back to TOC](#table-of-contents)


## [1.5.1]

> Released 2020/02/19

This is a patch release over 1.5.0, fixing a minor issue in the `kong migrations migrate-apis`
command, which assumed execution in a certain order in the migration process. This now
allows the command to be executed prior to running the migrations from 0.x to 1.5.1.

### Fixes

##### CLI

  - Do not assume new fields are already available when running `kong migrations migrate-apis`
    [#5572](https://github.com/Kong/kong/pull/5572)


[Back to TOC](#table-of-contents)


## [1.5.0]

> Released 2020/01/20

Kong 1.5.0 is the last release in the Kong 1.x series, and it was designed to
help Kong 0.x users upgrade out of that series and into more current releases.
Kong 1.5.0 includes two features designed to ease the transition process: the
new `kong migrations migrate-apis` commands, to help users migrate away from
old `apis` entities which were deprecated in Kong 0.13.0 and removed in Kong
1.0.0, and a compatibility flag to provide better router compatibility across
Kong versions.

### Additions

##### Core

  - New `path_handling` attribute in Routes entities, which selects the behavior
    the router will have when combining the Service Path, the Route Path, and
    the Request path into a single path sent to the upstream. This attribute
    accepts two values, `v0` or `v1`, making the router behave as in Kong 0.x or
    Kong 1.x, respectively. [#5360](https://github.com/Kong/kong/pull/5360)

##### CLI

  - New command `kong migrations migrate-apis`, which converts any existing
    `apis` from an old Kong 0.x installation and generates Route, Service and
    Plugin entities with equivalent configurations. The converted routes are
    set to use `path_handling = v0`, to ensure compatibility.
    [#5176](https://github.com/Kong/kong/pull/5176)

### Fixes

##### Core

  - Fixed the routing prioritization that could lead to a match in a lower
    priority path. [#5443](https://github.com/Kong/kong/pull/5443)
  - Changes in router or plugins entities while the rebuild is in progress now
    are treated in the next rebuild, avoiding to build invalid iterators.
    [#5431](https://github.com/Kong/kong/pull/5431)
  - Fixed invalid incorrect calculation of certificate validity period.
    [#5449](https://github.com/Kong/kong/pull/5449) -- Thanks
    [Bevisy](https://github.com/Bevisy) for the patch!


[Back to TOC](#table-of-contents)


## [1.4.3]

> Released 2020/01/09

:warning: This release includes a security fix to address potentially
sensitive information being written to the error log file. This affects
certain uses of the Admin API for DB-less mode, described below.

This is a patch release in the 1.4 series, and as such, strictly contains
bugfixes. There are no new features nor breaking changes.

### Fixes

##### Core

  - Fix the detection of the need for balancer updates
    when deleting targets
    [#5352](https://github.com/kong/kong/issues/5352) --
    Thanks [zeeshen](https://github.com/zeeshen) for the patch!
  - Fix behavior of longest-path criteria when matching routes
    [#5383](https://github.com/kong/kong/issues/5383)
  - Fix incorrect use of cache when using header-based routing
    [#5267](https://github.com/kong/kong/issues/5267) --
    Thanks [marlonfan](https://github.com/marlonfan) for the patch!

##### Admin API

  - Do not make a debugging dump of the declarative config input into
    `error.log` when posting it with `/config` and using `_format_version`
    as a top-level parameter (instead of embedded in the `config` parameter).
    [#5411](https://github.com/kong/kong/issues/5411)
  - Fix incorrect behavior of PUT for /certificates
    [#5321](https://github.com/kong/kong/issues/5321)

##### Plugins

  - acl: fixed an issue where getting ACLs by group failed when multiple
    consumers share the same group
    [#5322](https://github.com/kong/kong/issues/5322)


[Back to TOC](#table-of-contents)


## [1.4.2]

> Released 2019/12/10

This is another patch release in the 1.4 series, and as such, strictly
contains bugfixes. There are no new features nor breaking changes.

### Fixes

##### Core

  - Fixes some corner cases in the balancer behavior
    [#5318](https://github.com/Kong/kong/pull/5318)

##### Plugins

  - http-log: disable queueing when using the default
    settings, to avoid memory consumption issues
    [#5323](https://github.com/Kong/kong/pull/5323)
  - prometheus: restore compatibility with version 0.6.0
    [#5303](https://github.com/Kong/kong/pull/5303)


[Back to TOC](#table-of-contents)


## [1.4.1]

> Released 2019/12/03

This is a patch release in the 1.4 series, and as such, strictly contains
bugfixes. There are no new features nor breaking changes.

### Fixes

##### Core

  - Fixed a memory leak in the balancer
    [#5229](https://github.com/Kong/kong/pull/5229) --
    Thanks [zeeshen](https://github.com/zeeshen) for the patch!
  - Removed arbitrary limit on worker connections.
    [#5148](https://github.com/Kong/kong/pull/5148)
  - Fixed `preserve_host` behavior for gRPC routes
    [#5225](https://github.com/Kong/kong/pull/5225)
  - Fix migrations for ttl for OAuth2 tokens
    [#5253](https://github.com/Kong/kong/pull/5253)
  - Improve handling of errors when creating balancers
    [#5284](https://github.com/Kong/kong/pull/5284)

##### CLI

  - Fixed an issue with `kong config db_export` when reading
    entities that are ttl-enabled and whose ttl value is `null`.
    [#5185](https://github.com/Kong/kong/pull/5185)

##### Admin API

  - Various fixes for Admin API behavior
    [#5174](https://github.com/Kong/kong/pull/5174),
    [#5178](https://github.com/Kong/kong/pull/5178),
    [#5191](https://github.com/Kong/kong/pull/5191),
    [#5186](https://github.com/Kong/kong/pull/5186)

##### Plugins

  - http-log: do not impose a retry delay on successful sends
    [#5282](https://github.com/Kong/kong/pull/5282)


[Back to TOC](#table-of-contents)

## [1.4.0]

> Released on 2019/10/22

### Installation

  - :warning: All Bintray assets have been renamed from `.all.` / `.noarch.` to be
    architecture specific namely `.arm64.` and `.amd64.`

### Additions

##### Core

  - :fireworks: New configuration option `cassandra_refresh_frequency` to set
    the frequency that Kong will check for Cassandra cluster topology changes,
    avoiding restarts when Cassandra nodes are added or removed.
    [#5071](https://github.com/Kong/kong/pull/5071)
  - New `transformations` property in DAO schemas, which allows adding functions
    that run when database rows are inserted or updated.
    [#5047](https://github.com/Kong/kong/pull/5047)
  - The new attribute `hostname` has been added to `upstreams` entities. This
    attribute is used as the `Host` header when proxying requests through Kong
    to servers that are listening on server names that are different from the
    names to which they resolve.
    [#4959](https://github.com/Kong/kong/pull/4959)
  - New status interface has been introduced. It exposes insensitive health,
    metrics and error read-only information from Kong, which can be consumed by
    other services in the infrastructure to monitor Kong's health.
    This removes the requirement of the long-used workaround to monitor Kong's
    health by injecting a custom server block.
    [#4977](https://github.com/Kong/kong/pull/4977)
  - New Admin API response header `X-Kong-Admin-Latency`, reporting the time
    taken by Kong to process an Admin API request.
    [#4966](https://github.com/Kong/kong/pull/4996/files)

##### Configuration

  - :warning: New configuration option `service_mesh` which enables or disables
    the Service Mesh functionality. The Service Mesh is being deprecated and
    will not be available in the next releases of Kong.
    [#5124](https://github.com/Kong/kong/pull/5124)
  - New configuration option `router_update_frequency` that allows setting the
    frequency that router and plugins will be checked for changes. This new
    option avoids performance degradation when Kong routes or plugins are
    frequently changed. [#4897](https://github.com/Kong/kong/pull/4897)

##### Plugins

  - rate-limiting: in addition to consumer, credential, and IP levels, now
    rate-limiting plugin has service-level support. Thanks
    [wuguangkuo](https://github.com/wuguangkuo) for the patch!
    [#5031](https://github.com/Kong/kong/pull/5031)
  - Now rate-limiting `local` policy counters expire using the shared
    dictionary's TTL, avoiding to keep unnecessary counters in memory. Thanks
    [cb372](https://github.com/cb372) for the patch!
    [#5029](https://github.com/Kong/kong/pull/5029)
  - Authentication plugins have support for tags now.
    [#4945](https://github.com/Kong/kong/pull/4945)
  - response-transformer plugin now supports renaming response headers. Thanks
    [aalmazanarbs](https://github.com/aalmazanarbs) for the patch!
    [#5040](https://github.com/Kong/kong/pull/5040)

### Fixes

##### Core

  - :warning: Service Mesh is known to cause HTTPS requests to upstream to
    ignore `proxy_ssl*` directives, so it is being discontinued in the next
    major release of Kong. In this release it is disabled by default, avoiding
    this issue, and it can be enabled as aforementioned in the configuration
    section. [#5124](https://github.com/Kong/kong/pull/5124)
  - Fixed an issue on reporting the proper request method and URL arguments on
    NGINX-produced errors in logging plugins.
    [#5073](https://github.com/Kong/kong/pull/5073)
  - Fixed an issue where targets were not properly updated in all Kong workers
    when they were removed. [#5041](https://github.com/Kong/kong/pull/5041)
  - Deadlocks cases in database access functions when using Postgres and
    cleaning up `cluster_events` in high-changing scenarios were fixed.
    [#5118](https://github.com/Kong/kong/pull/5118)
  - Fixed issues with tag-filtered GETs on Cassandra-backed nodes.
    [#5105](https://github.com/Kong/kong/pull/5105)

##### Configuration

  - Fixed Lua parsing and error handling in declarative configurations.
    [#5019](https://github.com/Kong/kong/pull/5019)
  - Automatically escape any unescaped `#` characters in parsed `KONG_*`
    environment variables. [#5062](https://github.com/Kong/kong/pull/5062)

##### Plugins

  - file-log: creates log file with proper permissions when Kong uses
    declarative config. [#5028](https://github.com/Kong/kong/pull/5028)
  - basic-auth: fixed credentials parsing when using DB-less
    configurations. [#5080](https://github.com/Kong/kong/pull/5080)
  - jwt: plugin handles empty claims and return the correct error message.
    [#5123](https://github.com/Kong/kong/pull/5123)
    Thanks to [@jeremyjpj0916](https://github.com/jeremyjpj0916) for the patch!
  - serverless-functions: Lua code in declarative configurations is validated
    and loaded correctly.
    [#24](https://github.com/Kong/kong-plugin-serverless-functions/pull/24)
  - request-transformer: fixed bug on removing and then adding request headers
    with the same name.
    [#9](https://github.com/Kong/kong-plugin-request-transformer/pull/9)


[Back to TOC](#table-of-contents)

## [1.3.0]

> Released on 2019/08/21

Kong 1.3 is the first version to officially support **gRPC proxying**!

Following our vision for Kong to proxy modern Web services protocols, we are
excited for this newest addition to the family of protocols already supported
by Kong (HTTP(s), WebSockets, and TCP). As we have recently stated in our
latest [Community Call](https://konghq.com/community-call/), more protocols are
to be expected in the future.

Additionally, this release includes several highly-requested features such as
support for upstream **mutual TLS**, **header-based routing** (not only
`Host`), **database export**, and **configurable upstream keepalive
timeouts**.

### Changes

##### Dependencies

- :warning: The required OpenResty version has been bumped to
  [1.15.8.1](http://openresty.org/en/changelog-1015008.html). If you are
  installing Kong from one of our distribution packages, you are not affected
  by this change. See [#4382](https://github.com/Kong/kong/pull/4382).
  With this new version comes a number of improvements:
  1. The new [ngx\_http\_grpc\_module](https://nginx.org/en/docs/http/ngx_http_grpc_module.html).
  2. Configurable of upstream keepalive connections by timeout or number of
     requests.
  3. Support for ARM64 architectures.
  4. LuaJIT GC64 mode for x86_64 architectures, raising the LuaJIT GC-managed
     memory limit from 2GB to 128TB and producing more predictable GC
     performance.
- :warning: From this version on, the new
  [lua-kong-nginx-module](https://github.com/Kong/lua-kong-nginx-module) Nginx
  module is **required** to be built into OpenResty for Kong to function
  properly. This new module allows Kong to support new features such as mutual
  TLS authentication. If you are installing Kong from one of our distribution
  packages, you are not affected by this change.
  [openresty-build-tools#26](https://github.com/Kong/openresty-build-tools/pull/26)

**Note:** if you are not using one of our distribution packages and compiling
OpenResty from source, you must still apply Kong's [OpenResty
patches](https://github.com/kong/openresty-patches) (and, as highlighted above,
compile OpenResty with the new lua-kong-nginx-module). Our new
[openresty-build-tools](https://github.com/Kong/openresty-build-tools)
repository will allow you to do both easily.

##### Core

- :warning: Bugfixes in the router *may, in some edge-cases*, result in
  different Routes being matched. It was reported to us that the router behaved
  incorrectly in some cases when configuring wildcard Hosts and regex paths
  (e.g. [#3094](https://github.com/Kong/kong/issues/3094)). It may be so that
  you are subject to these bugs without realizing it. Please ensure that
  wildcard Hosts and regex paths Routes you have configured are matching as
  expected before upgrading.
  See [9ca4dc0](https://github.com/Kong/kong/commit/9ca4dc09fdb12b340531be8e0f9d1560c48664d5),
  [2683b86](https://github.com/Kong/kong/commit/2683b86c2f7680238e3fe85da224d6f077e3425d), and
  [6a03e1b](https://github.com/Kong/kong/commit/6a03e1bd95594716167ccac840ff3e892ed66215)
  for details.
- Upstream connections are now only kept-alive for 100 requests or 60 seconds
  (idle) by default. Previously, upstream connections were not actively closed
  by Kong. This is a (non-breaking) change in behavior, inherited from Nginx
  1.15, and configurable via new configuration properties (see below).

##### Configuration

- :warning: The `upstream_keepalive` configuration property is deprecated, and
  replaced by the new `nginx_http_upstream_keepalive` property. Its behavior is
  almost identical, but the notable difference is that the latter leverages the
  [injected Nginx
  directives](https://konghq.com/blog/kong-ce-nginx-injected-directives/)
  feature added in Kong 0.14.0.
  In future releases, we will gradually increase support for injected Nginx
  directives. We have high hopes that this will remove the occasional need for
  custom Nginx configuration templates.
  [#4382](https://github.com/Kong/kong/pull/4382)

### Additions

##### Core

- :fireworks: **Native gRPC proxying.** Two new protocol types; `grpc` and
  `grpcs` correspond to gRPC over h2c and gRPC over h2. They can be specified
  on a Route or a Service's `protocol` attribute (e.g. `protocol = grpcs`).
  When an incoming HTTP/2 request matches a Route with a `grpc(s)` protocol,
  the request will be handled by the
  [ngx\_http\_grpc\_module](https://nginx.org/en/docs/http/ngx_http_grpc_module.html),
  and proxied to the upstream Service according to the gRPC protocol
  specifications.  :warning: Note that not all Kong plugins are compatible with
  gRPC requests yet.  [#4801](https://github.com/Kong/kong/pull/4801)
- :fireworks: **Mutual TLS** handshake with upstream services. The Service
  entity now has a new `client_certificate` attribute, which is a foreign key
  to a Certificate entity. If specified, Kong will use the Certificate as a
  client TLS cert during the upstream TLS handshake.
  [#4800](https://github.com/Kong/kong/pull/4800)
- :fireworks: **Route by any request header**. The router now has the ability
  to match Routes by any request header (not only `Host`). The Route entity now
  has a new `headers` attribute, which is a map of headers names and values.
  E.g. `{ "X-Forwarded-Host": ["example.org"], "Version": ["2", "3"] }`.
  [#4758](https://github.com/Kong/kong/pull/4758)
- :fireworks: **Least-connection load-balancing**. A new `algorithm` attribute
  has been added to the Upstream entity. It can be set to `"round-robin"`
  (default), `"consistent-hashing"`, or `"least-connections"`.
  [#4528](https://github.com/Kong/kong/pull/4528)
- A new core entity, "CA Certificates" has been introduced and can be accessed
  via the new `/ca_certificates` Admin API endpoint. CA Certificates entities
  will be used as CA trust store by Kong. Certificates stored by this entity
  need not include their private key.
  [#4798](https://github.com/Kong/kong/pull/4798)
- Healthchecks now use the combination of IP + Port + Hostname when storing
  upstream health information. Previously, only IP + Port were used. This means
  that different virtual hosts served behind the same IP/port will be treated
  differently with regards to their health status. New endpoints were added to
  the Admin API to manually set a Target's health status.
  [#4792](https://github.com/Kong/kong/pull/4792)

##### Configuration

- :fireworks: A new section in the `kong.conf` file describes [injected Nginx
  directives](https://konghq.com/blog/kong-ce-nginx-injected-directives/)
  (added to Kong 0.14.0) and specifies a few default ones.
  In future releases, we will gradually increase support for injected Nginx
  directives. We have high hopes that this will remove the occasional need for
  custom Nginx configuration templates.
  [#4382](https://github.com/Kong/kong/pull/4382)
- :fireworks: New configuration properties allow for controlling the behavior of
  upstream keepalive connections. `nginx_http_upstream_keepalive_requests` and
  `nginx_http_upstream_keepalive_timeout` respectively control the maximum
  number of proxied requests and idle timeout of an upstream connection.
  [#4382](https://github.com/Kong/kong/pull/4382)
- New flags have been added to the `*_listen` properties: `deferred`, `bind`,
  and `reuseport`.
  [#4692](https://github.com/Kong/kong/pull/4692)

##### CLI

- :fireworks: **Database export** via the new `kong config db_export` CLI
  command. This command will export the configuration present in the database
  Kong is connected to (Postgres or Cassandra) as a YAML file following Kong's
  declarative configuration syntax. This file can thus be imported later on
  in a DB-less Kong node or in another database via `kong config db_import`.
  [#4809](https://github.com/Kong/kong/pull/4809)

##### Admin API

- Many endpoints now support more levels of nesting for ease of access.
  For example: `/services/:services/routes/:routes` is now a valid API
  endpoint.
  [#4713](https://github.com/Kong/kong/pull/4713)
- The API now accepts `form-urlencoded` payloads with deeply nested data
  structures. Previously, it was only possible to send such data structures
  via JSON payloads.
  [#4768](https://github.com/Kong/kong/pull/4768)

##### Plugins

- :fireworks: **New bundled plugin**: the [session
  plugin](https://github.com/Kong/kong-plugin-session) is now bundled in Kong.
  It can be used to manage browser sessions for APIs proxied and authenticated
  by Kong.
  [#4685](https://github.com/Kong/kong/pull/4685)
- ldap-auth: A new `config.ldaps` property allows configuring the plugin to
  connect to the LDAP server via TLS. It provides LDAPS support instead of only
  relying on STARTTLS.
  [#4743](https://github.com/Kong/kong/pull/4743)
- jwt-auth: The new `header_names` property accepts an array of header names
  the JWT plugin should inspect when authenticating a request. It defaults to
  `["Authorization"]`.
  [#4757](https://github.com/Kong/kong/pull/4757)
- [azure-functions](https://github.com/Kong/kong-plugin-azure-functions):
  Bumped to 0.4 for minor fixes and performance improvements.
- [kubernetes-sidecar-injector](https://github.com/Kong/kubernetes-sidecar-injector):
  The plugin is now more resilient to Kubernetes schema changes.
- [serverless-functions](https://github.com/Kong/kong-plugin-serverless-functions):
    - Bumped to 0.3 for minor performance improvements.
    - Functions can now have upvalues.
- [prometheus](https://github.com/Kong/kong-plugin-prometheus): Bumped to
  0.4.1 for minor performance improvements.
- cors: add OPTIONS, TRACE and CONNECT to default allowed methods
  [#4899](https://github.com/Kong/kong/pull/4899)
  Thanks to [@eshepelyuk](https://github.com/eshepelyuk) for the patch!

##### PDK

- New function `kong.service.set_tls_cert_key()`. This functions sets the
  client TLS certificate used while handshaking with the upstream service.
  [#4797](https://github.com/Kong/kong/pull/4797)

### Fixes

##### Core

- Fix WebSocket protocol upgrades in some cases due to case-sensitive
  comparisons of the `Upgrade` header.
  [#4780](https://github.com/Kong/kong/pull/4780)
- Router: Fixed a bug causing invalid matches when configuring two or more
  Routes with a plain `hosts` attribute shadowing another Route's wildcard
  `hosts` attribute. Details of the issue can be seen in
  [01b1cb8](https://github.com/Kong/kong/pull/4775/commits/01b1cb871b1d84e5e93c5605665b68c2f38f5a31).
  [#4775](https://github.com/Kong/kong/pull/4775)
- Router: Ensure regex paths always have priority over plain paths. Details of
  the issue can be seen in
  [2683b86](https://github.com/Kong/kong/commit/2683b86c2f7680238e3fe85da224d6f077e3425d).
  [#4775](https://github.com/Kong/kong/pull/4775)
- Cleanup of expired rows in PostgreSQL is now much more efficient thanks to a
  new query plan.
  [#4716](https://github.com/Kong/kong/pull/4716)
- Improved various query plans against Cassandra instances by increasing the
  default page size.
  [#4770](https://github.com/Kong/kong/pull/4770)

##### Plugins

- cors: ensure non-preflight OPTIONS requests can be proxied.
  [#4899](https://github.com/Kong/kong/pull/4899)
  Thanks to [@eshepelyuk](https://github.com/eshepelyuk) for the patch!
- Consumer references in various plugin entities are now
  properly marked as required, avoiding credentials that map to no Consumer.
  [#4879](https://github.com/Kong/kong/pull/4879)
- hmac-auth: Correct the encoding of HTTP/1.0 requests.
  [#4839](https://github.com/Kong/kong/pull/4839)
- oauth2: empty client_id wasn't checked, causing a server error.
  [#4884](https://github.com/Kong/kong/pull/4884)
- response-transformer: preserve empty arrays correctly.
  [#4901](https://github.com/Kong/kong/pull/4901)

##### CLI

- Fixed an issue when running `kong restart` and Kong was not running,
  causing stdout/stderr logging to turn off.
  [#4772](https://github.com/Kong/kong/pull/4772)

##### Admin API

- Ensure PUT works correctly when applied to plugin configurations.
  [#4882](https://github.com/Kong/kong/pull/4882)

##### PDK

- Prevent PDK calls from failing in custom content blocks.
  This fixes a misbehavior affecting the Prometheus plugin.
  [#4904](https://github.com/Kong/kong/pull/4904)
- Ensure `kong.response.add_header` works in the `rewrite` phase.
  [#4888](https://github.com/Kong/kong/pull/4888)

[Back to TOC](#table-of-contents)

## [1.2.2]

> Released on 2019/08/14

:warning: This release includes patches to the NGINX core (1.13.6) fixing
vulnerabilities in the HTTP/2 module (CVE-2019-9511 CVE-2019-9513
CVE-2019-9516).

This is a patch release in the 1.2 series, and as such, strictly contains
bugfixes. There are no new features nor breaking changes.

### Fixes

##### Core

- Case sensitivity fix when clearing the Upgrade header.
  [#4779](https://github.com/kong/kong/issues/4779)

### Performance

##### Core

- Speed up cascade deletes in Cassandra.
  [#4770](https://github.com/kong/kong/pull/4770)

## [1.2.1]

> Released on 2019/06/26

This is a patch release in the 1.2 series, and as such, strictly contains
bugfixes. There are no new features nor breaking changes.

### Fixes

##### Core

- Fix an issue preventing WebSocket connections from being established by
  clients. This issue was introduced in Kong 1.1.2, and would incorrectly clear
  the `Upgrade` response header.
  [#4719](https://github.com/Kong/kong/pull/4719)
- Fix a memory usage growth issue in the `/config` endpoint when configuring
  Upstream entities. This issue was mostly observed by users of the [Kong
  Ingress Controller](https://github.com/Kong/kubernetes-ingress-controller).
  [#4733](https://github.com/Kong/kong/pull/4733)
- Cassandra: ensure serial consistency is `LOCAL_SERIAL` when a
  datacenter-aware load balancing policy is in use. This fixes unavailability
  exceptions sometimes experienced when connecting to a multi-datacenter
  cluster with cross-datacenter connectivity issues.
  [#4734](https://github.com/Kong/kong/pull/4734)
- Schemas: fix an issue in the schema validator that would not allow specifying
  `false` in some schema rules, such a `{ type = "boolean", eq = false }`.
  [#4708](https://github.com/Kong/kong/pull/4708)
  [#4727](https://github.com/Kong/kong/pull/4727)
- Fix an underlying issue with regards to database entities cache keys
  generation.
  [#4717](https://github.com/Kong/kong/pull/4717)

##### Configuration

- Ensure the `cassandra_local_datacenter` configuration property is specified
  when a datacenter-aware Cassandra load balancing policy is in use.
  [#4734](https://github.com/Kong/kong/pull/4734)

##### Plugins

- request-transformer: fix an issue that would prevent adding a body to
  requests without one.
  [Kong/kong-plugin-request-transformer#4](https://github.com/Kong/kong-plugin-request-transformer/pull/4)
- kubernetes-sidecar-injector: fix an issue causing mutating webhook calls to
  fail.
  [Kong/kubernetes-sidecar-injector#9](https://github.com/Kong/kubernetes-sidecar-injector/pull/9)

[Back to TOC](#table-of-contents)

## [1.2.0]

> Released on: 2019/06/07

This release brings **improvements to reduce long latency tails**,
**consolidates declarative configuration support**, and comes with **newly open
sourced plugins** previously only available to Enterprise customers. It also
ships with new features improving observability and usability.

This release includes database migrations. Please take a few minutes to read
the [1.2 Upgrade Path](https://github.com/Kong/kong/blob/master/UPGRADE.md)
for more details regarding changes and migrations before planning to upgrade
your Kong cluster.

### Installation

- :warning: All Bintray repositories have been renamed from
  `kong-community-edition-*` to `kong-*`.
- :warning: All Kong packages have been renamed from `kong-community-edition`
  to `kong`.

For more details about the updated installation, please visit the official docs:
[https://konghq.com/install](https://konghq.com/install/).

### Additions

##### Core

- :fireworks: Support for **wildcard SNI matching**: the
  `ssl_certificate_by_lua` phase and the stream `preread` phase) is now able to
  match a client hello SNI against any registered wildcard SNI. This is
  particularly helpful for deployments serving a certificate for multiple
  subdomains.
  [#4457](https://github.com/Kong/kong/pull/4457)
- :fireworks: **HTTPS Routes can now be matched by SNI**: the `snis` Route
  attribute (previously only available for `tls` Routes) can now be set for
  `https` Routes and is evaluated by the HTTP router.
  [#4633](https://github.com/Kong/kong/pull/4633)
- :fireworks: **Native support for HTTPS redirects**: Routes have a new
  `https_redirect_status_code` attribute specifying the status code to send
  back to the client if a plain text request was sent to an `https` Route.
  [#4424](https://github.com/Kong/kong/pull/4424)
- The loading of declarative configuration is now done atomically, and with a
  safety check to verify that the new configuration fits in memory.
  [#4579](https://github.com/Kong/kong/pull/4579)
- Schema fields can now be marked as immutable.
  [#4381](https://github.com/Kong/kong/pull/4381)
- Support for loading custom DAO strategies from plugins.
  [#4518](https://github.com/Kong/kong/pull/4518)
- Support for IPv6 to `tcp` and `tls` Routes.
  [#4333](https://github.com/Kong/kong/pull/4333)

##### Configuration

- :fireworks: **Asynchronous router updates**: a new configuration property
  `router_consistency` accepts two possible values: `strict` and `eventual`.
  The former is the default setting and makes router rebuilds highly
  consistent between Nginx workers. It can result in long tail latency if
  frequent Routes and Services updates are expected. The latter helps
  preventing long tail latency issues by instructing Kong to rebuild the router
  asynchronously (with eventual consistency between Nginx workers).
  [#4639](https://github.com/Kong/kong/pull/4639)
- :fireworks: **Database cache warmup**: Kong can now preload entities during
  its initialization. A new configuration property (`db_cache_warmup_entities`)
  was introduced, allowing users to specify which entities should be preloaded.
  DB cache warmup allows for ahead-of-time DNS resolution for Services with a
  hostname. This feature reduces first requests latency, improving the overall
  P99 latency tail.
  [#4565](https://github.com/Kong/kong/pull/4565)
- Improved PostgreSQL connection management: two new configuration properties
  have been added: `pg_max_concurrent_queries` sets the maximum number of
  concurrent queries to the database, and `pg_semaphore_timeout` allows for
  tuning the timeout when acquiring access to a database connection. The
  default behavior remains the same, with no concurrency limitation.
  [#4551](https://github.com/Kong/kong/pull/4551)

##### Admin API

- :fireworks: Add declarative configuration **hash checking** avoiding
  reloading if the configuration has not changed. The `/config` endpoint now
  accepts a `check_hash` query argument. Hash checking only happens if this
  argument's value is set to `1`.
  [#4609](https://github.com/Kong/kong/pull/4609)
- :fireworks: Add a **schema validation endpoint for entities**: a new
  endpoint `/schemas/:entity_name/validate` can be used to validate an instance
  of any entity type in Kong without creating the entity itself.
  [#4413](https://github.com/Kong/kong/pull/4413)
- :fireworks: Add **memory statistics** to the `/status` endpoint. The response
  now includes a `memory` field, which contains the `lua_shared_dicts` and
  `workers_lua_vms` fields with statistics on shared dictionaries and workers
  Lua VM memory usage.
  [#4592](https://github.com/Kong/kong/pull/4592)

##### PDK

- New function `kong.node.get_memory_stats()`. This function returns statistics
  on shared dictionaries and workers Lua VM memory usage, and powers the memory
  statistics newly exposed by the `/status` endpoint.
  [#4632](https://github.com/Kong/kong/pull/4632)

##### Plugins

- :fireworks: **Newly open-sourced plugin**: the HTTP [proxy-cache
  plugin](https://github.com/kong/kong-plugin-proxy-cache) (previously only
  available in Enterprise) is now bundled in Kong.
  [#4650](https://github.com/Kong/kong/pull/4650)
- :fireworks: **Newly open-sourced plugin capabilities**: The
  [request-transformer
  plugin](https://github.com/Kong/kong-plugin-request-transformer) now includes
  capabilities previously only available in Enterprise, among which templating
  and variables interpolation.
  [#4658](https://github.com/Kong/kong/pull/4658)
- Logging plugins: log request TLS version, cipher, and verification status.
  [#4581](https://github.com/Kong/kong/pull/4581)
  [#4626](https://github.com/Kong/kong/pull/4626)
- Plugin development: inheriting from `BasePlugin` is now optional. Avoiding
  the inheritance paradigm improves plugins' performance.
  [#4590](https://github.com/Kong/kong/pull/4590)

### Fixes

##### Core

- Active healthchecks: `http` checks are not performed for `tcp` and `tls`
  Services anymore; only `tcp` healthchecks are performed against such
  Services.
  [#4616](https://github.com/Kong/kong/pull/4616)
- Fix an issue where updates in migrations would not correctly populate default
  values.
  [#4635](https://github.com/Kong/kong/pull/4635)
- Improvements in the reentrancy of Cassandra migrations.
  [#4611](https://github.com/Kong/kong/pull/4611)
- Fix an issue causing the PostgreSQL strategy to not bootstrap the schema when
  using a PostgreSQL account with limited permissions.
  [#4506](https://github.com/Kong/kong/pull/4506)

##### CLI

- Fix `kong db_import` to support inserting entities without specifying a UUID
  for their primary key. Entities with a unique identifier (e.g. `name` for
  Services) can have their primary key omitted.
  [#4657](https://github.com/Kong/kong/pull/4657)
- The `kong migrations [up|finish] -f` commands does not run anymore if there
  are no previously executed migrations.
  [#4617](https://github.com/Kong/kong/pull/4617)

##### Plugins

- ldap-auth: ensure TLS connections are reused.
  [#4620](https://github.com/Kong/kong/pull/4620)
- oauth2: ensured access tokens preserve their `token_expiration` value when
  migrating from previous Kong versions.
  [#4572](https://github.com/Kong/kong/pull/4572)

[Back to TOC](#table-of-contents)

## [1.1.2]

> Released on: 2019/04/24

This is a patch release in the 1.0 series. Being a patch release, it strictly
contains bugfixes. The are no new features or breaking changes.

### Fixes

- core: address issue where field type "record" nested values reset on update
  [#4495](https://github.com/Kong/kong/pull/4495)
- core: correctly manage primary keys of type "foreign"
  [#4429](https://github.com/Kong/kong/pull/4429)
- core: declarative config is not parsed on db-mode anymore
  [#4487](https://github.com/Kong/kong/pull/4487)
  [#4509](https://github.com/Kong/kong/pull/4509)
- db-less: Fixed a problem in Kong balancer timing out.
  [#4534](https://github.com/Kong/kong/pull/4534)
- db-less: Accept declarative config directly in JSON requests.
  [#4527](https://github.com/Kong/kong/pull/4527)
- db-less: do not mis-detect mesh mode
  [#4498](https://github.com/Kong/kong/pull/4498)
- db-less: fix crash when field has same name as entity
  [#4478](https://github.com/Kong/kong/pull/4478)
- basic-auth: ignore password if nil on basic auth credential patch
  [#4470](https://github.com/Kong/kong/pull/4470)
- http-log: Simplify queueing mechanism. Fixed a bug where traces were lost
  in some cases.
  [#4510](https://github.com/Kong/kong/pull/4510)
- request-transformer: validate header values in plugin configuration.
  Thanks, [@rune-chan](https://github.com/rune-chan)!
  [#4512](https://github.com/Kong/kong/pull/4512).
- rate-limiting: added index on rate-limiting metrics.
  Thanks, [@mvanholsteijn](https://github.com/mvanholsteijn)!
  [#4486](https://github.com/Kong/kong/pull/4486)

[Back to TOC](#table-of-contents)

## [1.1.1]

> Released on: 2019/03/28

This release contains a fix for 0.14 Kong clusters using Cassandra to safely
migrate to Kong 1.1.

### Fixes

- Ensure the 0.14 -> 1.1 migration path for Cassandra does not corrupt the
  database schema.
  [#4450](https://github.com/Kong/kong/pull/4450)
- Allow the `kong config init` command to run without a pointing to a prefix
  directory.
  [#4451](https://github.com/Kong/kong/pull/4451)

[Back to TOC](#table-of-contents)

## [1.1.0]

> Released on: 2019/03/27

This release introduces new features such as **Declarative
Configuration**, **DB-less Mode**, **Bulk Database Import**, **Tags**, as well
as **Transparent Proxying**. It contains a large number of other features and
fixes, listed below. Also, the Plugin Development kit also saw a minor
updated, bumped to version 1.1.

This release includes database migrations. Please take a few minutes to read
the [1.1 Upgrade Path](https://github.com/Kong/kong/blob/master/UPGRADE.md)
for more details regarding changes and migrations before planning to upgrade
your Kong cluster.

:large_orange_diamond: **Post-release note (as of 2019/03/28):** an issue has
been found when migrating from a 0.14 Kong cluster to 1.1.0 when running on top
of Cassandra. Kong 1.1.1 has been released to address this issue. Kong clusters
running on top of PostgreSQL are not affected by this issue, and can migrate to
1.1.0 or 1.1.1 safely.

### Additions

##### Core

- :fireworks: Kong can now run **without a database**, using in-memory
  storage only. When running Kong in DB-less mode, entities are loaded via a
  **declarative configuration** file, specified either through Kong's
  configuration file, or uploaded via the Admin API.
  [#4315](https://github.com/Kong/kong/pull/4315)
- :fireworks: **Transparent proxying** - the `service` attribute on
  Routes is now optional; a Route without an assigned Service will
  proxy transparently
  [#4286](https://github.com/Kong/kong/pull/4286)
- Support for **tags** in entities
  [#4275](https://github.com/Kong/kong/pull/4275)
  - Every core entity now adds a `tags` field
- New `protocols` field in the Plugin entity, allowing plugin instances
  to be set for specific protocols only (`http`, `https`, `tcp` or `tls`).
  [#4248](https://github.com/Kong/kong/pull/4248)
  - It filters out plugins during execution according to their `protocols` field
  - It throws an error when trying to associate a Plugin to a Route
    which is not compatible, protocols-wise, or to a Service with no
    compatible routes.

##### Configuration

- New option in `kong.conf`: `database=off` to start Kong without
  a database
- New option in `kong.conf`: `declarative_config=kong.yml` to
  load a YAML file using Kong's new [declarative config
  format](https://discuss.konghq.com/t/rfc-kong-native-declarative-config-format/2719)
- New option in `kong.conf`: `pg_schema` to specify Postgres schema
  to be used
- The Stream subsystem now supports Nginx directive injections
  [#4148](https://github.com/Kong/kong/pull/4148)
  - `nginx_stream_*` (or `KONG_NGINX_STREAM_*` environment variables)
    for injecting entries to the `stream` block
  - `nginx_sproxy_*` (or `KONG_NGINX_SPROXY_*` environment variables)
    for injecting entries to the `server` block inside `stream`

##### CLI

- :fireworks: **Bulk database import** using the same declarative
  configuration format as the in-memory mode, using the new command:
  `kong config db_import kong.yml`. This command upserts all
  entities specified in the given `kong.yml` file in bulk
  [#4284](https://github.com/Kong/kong/pull/4284)
- New command: `kong config init` to generate a template `kong.yml`
  file to get you started
- New command: `kong config parse kong.yml` to verify the syntax of
  the `kong.yml` file before using it
- New option `--wait` in `kong quit` to ease graceful termination when using orchestration tools
  [#4201](https://github.com/Kong/kong/pull/4201)

##### Admin API

- New Admin API endpoint: `/config` to replace the configuration of
  Kong entities entirely, replacing it with the contents of a new
  declarative config file
  - When using the new `database=off` configuration option,
    the Admin API endpoints for entities (such as `/routes` and
    `/services`) are read-only, since the configuration can only
    be updated via `/config`
    [#4308](https://github.com/Kong/kong/pull/4308)
- Admin API endpoints now support searching by tag
  (for example, `/consumers?tags=example_tag`)
  - You can search by multiple tags:
     - `/services?tags=serv1,mobile` to search for services matching tags `serv1` and `mobile`
     - `/services?tags=serv1/serv2` to search for services matching tags `serv1` or `serv2`
- New Admin API endpoint `/tags/` for listing entities by tag: `/tags/example_tag`

##### PDK

- New PDK function: `kong.client.get_protocol` for obtaining the protocol
  in use during the current request
  [#4307](https://github.com/Kong/kong/pull/4307)
- New PDK function: `kong.nginx.get_subsystem`, so plugins can detect whether
  they are running on the HTTP or Stream subsystem
  [#4358](https://github.com/Kong/kong/pull/4358)

##### Plugins

- :fireworks: Support for ACL **authenticated groups**, so that authentication plugins
  that use a 3rd party (other than Kong) to store credentials can benefit
  from using a central ACL plugin to do authorization for them
  [#4013](https://github.com/Kong/kong/pull/4013)
- The Kubernetes Sidecar Injection plugin is now bundled into Kong for a smoother K8s experience
  [#4304](https://github.com/Kong/kong/pull/4304)
- aws-lambda: includes AWS China region.
  Thanks [@wubins](https://github.com/wubins) for the patch!
  [#4176](https://github.com/Kong/kong/pull/4176)

### Changes

##### Dependencies

- The required OpenResty version is still 1.13.6.2, but for a full feature set
  including stream routing and Service Mesh abilities with mutual TLS, Kong's
  [openresty-patches](https://github.com/kong/openresty-patches) must be
  applied (those patches are already bundled with our official distribution
  packages). The openresty-patches bundle was updated in Kong 1.1.0 to include
  the `stream_realip_module` as well.
  Kong in HTTP(S) Gateway scenarios does not require these patches.
  [#4163](https://github.com/Kong/kong/pull/4163)
- Service Mesh abilities require at least OpenSSL version 1.1.1. In our
  official distribution packages, OpenSSL has been bumped to 1.1.1b.
  [#4345](https://github.com/Kong/kong/pull/4345),
  [#4440](https://github.com/Kong/kong/pull/4440)

### Fixes

##### Core

- Resolve hostnames properly during initialization of Cassandra contact points
  [#4296](https://github.com/Kong/kong/pull/4296),
  [#4378](https://github.com/Kong/kong/pull/4378)
- Fix health checks for Targets that need two-level DNS resolution
  (e.g. SRV → A → IP) [#4386](https://github.com/Kong/kong/pull/4386)
- Fix serialization of map types in the Cassandra backend
  [#4383](https://github.com/Kong/kong/pull/4383)
- Fix target cleanup and cascade-delete for Targets
  [#4319](https://github.com/Kong/kong/pull/4319)
- Avoid crash when failing to obtain list of Upstreams
  [#4301](https://github.com/Kong/kong/pull/4301)
- Disallow invalid timeout value of 0ms for attributes in Services
  [#4430](https://github.com/Kong/kong/pull/4430)
- DAO fix for foreign fields used as primary keys
  [#4387](https://github.com/Kong/kong/pull/4387)

##### Admin API

- Proper support for `PUT /{entities}/{entity}/plugins/{plugin}`
  [#4288](https://github.com/Kong/kong/pull/4288)
- Fix Admin API inferencing of map types using form-encoded
  [#4368](https://github.com/Kong/kong/pull/4368)
- Accept UUID-like values in `/consumers?custom_id=`
  [#4435](https://github.com/Kong/kong/pull/4435)

##### Plugins

- basic-auth, ldap-auth, key-auth, jwt, hmac-auth: fixed
  status code for unauthorized requests: they now return HTTP 401
  instead of 403
  [#4238](https://github.com/Kong/kong/pull/4238)
- tcp-log: remove spurious trailing carriage return
  Thanks [@cvuillemez](https://github.com/cvuillemez) for the patch!
  [#4158](https://github.com/Kong/kong/pull/4158)
- jwt: fix `typ` handling for supporting JOSE (JSON Object
  Signature and Validation)
  Thanks [@cdimascio](https://github.com/cdimascio) for the patch!
  [#4256](https://github.com/Kong/kong/pull/4256)
- Fixes to the best-effort auto-converter for legacy plugin schemas
  [#4396](https://github.com/Kong/kong/pull/4396)

[Back to TOC](#table-of-contents)

## [1.0.3]

> Released on: 2019/01/31

This is a patch release addressing several regressions introduced some plugins,
and improving the robustness of our migrations and core components.

### Core

- Improve Cassandra schema consensus logic when running migrations.
  [#4233](https://github.com/Kong/kong/pull/4233)
- Ensure Routes that don't have a `regex_priority` (e.g. if it was removed as
  part of a `PATCH`) don't prevent the router from being built.
  [#4255](https://github.com/Kong/kong/pull/4255)
- Reduce rebuild time of the load balancer by retrieving larger sized pages of
  Target entities.
  [#4206](https://github.com/Kong/kong/pull/4206)
- Ensure schema definitions of Arrays and Sets with `default = {}` are
  JSON-encoded as `[]`.
  [#4257](https://github.com/Kong/kong/pull/4257)

##### Plugins

- request-transformer: fix a regression causing the upstream Host header to be
  unconditionally set to that of the client request (effectively, as if the
  Route had `preserve_host` enabled).
  [#4253](https://github.com/Kong/kong/pull/4253)
- cors: fix a regression that prevented regex origins from being matched.
  Regexes such as `(.*[.])?example\.org` can now be used to match all
  sub-domains, while regexes containing `:` will be evaluated against the
  scheme and port of an origin (i.e.
  `^https?://(.*[.])?example\.org(:8000)?$`).
  [#4261](https://github.com/Kong/kong/pull/4261)
- oauth2: fix a runtime error when using a global token against a plugin
  not configured as global (i.e. with `global_credentials = false`).
  [#4262](https://github.com/Kong/kong/pull/4262)

##### Admin API

- Improve performance of the `PUT` method in auth plugins endpoints (e.g.
  `/consumers/:consumers/basic-auth/:basicauth_credentials`) by preventing
  a unnecessary read-before-write.
  [#4206](https://github.com/Kong/kong/pull/4206)

[Back to TOC](#table-of-contents)

## [1.0.2]

> Released on: 2019/01/18

This is a hotfix release mainly addressing an issue when connecting to the
datastore over TLS (Cassandra and PostgreSQL).

### Fixes

##### Core

- Fix an issue that would prevent Kong from starting when connecting to
  its datastore over TLS. [#4214](https://github.com/Kong/kong/pull/4214)
  [#4218](https://github.com/Kong/kong/pull/4218)
- Ensure plugins added via `PUT` get enabled without requiring a restart.
  [#4220](https://github.com/Kong/kong/pull/4220)

##### Plugins

- zipkin
  - Fix a logging failure when DNS is not resolved.
    [kong-plugin-zipkin@a563f51](https://github.com/Kong/kong-plugin-zipkin/commit/a563f513f943ba0a30f3c69373d9092680a8f670)
  - Avoid sending redundant tags.
    [kong-plugin-zipkin/pull/28](https://github.com/Kong/kong-plugin-zipkin/pull/28)
  - Move `run_on` field to top level plugin schema instead of its config.
    [kong-plugin-zipkin/pull/38](https://github.com/Kong/kong-plugin-zipkin/pull/38)

[Back to TOC](#table-of-contents)

## [1.0.1]

> Released on: 2019/01/16

This is a patch release in the 1.0 series. Being a patch release, it strictly
contains performance improvements and bugfixes. The are no new features or
breaking changes.

:red_circle: **Post-release note (as of 2019/01/17)**: A regression has been
observed with this version, preventing Kong from starting when connecting to
its datastore over TLS. Installing this version is discouraged; consider
upgrading to [1.0.2](#102).

### Changes

##### Core

- :rocket: Assorted changes for warmup time improvements over Kong 1.0.0
  [#4138](https://github.com/kong/kong/issues/4138),
  [#4164](https://github.com/kong/kong/issues/4164),
  [#4178](https://github.com/kong/kong/pull/4178),
  [#4179](https://github.com/kong/kong/pull/4179),
  [#4182](https://github.com/kong/kong/pull/4182)

### Fixes

##### Configuration

- Ensure `lua_ssl_verify_depth` works even when `lua_ssl_trusted_certificate`
  is not set
  [#4165](https://github.com/kong/kong/pull/4165).
  Thanks [@rainest](https://github.com/rainest) for the patch.
- Ensure Kong starts when only a `stream` listener is enabled
  [#4195](https://github.com/kong/kong/pull/4195)
- Ensure Postgres works with non-`public` schemas
  [#4198](https://github.com/kong/kong/pull/4198)

##### Core

- Fix an artifact in upstream migrations where `created_at`
  timestamps would occasionally display fractional values
  [#4183](https://github.com/kong/kong/issues/4183),
  [#4204](https://github.com/kong/kong/pull/4204)
- Fixed issue with HTTP/2 support advertisement
  [#4203](https://github.com/kong/kong/pull/4203)

##### Admin API

- Fixed handling of invalid targets in `/upstreams` endpoints
  for health checks
  [#4132](https://github.com/kong/kong/issues/4132),
  [#4205](https://github.com/kong/kong/pull/4205)
- Fixed the `/plugins/schema/:name` endpoint, as it was failing in
  some cases (e.g. the `datadog` plugin) and producing incorrect
  results in others (e.g. `request-transformer`).
  [#4136](https://github.com/kong/kong/issues/4136),
  [#4137](https://github.com/kong/kong/issues/4137)
  [#4151](https://github.com/kong/kong/pull/4151),
  [#4162](https://github.com/kong/kong/pull/4151)

##### Plugins

- Fix PDK memory leaks in `kong.service.response` and `kong.ctx`
  [#4143](https://github.com/kong/kong/pull/4143),
  [#4172](https://github.com/kong/kong/pull/4172)

[Back to TOC](#table-of-contents)

## [1.0.0]

> Released on: 2018/12/18

This is a major release, introducing new features such as **Service Mesh** and
**Stream Routing** support, as well as a **New Migrations** framework. It also
includes version 1.0.0 of the **Plugin Development Kit**. It contains a large
number of other features and fixes, listed below. Also, all plugins included
with Kong 1.0 are updated to use version 1.0 of the PDK.

As usual, major version upgrades require database migrations and changes to the
Nginx configuration file (if you customized the default template). Please take
a few minutes to read the [1.0 Upgrade
Path](https://github.com/Kong/kong/blob/master/UPGRADE.md) for more details
regarding breaking changes and migrations before planning to upgrade your Kong
cluster.

Being a major version, all entities and concepts that were marked as deprecated
in Kong 0.x are now removed in Kong 1.0. The deprecated features are retained
in [Kong 0.15](#0150), the final entry in the Kong 0.x series, which is being
released simultaneously to Kong 1.0.

### Changes

Kong 1.0 includes all breaking changes from 0.15, as well as the removal
of deprecated concepts.

##### Dependencies

- The required OpenResty version is still 1.13.6.2, but for a full feature set
  including stream routing and Service Mesh abilities with mutual TLS, Kong's
  [openresty-patches](https://github.com/kong/openresty-patches) must be
  applied (those patches are already bundled with our official distribution
  packages). Kong in HTTP(S) Gateway scenarios does not require these patches.
- Service Mesh abilities require at least OpenSSL version 1.1.1. In our
  official distribution packages, OpenSSL has been bumped to 1.1.1.
  [#4005](https://github.com/Kong/kong/pull/4005)

##### Configuration

- :warning: The `custom_plugins` directive is removed (deprecated since 0.14.0,
  July 2018). Use `plugins` instead.
- Modifications must be applied to the Nginx configuration. You are not
  affected by this change if you do not use a custom Nginx template. See the
  [1.0 Upgrade Path](https://github.com/Kong/kong/blob/master/UPGRADE.md) for
  a diff of changes to apply.
- The default value for `cassandra_lb_policy` changed from `RoundRobin` to
  `RequestRoundRobin`. This helps reducing the amount of new connections being
  opened during a request when using the Cassandra strategy.
  [#4004](https://github.com/Kong/kong/pull/4004)

##### Core

- :warning: The **API** entity and related concepts such as the `/apis`
  endpoint, are removed (deprecated since 0.13.0, March 2018). Use **Routes**
  and **Services** instead.
- :warning: The **old DAO** implementation is removed, along with the
  **old schema** validation library (`apis` was the last entity using it).
  Use the new schema format instead in custom plugins.
  To ease the transition of plugins, the plugin loader in 1.0 includes
  a _best-effort_ schema auto-translator, which should be sufficient for many
  plugins.
- Timestamps now bear millisecond precision in their decimal part.
  [#3660](https://github.com/Kong/kong/pull/3660)
- The PDK function `kong.request.get_body` will now return `nil, err, mime`
  when the body is valid JSON but neither an object nor an array.
  [#4063](https://github.com/Kong/kong/pull/4063)

##### CLI

- :warning: The new migrations framework (detailed below) has a different usage
  (and subcommands) compared to its predecessor.
  [#3802](https://github.com/Kong/kong/pull/3802)

##### Admin API

- :warning: In the 0.14.x release, Upstreams, Targets, and Plugins were still
  implemented using the old DAO and Admin API. In 0.15.0 and 1.0.0, all core
  entities use the new `kong.db` DAO, and their endpoints have been upgraded to
  the new Admin API (see below for details).
  [#3689](https://github.com/Kong/kong/pull/3689)
  [#3739](https://github.com/Kong/kong/pull/3739)
  [#3778](https://github.com/Kong/kong/pull/3778)

A summary of the changes introduced in the new Admin API:

- Pagination has been included in all "multi-record" endpoints, and pagination
  control fields are different than in 0.14.x.
- Filtering now happens via URL path changes (`/consumers/x/plugins`) instead
  of querystring fields (`/plugins?consumer_id=x`).
- Array values can't be coerced from comma-separated strings anymore. They must
  now be "proper" JSON values on JSON requests, or use a new syntax on
  form-url-encoded or multipart requests.
- Error messages have been been reworked from the ground up to be more
  consistent, precise and informative.
- The `PUT` method has been reimplemented with idempotent behavior and has
  been added to some entities that didn't have it.

For more details about the new Admin API, please visit the official docs:
https://docs.konghq.com/

##### Plugins

- :warning: The `galileo` plugin has been removed (deprecated since 0.13.0).
  [#3960](https://github.com/Kong/kong/pull/3960)
- :warning: Some internal modules that were occasionally used by plugin authors
  before the introduction of the Plugin Development Kit (PDK) in 0.14.0 are now
  removed:
  - The `kong.tools.ip` module was removed. Use `kong.ip` from the PDK instead.
  - The `kong.tools.public` module was removed. Use the various equivalent
    features from the PDK instead.
  - The `kong.tools.responses` module was removed. Please use
    `kong.response.exit` from the PDK instead. You might want to use
    `kong.log.err` to log internal server errors as well.
  - The `kong.api.crud_helpers` module was removed (deprecated since the
    introduction of the new DAO in 0.13.0). Use `kong.api.endpoints` instead
    if you need to customize the auto-generated endpoints.
- All bundled plugins' schemas and custom entities have been updated to the new
  `kong.db` module, and their APIs have been updated to the new Admin API,
  which is described in the above section.
  [#3766](https://github.com/Kong/kong/pull/3766)
  [#3774](https://github.com/Kong/kong/pull/3774)
  [#3778](https://github.com/Kong/kong/pull/3778)
  [#3839](https://github.com/Kong/kong/pull/3839)
- :warning: All plugins migrations have been converted to the new migration
  framework. Custom plugins must use the new migration framework from 0.15
  onwards.

### Additions

##### :fireworks: Service Mesh and Stream Routes

Kong's Service Mesh support resulted in a number of additions to Kong's
configuration, Admin API, and plugins that deserve their own section in
this changelog.

- **Support for TCP & TLS Stream Routes** via the new `stream_listen` config
  option. [#4009](https://github.com/Kong/kong/pull/4009)
- A new `origins` config property allows overriding hosts from Kong.
  [#3679](https://github.com/Kong/kong/pull/3679)
- A `transparent` suffix added to stream listeners allows for setting up a
  dynamic Service Mesh with `iptables`.
  [#3884](https://github.com/Kong/kong/pull/3884)
- Kong instances can now create a shared internal Certificate Authority, which
  is used for Service Mesh TLS traffic.
  [#3906](https://github.com/Kong/kong/pull/3906)
  [#3861](https://github.com/Kong/kong/pull/3861)
- Plugins get a new `run_on` field to control how they behave in a Service Mesh
  environment.
  [#3930](https://github.com/Kong/kong/pull/3930)
  [#4066](https://github.com/Kong/kong/pull/4066)
- There is a new phase called `preread`. This is where stream traffic routing
  is done.

##### Configuration

- A new `dns_valid_ttl` property can be set to forcefully override the TTL
  value of all resolved DNS records.
  [#3730](https://github.com/Kong/kong/pull/3730)
- A new `pg_timeout` property can be set to configure the timeout of PostgreSQL
  connections. [#3808](https://github.com/Kong/kong/pull/3808)
- `upstream_keepalive` can now be disabled when set to 0.
  Thanks [@pryorda](https://github.com/pryorda) for the patch.
  [#3716](https://github.com/Kong/kong/pull/3716)
- The new `transparent` suffix also applies to the `proxy_listen` directive.

##### CLI

- :fireworks: **New migrations framework**. This new implementation supports
  no-downtime, Blue/Green migrations paths that will help sustain Kong 1.0's
  stability. It brings a considerable number of other improvements, such as new
  commands, better support for automation, improved CLI logging, and many
  more. Additionally, this new framework alleviates the old limitation around
  multiple nodes running concurrent migrations. See the related PR for a
  complete list of improvements.
  [#3802](https://github.com/Kong/kong/pull/3802)

##### Core

- :fireworks: **Support for TLS 1.3**. The support for OpenSSL 1.1.1 (bumped in our
  official distribution packages) not only enabled Service Mesh features, but
  also unlocks support for the latest version of the TLS protocol.
- :fireworks: **Support for HTTPS in active healthchecks**.
  [#3815](https://github.com/Kong/kong/pull/3815)
- :fireworks: Improved router rebuilds resiliency by reducing database accesses
  in high concurrency scenarios.
  [#3782](https://github.com/Kong/kong/pull/3782)
- :fireworks: Significant performance improvements in the core's plugins
  runloop. [#3794](https://github.com/Kong/kong/pull/3794)
- PDK improvements:
  - New `kong.node` module. [#3826](https://github.com/Kong/kong/pull/3826)
  - New functions `kong.response.get_path_with_query()` and
    `kong.request.get_start_time()`.
    [#3842](https://github.com/Kong/kong/pull/3842)
  - Getters and setters for Service, Route, Consumer, and Credential.
    [#3916](https://github.com/Kong/kong/pull/3916)
  - `kong.response.get_source()` returns `error` on nginx-produced errors.
    [#4006](https://github.com/Kong/kong/pull/4006)
  - `kong.response.exit()` can be used in the `header_filter` phase, but only
    without a body. [#4039](https://github.com/Kong/kong/pull/4039)
- Schema improvements:
  - New field validators: `distinct`, `ne`, `is_regex`, `contains`, `gt`.
  - Adding a new field which has a default value to a schema no longer requires
    a migration.
    [#3756](https://github.com/Kong/kong/pull/3756)

##### Admin API

- :fireworks: **Routes now have a `name` field (like Services)**.
  [#3764](https://github.com/Kong/kong/pull/3764)
- Multipart parsing support. [#3776](https://github.com/Kong/kong/pull/3776)
- Admin API errors expose the name of the current strategy.
  [#3612](https://github.com/Kong/kong/pull/3612)

##### Plugins

- :fireworks: aws-lambda: **Support for Lambda Proxy Integration** with the new
  `is_proxy_integration` property.
  Thanks [@aloisbarreras](https://github.com/aloisbarreras) for the patch!
  [#3427](https://github.com/Kong/kong/pull/3427/).
- http-log: Support for buffering logging messages in a configurable logging
  queue. [#3604](https://github.com/Kong/kong/pull/3604)
- Most plugins' logic has been rewritten with the PDK instead of using internal
  Kong functions or ngx_lua APIs.

### Fixes

##### Core

- Fix an issue which would insert an extra `/` in the upstream URL when the
  request path was longer than the configured Route's `path` attribute.
  [#3780](https://github.com/kong/kong/pull/3780)
- Ensure better backwards-compatibility between the new DAO and existing core
  runloop code regarding null values.
  [#3772](https://github.com/Kong/kong/pull/3772)
  [#3710](https://github.com/Kong/kong/pull/3710)
- Ensure support for Datastax Enterprise 6.x. Thanks
  [@gchristidis](https://github.com/gchristidis) for the patch!
  [#3873](https://github.com/Kong/kong/pull/3873)
- Various issues with the PostgreSQL DAO strategy were addressed.
- Various issues related to the new schema library bundled with the new DAO
  were addressed.
- PDK improvements:
    - `kong.request.get_path()` and other functions now properly handle cases
      when `$request_uri` is nil.
      [#3842](https://github.com/Kong/kong/pull/3842)

##### Admin API

- Ensure the `/certificates` endpoints properly returns all SNIs configured on
  a given certificate. [#3722](https://github.com/Kong/kong/pull/3722)
- Ensure the `upstreams/:upstream/targets/...` endpoints returns an empty JSON
  array (`[]`) instead of an empty object (`{}`) when no targets exist.
  [#4058](https://github.com/Kong/kong/pull/4058)
- Improved inferring of arguments with `application/x-www-form-urlencoded`.
  [#3770](https://github.com/Kong/kong/pull/3770)
- Fix the handling of defaults values in some cases when using `PATCH`.
  [#3910](https://github.com/Kong/kong/pull/3910)

##### Plugins

- cors:
  - Ensure `Vary: Origin` is set when `config.credentials` is enabled.
    Thanks [@marckhouzam](https://github.com/marckhouzam) for the patch!
    [#3765](https://github.com/Kong/kong/pull/3765)
  - Return HTTP 200 instead of 204 for preflight requests. Thanks
    [@aslafy-z](https://github.com/aslafy-z) for the patch!
    [#4029](https://github.com/Kong/kong/pull/4029)
  - Ensure request origins specified as flat strings are safely validated.
    [#3872](https://github.com/Kong/kong/pull/3872)
- acl: Minor performance improvements by ensuring proper caching of computed
  values.
  [#4040](https://github.com/Kong/kong/pull/4040)
- correlation-id: Prevent an error to be thrown when the access phase was
  skipped, such as on nginx-produced errors.
  [#4006](https://github.com/Kong/kong/issues/4006)
- aws-lambda: When the client uses HTTP/2, strip response headers that are
  disallowed by the protocols.
  [#4032](https://github.com/Kong/kong/pull/4032)
- rate-limiting & response-ratelimiting: Improve efficiency by avoiding
  unnecessary Redis `SELECT` operations.
  [#3973](https://github.com/Kong/kong/pull/3973)

[Back to TOC](#table-of-contents)

## [0.15.0]

> Released on: 2018/12/18

This is the last release in the 0.x series, giving users one last chance to
upgrade while still using some of the options and concepts that were marked as
deprecated in Kong 0.x and were removed in Kong 1.0.

For a list of additions and fixes in Kong 0.15, see the [1.0.0](#100)
changelog. This release includes all new features included in 1.0 (Service
Mesh, Stream Routes and New Migrations), but unlike Kong 1.0, it retains a lot
of the deprecated functionality, like the **API** entity, around. Still, Kong
0.15 does have a number of breaking changes related to functionality that has
changed since version 0.14 (see below).

If you are starting with Kong, we recommend you to use 1.0.0 instead of this
release.

If you are already using Kong 0.14, our recommendation is to plan to move to
1.0 -- see the [1.0 Upgrade
Path](https://github.com/kong/kong/blob/master/UPGRADE.md) document for
details. Upgrading to 0.15.0 is only recommended if you can't do away with the
deprecated features but you need some fixes or new features right now.

### Changes

##### Dependencies

- The required OpenResty version is still 1.13.6.2, but for a full feature set
  including stream routing and Service Mesh abilities with mutual TLS, Kong's
  [openresty-patches](https://github.com/kong/openresty-patches) must be
  applied (those patches are already bundled with our official distribution
  packages). Kong in HTTP(S) Gateway scenarios does not require these patches.
- Service Mesh abilities require at least OpenSSL version 1.1.1. In our
  official distribution packages, OpenSSL has been bumped to 1.1.1.
  [#4005](https://github.com/Kong/kong/pull/4005)

##### Configuration

- The default value for `cassandra_lb_policy` changed from `RoundRobin` to
  `RequestRoundRobin`. This helps reducing the amount of new connections being
  opened during a request when using the Cassandra strategy.
  [#4004](https://github.com/Kong/kong/pull/4004)

##### Core

- Timestamps now bear millisecond precision in their decimal part.
  [#3660](https://github.com/Kong/kong/pull/3660)
- The PDK function `kong.request.get_body` will now return `nil, err, mime`
  when the body is valid JSON but neither an object nor an array.
  [#4063](https://github.com/Kong/kong/pull/4063)

##### CLI

- :warning: The new migrations framework (detailed in the [1.0.0
  changelog](#100)) has a different usage (and subcommands) compared to its
  predecessor.
  [#3802](https://github.com/Kong/kong/pull/3802)

##### Admin API

- :warning: In the 0.14.x release, Upstreams, Targets, and Plugins were still
  implemented using the old DAO and Admin API. In 0.15.0 and 1.0.0, all core
  entities use the new `kong.db` DAO, and their endpoints have been upgraded to
  the new Admin API (see below for details).
  [#3689](https://github.com/Kong/kong/pull/3689)
  [#3739](https://github.com/Kong/kong/pull/3739)
  [#3778](https://github.com/Kong/kong/pull/3778)

A summary of the changes introduced in the new Admin API:

- Pagination has been included in all "multi-record" endpoints, and pagination
  control fields are different than in 0.14.x.
- Filtering now happens via URL path changes (`/consumers/x/plugins`) instead
  of querystring fields (`/plugins?consumer_id=x`).
- Array values can't be coherced from comma-separated strings. They must be
  "proper" JSON values on JSON requests, or use a new syntax on
  form-url-encoded or multipart requests.
- Error messages have been been reworked from the ground up to be more
  consistent, precise and informative.
- The `PUT` method has been reimplemented with idempotent behavior and has
  been added to some entities that didn't have it.

For more details about the new Admin API, please visit the official docs:
https://docs.konghq.com/

##### Plugins

- All bundled plugins' schemas and custom entities have been updated to the new
  `kong.db` module, and their APIs have been updated to the new Admin API,
  which is described in the above section.
  [#3766](https://github.com/Kong/kong/pull/3766)
  [#3774](https://github.com/Kong/kong/pull/3774)
  [#3778](https://github.com/Kong/kong/pull/3778)
  [#3839](https://github.com/Kong/kong/pull/3839)
- :warning: All plugins migrations have been converted to the new migration
  framework. Custom plugins must use the new migration framework from 0.15
  onwards.

### Additions

Kong 0.15.0 contains the same additions as 1.0.0. See the [1.0.0
changelog](#100) for a complete list.

### Fixes

Kong 0.15.0 contains the same fixes as 1.0.0. See the [1.0.0 changelog](#100)
for a complete list.

[Back to TOC](#table-of-contents)

## [0.14.1]

> Released on: 2018/08/21

### Additions

##### Plugins

- jwt: Support for tokens signed with HS384 and HS512.
  Thanks [@kepkin](https://github.com/kepkin) for the patch.
  [#3589](https://github.com/Kong/kong/pull/3589)
- acl: Add a new `hide_groups_header` configuration option. If enabled, this
  option prevents the plugin from injecting the `X-Consumer-Groups` header
  into the upstream request.
  Thanks [@jeremyjpj0916](https://github.com/jeremyjpj0916) for the patch!
  [#3703](https://github.com/Kong/kong/pull/3703)

### Fixes

##### Core

- Prevent some plugins from breaking in subtle ways when manipulating some
  entities and their attributes. An example of such breaking behavior could be
  observed when Kong was wrongly injecting `X-Consumer-Username: userdata:
  NULL` in upstream requests headers, instead of not injecting this header at
  all.
  [#3714](https://github.com/Kong/kong/pull/3714)
- Fix an issue which, in some cases, prevented the use of Kong with Cassandra
  in environments where DNS load-balancing is in effect for contact points
  provided as hostnames (e.g. Kubernetes with `cassandra_contact_points =
  cassandra`).
  [#3693](https://github.com/Kong/kong/pull/3693)
- Fix an issue which prevented the use of UNIX domain sockets in some logging
  plugins, and custom plugins making use of such sockets.
  Thanks [@rucciva](https://github.com/rucciva) for the patch.
  [#3633](https://github.com/Kong/kong/pull/3633)
- Avoid logging false-negative error messages related to worker events.
  [#3692](https://github.com/Kong/kong/pull/3692)

##### CLI

- Database connectivity errors are properly prefixed with the database name
  again (e.g. `[postgres]`).
  [#3648](https://github.com/Kong/kong/pull/3648)

##### Plugins

- zipkin
  - Allow usage of the plugin with the deprecated "API" entity, and introduce
    a new `kong.api` tag.
    [kong-plugin-zipkin/commit/4a645e9](https://github.com/Kong/kong-plugin-zipkin/commit/4a645e940e560f2e50567e0360b5df3b38f74853)
  - Properly report the `kong.credential` tag.
    [kong-plugin-zipkin/commit/c627c36](https://github.com/Kong/kong-plugin-zipkin/commit/c627c36402c9a14cc48011baa773f4ee08efafcf)
  - Ensure the plugin does not throw errors when no Route was matched.
    [kong-plugin-zipkin#19](https://github.com/Kong/kong-plugin-zipkin/issues/19)
- basic-auth: Passwords with whitespaces are not trimmed anymore.
  Thanks [@aloisbarreras](https://github.com/aloisbarreras) for the patch.
  [#3650](https://github.com/Kong/kong/pull/3650)
- hmac-auth: Ensure backward compatibility for clients generating signatures
  without the request's querystring, as is the case for Kong versions prior to
  0.14.0, which broke this behavior. Users of this plugin on previous versions
  of Kong can now safely upgrade to the 0.14 family.
  Thanks [@mlehner616](https://github.com/mlehner616) for the patch!
  [#3699](https://github.com/Kong/kong/pull/3699)
- ldap-auth
    - Set the WWW-Authenticate header authentication scheme accordingly with
      the `conf.header_type` property, which allows browsers to show the
      authentication popup automatically. Thanks
      [@francois-maillard](https://github.com/francois-maillard) for the patch.
      [#3656](https://github.com/Kong/kong/pull/3656)
    - Invalid authentication attempts do not block subsequent valid attempts
      anymore.
      [#3677](https://github.com/Kong/kong/pull/3677)

[Back to TOC](#table-of-contents)

## [0.14.0] - 2018/07/05

This release introduces the first version of the **Plugin Development Kit**: a
Lua SDK, comprised of a set of functions to ease the development of
custom plugins.

Additionally, it contains several major improvements consolidating Kong's
feature set and flexibility, such as the support for `PUT` endpoints on the
Admin API for idempotent workflows, the execution of plugins during
Nginx-produced errors, and the injection of **Nginx directives** without having
to rely on the custom Nginx configuration pattern!

Finally, new bundled plugins allow Kong to better integrate with **Cloud
Native** environments, such as Zipkin and Prometheus.

As usual, major version upgrades require database migrations and changes to the
Nginx configuration file (if you customized the default template). Please take
a few minutes to read the [0.14 Upgrade
Path](https://github.com/Kong/kong/blob/master/UPGRADE.md#upgrade-to-014x) for
more details regarding breaking changes and migrations before planning to
upgrade your Kong cluster.

### Breaking Changes

##### Dependencies

- :warning: The required OpenResty version has been bumped to 1.13.6.2. If you
  are installing Kong from one of our distribution packages, you are not
  affected by this change.
  [#3498](https://github.com/Kong/kong/pull/3498)
- :warning: Support for PostgreSQL 9.4 (deprecated in 0.12.0) is now dropped.
  [#3490](https://github.com/Kong/kong/pull/3490)
- :warning: Support for Cassandra 2.1 (deprecated in 0.12.0) is now dropped.
  [#3490](https://github.com/Kong/kong/pull/3490)

##### Configuration

- :warning: The `server_tokens` and `latency_tokens` configuration properties
  have been removed. Instead, a new `headers` configuration properties replaces
  them and allows for more granular settings of injected headers (e.g.
  `Server`, `Via`, `X-Kong-*-Latency`, etc...).
  [#3300](https://github.com/Kong/kong/pull/3300)
- :warning: New required `lua_shared_dict` entries must be added to the Nginx
  configuration. You are not affected by this change if you do not use a custom
  Nginx template.
  [#3557](https://github.com/Kong/kong/pull/3557)
- :warning: Other important modifications must be applied to the Nginx
  configuration. You are not affected by this change if you do not use a custom
  Nginx template.
  [#3533](https://github.com/Kong/kong/pull/3533)

##### Plugins

- :warning: The Runscope plugin has been dropped, based on the EoL announcement
  made by Runscope about their Traffic Inspector product.
  [#3495](https://github.com/Kong/kong/pull/3495)

##### Admin API

- :warning: The SSL Certificates and SNI entities have moved to the new DAO
  implementation. As such, the `/certificates` and `/snis` endpoints have
  received notable usability improvements, but suffer from a few breaking
  changes.
  [#3386](https://github.com/Kong/kong/pull/3386)
- :warning: The Consumers entity has moved to the new DAO implementation. As
  such, the `/consumers` endpoint has received notable usability improvements,
  but suffers from a few breaking changes.
  [#3437](https://github.com/Kong/kong/pull/3437)

### Changes

##### Configuration

- The default value of `db_cache_ttl` is now `0` (disabled). Now that our level
  of confidence around the new caching mechanism introduced in 0.11.0 is high
  enough, we consider `0` (no TTL) to be an appropriate default for production
  environments, as it offers a smoother cache consumption behavior and reduces
  database pressure.
  [#3492](https://github.com/Kong/kong/pull/3492)

##### Core

- :fireworks: Serve stale data from the database cache when the datastore
  cannot be reached. Such stale items are "resurrected" for `db_resurrect_ttl`
  seconds (see configuration section).
  [#3579](https://github.com/Kong/kong/pull/3579)
- Reduce LRU churning in the database cache against some workloads.
  [#3550](https://github.com/Kong/kong/pull/3550)

### Additions

##### Configuration

- :fireworks: **Support for injecting Nginx directives via configuration
  properties** (in the `kong.conf` file or via environment variables)! This new
  way of customizing the Nginx configuration should render obsolete the old way
  of maintaining a custom Nginx template in most cases!
  [#3530](https://github.com/Kong/kong/pull/3530)
- :fireworks: **Support for selectively disabling bundled plugins**. A new
  `plugins` configuration property is introduced, and is used to specify which
  plugins should be loaded by the node. Custom plugins should now be specified
  in this new property, and the `custom_plugins` property is **deprecated**.
  If desired, Kong administrators can specify a minimal set of plugins to load
  (instead of the default, bundled plugins), and **improve P99 latency**
  thanks to the resulting decrease in database traffic.
  [#3387](https://github.com/Kong/kong/pull/3387)
- The new `headers` configuration property allows for specifying the injection
  of a new header: `X-Kong-Upstream-Status`. When enabled, Kong will inject
  this header containing the HTTP status code of the upstream response in the
  client response. This is particularly useful for clients to distinguish
  upstream statuses upon rewriting of the response by Kong.
  [#3263](https://github.com/Kong/kong/pull/3263)
- A new `db_resurrect_ttl` configuration property can be set to customize
  the amount of time stale data can be resurrected for when it cannot be
  refreshed. Defaults to 30 seconds.
  [#3579](https://github.com/Kong/kong/pull/3579)
- Two new Cassandra load balancing policies are available: `RequestRoundRobin`
  and `RequestDCAwareRoundRobin`. Both policies guarantee that the same peer
  will be reused across several queries during the lifetime of a request, thus
  guaranteeing no new connection will be opened against a peer during this
  request.
  [#3545](https://github.com/Kong/kong/pull/3545)

##### Core

- :fireworks: **Execute plugins on Nginx-produced errors.** Now, when Nginx
  produces a 4xx error (upon invalid requests) or 5xx (upon failure from the
  load balancer to connect to a Service), Kong will execute the response phases
  of its plugins (`header_filter`, `body_filter`, `log`). As such, Kong logging
  plugins are not blind to such Nginx-produced errors anymore, and will start
  properly reporting them. Plugins should be built defensively against cases
  where their `rewrite` or `access` phases were not executed.
  [#3533](https://github.com/Kong/kong/pull/3533)
- :fireworks: **Support for cookie-based load balancing!**
  [#3472](https://github.com/Kong/kong/pull/3472)

##### Plugins

- :fireworks: **Introduction of the Plugin Development Kit!** A set of Lua
  functions and variables that will greatly ease and speed up the task of
  developing custom plugins.
  The Plugin Development Kit (PDK) allows the retrieval and manipulation of the
  request and response objects, as well as interacting with various core
  components (e.g. logging, load balancing, DAO, etc...) without having to rely
  on OpenResty functions, and with the guarantee of their forward-compatibility
  with future versions of Kong.
  [#3556](https://github.com/Kong/kong/pull/3556)
- :fireworks: **New bundled plugin: Zipkin**! This plugin allows Kong to sample
  traces and report them to a running Zipkin instance.
  (See: https://github.com/Kong/kong-plugin-zipkin)
  [#3434](https://github.com/Kong/kong/pull/3434)
- :fireworks: **New bundled plugin: Prometheus**! This plugin allows Kong to
  expose metrics in the Prometheus Exposition format. Available metrics include
  HTTP status codes, latencies histogram, bandwidth, and more...
  (See: https://github.com/Kong/kong-plugin-prometheus)
  [#3547](https://github.com/Kong/kong/pull/3547)
- :fireworks: **New bundled plugin: Azure Functions**! This plugin can be used
  to invoke [Microsoft Azure
  Functions](https://azure.microsoft.com/en-us/services/functions/), similarly
  to the already existing AWS Lambda and OpenWhisk plugins.
  (See: https://github.com/Kong/kong-plugin-azure-functions)
  [#3428](https://github.com/Kong/kong/pull/3428)
- :fireworks: **New bundled plugin: Serverless Functions**! Dynamically run Lua
  without having to write a full-fledged plugin. Lua code snippets can be
  uploaded via the Admin API and be executed during Kong's `access` phase.
  (See: https://github.com/Kong/kong-plugin-serverless-functions)
  [#3551](https://github.com/Kong/kong/pull/3551)
- jwt: Support for limiting the allowed expiration period of JWT tokens. A new
  `config.maximum_expiration` property can be set to indicate the maximum
  number of seconds the `exp` claim may be ahead in the future.
  Thanks [@mvanholsteijn](https://github.com/mvanholsteijn) for the patch!
  [#3331](https://github.com/Kong/kong/pull/3331)
- aws-lambda: Add `us-gov-west-1` to the list of allowed regions.
  [#3529](https://github.com/Kong/kong/pull/3529)

##### Admin API

- :fireworks: Support for `PUT` in new endpoints (e.g. `/services/{id or
  name}`, `/routes/{id}`, `/consumers/{id or username}`), allowing the
  development of idempotent configuration workflows when scripting the Admin
  API.
  [#3416](https://github.com/Kong/kong/pull/3416)
- Support for `PATCH` and `DELETE` on the `/services/{name}`,
  `/consumers/{username}`, and `/snis/{name}` endpoints.
  [#3416](https://github.com/Kong/kong/pull/3416)

### Fixes

##### Configuration

- Properly support IPv6 addresses in `proxy_listen` and `admin_listen`
  configuration properties.
  [#3508](https://github.com/Kong/kong/pull/3508)

##### Core

- IPv6 nameservers with a scope are now ignored by the DNS resolver.
  [#3478](https://github.com/Kong/kong/pull/3478)
- SRV records without a port number now returns the default port instead of
  `0`.
  [#3478](https://github.com/Kong/kong/pull/3478)
- Ensure DNS-based round robin load balancing starts at a randomized position
  to prevent all Nginx workers from starting with the same peer.
  [#3478](https://github.com/Kong/kong/pull/3478)
- Properly report timeouts in passive health checks. Previously, connection
  timeouts were counted as `tcp_failures`, and upstream timeouts were ignored.
  Health check users should ensure that their `timeout` settings reflect their
  intended behavior.
  [#3539](https://github.com/Kong/kong/pull/3539)
- Ensure active health check probe requests send the `Host` header.
  [#3496](https://github.com/Kong/kong/pull/3496)
- Overall, more reliable health checks healthiness counters behavior.
  [#3496](https://github.com/Kong/kong/pull/3496)
- Do not set `Content-Type` headers on HTTP 204 No Content responses.
  [#3351](https://github.com/Kong/kong/pull/3351)
- Ensure the PostgreSQL connector of the new DAO (used by Services, Routes,
  Consumers, and SSL certs/SNIs) is now fully re-entrant and properly behaves
  in busy workloads (e.g. scripting requests to the Admin API).
  [#3423](https://github.com/Kong/kong/pull/3423)
- Properly route HTTP/1.0 requests without a Host header when using the old
  deprecated "API" entity.
  [#3438](https://github.com/Kong/kong/pull/3438)
- Ensure that all Kong-produced errors respect the `headers` configuration
  setting (previously `server_tokens`) and do not include the `Server` header
  if not configured.
  [#3511](https://github.com/Kong/kong/pull/3511)
- Harden an existing Cassandra migration.
  [#3532](https://github.com/Kong/kong/pull/3532)
- Prevent the load balancer from needlessly rebuilding its state when creating
  Targets.
  [#3477](https://github.com/Kong/kong/pull/3477)
- Prevent some harmless error logs to be printed during startup when
  initialization takes more than a few seconds.
  [#3443](https://github.com/Kong/kong/pull/3443)

##### Plugins

- hmac: Ensure that empty request bodies do not pass validation if there is no
  digest header.
  Thanks [@mvanholsteijn](https://github.com/mvanholsteijn) for the patch!
  [#3347](https://github.com/Kong/kong/pull/3347)
- response-transformer: Prevent the plugin from throwing an error when its
  `access` handler did not get a chance to run (e.g. on short-circuited,
  unauthorized requests).
  [#3524](https://github.com/Kong/kong/pull/3524)
- aws-lambda: Ensure logging plugins subsequently run when this plugin
  terminates.
  [#3512](https://github.com/Kong/kong/pull/3512)
- request-termination: Ensure logging plugins subsequently run when this plugin
  terminates.
  [#3513](https://github.com/Kong/kong/pull/3513)

##### Admin API

- Requests to `/healthy` and `/unhealthy` endpoints for upstream health checks
  now properly propagate the new state to other nodes of a Kong cluster.
  [#3464](https://github.com/Kong/kong/pull/3464)
- Do not produce an HTTP 500 error when POST-ing to `/services` with an empty
  `url` argument.
  [#3452](https://github.com/Kong/kong/pull/3452)
- Ensure foreign keys are required when creating child entities (e.g.
  `service.id` when creating a Route). Previously some rows could have an empty
  `service_id` field.
  [#3548](https://github.com/Kong/kong/pull/3548)
- Better type inference in new endpoints (e.g. `/services`, `/routes`,
  `/consumers`) when using `application/x-www-form-urlencoded` MIME type.
  [#3416](https://github.com/Kong/kong/pull/3416)

[Back to TOC](#table-of-contents)

## [0.13.1] - 2018/04/23

This release contains numerous bug fixes and a few convenience features.
Notably, a best-effort/backwards-compatible approach is followed to resolve
`no memory` errors caused by the fragmentation of shared memory between the
core and plugins.

### Added

##### Core

- Cache misses are now stored in a separate shared memory zone from hits if
  such a zone is defined. This reduces cache turnover and can increase the
  cache hit ratio quite considerably.
  Users with a custom Nginx template are advised to define such a zone to
  benefit from this behavior:
  `lua_shared_dict kong_db_cache_miss 12m;`.
- We now ensure that the Cassandra or PostgreSQL instance Kong is connecting
  to falls within the supported version range. Deprecated versions result in
  warning logs. As a reminder, Kong 0.13.x supports Cassandra 2.2+,
  and PostgreSQL 9.5+. Cassandra 2.1 and PostgreSQL 9.4 are supported, but
  deprecated.
  [#3310](https://github.com/Kong/kong/pull/3310)
- HTTP 494 errors thrown by Nginx are now caught by Kong and produce a native,
  Kong-friendly response.
  Thanks [@ti-mo](https://github.com/ti-mo) for the contribution!
  [#3112](https://github.com/Kong/kong/pull/3112)

##### CLI

- Report errors when compiling custom Nginx templates.
  [#3294](https://github.com/Kong/kong/pull/3294)

##### Admin API

- Friendlier behavior of Routes schema validation: PATCH requests can be made
  without specifying all three of `methods`, `hosts`, or `paths` if at least
  one of the three is specified in the body.
  [#3364](https://github.com/Kong/kong/pull/3364)

##### Plugins

- jwt: Support for identity providers using JWKS by ensuring the
  `config.key_claim_name` values is looked for in the token header.
  Thanks [@brycehemme](https://github.com/brycehemme) for the contribution!
  [#3313](https://github.com/Kong/kong/pull/3313)
- basic-auth: Allow specifying empty passwords.
  Thanks [@zhouzhuojie](https://github.com/zhouzhuojie) and
  [@perryao](https://github.com/perryao) for the contributions!
  [#3243](https://github.com/Kong/kong/pull/3243)

### Fixed

##### Core

- Numerous users have reported `no memory` errors which were caused by
  circumstantial memory fragmentation. Such errors, while still possible if
  plugin authors are not careful, should now mostly be addressed.
  [#3311](https://github.com/Kong/kong/pull/3311)

  **If you are using a custom Nginx template, be sure to define the following
  shared memory zones to benefit from these fixes**:

  ```
  lua_shared_dict kong_db_cache_miss 12m;
  lua_shared_dict kong_rate_limiting_counters 12m;
  ```

##### CLI

- Redirect Nginx's stdout and stderr output to `kong start` when
  `nginx_daemon` is enabled (such as when using the Kong Docker image). This
  also prevents growing log files when Nginx redirects logs to `/dev/stdout`
  and `/dev/stderr` but `nginx_daemon` is disabled.
  [#3297](https://github.com/Kong/kong/pull/3297)

##### Admin API

- Set a Service's `port` to `443` when the `url` convenience parameter uses
  the `https://` scheme.
  [#3358](https://github.com/Kong/kong/pull/3358)
- Ensure PATCH requests do not return an error when un-setting foreign key
  fields with JSON `null`.
  [#3355](https://github.com/Kong/kong/pull/3355)
- Ensure the `/plugin/schema/:name` endpoint does not corrupt plugins' schemas.
  [#3348](https://github.com/Kong/kong/pull/3348)
- Properly URL-decode path segments of plugins endpoints accepting spaces
  (e.g. `/consumers/<consumer>/basic-auth/John%20Doe/`).
  [#3250](https://github.com/Kong/kong/pull/3250)
- Properly serialize boolean filtering values when using Cassandra.
  [#3362](https://github.com/Kong/kong/pull/3362)

##### Plugins

- rate-limiting/response-rate-limiting:
  - If defined in the Nginx configuration, will use a dedicated
    `lua_shared_dict` instead of using the `kong_cache` shared memory zone.
    This prevents memory fragmentation issues resulting in `no memory` errors
    observed by numerous users. Users with a custom Nginx template are advised
    to define such a zone to benefit from this fix:
    `lua_shared_dict kong_rate_limiting_counters 12m;`.
    [#3311](https://github.com/Kong/kong/pull/3311)
  - When using the Redis strategy, ensure the correct Redis database is
    selected. This issue could occur when several request and response
    rate-limiting were configured using different Redis databases.
    Thanks [@mengskysama](https://github.com/mengskysama) for the patch!
    [#3293](https://github.com/Kong/kong/pull/3293)
- key-auth: Respect request MIME type when re-encoding the request body
  if both `config.key_in_body` and `config.hide_credentials` are enabled.
  Thanks [@p0pr0ck5](https://github.com/p0pr0ck5) for the patch!
  [#3213](https://github.com/Kong/kong/pull/3213)
- oauth2: Return HTTP 400 on invalid `scope` type.
  Thanks [@Gman98ish](https://github.com/Gman98ish) for the patch!
  [#3206](https://github.com/Kong/kong/pull/3206)
- ldap-auth: Ensure the plugin does not throw errors when configured as a
  global plugin.
  [#3354](https://github.com/Kong/kong/pull/3354)
- hmac-auth: Verify signature against non-normalized (`$request_uri`) request
  line (instead of `$uri`).
  [#3339](https://github.com/Kong/kong/pull/3339)
- aws-lambda: Fix a typo in upstream headers sent to the function. We now
  properly send the `X-Amz-Log-Type` header.
  [#3398](https://github.com/Kong/kong/pull/3398)

[Back to TOC](#table-of-contents)

## [0.13.0] - 2018/03/22

This release introduces two new core entities that will improve the way you
configure Kong: **Routes** & **Services**. Those entities replace the "API"
entity and simplify the setup of non-naive use-cases by providing better
separation of concerns and allowing for plugins to be applied to specific
**endpoints**.

As usual, major version upgrades require database migrations and changes to
the Nginx configuration file (if you customized the default template).
Please take a few minutes to read the [0.13 Upgrade
Path](https://github.com/Kong/kong/blob/master/UPGRADE.md#upgrade-to-013x) for
more details regarding breaking changes and migrations before planning to
upgrade your Kong cluster.

### Breaking Changes

##### Configuration

- :warning: The `proxy_listen` and `admin_listen` configuration values have a
  new syntax. This syntax is more aligned with that of NGINX and is more
  powerful while also simpler. As a result, the following configuration values
  have been removed because superfluous: `ssl`, `admin_ssl`, `http2`,
  `admin_http2`, `proxy_listen_ssl`, and `admin_listen_ssl`.
  [#3147](https://github.com/Kong/kong/pull/3147)

##### Plugins

- :warning: galileo: As part of the Galileo deprecation path, the galileo
  plugin is not enabled by default anymore, although still bundled with 0.13.
  Users are advised to stop using the plugin, but for the time being can keep
  enabling it by adding it to the `custom_plugin` configuration value.
  [#3233](https://github.com/Kong/kong/pull/3233)
- :warning: rate-limiting (Cassandra): The default migration for including
  Routes and Services in plugins will remove and re-create the Cassandra
  rate-limiting counters table. This means that users that were rate-limited
  because of excessive API consumption will be able to consume the API until
  they reach their limit again. There is no such data deletion in PostgreSQL.
  [def201f](https://github.com/Kong/kong/commit/def201f566ccf2dd9b670e2f38e401a0450b1cb5)

### Changes

##### Dependencies

- **Note to Docker users**: The `latest` tag on Docker Hub now points to the
  **alpine** image instead of CentOS. This also applies to the `0.13.0` tag.
- The OpenResty version shipped with our default packages has been bumped to
  `1.13.6.1`. The 0.13.0 release should still be compatible with the OpenResty
  `1.11.2.x` series for the time being.
- Bumped [lua-resty-dns-client](https://github.com/Kong/lua-resty-dns-client)
  to `2.0.0`.
  [#3220](https://github.com/Kong/kong/pull/3220)
- Bumped [lua-resty-http](https://github.com/pintsized/lua-resty-http) to
  `0.12`.
  [#3196](https://github.com/Kong/kong/pull/3196)
- Bumped [lua-multipart](https://github.com/Kong/lua-multipart) to `0.5.5`.
  [#3318](https://github.com/Kong/kong/pull/3318)
- Bumped [lua-resty-healthcheck](https://github.com/Kong/lua-resty-healthcheck)
  to `0.4.0`.
  [#3321](https://github.com/Kong/kong/pull/3321)

### Additions

##### Configuration

- :fireworks: Support for **control-plane** and **data-plane** modes. The new
  syntax of `proxy_listen` and `admin_listen` supports `off`, which
  disables either one of those interfaces. It is now simpler than ever to
  make a Kong node "Proxy only" (data-plane) or "Admin only" (control-plane).
  [#3147](https://github.com/Kong/kong/pull/3147)

##### Core

- :fireworks: This release introduces two new entities: **Routes** and
  **Services**. Those entities will provide a better separation of concerns
  than the "API" entity offers. Routes will define rules for matching a
  client's request (e.g., method, host, path...), and Services will represent
  upstream services (or backends) that Kong should proxy those requests to.
  Plugins can also be added to both Routes and Services, enabling use-cases to
  apply plugins more granularly (e.g., per endpoint).
  Following this addition, the API entity and related Admin API endpoints are
  now deprecated. This release is backwards-compatible with the previous model
  and all of your currently defined APIs and matching rules are still
  supported, although we advise users to migrate to Routes and Services as soon
  as possible.
  [#3224](https://github.com/Kong/kong/pull/3224)

##### Admin API

- :fireworks: New endpoints: `/routes` and `/services` to interact with the new
  core entities. More specific endpoints are also available such as
  `/services/{service id or name}/routes`,
  `/services/{service id or name}/plugins`, and `/routes/{route id}/plugins`.
  [#3224](https://github.com/Kong/kong/pull/3224)
- :fireworks: Our new endpoints (listed above) provide much better responses
  with regards to producing responses for incomplete entities, errors, etc...
  In the future, existing endpoints will gradually be moved to using this new
  Admin API content producer.
  [#3224](https://github.com/Kong/kong/pull/3224)
- :fireworks: Improved argument parsing in form-urlencoded requests to the new
  endpoints as well.
  Kong now expects the following syntaxes for representing
  arrays: `hosts[]=a.com&hosts[]=b.com`, `hosts[1]=a.com&hosts[2]=b.com`, which
  avoid comma-separated arrays and related issues that can arise.
  In the future, existing endpoints will gradually be moved to using this new
  Admin API content parser.
  [#3224](https://github.com/Kong/kong/pull/3224)

##### Plugins

- jwt: `ngx.ctx.authenticated_jwt_token` is available for other plugins to use.
  [#2988](https://github.com/Kong/kong/pull/2988)
- statsd: The fields `host`, `port` and `metrics` are no longer marked as
  "required", since they have a default value.
  [#3209](https://github.com/Kong/kong/pull/3209)

### Fixes

##### Core

- Fix an issue causing nodes in a cluster to use the default health checks
  configuration when the user configured them from another node (event
  propagated via the cluster).
  [#3319](https://github.com/Kong/kong/pull/3319)
- Increase the default load balancer wheel size from 100 to 10.000. This allows
  for a better distribution of the load between Targets in general.
  [#3296](https://github.com/Kong/kong/pull/3296)

##### Admin API

- Fix several issues with application/multipart MIME type parsing of payloads.
  [#3318](https://github.com/Kong/kong/pull/3318)
- Fix several issues with the parsing of health checks configuration values.
  [#3306](https://github.com/Kong/kong/pull/3306)
  [#3321](https://github.com/Kong/kong/pull/3321)

[Back to TOC](#table-of-contents)

## [0.12.3] - 2018/03/12

### Fixed

- Suppress a memory leak in the core introduced in 0.12.2.
  Thanks [@mengskysama](https://github.com/mengskysama) for the report.
  [#3278](https://github.com/Kong/kong/pull/3278)

[Back to TOC](#table-of-contents)

## [0.12.2] - 2018/02/28

### Added

##### Core

- Load balancers now log DNS errors to facilitate debugging.
  [#3177](https://github.com/Kong/kong/pull/3177)
- Reports now can include custom immutable values.
  [#3180](https://github.com/Kong/kong/pull/3180)

##### CLI

- The `kong migrations reset` command has a new `--yes` flag. This flag makes
  the command run non-interactively, and ensures no confirmation prompt will
  occur.
  [#3189](https://github.com/Kong/kong/pull/3189)

##### Admin API

- A new endpoint `/upstreams/:upstream_id/health` will return the health of the
  specified upstream.
  [#3232](https://github.com/Kong/kong/pull/3232)
- The `/` endpoint in the Admin API now exposes the `node_id` field.
  [#3234](https://github.com/Kong/kong/pull/3234)

### Fixed

##### Core

- HTTP/1.0 requests without a Host header are routed instead of being rejected.
  HTTP/1.1 requests without a Host are considered invalid and will still be
  rejected.
  Thanks to [@rainiest](https://github.com/rainest) for the patch!
  [#3216](https://github.com/Kong/kong/pull/3216)
- Fix the load balancer initialization when some Targets would contain
  hostnames.
  [#3187](https://github.com/Kong/kong/pull/3187)
- Fix incomplete handling of errors when initializing DAO objects.
  [637532e](https://github.com/Kong/kong/commit/637532e05d8ed9a921b5de861cc7f463e96c6e04)
- Remove bogus errors in the logs provoked by healthcheckers between the time
  they are unregistered and the time they are garbage-collected
  ([#3207](https://github.com/Kong/kong/pull/3207)) and when receiving an HTTP
  status not tracked by healthy or unhealthy lists
  ([c8eb5ae](https://github.com/Kong/kong/commit/c8eb5ae28147fc02473c05a7b1dbf502fbb64242)).
- Fix soft errors not being handled correctly inside the Kong cache.
  [#3150](https://github.com/Kong/kong/pull/3150)

##### Migrations

- Better handling of already existing Cassandra keyspaces in migrations.
  [#3203](https://github.com/Kong/kong/pull/3203).
  Thanks to [@pamiel](https://github.com/pamiel) for the patch!

##### Admin API

- Ensure `GET /certificates/{uuid}` does not return HTTP 500 when the given
  identifier does not exist.
  Thanks to [@vdesjardins](https://github.com/vdesjardins) for the patch!
  [#3148](https://github.com/Kong/kong/pull/3148)

[Back to TOC](#table-of-contents)

## [0.12.1] - 2018/01/18

This release addresses a few issues encountered with 0.12.0, including one
which would prevent upgrading from a previous version. The [0.12 Upgrade
Path](https://github.com/Kong/kong/blob/master/UPGRADE.md)
is still relevant for upgrading existing clusters to 0.12.1.

### Fixed

- Fix a migration between previous Kong versions and 0.12.0.
  [#3159](https://github.com/Kong/kong/pull/3159)
- Ensure Lua errors are propagated when thrown in the `access` handler by
  plugins.
  [38580ff](https://github.com/Kong/kong/commit/38580ff547cbd4a557829e3ad135cd6a0f821f7c)

[Back to TOC](#table-of-contents)

## [0.12.0] - 2018/01/16

This major release focuses on two new features we are very excited about:
**health checks** and **hash based load balancing**!

We also took this as an opportunity to fix a few prominent issues, sometimes
at the expense of breaking changes but overall improving the flexibility and
usability of Kong! Do keep in mind that this is a major release, and as such,
that we require of you to run the **migrations step**, via the
`kong migrations up` command.

Please take a few minutes to thoroughly read the [0.12 Upgrade
Path](https://github.com/Kong/kong/blob/master/UPGRADE.md#upgrade-to-012x)
for more details regarding breaking changes and migrations before planning to
upgrade your Kong cluster.

### Deprecation notices

Starting with 0.12.0, we are announcing the deprecation of older versions
of our supported databases:

- Support for PostgreSQL 9.4 is deprecated. Users are advised to upgrade to
  9.5+
- Support for Cassandra 2.1 and below is deprecated. Users are advised to
  upgrade to 2.2+

Note that the above deprecated versions are still supported in this release,
but will be dropped in subsequent ones.

### Breaking changes

##### Core

- :warning: The required OpenResty version has been bumped to 1.11.2.5. If you
  are installing Kong from one of our distribution packages, you are not
  affected by this change.
  [#3097](https://github.com/Kong/kong/pull/3097)
- :warning: As Kong now executes subsequent plugins when a request is being
  short-circuited (e.g. HTTP 401 responses from auth plugins), plugins that
  run in the header or body filter phases will be run upon such responses
  from the access phase. We consider this change a big improvement in the
  Kong run-loop as it allows for more flexibility for plugins. However, it is
  unlikely, but possible that some of these plugins (e.g. your custom plugins)
  now run in scenarios where they were not previously expected to run.
  [#3079](https://github.com/Kong/kong/pull/3079)

##### Admin API

- :warning: By default, the Admin API now only listens on the local interface.
  We consider this change to be an improvement in the default security policy
  of Kong. If you are already using Kong, and your Admin API still binds to all
  interfaces, consider updating it as well. You can do so by updating the
  `admin_listen` configuration value, like so: `admin_listen = 127.0.0.1:8001`.
  Thanks [@pduldig-at-tw](https://github.com/pduldig-at-tw) for the suggestion
  and the patch.
  [#3016](https://github.com/Kong/kong/pull/3016)

  :red_circle: **Note to Docker users**: Beware of this change as you may have
  to ensure that your Admin API is reachable via the host's interface.
  You can use the `-e KONG_ADMIN_LISTEN` argument when provisioning your
  container(s) to update this value; for example,
  `-e KONG_ADMIN_LISTEN=0.0.0.0:8001`.

- :warning: To reduce confusion, the `/upstreams/:upstream_name_or_id/targets/`
  has been updated to not show the full list of Targets anymore, but only
  the ones that are currently active in the load balancer. To retrieve the full
  history of Targets, you can now query
  `/upstreams/:upstream_name_or_id/targets/all`. The
  `/upstreams/:upstream_name_or_id/targets/active` endpoint has been removed.
  Thanks [@hbagdi](https://github.com/hbagdi) for tackling this backlog item!
  [#3049](https://github.com/Kong/kong/pull/3049)
- :warning: The `orderlist` property of Upstreams has been removed, along with
  any confusion it may have brought. The balancer is now able to fully function
  without it, yet with the same level of entropy in its load distribution.
  [#2748](https://github.com/Kong/kong/pull/2748)

##### CLI

- :warning: The `$ kong compile` command which was deprecated in 0.11.0 has
  been removed.
  [#3069](https://github.com/Kong/kong/pull/3069)

##### Plugins

- :warning: In logging plugins, the `request.request_uri` field has been
  renamed to `request.url`.
  [#2445](https://github.com/Kong/kong/pull/2445)
  [#3098](https://github.com/Kong/kong/pull/3098)

### Added

##### Core

- :fireworks: Support for **health checks**! Kong can now short-circuit some
  of your upstream Targets (replicas) from its load balancer when it encounters
  too many TCP or HTTP errors. You can configure the number of failures, or the
  HTTP status codes that should be considered invalid, and Kong will monitor
  the failures and successes of proxied requests to each upstream Target. We
  call this feature **passive health checks**.
  Additionally, you can configure **active health checks**, which will make
  Kong perform periodic HTTP test requests to actively monitor the health of
  your upstream services, and pre-emptively short-circuit them.
  Upstream Targets can be manually taken up or down via two new Admin API
  endpoints: `/healthy` and `/unhealthy`.
  [#3096](https://github.com/Kong/kong/pull/3096)
- :fireworks: Support for **hash based load balancing**! Kong now offers
  consistent hashing/sticky sessions load balancing capabilities via the new
  `hash_*` attributes of the Upstream entity. Hashes can be based off client
  IPs, request headers, or Consumers!
  [#2875](https://github.com/Kong/kong/pull/2875)
- :fireworks: Logging plugins now log requests that were short-circuited by
  Kong! (e.g. HTTP 401 responses from auth plugins or HTTP 429 responses from
  rate limiting plugins, etc.) Kong now executes any subsequent plugins once a
  request has been short-circuited. Your plugin must be using the
  `kong.tools.responses` module for this behavior to be respected.
  [#3079](https://github.com/Kong/kong/pull/3079)
- Kong is now compatible with OpenResty up to version 1.13.6.1. Be aware that
  the recommended (and default) version shipped with this release is still
  1.11.2.5.
  [#3070](https://github.com/Kong/kong/pull/3070)

##### CLI

- `$ kong start` now considers the commonly used `/opt/openresty` prefix when
  searching for the `nginx` executable.
  [#3074](https://github.com/Kong/kong/pull/3074)

##### Admin API

- Two new endpoints, `/healthy` and `/unhealthy` can be used to manually bring
  upstream Targets up or down, as part of the new health checks feature of the
  load balancer.
  [#3096](https://github.com/Kong/kong/pull/3096)

##### Plugins

- logging plugins: A new field `upstream_uri` now logs the value of the
  upstream request's path. This is useful to help debugging plugins or setups
  that aim at rewriting a request's URL during proxying.
  Thanks [@shiprabehera](https://github.com/shiprabehera) for the patch!
  [#2445](https://github.com/Kong/kong/pull/2445)
- tcp-log: Support for TLS handshake with the logs recipients for secure
  transmissions of logging data.
  [#3091](https://github.com/Kong/kong/pull/3091)
- jwt: Support for JWTs passed in cookies. Use the new `config.cookie_names`
  property to configure the behavior to your liking.
  Thanks [@mvanholsteijn](https://github.com/mvanholsteijn) for the patch!
  [#2974](https://github.com/Kong/kong/pull/2974)
- oauth2
    - New `config.auth_header_name` property to customize the authorization
      header's name.
      Thanks [@supraja93](https://github.com/supraja93)
      [#2928](https://github.com/Kong/kong/pull/2928)
    - New `config.refresh_ttl` property to customize the TTL of refresh tokens,
      previously hard-coded to 14 days.
      Thanks [@bob983](https://github.com/bob983) for the patch!
      [#2942](https://github.com/Kong/kong/pull/2942)
    - Avoid an error in the logs when trying to retrieve an access token from
      a request without a body.
      Thanks [@WALL-E](https://github.com/WALL-E) for the patch.
      [#3063](https://github.com/Kong/kong/pull/3063)
- ldap: New `config.header_type` property to customize the authorization method
  in the `Authorization` header.
  Thanks [@francois-maillard](https://github.com/francois-maillard) for the
  patch!
  [#2963](https://github.com/Kong/kong/pull/2963)

### Fixed

##### CLI

- Fix a potential vulnerability in which an attacker could read the Kong
  configuration file with insufficient permissions for a short window of time
  while Kong is being started.
  [#3057](https://github.com/Kong/kong/pull/3057)
- Proper log message upon timeout in `$ kong quit`.
  [#3061](https://github.com/Kong/kong/pull/3061)

##### Admin API

- The `/certificates` endpoint now properly supports the `snis` parameter
  in PUT and PATCH requests.
  Thanks [@hbagdi](https://github.com/hbagdi) for the contribution!
  [#3040](https://github.com/Kong/kong/pull/3040)
- Avoid sending the `HTTP/1.1 415 Unsupported Content Type` response when
  receiving a request with a valid `Content-Type`, but with an empty payload.
  [#3077](https://github.com/Kong/kong/pull/3077)

##### Plugins

- basic-auth:
    - Accept passwords containing `:`.
      Thanks [@nico-acidtango](https://github.com/nico-acidtango) for the patch!
      [#3014](https://github.com/Kong/kong/pull/3014)
    - Performance improvements, courtesy of
      [@nico-acidtango](https://github.com/nico-acidtango)
      [#3014](https://github.com/Kong/kong/pull/3014)

[Back to TOC](#table-of-contents)

## [0.11.2] - 2017/11/29

### Added

##### Plugins

- key-auth: New endpoints to manipulate API keys.
  Thanks [@hbagdi](https://github.com/hbagdi) for the contribution.
  [#2955](https://github.com/Kong/kong/pull/2955)
    - `/key-auths/` to paginate through all keys.
    - `/key-auths/:credential_key_or_id/consumer` to retrieve the Consumer
      associated with a key.
- basic-auth: New endpoints to manipulate basic-auth credentials.
  Thanks [@hbagdi](https://github.com/hbagdi) for the contribution.
  [#2998](https://github.com/Kong/kong/pull/2998)
    - `/basic-auths/` to paginate through all basic-auth credentials.
    - `/basic-auths/:credential_username_or_id/consumer` to retrieve the
      Consumer associated with a credential.
- jwt: New endpoints to manipulate JWTs.
  Thanks [@hbagdi](https://github.com/hbagdi) for the contribution.
  [#3003](https://github.com/Kong/kong/pull/3003)
    - `/jwts/` to paginate through all JWTs.
    - `/jwts/:jwt_key_or_id/consumer` to retrieve the Consumer
      associated with a JWT.
- hmac-auth: New endpoints to manipulate hmac-auth credentials.
  Thanks [@hbagdi](https://github.com/hbagdi) for the contribution.
  [#3009](https://github.com/Kong/kong/pull/3009)
    - `/hmac-auths/` to paginate through all hmac-auth credentials.
    - `/hmac-auths/:hmac_username_or_id/consumer` to retrieve the Consumer
      associated with a credential.
- acl: New endpoints to manipulate ACLs.
  Thanks [@hbagdi](https://github.com/hbagdi) for the contribution.
  [#3039](https://github.com/Kong/kong/pull/3039)
    - `/acls/` to paginate through all ACLs.
    - `/acls/:acl_id/consumer` to retrieve the Consumer
      associated with an ACL.

### Fixed

##### Core

- Avoid logging some unharmful error messages related to clustering.
  [#3002](https://github.com/Kong/kong/pull/3002)
- Improve performance and memory footprint when parsing multipart request
  bodies.
  [Kong/lua-multipart#13](https://github.com/Kong/lua-multipart/pull/13)

##### Configuration

- Add a format check for the `admin_listen_ssl` property, ensuring it contains
  a valid port.
  [#3031](https://github.com/Kong/kong/pull/3031)

##### Admin API

- PUT requests with payloads containing non-existing primary keys for entities
  now return HTTP 404 Not Found, instead of HTTP 200 OK without a response
  body.
  [#3007](https://github.com/Kong/kong/pull/3007)
- On the `/` endpoint, ensure `enabled_in_cluster` shows up as an empty JSON
  Array (`[]`), instead of an empty JSON Object (`{}`).
  Thanks [@hbagdi](https://github.com/hbagdi) for the patch!
  [#2982](https://github.com/Kong/kong/issues/2982)

##### Plugins

- hmac-auth: Better parsing of the `Authorization` header to avoid internal
  errors resulting in HTTP 500.
  Thanks [@mvanholsteijn](https://github.com/mvanholsteijn) for the patch!
  [#2996](https://github.com/Kong/kong/pull/2996)
- Improve the performance of the rate-limiting and response-rate-limiting
  plugins when using the Redis policy.
  [#2956](https://github.com/Kong/kong/pull/2956)
- Improve the performance of the response-transformer plugin.
  [#2977](https://github.com/Kong/kong/pull/2977)

## [0.11.1] - 2017/10/24

### Changed

##### Configuration

- Drop the `lua_code_cache` configuration property. This setting has been
  considered harmful since 0.11.0 as it interferes with Kong's internals.
  [#2854](https://github.com/Kong/kong/pull/2854)

### Fixed

##### Core

- DNS: SRV records pointing to an A record are now properly handled by the
  load balancer when `preserve_host` is disabled. Such records used to throw
  Lua errors on the proxy code path.
  [Kong/lua-resty-dns-client#19](https://github.com/Kong/lua-resty-dns-client/pull/19)
- Fixed an edge-case where `preserve_host` would sometimes craft an upstream
  request with a Host header from a previous client request instead of the
  current one.
  [#2832](https://github.com/Kong/kong/pull/2832)
- Ensure APIs with regex URIs are evaluated in the order that they are created.
  [#2924](https://github.com/Kong/kong/pull/2924)
- Fixed a typo that caused the load balancing components to ignore the Upstream
  slots property.
  [#2747](https://github.com/Kong/kong/pull/2747)

##### CLI

- Fixed the verification of self-signed SSL certificates for PostgreSQL and
  Cassandra in the `kong migrations` command. Self-signed SSL certificates are
  now properly verified during migrations according to the
  `lua_ssl_trusted_certificate` configuration property.
  [#2908](https://github.com/Kong/kong/pull/2908)

##### Admin API

- The `/upstream/{upstream}/targets/active` endpoint used to return HTTP
  `405 Method Not Allowed` when called with a trailing slash. Both notations
  (with and without the trailing slash) are now supported.
  [#2884](https://github.com/Kong/kong/pull/2884)

##### Plugins

- bot-detection: Fixed an issue which would prevent the plugin from running and
  result in an HTTP `500` error if configured globally.
  [#2906](https://github.com/Kong/kong/pull/2906)
- ip-restriction: Fixed support for the `0.0.0.0/0` CIDR block. This block is
  now supported and won't trigger an error when used in this plugin's properties.
  [#2918](https://github.com/Kong/kong/pull/2918)

### Added

##### Plugins

- aws-lambda: Added support to forward the client request's HTTP method,
  headers, URI, and body to the Lambda function.
  [#2823](https://github.com/Kong/kong/pull/2823)
- key-auth: New `run_on_preflight` configuration option to control
  authentication on preflight requests.
  [#2857](https://github.com/Kong/kong/pull/2857)
- jwt: New `run_on_preflight` configuration option to control authentication
  on preflight requests.
  [#2857](https://github.com/Kong/kong/pull/2857)

##### Plugin development

- Ensure migrations have valid, unique names to avoid conflicts between custom
  plugins.
  Thanks [@ikogan](https://github.com/ikogan) for the patch!
  [#2821](https://github.com/Kong/kong/pull/2821)

### Improved

##### Migrations & Deployments

- Improve migrations reliability for future major releases.
  [#2869](https://github.com/Kong/kong/pull/2869)

##### Plugins

- Improve the performance of the acl and oauth2 plugins.
  [#2736](https://github.com/Kong/kong/pull/2736)
  [#2806](https://github.com/Kong/kong/pull/2806)

[Back to TOC](#table-of-contents)

## [0.10.4] - 2017/10/24

### Fixed

##### Core

- DNS: SRV records pointing to an A record are now properly handled by the
  load balancer when `preserve_host` is disabled. Such records used to throw
  Lua errors on the proxy code path.
  [Kong/lua-resty-dns-client#19](https://github.com/Kong/lua-resty-dns-client/pull/19)
- HTTP `400` errors thrown by Nginx are now correctly caught by Kong and return
  a native, Kong-friendly response.
  [#2476](https://github.com/Mashape/kong/pull/2476)
- Fix an edge-case where an API with multiple `uris` and `strip_uri = true`
  would not always strip the client URI.
  [#2562](https://github.com/Mashape/kong/issues/2562)
- Fix an issue where Kong would match an API with a shorter URI (from its
  `uris` value) as a prefix instead of a longer, matching prefix from
  another API.
  [#2662](https://github.com/Mashape/kong/issues/2662)
- Fixed a typo that caused the load balancing components to ignore the
  Upstream `slots` property.
  [#2747](https://github.com/Mashape/kong/pull/2747)

##### Configuration

- Octothorpes (`#`) can now be escaped (`\#`) and included in the Kong
  configuration values such as your datastore passwords or usernames.
  [#2411](https://github.com/Mashape/kong/pull/2411)

##### Admin API

- The `data` response field of the `/upstreams/{upstream}/targets/active`
  Admin API endpoint now returns a list (`[]`) instead of an object (`{}`)
  when no active targets are present.
  [#2619](https://github.com/Mashape/kong/pull/2619)

##### Plugins

- datadog: Avoid a runtime error if the plugin is configured as a global plugin
  but the downstream request did not match any configured API.
  Thanks [@kjsteuer](https://github.com/kjsteuer) for the fix!
  [#2702](https://github.com/Mashape/kong/pull/2702)
- ip-restriction: Fixed support for the `0.0.0.0/0` CIDR block. This block is
  now supported and won't trigger an error when used in this plugin's properties.
  [#2918](https://github.com/Mashape/kong/pull/2918)

[Back to TOC](#table-of-contents)

## [0.11.0] - 2017/08/16

The latest and greatest version of Kong features improvements all over the
board for a better and easier integration with your infrastructure!

The highlights of this release are:

- Support for **regex URIs** in routing, one of the oldest requested
  features from the community.
- Support for HTTP/2 traffic from your clients.
- Kong does not depend on Serf anymore, which makes deployment and networking
  requirements **considerably simpler**.
- A better integration with orchestration tools thanks to the support for **non
  FQDNs** in Kong's DNS resolver.

As per usual, our major releases include datastore migrations which are
considered **breaking changes**. Additionally, this release contains numerous
breaking changes to the deployment process and proxying behavior that you
should be familiar with.

We strongly advise that you read this changeset thoroughly, as well as the
[0.11 Upgrade Path](https://github.com/Kong/kong/blob/master/UPGRADE.md#upgrade-to-011x)
if you are planning to upgrade a Kong cluster.

### Breaking changes

##### Configuration

- :warning: Numerous updates were made to the Nginx configuration template.
  If you are using a custom template, you **must** apply those
  modifications. See the [0.11 Upgrade
  Path](https://github.com/Kong/kong/blob/master/UPGRADE.md#upgrade-to-011x)
  for a complete list of changes to apply.

##### Migrations & Deployment

- :warning: Migrations are **not** executed automatically by `kong start`
  anymore. Migrations are now a **manual** process, which must be executed via
  the `kong migrations` command. In practice, this means that you have to run
  `kong migrations up [-c kong.conf]` in one of your nodes **before** starting
  your Kong nodes. This command should be run from a **single** node/container
  to avoid several nodes running migrations concurrently and potentially
  corrupting your database. Once the migrations are up-to-date, it is
  considered safe to start multiple Kong nodes concurrently.
  [#2421](https://github.com/Kong/kong/pull/2421)
- :warning: :fireworks: Serf is **not** a dependency anymore. Kong nodes now
  handle cache invalidation events via a built-in database polling mechanism.
  See the new "Datastore Cache" section of the configuration file which
  contains 3 new documented properties: `db_update_frequency`,
  `db_update_propagation`, and `db_cache_ttl`. If you are using Cassandra, you
  **should** pay a particular attention to the `db_update_propagation` setting,
  as you **should not** use the default value of `0`.
  [#2561](https://github.com/Kong/kong/pull/2561)

##### Core

- :warning: Kong now requires OpenResty `1.11.2.4`. OpenResty's LuaJIT can
  now be built with Lua 5.2 compatibility.
  [#2489](https://github.com/Kong/kong/pull/2489)
  [#2790](https://github.com/Kong/kong/pull/2790)
- :warning: Previously, the `X-Forwarded-*` and `X-Real-IP` headers were
  trusted from any client by default, and forwarded upstream. With the
  introduction of the new `trusted_ips` property (see the below "Added"
  section) and to enforce best security practices, Kong *does not* trust
  any client IP address by default anymore. This will make Kong *not*
  forward incoming `X-Forwarded-*` headers if not coming from configured,
  trusted IP addresses blocks. This setting also affects the API
  `check_https` field, which itself relies on *trusted* `X-Forwarded-Proto`
  headers **only**.
  [#2236](https://github.com/Kong/kong/pull/2236)
- :warning: The API Object property `http_if_terminated` is now set to `false`
  by default. For Kong to evaluate the client `X-Forwarded-Proto` header, you
  must now configure Kong to trust the client IP (see above change), **and**
  you must explicitly set this value to `true`. This affects you if you are
  doing SSL termination somewhere before your requests hit Kong, and if you
  have configured `https_only` on the API, or if you use a plugin that requires
  HTTPS traffic (e.g. OAuth2).
  [#2588](https://github.com/Kong/kong/pull/2588)
- :warning: The internal DNS resolver now honours the `search` and `ndots`
  configuration options of your `resolv.conf` file. Make sure that DNS
  resolution is still consistent in your environment, and consider
  eventually not using FQDNs anymore.
  [#2425](https://github.com/Kong/kong/pull/2425)

##### Admin API

- :warning: As a result of the Serf removal, Kong is now entirely stateless,
  and as such, the `/cluster` endpoint has disappeared.
  [#2561](https://github.com/Kong/kong/pull/2561)
- :warning: The Admin API `/status` endpoint does not return a count of the
  database entities anymore. Instead, it now returns a `database.reachable`
  boolean value, which reflects the state of the connection between Kong
  and the underlying database. Please note that this flag **does not**
  reflect the health of the database itself.
  [#2567](https://github.com/Kong/kong/pull/2567)

##### Plugin development

- :warning: The upstream URI is now determined via the Nginx
  `$upstream_uri` variable. Custom plugins using the `ngx.req.set_uri()`
  API will not be taken into consideration anymore. One must now set the
  `ngx.var.upstream_uri` variable from the Lua land.
  [#2519](https://github.com/Kong/kong/pull/2519)
- :warning: The `hooks.lua` module for custom plugins is dropped, along
  with the `database_cache.lua` module. Database entities caching and
  eviction has been greatly improved to simplify and automate most caching
  use-cases. See the [Plugins Development
  Guide](https://getkong.org/docs/0.11.x/plugin-development/entities-cache/)
  and the [0.11 Upgrade
  Path](https://github.com/Kong/kong/blob/master/UPGRADE.md#upgrade-to-011x)
  for more details.
  [#2561](https://github.com/Kong/kong/pull/2561)
- :warning: To ensure that the order of execution of plugins is still the same
  for vanilla Kong installations, we had to update the `PRIORITY` field of some
  of our bundled plugins. If your custom plugin must run after or before a
  specific bundled plugin, you might have to update your plugin's `PRIORITY`
  field as well. The complete list of plugins and their priorities is available
  on the [Plugins Development
  Guide](https://getkong.org/docs/0.11.x/plugin-development/custom-logic/).
  [#2489](https://github.com/Kong/kong/pull/2489)
  [#2813](https://github.com/Kong/kong/pull/2813)

### Deprecated

##### CLI

- The `kong compile` command has been deprecated. Instead, prefer using
  the new `kong prepare` command.
  [#2706](https://github.com/Kong/kong/pull/2706)

### Changed

##### Core

- Performance around DNS resolution has been greatly improved in some
  cases.
  [#2625](https://github.com/Kong/kong/pull/2425)
- Secret values are now generated with a kernel-level, Cryptographically
  Secure PRNG.
  [#2536](https://github.com/Kong/kong/pull/2536)
- The `.kong_env` file created by Kong in its running prefix is now written
  without world-read permissions.
  [#2611](https://github.com/Kong/kong/pull/2611)

##### Plugin development

- The `marshall_event` function on schemas is now ignored by Kong, and can be
  safely removed as the new cache invalidation mechanism natively handles
  safer events broadcasting.
  [#2561](https://github.com/Kong/kong/pull/2561)

### Added

##### Core

- :fireworks: Support for regex URIs! You can now define regexes in your
  APIs `uris` property. Those regexes can have capturing groups which can
  be extracted by Kong during a request, and accessed later in the plugins
  (useful for URI rewriting). See the [Proxy
  Guide](https://getkong.org/docs/0.11.x/proxy/#using-regexes-in-uris) for
  documentation on how to use regex URIs.
  [#2681](https://github.com/Kong/kong/pull/2681)
- :fireworks: Support for HTTP/2. A new `http2` directive now enables
  HTTP/2 traffic on the `proxy_listen_ssl` address.
  [#2541](https://github.com/Kong/kong/pull/2541)
- :fireworks: Support for the `search` and `ndots` configuration options of
  your `resolv.conf` file.
  [#2425](https://github.com/Kong/kong/pull/2425)
- Kong now forwards new headers to your upstream services:
  `X-Forwarded-Host`, `X-Forwarded-Port`, and `X-Forwarded-Proto`.
  [#2236](https://github.com/Kong/kong/pull/2236)
- Support for the PROXY protocol. If the new `real_ip_header` configuration
  property is set to `real_ip_header = proxy_protocol`, then Kong will
  append the `proxy_protocol` parameter to the Nginx `listen` directive of
  the Kong proxy port.
  [#2236](https://github.com/Kong/kong/pull/2236)
- Support for BDR compatibility in the PostgreSQL migrations.
  Thanks [@AlexBloor](https://github.com/AlexBloor) for the patch!
  [#2672](https://github.com/Kong/kong/pull/2672)

##### Configuration

- Support for DNS nameservers specified in IPv6 format.
  [#2634](https://github.com/Kong/kong/pull/2634)
- A few new DNS configuration properties allow you to tweak the Kong DNS
  resolver, and in particular, how it handles the resolution of different
  record types or the eviction of stale records.
  [#2625](https://github.com/Kong/kong/pull/2625)
- A new `trusted_ips` configuration property allows you to define a list of
  trusted IP address blocks that are known to send trusted `X-Forwarded-*`
  headers. Requests from trusted IPs will make Kong forward those headers
  upstream. Requests from non-trusted IP addresses will make Kong override
  the `X-Forwarded-*` headers with its own values. In addition, this
  property also sets the ngx_http_realip_module `set_real_ip_from`
  directive(s), which makes Kong trust the incoming `X-Real-IP` header as
  well, which is used for operations such as rate-limiting by IP address,
  and that Kong forwards upstream as well.
  [#2236](https://github.com/Kong/kong/pull/2236)
- You can now configure the ngx_http_realip_module from the Kong
  configuration.  In addition to `trusted_ips` which sets the
  `set_real_ip_from` directives(s), two new properties, `real_ip_header`
  and `real_ip_recursive` allow you to configure the ngx_http_realip_module
  directives bearing the same name.
  [#2236](https://github.com/Kong/kong/pull/2236)
- Ability to hide Kong-specific response headers. Two new configuration
  fields: `server_tokens` and `latency_tokens` will respectively toggle
  whether the `Server` and `X-Kong-*-Latency` headers should be sent to
  downstream clients.
  [#2259](https://github.com/Kong/kong/pull/2259)
- New configuration property to tune handling request body data via the
  `client_max_body_size` and `client_body_buffer_size` directives
  (mirroring their Nginx counterparts). Note these settings are only
  defined for proxy requests; request body handling in the Admin API
  remains unchanged.
  [#2602](https://github.com/Kong/kong/pull/2602)
- New `error_default_type` configuration property. This setting is to
  specify a MIME type that will be used as the error response body format
  when Nginx encounters an error, but no `Accept` header was present in the
  request. The default value is `text/plain` for backwards compatibility.
  Thanks [@therealgambo](https://github.com/therealgambo) for the
  contribution!
  [#2500](https://github.com/Kong/kong/pull/2500)
- New `nginx_user` configuration property, which interfaces with the Nginx
  `user` directive.
  Thanks [@depay](https://github.com/depay) for the contribution!
  [#2180](https://github.com/Kong/kong/pull/2180)

##### CLI

- New `kong prepare` command to prepare the Kong running prefix (creating
  log files, SSL certificates, etc...) and allow for Kong to be started via
  the `nginx` binary. This is useful for environments like containers,
  where the foreground process should be the Nginx master process. The
  `kong compile` command has been deprecated as a result of this addition.
  [#2706](https://github.com/Kong/kong/pull/2706)

##### Admin API

- Ability to retrieve plugins added to a Consumer via two new endpoints:
  `/consumers/:username_or_id/plugins/` and
  `/consumers/:username_or_id/plugins/:plugin_id`.
  [#2714](https://github.com/Kong/kong/pull/2714)
- Support for JSON `null` in `PATCH` requests to unset a value on any
  entity.
  [#2700](https://github.com/Kong/kong/pull/2700)

##### Plugins

- jwt: Support for RS512 signed tokens.
  Thanks [@sarraz1](https://github.com/sarraz1) for the patch!
  [#2666](https://github.com/Kong/kong/pull/2666)
- rate-limiting/response-ratelimiting: Optionally hide informative response
  headers.
  [#2087](https://github.com/Kong/kong/pull/2087)
- aws-lambda: Define a custom response status when the upstream
  `X-Amz-Function-Error` header is "Unhandled".
  Thanks [@erran](https://github.com/erran) for the contribution!
  [#2587](https://github.com/Kong/kong/pull/2587)
- aws-lambda: Add new AWS regions that were previously unsupported.
  [#2769](https://github.com/Kong/kong/pull/2769)
- hmac: New option to validate the client-provided SHA-256 of the request
  body.
  Thanks [@vaibhavatul47](https://github.com/vaibhavatul47) for the
  contribution!
  [#2419](https://github.com/Kong/kong/pull/2419)
- hmac: Added support for `enforce_headers` option and added HMAC-SHA256,
  HMAC-SHA384, and HMAC-SHA512 support.
  [#2644](https://github.com/Kong/kong/pull/2644)
- statsd: New metrics and more flexible configuration. Support for
  prefixes, configurable stat type, and added metrics.
  [#2400](https://github.com/Kong/kong/pull/2400)
- datadog: New metrics and more flexible configuration. Support for
  prefixes, configurable stat type, and added metrics.
  [#2394](https://github.com/Kong/kong/pull/2394)

### Fixed

##### Core

- Kong now ensures that your clients URIs are transparently proxied
  upstream.  No percent-encoding/decoding or querystring stripping will
  occur anymore.
  [#2519](https://github.com/Kong/kong/pull/2519)
- Fix an issue where Kong would match an API with a shorter URI (from its
  `uris` value) as a prefix instead of a longer, matching prefix from
  another API.
  [#2662](https://github.com/Kong/kong/issues/2662)
- Fix an edge-case where an API with multiple `uris` and `strip_uri = true`
  would not always strip the client URI.
  [#2562](https://github.com/Kong/kong/issues/2562)
- HTTP `400` errors thrown by Nginx are now correctly caught by Kong and return
  a native, Kong-friendly response.
  [#2476](https://github.com/Kong/kong/pull/2476)

##### Configuration

- Octothorpes (`#`) can now be escaped (`\#`) and included in the Kong
  configuration values such as your datastore passwords or usernames.
  [#2411](https://github.com/Kong/kong/pull/2411)

##### Admin API

- The `data` response field of the `/upstreams/{upstream}/targets/active`
  Admin API endpoint now returns a list (`[]`) instead of an object (`{}`)
  when no active targets are present.
  [#2619](https://github.com/Kong/kong/pull/2619)

##### Plugins

- The `unique` constraint on OAuth2 `client_secrets` has been removed.
  [#2447](https://github.com/Kong/kong/pull/2447)
- The `unique` constraint on JWT Credentials `secrets` has been removed.
  [#2548](https://github.com/Kong/kong/pull/2548)
- oauth2: When requesting a token from `/oauth2/token`, one can now pass the
  `client_id` as a request body parameter, while `client_id:client_secret` is
  passed via the Authorization header. This allows for better integration
  with some OAuth2 flows proposed out there, such as from Cloudflare Apps.
  Thanks [@cedum](https://github.com/cedum) for the patch!
  [#2577](https://github.com/Kong/kong/pull/2577)
- datadog: Avoid a runtime error if the plugin is configured as a global plugin
  but the downstream request did not match any configured API.
  Thanks [@kjsteuer](https://github.com/kjsteuer) for the fix!
  [#2702](https://github.com/Kong/kong/pull/2702)
- Logging plugins: the produced logs `latencies.kong` field used to omit the
  time Kong spent in its Load Balancing logic, which includes DNS resolution
  time. This latency is now included in `latencies.kong`.
  [#2494](https://github.com/Kong/kong/pull/2494)

[Back to TOC](#table-of-contents)

## [0.10.3] - 2017/05/24

### Changed

- We noticed that some distribution packages were not
  building OpenResty against a JITable PCRE library. This
  happened on Ubuntu and RHEL environments where OpenResty was
  built against the system's PCRE installation.
  We now compile OpenResty against a JITable PCRE source for
  those platforms, which should result in significant performance
  improvements in regex matching.
  [Mashape/kong-distributions #9](https://github.com/Kong/kong-distributions/pull/9)
- TLS connections are now handled with a modern list of
  accepted ciphers, as per the Mozilla recommended TLS
  ciphers list.
  See https://wiki.mozilla.org/Security/Server_Side_TLS.
  This behavior is configurable via the newly
  introduced configuration properties described in the
  below "Added" section.
- Plugins:
  - rate-limiting: Performance improvements when using the
    `cluster` policy. The number of round trips to the
    database has been limited to the number of configured
    limits.
    [#2488](https://github.com/Kong/kong/pull/2488)

### Added

- New `ssl_cipher_suite` and `ssl_ciphers` configuration
  properties to configure the desired set of accepted ciphers,
  based on the Mozilla recommended TLS ciphers list.
  [#2555](https://github.com/Kong/kong/pull/2555)
- New `proxy_ssl_certificate` and `proxy_ssl_certificate_key`
  configuration properties. These properties configure the
  Nginx directives bearing the same name, to set client
  certificates to Kong when connecting to your upstream services.
  [#2556](https://github.com/Kong/kong/pull/2556)
- Proxy and Admin API access and error log paths are now
  configurable. Access logs can be entirely disabled if
  desired.
  [#2552](https://github.com/Kong/kong/pull/2552)
- Plugins:
  - Logging plugins: The produced logs include a new `tries`
    field which contains, which includes the upstream
    connection successes and failures of the load-balancer.
    [#2429](https://github.com/Kong/kong/pull/2429)
  - key-auth: Credentials can now be sent in the request body.
    [#2493](https://github.com/Kong/kong/pull/2493)
  - cors: Origins can now be defined as regular expressions.
    [#2482](https://github.com/Kong/kong/pull/2482)

### Fixed

- APIs matching: prioritize APIs with longer `uris` when said
  APIs also define `hosts` and/or `methods` as well. Thanks
  [@leonzz](https://github.com/leonzz) for the patch.
  [#2523](https://github.com/Kong/kong/pull/2523)
- SSL connections to Cassandra can now properly verify the
  certificate in use (when `cassandra_ssl_verify` is enabled).
  [#2531](https://github.com/Kong/kong/pull/2531)
- The DNS resolver no longer sends a A or AAAA DNS queries for SRV
  records. This should improve performance by avoiding unnecessary
  lookups.
  [#2563](https://github.com/Kong/kong/pull/2563) &
  [Mashape/lua-resty-dns-client #12](https://github.com/Kong/lua-resty-dns-client/pull/12)
- Plugins
  - All authentication plugins don't throw an error anymore when
    invalid credentials are given and the `anonymous` user isn't
    configured.
    [#2508](https://github.com/Kong/kong/pull/2508)
  - rate-limiting: Effectively use the desired Redis database when
    the `redis` policy is in use and the `config.redis_database`
    property is set.
    [#2481](https://github.com/Kong/kong/pull/2481)
  - cors: The regression introduced in 0.10.1 regarding not
    sending the `*` wildcard when `conf.origin` was not specified
    has been fixed.
    [#2518](https://github.com/Kong/kong/pull/2518)
  - oauth2: properly check the client application ownership of a
    token before refreshing it.
    [#2461](https://github.com/Kong/kong/pull/2461)

[Back to TOC](#table-of-contents)

## [0.10.2] - 2017/05/01

### Changed

- The Kong DNS resolver now honors the `MAXNS` setting (3) when parsing the
  nameservers specified in `resolv.conf`.
  [#2290](https://github.com/Kong/kong/issues/2290)
- Kong now matches incoming requests via the `$request_uri` property, instead
  of `$uri`, in order to better handle percent-encoded URIS. A more detailed
  explanation will be included in the below "Fixed" section.
  [#2377](https://github.com/Kong/kong/pull/2377)
- Upstream calls do not unconditionally include a trailing `/` anymore. See the
  below "Added" section for more details.
  [#2315](https://github.com/Kong/kong/pull/2315)
- Admin API:
  - The "active targets" endpoint now only return the most recent nonzero
    weight Targets, instead of all nonzero weight targets. This is to provide
    a better picture of the Targets currently in use by the Kong load balancer.
    [#2310](https://github.com/Kong/kong/pull/2310)

### Added

- :fireworks: Plugins can implement a new `rewrite` handler to execute code in
  the Nginx rewrite phase. This phase is executed prior to matching a
  registered Kong API, and prior to any authentication plugin. As such, only
  global plugins (neither tied to an API or Consumer) will execute this phase.
  [#2354](https://github.com/Kong/kong/pull/2354)
- Ability for the client to chose whether the upstream request (Kong <->
  upstream) should contain a trailing slash in its URI. Prior to this change,
  Kong 0.10 would unconditionally append a trailing slash to all upstream
  requests. The added functionality is described in
  [#2211](https://github.com/Kong/kong/issues/2211), and was implemented in
  [#2315](https://github.com/Kong/kong/pull/2315).
- Ability to hide Kong-specific response headers. Two new configuration fields:
  `server_tokens` and `latency_tokens` will respectively toggle whether the
  `Server` and `X-Kong-*-Latency` headers should be sent to downstream clients.
  [#2259](https://github.com/Kong/kong/pull/2259)
- New `cassandra_schema_consensus_timeout` configuration property, to allow for
  Kong to wait for the schema consensus of your Cassandra cluster during
  migrations.
  [#2326](https://github.com/Kong/kong/pull/2326)
- Serf commands executed by a running Kong node are now logged in the Nginx
  error logs with a `DEBUG` level.
  [#2410](https://github.com/Kong/kong/pull/2410)
- Ensure the required shared dictionaries are defined in the Nginx
  configuration. This will prevent custom Nginx templates from potentially
  resulting in a breaking upgrade for users.
  [#2466](https://github.com/Kong/kong/pull/2466)
- Admin API:
  - Target Objects can now be deleted with their ID as well as their name. The
    endpoint becomes: `/upstreams/:name_or_id/targets/:target_or_id`.
    [#2304](https://github.com/Kong/kong/pull/2304)
- Plugins:
  - :fireworks: **New Request termination plugin**. This plugin allows to
    temporarily disable an API and return a pre-configured response status and
    body to your client. Useful for use-cases such as maintenance mode for your
    upstream services. Thanks to [@pauldaustin](https://github.com/pauldaustin)
    for the contribution.
    [#2051](https://github.com/Kong/kong/pull/2051)
  - Logging plugins: The produced logs include two new fields: a `consumer`
    field, which contains the properties of the authenticated Consumer
    (`id`, `custom_id`, and `username`), if any, and a `tries` field, which
    includes the upstream connection successes and failures of the load-
    balancer.
    [#2367](https://github.com/Kong/kong/pull/2367)
    [#2429](https://github.com/Kong/kong/pull/2429)
  - http-log: Now set an upstream HTTP basic access authentication header if
    the configured `conf.http_endpoint` parameter includes an authentication
    section. Thanks [@amir](https://github.com/amir) for the contribution.
    [#2432](https://github.com/Kong/kong/pull/2432)
  - file-log: New `config.reopen` property to close and reopen the log file on
    every request, in order to effectively rotate the logs.
    [#2348](https://github.com/Kong/kong/pull/2348)
  - jwt: Returns `401 Unauthorized` on invalid claims instead of the previous
    `403 Forbidden` status.
    [#2433](https://github.com/Kong/kong/pull/2433)
  - key-auth: Allow setting API key header names with an underscore.
    [#2370](https://github.com/Kong/kong/pull/2370)
  - cors: When `config.credentials = true`, we do not send an ACAO header with
    value `*`. The ACAO header value will be that of the request's `Origin: `
    header.
    [#2451](https://github.com/Kong/kong/pull/2451)

### Fixed

- Upstream connections over TLS now set their Client Hello SNI field. The SNI
  value is taken from the upstream `Host` header value, and thus also depends
  on the `preserve_host` setting of your API. Thanks
  [@konrade](https://github.com/konrade) for the original patch.
  [#2225](https://github.com/Kong/kong/pull/2225)
- Correctly match APIs with percent-encoded URIs in their `uris` property.
  Generally, this change also avoids normalizing (and thus, potentially
  altering) the request URI when trying to match an API's `uris` value. Instead
  of relying on the Nginx `$uri` variable, we now use `$request_uri`.
  [#2377](https://github.com/Kong/kong/pull/2377)
- Handle a routing edge-case under some conditions with the `uris` matching
  rule of APIs that would falsely lead Kong into believing no API was matched
  for what would actually be a valid request.
  [#2343](https://github.com/Kong/kong/pull/2343)
- If no API was configured with a `hosts` matching rule, then the
  `preserve_host` flag would never be honored.
  [#2344](https://github.com/Kong/kong/pull/2344)
- The `X-Forwarded-For` header sent to your upstream services by Kong is not
  set from the Nginx `$proxy_add_x_forwarded_for` variable anymore. Instead,
  Kong uses the `$realip_remote_addr` variable to append the real IP address
  of a client, instead of `$remote_addr`, which can come from a previous proxy
  hop.
  [#2236](https://github.com/Kong/kong/pull/2236)
- CNAME records are now properly being cached by the DNS resolver. This results
  in a performance improvement over previous 0.10 versions.
  [#2303](https://github.com/Kong/kong/pull/2303)
- When using Cassandra, some migrations would not be performed on the same
  coordinator as the one originally chosen. The same migrations would also
  require a response from other replicas in a cluster, but were not waiting
  for a schema consensus beforehand, causing indeterministic failures in the
  migrations, especially if the cluster's inter-nodes communication is slow.
  [#2326](https://github.com/Kong/kong/pull/2326)
- The `cassandra_timeout` configuration property is now correctly taken into
  consideration by Kong.
  [#2326](https://github.com/Kong/kong/pull/2326)
- Correctly trigger plugins configured on the anonymous Consumer for anonymous
  requests (from auth plugins with the new `config.anonymous` parameter).
  [#2424](https://github.com/Kong/kong/pull/2424)
- When multiple auth plugins were configured with the recent `config.anonymous`
  parameter for "OR" authentication, such plugins would override each other's
  results and response headers, causing false negatives.
  [#2222](https://github.com/Kong/kong/pull/2222)
- Ensure the `cassandra_contact_points` property does not contain any port
  information. Those should be specified in `cassandra_port`. Thanks
  [@Vermeille](https://github.com/Vermeille) for the contribution.
  [#2263](https://github.com/Kong/kong/pull/2263)
- Prevent an upstream or legitimate internal error in the load balancing code
  from throwing a Lua-land error as well.
  [#2327](https://github.com/Kong/kong/pull/2327)
- Allow backwards compatibility with custom Nginx configurations that still
  define the `resolver ${{DNS_RESOLVER}}` directive. Vales from the Kong
  `dns_resolver` property will be flattened to a string and appended to the
  directive.
  [#2386](https://github.com/Kong/kong/pull/2386)
- Plugins:
  - hmac: Better handling of invalid base64-encoded signatures. Previously Kong
    would return an HTTP 500 error. We now properly return HTTP 403 Forbidden.
    [#2283](https://github.com/Kong/kong/pull/2283)
- Admin API:
  - Detect conflicts between SNI Objects in the `/snis` and `/certificates`
    endpoint.
    [#2285](https://github.com/Kong/kong/pull/2285)
  - The `/certificates` route used to not return the `total` and `data` JSON
    fields. We now send those fields back instead of a root list of certificate
    objects.
    [#2463](https://github.com/Kong/kong/pull/2463)
  - Endpoints with path parameters like `/xxx_or_id` will now also yield the
    proper result if the `xxx` field is formatted as a UUID. Most notably, this
    fixes a problem for Consumers whose `username` is a UUID, that could not be
    found when requesting `/consumers/{username_as_uuid}`.
    [#2420](https://github.com/Kong/kong/pull/2420)
  - The "active targets" endpoint does not require a trailing slash anymore.
    [#2307](https://github.com/Kong/kong/pull/2307)
  - Upstream Objects can now be deleted properly when using Cassandra.
    [#2404](https://github.com/Kong/kong/pull/2404)

[Back to TOC](#table-of-contents)

## [0.10.1] - 2017/03/27

### Changed

- :warning: Serf has been downgraded to version 0.7 in our distributions,
  although versions up to 0.8.1 are still supported. This fixes a problem when
  automatically detecting the first non-loopback private IP address, which was
  defaulted to `127.0.0.1` in Kong 0.10.0. Greater versions of Serf can still
  be used, but the IP address needs to be manually specified in the
  `cluster_advertise` configuration property.
- :warning: The [CORS Plugin](https://getkong.org/plugins/cors/) parameter
  `config.origin` is now `config.origins`.
  [#2203](https://github.com/Kong/kong/pull/2203)

   :red_circle: **Post-release note (as of 2017/05/12)**: A faulty behavior
   has been observed with this change. Previously, the plugin would send the
   `*` wildcard when `config.origin` was not specified. With this change, the
   plugin **does not** send the `*` wildcard by default anymore. You will need
   to specify it manually when configuring the plugin, with `config.origins=*`.
   This behavior is to be fixed in a future release.

   :white_check_mark: **Update (2017/05/24)**: A fix to this regression has been
   released as part of 0.10.3. See the section of the Changelog related to this
   release for more details.
- Admin API:
  - Disable support for TLS/1.0.
    [#2212](https://github.com/Kong/kong/pull/2212)

### Added

- Admin API:
  - Active targets can be pulled with `GET /upstreams/{name}/targets/active`.
    [#2230](https://github.com/Kong/kong/pull/2230)
  - Provide a convenience endpoint to disable targets at:
    `DELETE /upstreams/{name}/targets/{target}`.
    Under the hood, this creates a new target with `weight = 0` (the
    correct way of disabling targets, which used to cause confusion).
    [#2256](https://github.com/Kong/kong/pull/2256)
- Plugins:
  - cors: Support for configuring multiple Origin domains.
    [#2203](https://github.com/Kong/kong/pull/2203)

### Fixed

- Use an LRU cache for Lua-land entities caching to avoid exhausting the Lua
  VM memory in long-running instances.
  [#2246](https://github.com/Kong/kong/pull/2246)
- Avoid potential deadlocks upon callback errors in the caching module for
  database entities.
  [#2197](https://github.com/Kong/kong/pull/2197)
- Relax multipart MIME type parsing. A space is allowed in between values
  of the Content-Type header.
  [#2215](https://github.com/Kong/kong/pull/2215)
- Admin API:
  - Better handling of non-supported HTTP methods on endpoints of the Admin
    API. In some cases this used to throw an internal error. Calling any
    endpoint with a non-supported HTTP method now always returns `405 Method
    Not Allowed` as expected.
    [#2213](https://github.com/Kong/kong/pull/2213)
- CLI:
  - Better error handling when missing Serf executable.
    [#2218](https://github.com/Kong/kong/pull/2218)
  - Fix a bug in the `kong migrations` command that would prevent it to run
    correctly.
    [#2238](https://github.com/Kong/kong/pull/2238)
  - Trim list values specified in the configuration file.
    [#2206](https://github.com/Kong/kong/pull/2206)
  - Align the default configuration file's values to the actual, hard-coded
    default values to avoid confusion.
    [#2254](https://github.com/Kong/kong/issues/2254)
- Plugins:
  - hmac: Generate an HMAC secret value if none is provided.
    [#2158](https://github.com/Kong/kong/pull/2158)
  - oauth2: Don't try to remove credential values from request bodies if the
    MIME type is multipart, since such attempts would result in an error.
    [#2176](https://github.com/Kong/kong/pull/2176)
  - ldap: This plugin should not be applied to a single Consumer, however, this
    was not properly enforced. It is now impossible to apply this plugin to a
    single Consumer (as per all authentication plugin).
    [#2237](https://github.com/Kong/kong/pull/2237)
  - aws-lambda: Support for `us-west-2` region in schema.
    [#2257](https://github.com/Kong/kong/pull/2257)

[Back to TOC](#table-of-contents)

## [0.10.0] - 2017/03/07

Kong 0.10 is one of most significant releases to this day. It ships with
exciting new features that have been heavily requested for the last few months,
such as load balancing, Cassandra 3.0 compatibility, Websockets support,
internal DNS resolution (A and SRV records without Dnsmasq), and more flexible
matching capabilities for APIs routing.

On top of those new features, this release received a particular attention to
performance, and brings many improvements and refactors that should make it
perform significantly better than any previous version.

### Changed

- :warning: API Objects (as configured via the Admin API) do **not** support
  the `request_host` and `request_uri` fields anymore. The 0.10 migrations
  should upgrade your current API Objects, but make sure to read the new [0.10
  Proxy Guide](https://getkong.org/docs/0.10.x/proxy) to learn the new routing
  capabilities of Kong. On the good side, this means that Kong can now route
  incoming requests according to a combination of Host headers, URIs, and HTTP
  methods.
- :warning: Final slashes in `upstream_url` are no longer allowed.
  [#2115](https://github.com/Kong/kong/pull/2115)
- :warning: The SSL plugin has been removed and dynamic SSL capabilities have
  been added to Kong core, and are configurable via new properties on the API
  entity. See the related PR for a detailed explanation of this change.
  [#1970](https://github.com/Kong/kong/pull/1970)
- :warning: Drop the Dnsmasq dependency. We now internally resolve both A and
  SRV DNS records.
  [#1587](https://github.com/Kong/kong/pull/1587)
- :warning: Dropping support for insecure `TLS/1.0` and defaulting `Upgrade`
  responses to `TLS/1.2`.
  [#2119](https://github.com/Kong/kong/pull/2119)
- Bump the compatible OpenResty version to `1.11.2.1` and `1.11.2.2`. Support
  for OpenResty `1.11.2.2` requires the `--without-luajit-lua52` compilation
  flag.
- Separate Admin API and Proxy error logs. Admin API logs are now written to
  `logs/admin_access.log`.
  [#1782](https://github.com/Kong/kong/pull/1782)
- Auto-generates stronger SHA-256 with RSA encryption SSL certificates.
  [#2117](https://github.com/Kong/kong/pull/2117)

### Added

- :fireworks: Support for Cassandra 3.x.
  [#1709](https://github.com/Kong/kong/pull/1709)
- :fireworks: SRV records resolution.
  [#1587](https://github.com/Kong/kong/pull/1587)
- :fireworks: Load balancing. When an A or SRV record resolves to multiple
  entries, Kong now rotates those upstream targets with a Round-Robin
  algorithm. This is a first step towards implementing more load balancing
  algorithms.
  Another way to specify multiple upstream targets is to use the newly
  introduced `/upstreams` and `/targets` entities of the Admin API.
  [#1587](https://github.com/Kong/kong/pull/1587)
  [#1735](https://github.com/Kong/kong/pull/1735)
- :fireworks: Multiple hosts and paths per API. Kong can now route incoming
  requests to your services based on a combination of Host headers, URIs and
  HTTP methods. See the related PR for a detailed explanation of the new
  properties and capabilities of the new router.
  [#1970](https://github.com/Kong/kong/pull/1970)
- :fireworks: Maintain upstream connection pools which should greatly improve
  performance, especially for HTTPS upstream connections.  We now use HTTP/1.1
  for upstream connections as well as an nginx `upstream` block with a
  configurable`keepalive` directive, thanks to the new `nginx_keepalive`
  configuration property.
  [#1587](https://github.com/Kong/kong/pull/1587)
  [#1827](https://github.com/Kong/kong/pull/1827)
- :fireworks: Websockets support. Kong can now upgrade client connections to
  use the `ws` protocol when `Upgrade: websocket` is present.
  [#1827](https://github.com/Kong/kong/pull/1827)
- Use an in-memory caching strategy for database entities in order to reduce
  CPU load during requests proxying.
  [#1688](https://github.com/Kong/kong/pull/1688)
- Provide negative-caching for missed database entities. This should improve
  performance in some cases.
  [#1914](https://github.com/Kong/kong/pull/1914)
- Support for serving the Admin API over SSL. This introduces new properties in
  the configuration file: `admin_listen_ssl`, `admin_ssl`, `admin_ssl_cert` and
  `admin_ssl_cert_key`.
  [#1706](https://github.com/Kong/kong/pull/1706)
- Support for upstream connection timeouts. APIs now have 3 new fields:
  `upstream_connect_timeout`, `upstream_send_timeout`, `upstream_read_timeout`
  to specify, in milliseconds, a timeout value for requests between Kong and
  your APIs.
  [#2036](https://github.com/Kong/kong/pull/2036)
- Support for clustering key rotation in the underlying Serf process:
  - new `cluster_keyring_file` property in the configuration file.
  - new `kong cluster keys ..` CLI commands that expose the underlying
    `serf keys ..` commands.
  [#2069](https://github.com/Kong/kong/pull/2069)
- Support for `lua_socket_pool_size` property in configuration file.
  [#2109](https://github.com/Kong/kong/pull/2109)
- Plugins:
  - :fireworks: **New AWS Lambda plugin**. Thanks Tim Erickson for his
    collaboration on this new addition.
    [#1777](https://github.com/Kong/kong/pull/1777)
    [#1190](https://github.com/Kong/kong/pull/1190)
  - Anonymous authentication for auth plugins. When such plugins receive the
    `config.anonymous=<consumer_id>` property, even non-authenticated requests
    will be proxied by Kong, with the traditional Consumer headers set to the
    designated anonymous consumer, but also with a `X-Anonymous-Consumer`
    header. Multiple auth plugins will work in a logical `OR` fashion.
    [#1666](https://github.com/Kong/kong/pull/1666) and
    [#2035](https://github.com/Kong/kong/pull/2035)
  - request-transformer: Ability to change the HTTP method of the upstream
    request. [#1635](https://github.com/Kong/kong/pull/1635)
  - jwt: Support for ES256 signatures.
    [#1920](https://github.com/Kong/kong/pull/1920)
  - rate-limiting: Ability to select the Redis database to use via the new
    `config.redis_database` plugin property.
    [#1941](https://github.com/Kong/kong/pull/1941)

### Fixed

- Looking for Serf in known installation paths.
  [#1997](https://github.com/Kong/kong/pull/1997)
- Including port in upstream `Host` header.
  [#2045](https://github.com/Kong/kong/pull/2045)
- Clarify the purpose of the `cluster_listen_rpc` property in
  the configuration file. Thanks Jeremy Monin for the patch.
  [#1860](https://github.com/Kong/kong/pull/1860)
- Admin API:
  - Properly Return JSON responses (instead of HTML) on HTTP 409 Conflict
    when adding Plugins.
    [#2014](https://github.com/Kong/kong/issues/2014)
- CLI:
  - Avoid double-prefixing migration error messages with the database name
    (PostgreSQL/Cassandra).
- Plugins:
  - Fix fault tolerance logic and error reporting in rate-limiting plugins.
  - CORS: Properly return `Access-Control-Allow-Credentials: false` if
    `Access-Control-Allow-Origin: *`.
    [#2104](https://github.com/Kong/kong/pull/2104)
  - key-auth: enforce `key_names` to be proper header names according to Nginx.
    [#2142](https://github.com/Kong/kong/pull/2142)

[Back to TOC](#table-of-contents)

## [0.9.9] - 2017/02/02

### Fixed

- Correctly put Cassandra sockets into the Nginx connection pool for later
  reuse. This greatly improves the performance for rate-limiting and
  response-ratelimiting plugins.
  [f8f5306](https://github.com/Kong/kong/commit/f8f53061207de625a29bbe5d80f1807da468a1bc)
- Correct length of a year in seconds for rate-limiting and
  response-ratelimiting plugins. A year was wrongly assumed to only be 360
  days long.
  [e4fdb2a](https://github.com/Kong/kong/commit/e4fdb2a3af4a5f2bf298c7b6488d88e67288c98b)
- Prevent misinterpretation of the `%` character in proxied URLs encoding.
  Thanks Thomas Jouannic for the patch.
  [#1998](https://github.com/Kong/kong/pull/1998)
  [#2040](https://github.com/Kong/kong/pull/2040)

[Back to TOC](#table-of-contents)

## [0.9.8] - 2017/01/19

### Fixed

- Properly set the admin IP in the Serf script.

### Changed

- Provide negative-caching for missed database entities. This should improve
  performance in some cases.
  [#1914](https://github.com/Kong/kong/pull/1914)

### Fixed

- Plugins:
  - Fix fault tolerance logic and error reporting in rate-limiting plugins.

[Back to TOC](#table-of-contents)

## [0.9.7] - 2016/12/21

### Fixed

- Fixed a performance issue in Cassandra by removing an old workaround that was
  forcing Cassandra to use LuaSocket instead of cosockets.
  [#1916](https://github.com/Kong/kong/pull/1916)
- Fixed an issue that was causing a recursive attempt to stop Kong's services
  when an error was occurring.
  [#1877](https://github.com/Kong/kong/pull/1877)
- Custom plugins are now properly loaded again.
  [#1910](https://github.com/Kong/kong/pull/1910)
- Plugins:
  - Galileo: properly encode empty arrays.
    [#1909](https://github.com/Kong/kong/pull/1909)
  - OAuth 2: implements a missing Postgres migration for `redirect_uri` in
    every OAuth 2 credential. [#1911](https://github.com/Kong/kong/pull/1911)
  - OAuth 2: safely parse the request body even when no data has been sent.
    [#1915](https://github.com/Kong/kong/pull/1915)

[Back to TOC](#table-of-contents)

## [0.9.6] - 2016/11/29

### Fixed

- Resolve support for PostgreSQL SSL connections.
  [#1720](https://github.com/Kong/kong/issues/1720)
- Ensure `kong start` honors the `--conf` flag is a config file already exists
  at one of the default locations (`/etc/kong.conf`, `/etc/kong/kong.conf`).
  [#1681](https://github.com/Kong/kong/pull/1681)
- Obfuscate sensitive properties from the `/` Admin API route which returns
  the current node's configuration.
  [#1650](https://github.com/Kong/kong/pull/1650)

[Back to TOC](#table-of-contents)

## [0.9.5] - 2016/11/07

### Changed

- Dropping support for OpenResty 1.9.15.1 in favor of 1.11.2.1
  [#1797](https://github.com/Kong/kong/pull/1797)

### Fixed

- Fixed an error (introduced in 0.9.4) in the auto-clustering event

[Back to TOC](#table-of-contents)

## [0.9.4] - 2016/11/02

### Fixed

- Fixed the random string generator that was causing some problems, especially
  in Serf for clustering. [#1754](https://github.com/Kong/kong/pull/1754)
- Seed random number generator in CLI.
  [#1641](https://github.com/Kong/kong/pull/1641)
- Reducing log noise in the Admin API.
  [#1781](https://github.com/Kong/kong/pull/1781)
- Fixed the reports lock implementation that was generating a periodic error
  message. [#1783](https://github.com/Kong/kong/pull/1783)

[Back to TOC](#table-of-contents)

## [0.9.3] - 2016/10/07

### Added

- Added support for Serf 0.8. [#1693](https://github.com/Kong/kong/pull/1693)

### Fixed

- Properly invalidate global plugins.
  [#1723](https://github.com/Kong/kong/pull/1723)

[Back to TOC](#table-of-contents)

## [0.9.2] - 2016/09/20

### Fixed

- Correctly report migrations errors. This was caused by an error being thrown
  from the error handler, and superseding the actual error. [#1605]
  (https://github.com/Kong/kong/pull/1605)
- Prevent Kong from silently failing to start. This would be caused by an
  erroneous error handler. [28f5d10]
  (https://github.com/Kong/kong/commit/28f5d10)
- Only report a random number generator seeding error when it is not already
  seeded. [#1613](https://github.com/Kong/kong/pull/1613)
- Reduce intra-cluster noise by not propagating keepalive requests events.
  [#1660](https://github.com/Kong/kong/pull/1660)
- Admin API:
  - Obfuscates sensitive configuration settings from the `/` route.
    [#1650](https://github.com/Kong/kong/pull/1650)
- CLI:
  - Prevent a failed `kong start` to stop an already running Kong node.
    [#1645](https://github.com/Kong/kong/pull/1645)
  - Remove unset configuration placeholders from the nginx configuration
    template. This would occur when no Internet connection would be
    available and would cause Kong to compile an erroneous nginx config.
    [#1606](https://github.com/Kong/kong/pull/1606)
  - Properly count the number of executed migrations.
    [#1649](https://github.com/Kong/kong/pull/1649)
- Plugins:
  - OAuth2: remove the "Kong" mentions in missing `provision_key` error
    messages. [#1633](https://github.com/Kong/kong/pull/1633)
  - OAuth2: allow to correctly delete applications when using Cassandra.
    [#1659](https://github.com/Kong/kong/pull/1659)
  - galileo: provide a default `bodySize` value when `log_bodies=true` but the
    current request/response has no body.
    [#1657](https://github.com/Kong/kong/pull/1657)

[Back to TOC](#table-of-contents)

## [0.9.1] - 2016/09/02

### Added

- Plugins:
  - ACL: allow to retrieve/update/delete an ACL by group name.
    [#1544](https://github.com/Kong/kong/pull/1544)
  - Basic Authentication: allow to retrieve/update/delete a credential by `username`.
    [#1570](https://github.com/Kong/kong/pull/1570)
  - HMAC Authentication: allow to retrieve/update/delete a credential by `username`.
    [#1570](https://github.com/Kong/kong/pull/1570)
  - JWT Authentication: allow to retrieve/update/delete a credential by `key`.
    [#1570](https://github.com/Kong/kong/pull/1570)
  - Key Authentication: allow to retrieve/update/delete a credential by `key`.
    [#1570](https://github.com/Kong/kong/pull/1570)
  - OAuth2 Authentication: allow to retrieve/update/delete a credential by `client_id` and tokens by `access_token`.
    [#1570](https://github.com/Kong/kong/pull/1570)

### Fixed

- Correctly parse configuration file settings containing comments.
  [#1569](https://github.com/Kong/kong/pull/1569)
- Prevent third-party Lua modules (and plugins) to override the seed for random
  number generation. This prevents the creation of conflicting UUIDs.
  [#1558](https://github.com/Kong/kong/pull/1558)
- Use [pgmoon-mashape](https://github.com/Kong/pgmoon) `2.0.0` which
  properly namespaces our fork, avoiding conflicts with other versions of
  pgmoon, such as the one installed by Lapis.
  [#1582](https://github.com/Kong/kong/pull/1582)
- Avoid exposing OpenResty's information on HTTP `4xx` errors.
  [#1567](https://github.com/Kong/kong/pull/1567)
- ulimit with `unlimited` value is now properly handled.
  [#1545](https://github.com/Kong/kong/pull/1545)
- CLI:
  - Stop third-party services (Dnsmasq/Serf) when Kong could not start.
    [#1588](https://github.com/Kong/kong/pull/1588)
  - Prefix database migration errors (such as Postgres' `connection refused`)
    with the database name (`postgres`/`cassandra`) to avoid confusions.
    [#1583](https://github.com/Kong/kong/pull/1583)
- Plugins:
  - galileo: Use `Content-Length` header to get request/response body size when
    `log_bodies` is disabled.
    [#1584](https://github.com/Kong/kong/pull/1584)
- Admin API:
  - Revert the `/plugins/enabled` endpoint's response to be a JSON array, and
    not an Object. [#1529](https://github.com/Kong/kong/pull/1529)

[Back to TOC](#table-of-contents)

## [0.9.0] - 2016/08/18

The main focus of this release is Kong's new CLI. With a simpler configuration file, new settings, environment variables support, new commands as well as a new interpreter, the new CLI gives more power and flexibility to Kong users and allow for an easier integration in your deployment workflow, as well as better testing for developers and plugins authors. Additionally, some new plugins and performance improvements are included as well as the regular bug fixes.

### Changed

- :warning: PostgreSQL is the new default datastore for Kong. If you were using Cassandra and you are upgrading, you need to explicitly set `cassandra` as your `database`.
- :warning: New CLI, with new commands and refined arguments. This new CLI uses the `resty-cli` interpreter (see [lua-resty-cli](https://github.com/openresty/resty-cli)) instead of LuaJIT. As a result, the `resty` executable must be available in your `$PATH` (resty-cli is shipped in the OpenResty bundle) as well as the `bin/kong` executable. Kong does not rely on Luarocks installing the `bin/kong` executable anymore. This change of behavior is taken care of if you are using one of the official Kong packages.
- :warning: Kong uses a new configuration file, with an easier syntax than the previous YAML file.
- New arguments for the CLI, such as verbose, debug and tracing flags. We also avoid requiring the configuration file as an argument to each command as per the previous CLI.
- Customization of the Nginx configuration can now be taken care of using two different approaches: with a custom Nginx configuration template and using `kong start --template <file>`, or by using `kong compile` to generate the Kong Nginx sub-configuration, and `include` it in a custom Nginx instance.
- Plugins:
  - Rate Limiting: the `continue_on_error` property is now called `fault_tolerant`.
  - Response Rate Limiting: the `continue_on_error` property is now called `fault_tolerant`.

### Added

- :fireworks: Support for overriding configuration settings with environment variables.
- :fireworks: Support for SSL connections between Kong and PostgreSQL. [#1425](https://github.com/Kong/kong/pull/1425)
- :fireworks: Ability to apply plugins with more granularity: per-consumer, and global plugins are now possible. [#1403](https://github.com/Kong/kong/pull/1403)
- New `kong check` command: validates a Kong configuration file.
- Better version check for third-party dependencies (OpenResty, Serf, Dnsmasq). [#1307](https://github.com/Kong/kong/pull/1307)
- Ability to configure the validation depth of database SSL certificates from the configuration file. [#1420](https://github.com/Kong/kong/pull/1420)
- `request_host`: internationalized url support; utf-8 domain names through punycode support and paths through %-encoding. [#1300](https://github.com/Kong/kong/issues/1300)
- Implements caching locks when fetching database configuration (APIs, Plugins...) to avoid dog pile effect on cold nodes. [#1402](https://github.com/Kong/kong/pull/1402)
- Plugins:
  - :fireworks: **New bot-detection plugin**: protect your APIs by detecting and rejecting common bots and crawlers. [#1413](https://github.com/Kong/kong/pull/1413)
  - correlation-id: new "tracker" generator, identifying requests per worker and connection. [#1288](https://github.com/Kong/kong/pull/1288)
  - request/response-transformer: ability to add strings including colon characters. [#1353](https://github.com/Kong/kong/pull/1353)
  - rate-limiting: support for new rate-limiting policies (`cluster`, `local` and `redis`), and for a new `limit_by` property to force rate-limiting by `consumer`, `credential` or `ip`.
  - response-rate-limiting: support for new rate-limiting policies (`cluster`, `local` and `redis`), and for a new `limit_by` property to force rate-limiting by `consumer`, `credential` or `ip`.
  - galileo: performance improvements of ALF serialization. ALFs are not discarded when exceeding 20MBs anymore. [#1463](https://github.com/Kong/kong/issues/1463)
  - statsd: new `upstream_stream` latency metric. [#1466](https://github.com/Kong/kong/pull/1466)
  - datadog: new `upstream_stream` latency metric and tagging support for each metric. [#1473](https://github.com/Kong/kong/pull/1473)

### Removed

- We now use [lua-resty-jit-uuid](https://github.com/thibaultCha/lua-resty-jit-uuid) for UUID generation, which is a pure Lua implementation of [RFC 4122](https://www.ietf.org/rfc/rfc4122.txt). As a result, libuuid is not a dependency of Kong anymore.

### Fixed

- Sensitive configuration settings are not printed to stdout anymore. [#1256](https://github.com/Kong/kong/issues/1256)
- Fixed bug that caused nodes to remove themselves from the database when they attempted to join the cluster. [#1437](https://github.com/Kong/kong/pull/1437)
- Plugins:
  - request-size-limiting: use proper constant for MB units while setting the size limit. [#1416](https://github.com/Kong/kong/pull/1416)
  - OAuth2: security and config validation fixes. [#1409](https://github.com/Kong/kong/pull/1409) [#1112](https://github.com/Kong/kong/pull/1112)
  - request/response-transformer: better validation of fields provided without a value. [#1399](https://github.com/Kong/kong/pull/1399)
  - JWT: handle some edge-cases that could result in HTTP 500 errors. [#1362](https://github.com/Kong/kong/pull/1362)

> **internal**
> - new test suite using resty-cli and removing the need to monkey-patch the `ngx` global.
> - custom assertions and new helper methods (`wait_until()`) to gracefully fail in case of timeout.
> - increase atomicity of the testing environment.
> - lighter testing instance, only running 1 worker and not using Dnsmasq by default.

[Back to TOC](#table-of-contents)

## [0.8.3] - 2016/06/01

This release includes some bugfixes:

### Changed

- Switched the log level of the "No nodes found in cluster" warning to `INFO`, that was printed when starting up the first Kong node in a new cluster.
- Kong now requires OpenResty `1.9.7.5`.

### Fixed

- New nodes are now properly registered into the `nodes` table when running on the same machine. [#1281](https://github.com/Kong/kong/pull/1281)
- Fixed a failed error parsing on Postgres. [#1269](https://github.com/Kong/kong/pull/1269)
- Plugins:
  - Response Transformer: Slashes are now encoded properly, and fixed a bug that hang the execution of the plugin. [#1257](https://github.com/Kong/kong/pull/1257) and [#1263](https://github.com/Kong/kong/pull/1263)
  - JWT: If a value for `algorithm` is missing, it's now `HS256` by default. This problem occurred when migrating from older versions of Kong.
  - OAuth 2.0: Fixed a Postgres problem that was preventing an application from being created, and fixed a check on the `redirect_uri` field. [#1264](https://github.com/Kong/kong/pull/1264) and [#1267](https://github.com/Kong/kong/issues/1267)

[Back to TOC](#table-of-contents)

## [0.8.2] - 2016/05/25

This release includes bugfixes and minor updates:

### Added

- Support for a simple slash in `request_path`. [#1227](https://github.com/Kong/kong/pull/1227)
- Plugins:
  - Response Rate Limiting: it now appends usage headers to the upstream requests in the form of `X-Ratelimit-Remaining-{limit_name}` and introduces a new `config.block_on_first_violation` property. [#1235](https://github.com/Kong/kong/pull/1235)

#### Changed

- Plugins:
  - **Mashape Analytics: The plugin is now called "Galileo", and added support for Galileo v3. [#1159](https://github.com/Kong/kong/pull/1159)**

#### Fixed

- Postgres now relies on the `search_path` configured on the database and its default value `$user, public`. [#1196](https://github.com/Kong/kong/issues/1196)
- Kong now properly encodes an empty querystring parameter like `?param=` when proxying the request. [#1210](https://github.com/Kong/kong/pull/1210)
- The configuration now checks that `cluster.ttl_on_failure` is at least 60 seconds. [#1199](https://github.com/Kong/kong/pull/1199)
- Plugins:
  - Loggly: Fixed an issue that was triggering 400 and 500 errors. [#1184](https://github.com/Kong/kong/pull/1184)
  - JWT: The `TYP` value in the header is not optional and case-insensitive. [#1192](https://github.com/Kong/kong/pull/1192)
  - Request Transformer: Fixed a bug when transforming request headers. [#1202](https://github.com/Kong/kong/pull/1202)
  - OAuth 2.0: Multiple redirect URIs are now supported. [#1112](https://github.com/Kong/kong/pull/1112)
  - IP Restriction: Fixed that prevented the plugin for working properly when added on an API. [#1245](https://github.com/Kong/kong/pull/1245)
  - CORS: Fixed an issue when `config.preflight_continue` was enabled. [#1240](https://github.com/Kong/kong/pull/1240)

[Back to TOC](#table-of-contents)

## [0.8.1] - 2016/04/27

This release includes some fixes and minor updates:

### Added

- Adds `X-Forwarded-Host` and `X-Forwarded-Prefix` to the upstream request headers. [#1180](https://github.com/Kong/kong/pull/1180)
- Plugins:
  - Datadog: Added two new metrics, `unique_users` and `request_per_user`, that log the consumer information. [#1179](https://github.com/Kong/kong/pull/1179)

### Fixed

- Fixed a DAO bug that affected full entity updates. [#1163](https://github.com/Kong/kong/pull/1163)
- Fixed a bug when setting the authentication provider in Cassandra.
- Updated the Cassandra driver to v0.5.2.
- Properly enforcing required fields in PUT requests. [#1177](https://github.com/Kong/kong/pull/1177)
- Fixed a bug that prevented to retrieve the hostname of the local machine on certain systems. [#1178](https://github.com/Kong/kong/pull/1178)

[Back to TOC](#table-of-contents)

## [0.8.0] - 2016/04/18

This release includes support for PostgreSQL as Kong's primary datastore!

### Breaking changes

- Remove support for the long deprecated `/consumers/:consumer/keyauth/` and `/consumers/:consumer/basicauth/` routes (deprecated in `0.5.0`). The new routes (available since `0.5.0` too) use the real name of the plugin: `/consumers/:consumer/key-auth` and `/consumers/:consumer/basic-auth`.

### Added

- Support for PostgreSQL 9.4+ as Kong's primary datastore. [#331](https://github.com/Kong/kong/issues/331) [#1054](https://github.com/Kong/kong/issues/1054)
- Configurable Cassandra reading/writing consistency. [#1026](https://github.com/Kong/kong/pull/1026)
- Admin API: including pending and running timers count in the response to `/`. [#992](https://github.com/Kong/kong/pull/992)
- Plugins
  - **New correlation-id plugin**: assign unique identifiers to the requests processed by Kong. Courtesy of [@opyate](https://github.com/opyate). [#1094](https://github.com/Kong/kong/pull/1094)
  - LDAP: add support for LDAP authentication. [#1133](https://github.com/Kong/kong/pull/1133)
  - StatsD: add support for StatsD logging. [#1142](https://github.com/Kong/kong/pull/1142)
  - JWT: add support for RS256 signed tokens thanks to [@kdstew](https://github.com/kdstew)! [#1053](https://github.com/Kong/kong/pull/1053)
  - ACL: appends `X-Consumer-Groups` to the request, so the upstream service can check what groups the consumer belongs to. [#1154](https://github.com/Kong/kong/pull/1154)
  - Galileo (mashape-analytics): increase batch sending timeout to 30s. [#1091](https://github.com/Kong/kong/pull/1091)
- Added `ttl_on_failure` option in the cluster configuration, to configure the TTL of failed nodes. [#1125](https://github.com/Kong/kong/pull/1125)

### Fixed

- Introduce a new `port` option when connecting to your Cassandra cluster instead of using the CQL default (9042). [#1139](https://github.com/Kong/kong/issues/1139)
- Plugins
  - Request/Response Transformer: add missing migrations for upgrades from ` <= 0.5.x`. [#1064](https://github.com/Kong/kong/issues/1064)
  - OAuth2
    - Error responses comply to RFC 6749. [#1017](https://github.com/Kong/kong/issues/1017)
    - Handle multipart requests. [#1067](https://github.com/Kong/kong/issues/1067)
    - Make access_tokens correctly expire. [#1089](https://github.com/Kong/kong/issues/1089)

> **internal**
> - replace globals with singleton pattern thanks to [@mars](https://github.com/mars).
> - fixed resolution mismatches when using deep paths in the path resolver.

[Back to TOC](#table-of-contents)

## [0.7.0] - 2016/02/24

### Breaking changes

Due to the NGINX security fixes (CVE-2016-0742, CVE-2016-0746, CVE-2016-0747), OpenResty was bumped to `1.9.7.3` which is not backwards compatible, and thus requires changes to be made to the `nginx` property of Kong's configuration file. See the [0.7 upgrade path](https://github.com/Kong/kong/blob/master/UPGRADE.md#upgrade-to-07x) for instructions.

However by upgrading the underlying OpenResty version, source installations do not have to patch the NGINX core and use the old `ssl-cert-by-lua` branch of ngx_lua anymore. This will make source installations much easier.

### Added

- Support for OpenResty `1.9.7.*`. This includes NGINX security fixes (CVE-2016-0742, CVE-2016-0746, CVE-2016-0747). [#906](https://github.com/Kong/kong/pull/906)
- Plugins
  - **New Runscope plugin**: Monitor your APIs from Kong with Runscope. Courtesy of [@mansilladev](https://github.com/mansilladev). [#924](https://github.com/Kong/kong/pull/924)
  - Datadog: New `response.size` metric. [#923](https://github.com/Kong/kong/pull/923)
  - Rate-Limiting and Response Rate-Limiting
    - New `config.async` option to asynchronously increment counters to reduce latency at the cost of slightly reducing the accuracy. [#912](https://github.com/Kong/kong/pull/912)
    - New `config.continue_on_error` option to keep proxying requests in case the datastore is unreachable. rate-limiting operations will be disabled until the datastore is responsive again. [#953](https://github.com/Kong/kong/pull/953)
- CLI
  - Perform a simple permission check on the NGINX working directory when starting, to prevent errors during execution. [#939](https://github.com/Kong/kong/pull/939)
- Send 50x errors with the appropriate format. [#927](https://github.com/Kong/kong/pull/927) [#970](https://github.com/Kong/kong/pull/970)

### Fixed

- Plugins
  - OAuth2
    - Better handling of `redirect_uri` (prevent the use of fragments and correctly handle querystrings). Courtesy of [@PGBI](https://github.com/PGBI). [#930](https://github.com/Kong/kong/pull/930)
    - Add `PUT` support to the `/auth2_tokens` route. [#897](https://github.com/Kong/kong/pull/897)
    - Better error message when the `access_token` is missing. [#1003](https://github.com/Kong/kong/pull/1003)
  - IP restriction: Fix an issue that could arise when restarting Kong. Now Kong does not need to be restarted for the ip-restriction configuration to take effect. [#782](https://github.com/Kong/kong/pull/782) [#960](https://github.com/Kong/kong/pull/960)
  - ACL: Properly invalidating entities when assigning a new ACL group. [#996](https://github.com/Kong/kong/pull/996)
  - SSL: Replace shelled out openssl calls with native `ngx.ssl` conversion utilities, which preserve the certificate chain. [#968](https://github.com/Kong/kong/pull/968)
- Avoid user warning on start when the user is not root. [#964](https://github.com/Kong/kong/pull/964)
- Store Serf logs in NGINX working directory to prevent eventual permission issues. [#975](https://github.com/Kong/kong/pull/975)
- Allow plugins configured on a Consumer *without* being configured on an API to run. [#978](https://github.com/Kong/kong/issues/978) [#980](https://github.com/Kong/kong/pull/980)
- Fixed an edge-case where Kong nodes would not be registered in the `nodes` table. [#1008](https://github.com/Kong/kong/pull/1008)

[Back to TOC](#table-of-contents)

## [0.6.1] - 2016/02/03

This release contains tiny bug fixes that were especially annoying for complex Cassandra setups and power users of the Admin API!

### Added

- A `timeout` property for the Cassandra configuration. In ms, this timeout is effective as a connection and a reading timeout. [#937](https://github.com/Kong/kong/pull/937)

### Fixed

- Correctly set the Cassandra SSL certificate in the Nginx configuration while starting Kong. [#921](https://github.com/Kong/kong/pull/921)
- Rename the `user` Cassandra property to `username` (Kong looks for `username`, hence `user` would fail). [#922](https://github.com/Kong/kong/pull/922)
- Allow Cassandra authentication with arbitrary plain text auth providers (such as Instaclustr uses), fixing authentication with them. [#937](https://github.com/Kong/kong/pull/937)
- Admin API
  - Fix the `/plugins/:id` route for `PATCH` method. [#941](https://github.com/Kong/kong/pull/941)
- Plugins
  - HTTP logging: remove the additional `\r\n` at the end of the logging request body. [#926](https://github.com/Kong/kong/pull/926)
  - Galileo: catch occasional internal errors happening when a request was cancelled by the client and fix missing shm for the retry policy. [#931](https://github.com/Kong/kong/pull/931)

[Back to TOC](#table-of-contents)

## [0.6.0] - 2016/01/22

### Breaking changes

 We would recommended to consult the suggested [0.6 upgrade path](https://github.com/Kong/kong/blob/master/UPGRADE.md#upgrade-to-06x) for this release.

- [Serf](https://www.serf.io/) is now a Kong dependency. It allows Kong nodes to communicate between each other opening the way to many features and improvements.
- The configuration file changed. Some properties were renamed, others were moved, and some are new. We would recommend checking out the new default configuration file.
- Drop the Lua 5.1 dependency which was only used by the CLI. The CLI now runs with LuaJIT, which is consistent with other Kong components (Luarocks and OpenResty) already relying on LuaJIT. Make sure the LuaJIT interpreter is included in your `$PATH`. [#799](https://github.com/Kong/kong/pull/799)

### Added

One of the biggest new features of this release is the cluster-awareness added to Kong in [#729](https://github.com/Kong/kong/pull/729), which deserves its own section:

- Each Kong node is now aware of belonging to a cluster through Serf. Nodes automatically join the specified cluster according to the configuration file's settings.
- The datastore cache is not invalidated by expiration time anymore, but following an invalidation strategy between the nodes of a same cluster, leading to improved performance.
- Admin API
  - Expose a `/cache` endpoint for retrieving elements stored in the in-memory cache of a node.
  - Expose a `/cluster` endpoint used to add/remove/list members of the cluster, and also used internally for data propagation.
- CLI
  - New `kong cluster` command for cluster management.
  - New `kong status` command for cluster healthcheck.

Other additions include:

- New Cassandra driver which makes Kong aware of the Cassandra cluster. Kong is now unaffected if one of your Cassandra nodes goes down as long as a replica is available on another node. Load balancing policies also improve the performance along with many other smaller improvements. [#803](https://github.com/Kong/kong/pull/803)
- Admin API
  - A new `total` field in API responses, that counts the total number of entities in the datastore. [#635](https://github.com/Kong/kong/pull/635)
- Configuration
  - Possibility to configure the keyspace replication strategy for Cassandra. It will be taken into account by the migrations when the configured keyspace does not already exist. [#350](https://github.com/Kong/kong/issues/350)
  - Dnsmasq is now optional. You can specify a custom DNS resolver address that Kong will use when resolving hostnames. This can be configured in `kong.yml`. [#625](https://github.com/Kong/kong/pull/625)
- Plugins
  - **New "syslog" plugin**: send logs to local system log. [#698](https://github.com/Kong/kong/pull/698)
  - **New "loggly" plugin**: send logs to Loggly over UDP. [#698](https://github.com/Kong/kong/pull/698)
  - **New "datadog" plugin**: send logs to Datadog server. [#758](https://github.com/Kong/kong/pull/758)
  - OAuth2
    - Add support for `X-Forwarded-Proto` header. [#650](https://github.com/Kong/kong/pull/650)
    - Expose a new `/oauth2_tokens` endpoint with the possibility to retrieve, update or delete OAuth 2.0 access tokens. [#729](https://github.com/Kong/kong/pull/729)
  - JWT
    - Support for base64 encoded secrets. [#838](https://github.com/Kong/kong/pull/838) [#577](https://github.com/Kong/kong/issues/577)
    - Support to configure the claim in which the key is given into the token (not `iss` only anymore). [#838](https://github.com/Kong/kong/pull/838)
  - Request transformer
    - Support for more transformation options: `remove`, `replace`, `add`, `append` motivated by [#393](https://github.com/Kong/kong/pull/393). See [#824](https://github.com/Kong/kong/pull/824)
    - Support JSON body transformation. [#569](https://github.com/Kong/kong/issues/569)
  - Response transformer
    - Support for more transformation options: `remove`, `replace`, `add`, `append` motivated by [#393](https://github.com/Kong/kong/pull/393). See [#822](https://github.com/Kong/kong/pull/822)

### Changed

- As mentioned in the breaking changes section, a new configuration file format and validation. All properties are now documented and commented out with their default values. This allows for a lighter configuration file and more clarity as to what properties relate to. It also catches configuration mistakes. [#633](https://github.com/Kong/kong/pull/633)
- Replace the UUID generator library with a new implementation wrapping lib-uuid, fixing eventual conflicts happening in cases such as described in [#659](https://github.com/Kong/kong/pull/659). See [#695](https://github.com/Kong/kong/pull/695)
- Admin API
  - Increase the maximum body size to 10MB in order to handle configuration requests with heavy payloads. [#700](https://github.com/Kong/kong/pull/700)
  - Disable access logs for the `/status` endpoint.
  - The `/status` endpoint now includes `database` statistics, while the previous stats have been moved to a `server` response field. [#635](https://github.com/Kong/kong/pull/635)

### Fixed

- Behaviors described in [#603](https://github.com/Kong/kong/issues/603) related to the failure of Cassandra nodes thanks to the new driver. [#803](https://github.com/Kong/kong/issues/803)
- Latency headers are now properly included in responses sent to the client. [#708](https://github.com/Kong/kong/pull/708)
- `strip_request_path` does not add a trailing slash to the API's `upstream_url` anymore before proxying. [#675](https://github.com/Kong/kong/issues/675)
- Do not URL decode querystring before proxying the request to the upstream service. [#749](https://github.com/Kong/kong/issues/749)
- Handle cases when the request would be terminated prior to the Kong execution (that is, before ngx_lua reaches the `access_by_lua` context) in cases such as the use of a custom nginx module. [#594](https://github.com/Kong/kong/issues/594)
- Admin API
  - The PUT method now correctly updates boolean fields (such as `strip_request_path`). [#765](https://github.com/Kong/kong/pull/765)
  - The PUT method now correctly resets a plugin configuration. [#720](https://github.com/Kong/kong/pull/720)
  - PATCH correctly set previously unset fields. [#861](https://github.com/Kong/kong/pull/861)
  - In the responses, the `next` link is not being displayed anymore if there are no more entities to be returned. [#635](https://github.com/Kong/kong/pull/635)
  - Prevent the update of `created_at` fields. [#820](https://github.com/Kong/kong/pull/820)
  - Better `request_path` validation for APIs. "/" is not considered a valid path anymore. [#881](https://github.com/Kong/kong/pull/881)
- Plugins
  - Galileo: ensure the `mimeType` value is always a string in ALFs. [#584](https://github.com/Kong/kong/issues/584)
  - JWT: allow to update JWT credentials using the PATCH method. It previously used to reply with `405 Method not allowed` because the PATCH method was not implemented. [#667](https://github.com/Kong/kong/pull/667)
  - Rate limiting: fix a warning when many periods are configured. [#681](https://github.com/Kong/kong/issues/681)
  - Basic Authentication: do not re-hash the password field when updating a credential. [#726](https://github.com/Kong/kong/issues/726)
  - File log: better permissions for on file creation for file-log plugin. [#877](https://github.com/Kong/kong/pull/877)
  - OAuth2
    - Implement correct responses when the OAuth2 challenges are refused. [#737](https://github.com/Kong/kong/issues/737)
    - Handle querystring on `/authorize` and `/token` URLs. [#687](https://github.com/Kong/kong/pull/667)
    - Handle punctuation in scopes on `/authorize` and `/token` endpoints. [#658](https://github.com/Kong/kong/issues/658)

> ***internal***
> - Event bus for local and cluster-wide events propagation. Plans for this event bus is to be widely used among Kong in the future.
> - The Kong Public Lua API (Lua helpers integrated in Kong such as DAO and Admin API helpers) is now documented with [ldoc](http://stevedonovan.github.io/ldoc/).
> - Work has been done to restore the reliability of the CI platforms.
> - Migrations can now execute DML queries (instead of DDL queries only). Handy for migrations implying plugin configuration changes, plugins renamings etc... [#770](https://github.com/Kong/kong/pull/770)

[Back to TOC](#table-of-contents)

## [0.5.4] - 2015/12/03

### Fixed

- Mashape Analytics plugin (renamed Galileo):
  - Improve stability under heavy load. [#757](https://github.com/Kong/kong/issues/757)
  - base64 encode ALF request/response bodies, enabling proper support for Galileo bodies inspection capabilities. [#747](https://github.com/Kong/kong/pull/747)
  - Do not include JSON bodies in ALF `postData.params` field. [#766](https://github.com/Kong/kong/pull/766)

[Back to TOC](#table-of-contents)

## [0.5.3] - 2015/11/16

### Fixed

- Avoids additional URL encoding when proxying to an upstream service. [#691](https://github.com/Kong/kong/pull/691)
- Potential timing comparison bug in HMAC plugin. [#704](https://github.com/Kong/kong/pull/704)

### Added

- The Galileo plugin now supports arbitrary host, port and path values. [#721](https://github.com/Kong/kong/pull/721)

[Back to TOC](#table-of-contents)

## [0.5.2] - 2015/10/21

A few fixes requested by the community!

### Fixed

- Kong properly search the `nginx` in your $PATH variable.
- Plugins:
  - OAuth2: can detect that the originating protocol for a request was HTTPS through the `X-Forwarded-Proto` header and work behind another reverse proxy (load balancer). [#650](https://github.com/Kong/kong/pull/650)
  - HMAC signature: support for `X-Date` header to sign the request for usage in browsers (since the `Date` header is protected). [#641](https://github.com/Kong/kong/issues/641)

[Back to TOC](#table-of-contents)

## [0.5.1] - 2015/10/13

Fixing a few glitches we let out with 0.5.0!

### Added

- Basic Authentication and HMAC Authentication plugins now also send the `X-Credential-Username` to the upstream server.
- Admin API now accept JSON when receiving a CORS request. [#580](https://github.com/Kong/kong/pull/580)
- Add a `WWW-Authenticate` header for HTTP 401 responses for basic-auth and key-auth. [#588](https://github.com/Kong/kong/pull/588)

### Changed

- Protect Kong from POODLE SSL attacks by omitting SSLv3 (CVE-2014-3566). [#563](https://github.com/Kong/kong/pull/563)
- Remove support for key-auth key in body. [#566](https://github.com/Kong/kong/pull/566)

### Fixed

- Plugins
  - HMAC
    - The migration for this plugin is now correctly being run. [#611](https://github.com/Kong/kong/pull/611)
    - Wrong username doesn't return HTTP 500 anymore, but 403. [#602](https://github.com/Kong/kong/pull/602)
  - JWT: `iss` not being found doesn't return HTTP 500 anymore, but 403. [#578](https://github.com/Kong/kong/pull/578)
  - OAuth2: client credentials flow does not include a refresh token anymore. [#562](https://github.com/Kong/kong/issues/562)
- Fix an occasional error when updating a plugin without a config. [#571](https://github.com/Kong/kong/pull/571)

[Back to TOC](#table-of-contents)

## [0.5.0] - 2015/09/25

With new plugins, many improvements and bug fixes, this release comes with breaking changes that will require your attention.

### Breaking changes

Several breaking changes are introduced. You will have to slightly change your configuration file and a migration script will take care of updating your database cluster. **Please follow the instructions in [UPGRADE.md](/UPGRADE.md#update-to-kong-050) for an update without downtime.**
- Many plugins were renamed due to new naming conventions for consistency. [#480](https://github.com/Kong/kong/issues/480)
- In the configuration file, the Cassandra `hosts` property was renamed to `contact_points`. [#513](https://github.com/Kong/kong/issues/513)
- Properties belonging to APIs entities have been renamed for clarity. [#513](https://github.com/Kong/kong/issues/513)
  - `public_dns` -> `request_host`
  - `path` -> `request_path`
  - `strip_path` -> `strip_request_path`
  - `target_url` -> `upstream_url`
- `plugins_configurations` have been renamed to `plugins`, and their `value` property has been renamed to `config` to avoid confusions. [#513](https://github.com/Kong/kong/issues/513)
- The database schema has been updated to handle the separation of plugins outside of the core repository.
- The Key authentication and Basic authentication plugins routes have changed:

```
Old route                             New route
/consumers/:consumer/keyauth       -> /consumers/:consumer/key-auth
/consumers/:consumer/keyauth/:id   -> /consumers/:consumer/key-auth/:id
/consumers/:consumer/basicauth     -> /consumers/:consumer/basic-auth
/consumers/:consumer/basicauth/:id -> /consumers/:consumer/basic-auth/:id
```

The old routes are still maintained but will be removed in upcoming versions. Consider them **deprecated**.

- Admin API
  - The route to retrieve enabled plugins is now under `/plugins/enabled`.
  - The route to retrieve a plugin's configuration schema is now under `/plugins/schema/{plugin name}`.

#### Added

- Plugins
  - **New Response Rate Limiting plugin**: Give a usage quota to your users based on a parameter in your response. [#247](https://github.com/Kong/kong/pull/247)
  - **New ACL (Access Control) plugin**: Configure authorizations for your Consumers. [#225](https://github.com/Kong/kong/issues/225)
  - **New JWT (JSON Web Token) plugin**: Verify and authenticate JWTs. [#519](https://github.com/Kong/kong/issues/519)
  - **New HMAC signature plugin**: Verify and authenticate HMAC signed HTTP requests. [#549](https://github.com/Kong/kong/pull/549)
  - Plugins migrations. Each plugin can now have its own migration scripts if it needs to store data in your cluster. This is a step forward to improve Kong's pluggable architecture. [#443](https://github.com/Kong/kong/pull/443)
  - Basic Authentication: the password field is now sha1 encrypted. [#33](https://github.com/Kong/kong/issues/33)
  - Basic Authentication: now supports credentials in the `Proxy-Authorization` header. [#460](https://github.com/Kong/kong/issues/460)

#### Changed

- Basic Authentication and Key Authentication now require authentication parameters even when the `Expect: 100-continue` header is being sent. [#408](https://github.com/Kong/kong/issues/408)
- Key Auth plugin does not support passing the key in the request payload anymore. [#566](https://github.com/Kong/kong/pull/566)
- APIs' names cannot contain characters from the RFC 3986 reserved list. [#589](https://github.com/Kong/kong/pull/589)

#### Fixed

- Resolver
  - Making a request with a querystring will now correctly match an API's path. [#496](https://github.com/Kong/kong/pull/496)
- Admin API
  - Data associated to a given API/Consumer will correctly be deleted if related Consumer/API is deleted. [#107](https://github.com/Kong/kong/issues/107) [#438](https://github.com/Kong/kong/issues/438) [#504](https://github.com/Kong/kong/issues/504)
  - The `/api/{api_name_or_id}/plugins/{plugin_name_or_id}` changed to `/api/{api_name_or_id}/plugins/{plugin_id}` to avoid requesting the wrong plugin if two are configured for one API. [#482](https://github.com/Kong/kong/pull/482)
  - APIs created without a `name` but with a `request_path` will now have a name which defaults to the set `request_path`. [#547](https://github.com/Kong/kong/issues/547)
- Plugins
  - Mashape Analytics: More robust buffer and better error logging. [#471](https://github.com/Kong/kong/pull/471)
  - Mashape Analytics: Several ALF (API Log Format) serialization fixes. [#515](https://github.com/Kong/kong/pull/515)
  - Oauth2: A response is now returned on `http://kong:8001/consumers/{consumer}/oauth2/{oauth2_id}`. [#469](https://github.com/Kong/kong/issues/469)
  - Oauth2: Saving `authenticated_userid` on Password Grant. [#476](https://github.com/Kong/kong/pull/476)
  - Oauth2: Proper handling of the `/oauth2/authorize` and `/oauth2/token` endpoints in the OAuth 2.0 Plugin when an API with a `path` is being consumed using the `public_dns` instead. [#503](https://github.com/Kong/kong/issues/503)
  - OAuth2: Properly returning `X-Authenticated-UserId` in the `client_credentials` and `password` flows. [#535](https://github.com/Kong/kong/issues/535)
  - Response-Transformer: Properly handling JSON responses that have a charset specified in their `Content-Type` header.

[Back to TOC](#table-of-contents)

## [0.4.2] - 2015/08/10

#### Added

- Cassandra authentication and SSL encryption. [#405](https://github.com/Kong/kong/pull/405)
- `preserve_host` flag on APIs to preserve the Host header when a request is proxied. [#444](https://github.com/Kong/kong/issues/444)
- Added the Resource Owner Password Credentials Grant to the OAuth 2.0 Plugin. [#448](https://github.com/Kong/kong/issues/448)
- Auto-generation of default SSL certificate. [#453](https://github.com/Kong/kong/issues/453)

#### Changed

- Remove `cassandra.port` property in configuration. Ports are specified by having `cassandra.hosts` addresses using the `host:port` notation (RFC 3986). [#457](https://github.com/Kong/kong/pull/457)
- Default SSL certificate is now auto-generated and stored in the `nginx_working_dir`.
- OAuth 2.0 plugin now properly forces HTTPS.

#### Fixed

- Better handling of multi-nodes Cassandra clusters. [#450](https://github.com/Kong/kong/pull/405)
- mashape-analytics plugin: handling of numerical values in querystrings. [#449](https://github.com/Kong/kong/pull/405)
- Path resolver `strip_path` option wrongfully matching the `path` property multiple times in the request URI. [#442](https://github.com/Kong/kong/issues/442)
- File Log Plugin bug that prevented the file creation in some environments. [#461](https://github.com/Kong/kong/issues/461)
- Clean output of the Kong CLI. [#235](https://github.com/Kong/kong/issues/235)

[Back to TOC](#table-of-contents)

## [0.4.1] - 2015/07/23

#### Fixed

- Issues with the Mashape Analytics plugin. [#425](https://github.com/Kong/kong/pull/425)
- Handle hyphens when executing path routing with `strip_path` option enabled. [#431](https://github.com/Kong/kong/pull/431)
- Adding the Client Credentials OAuth 2.0 flow. [#430](https://github.com/Kong/kong/issues/430)
- A bug that prevented "dnsmasq" from being started on some systems, including Debian. [f7da790](https://github.com/Kong/kong/commit/f7da79057ce29c7d1f6d90f4bc160cc3d9c8611f)
- File Log plugin: optimizations by avoiding the buffered I/O layer. [20bb478](https://github.com/Kong/kong/commit/20bb478952846faefec6091905bd852db24a0289)

[Back to TOC](#table-of-contents)

## [0.4.0] - 2015/07/15

#### Added

- Implement wildcard subdomains for APIs' `public_dns`. [#381](https://github.com/Kong/kong/pull/381) [#297](https://github.com/Kong/kong/pull/297)
- Plugins
  - **New OAuth 2.0 plugin.** [#341](https://github.com/Kong/kong/pull/341) [#169](https://github.com/Kong/kong/pull/169)
  - **New Mashape Analytics plugin.** [#360](https://github.com/Kong/kong/pull/360) [#272](https://github.com/Kong/kong/pull/272)
  - **New IP restriction plugin.** [#379](https://github.com/Kong/kong/pull/379)
  - Ratelimiting: support for multiple limits. [#382](https://github.com/Kong/kong/pull/382) [#205](https://github.com/Kong/kong/pull/205)
  - HTTP logging: support for HTTPS endpoint. [#342](https://github.com/Kong/kong/issues/342)
  - Logging plugins: new properties for logs timing. [#351](https://github.com/Kong/kong/issues/351)
  - Key authentication: now auto-generates a key if none is specified. [#48](https://github.com/Kong/kong/pull/48)
- Resolver
  - `path` property now accepts arbitrary depth. [#310](https://github.com/Kong/kong/issues/310)
- Admin API
  - Enable CORS by default. [#371](https://github.com/Kong/kong/pull/371)
  - Expose a new endpoint to get a plugin configuration's schema. [#376](https://github.com/Kong/kong/pull/376) [#309](https://github.com/Kong/kong/pull/309)
  - Expose a new endpoint to retrieve a node's status. [417c137](https://github.com/Kong/kong/commit/417c1376c08d3562bebe0c0816c6b54df045f515)
- CLI
  - `$ kong migrations reset` now asks for confirmation. [#365](https://github.com/Kong/kong/pull/365)

#### Fixed

- Plugins
  - Basic authentication not being executed if added to an API with default configuration. [6d732cd](https://github.com/Kong/kong/commit/6d732cd8b0ec92ef328faa843215d8264f50fb75)
  - SSL plugin configuration parsing. [#353](https://github.com/Kong/kong/pull/353)
  - SSL plugin doesn't accept a `consumer_id` anymore, as this wouldn't make sense. [#372](https://github.com/Kong/kong/pull/372) [#322](https://github.com/Kong/kong/pull/322)
  - Authentication plugins now return `401` when missing credentials. [#375](https://github.com/Kong/kong/pull/375) [#354](https://github.com/Kong/kong/pull/354)
- Admin API
  - Non supported HTTP methods now return `405` instead of `500`. [38f1b7f](https://github.com/Kong/kong/commit/38f1b7fa9f45f60c4130ef5ff9fe2c850a2ba586)
  - Prevent PATCH requests from overriding a plugin's configuration if partially updated. [9a7388d](https://github.com/Kong/kong/commit/9a7388d695c9de105917cde23a684a7d6722a3ca)
- Handle occasionally missing `schema_migrations` table. [#365](https://github.com/Kong/kong/pull/365) [#250](https://github.com/Kong/kong/pull/250)

> **internal**
> - DAO:
>   - Complete refactor. No more need for hard-coded queries. [#346](https://github.com/Kong/kong/pull/346)
> - Schemas:
>   - New `self_check` test for schema definitions. [5bfa7ca](https://github.com/Kong/kong/commit/5bfa7ca13561173161781f872244d1340e4152c1)

[Back to TOC](#table-of-contents)

## [0.3.2] - 2015/06/08

#### Fixed

- Uppercase Cassandra keyspace bug that prevented Kong to work with [kongdb.org](http://kongdb.org/)
- Multipart requests not properly parsed in the admin API. [#344](https://github.com/Kong/kong/issues/344)

[Back to TOC](#table-of-contents)

## [0.3.1] - 2015/06/07

#### Fixed

- Schema migrations are now automatic, which was missing from previous releases. [#303](https://github.com/Kong/kong/issues/303)

[Back to TOC](#table-of-contents)

## [0.3.0] - 2015/06/04

#### Added

- Support for SSL.
- Plugins
  - New HTTP logging plugin. [#226](https://github.com/Kong/kong/issues/226) [#251](https://github.com/Kong/kong/pull/251)
  - New SSL plugin.
  - New request size limiting plugin. [#292](https://github.com/Kong/kong/pull/292)
  - Default logging format improvements. [#226](https://github.com/Kong/kong/issues/226) [#262](https://github.com/Kong/kong/issues/262)
  - File logging now logs to a custom file. [#202](https://github.com/Kong/kong/issues/202)
  - Keyauth plugin now defaults `key_names` to "apikey".
- Admin API
  - RESTful routing. Much nicer Admin API routing. Ex: `/apis/{name_or_id}/plugins`. [#98](https://github.com/Kong/kong/issues/98) [#257](https://github.com/Kong/kong/pull/257)
  - Support `PUT` method for endpoints such as `/apis/`, `/apis/plugins/`, `/consumers/`
  - Support for `application/json` and `x-www-form-urlencoded` Content Types for all `PUT`, `POST` and `PATCH` endpoints by passing a `Content-Type` header. [#236](https://github.com/Kong/kong/pull/236)
- Resolver
  - Support resolving APIs by Path as well as by Header. [#192](https://github.com/Kong/kong/pull/192) [#282](https://github.com/Kong/kong/pull/282)
  - Support for `X-Host-Override` as an alternative to `Host` for browsers. [#203](https://github.com/Kong/kong/issues/203) [#246](https://github.com/Kong/kong/pull/246)
- Auth plugins now send user informations to your upstream services. [#228](https://github.com/Kong/kong/issues/228)
- Invalid `target_url` value are now being caught when creating an API. [#149](https://github.com/Kong/kong/issues/149)

#### Fixed

- Uppercase Cassandra keyspace causing migration failure. [#249](https://github.com/Kong/kong/issues/249)
- Guarantee that ratelimiting won't allow requests in case the atomicity of the counter update is not guaranteed. [#289](https://github.com/Kong/kong/issues/289)

> **internal**
> - Schemas:
>   - New property type: `array`. [#277](https://github.com/Kong/kong/pull/277)
>   - Entities schemas now live in their own files and are starting to be unit tested.
>   - Subfields are handled better: (notify required subfields and auto-vivify is subfield has default values).
> - Way faster unit tests. Not resetting the DB anymore between tests.
> - Improved coverage computation (exclude `vendor/`).
> - Travis now lints `kong/`.
> - Way faster Travis setup.
> - Added a new HTTP client for in-nginx usage, using the cosocket API.
> - Various refactorings.
> - Fix [#196](https://github.com/Kong/kong/issues/196).
> - Disabled ipv6 in resolver.

[Back to TOC](#table-of-contents)

## [0.2.1] - 2015/05/12

This is a maintenance release including several bug fixes and usability improvements.

#### Added
- Support for local DNS resolution. [#194](https://github.com/Kong/kong/pull/194)
- Support for Debian 8 and Ubuntu 15.04.
- DAO
  - Cassandra version bumped to 2.1.5
  - Support for Cassandra downtime. If Cassandra goes down and is brought back up, Kong will not need to restart anymore, statements will be re-prepared on-the-fly. This is part of an ongoing effort from [jbochi/lua-resty-cassandra#47](https://github.com/jbochi/lua-resty-cassandra/pull/47), [#146](https://github.com/Kong/kong/pull/146) and [#187](https://github.com/Kong/kong/pull/187).
Queries effectuated during the downtime will still be lost. [#11](https://github.com/Kong/kong/pull/11)
  - Leverage reused sockets. If the DAO reuses a socket, it will not re-set their keyspace. This should give a small but appreciable performance improvement. [#170](https://github.com/Kong/kong/pull/170)
  - Cascade delete plugins configurations when deleting a Consumer or an API associated with it. [#107](https://github.com/Kong/kong/pull/107)
  - Allow Cassandra hosts listening on different ports than the default. [#185](https://github.com/Kong/kong/pull/185)
- CLI
  - Added a notice log when Kong tries to connect to Cassandra to avoid user confusion. [#168](https://github.com/Kong/kong/pull/168)
  - The CLI now tests if the ports are already being used before starting and warns.
- Admin API
  - `name` is now an optional property for APIs. If none is being specified, the name will be the API `public_dns`. [#181](https://github.com/Kong/kong/pull/181)
- Configuration
  - The memory cache size is now configurable. [#208](https://github.com/Kong/kong/pull/208)

#### Fixed
- Resolver
  - More explicit "API not found" message from the resolver if the Host was not found in the system. "API not found with Host: %s".
  - If multiple hosts headers are being sent, Kong will test them all to see if one of the API is in the system. [#186](https://github.com/Kong/kong/pull/186)
- Admin API: responses now have a new line after the body. [#164](https://github.com/Kong/kong/issues/164)
- DAO: keepalive property is now properly passed when Kong calls `set_keepalive` on Cassandra sockets.
- Multipart dependency throwing error at startup. [#213](https://github.com/Kong/kong/pull/213)

> **internal**
> - Separate Migrations from the DAO factory.
> - Update dev config + Makefile rules (`run` becomes `start`).
> - Introducing an `ngx` stub for unit tests and CLI.
> - Switch many PCRE regexes to using patterns.

[Back to TOC](#table-of-contents)

## [0.2.0-2] - 2015/04/27

First public release of Kong. This version brings a lot of internal improvements as well as more usability and a few additional plugins.

#### Added
- Plugins
  - CORS plugin.
  - Request transformation plugin.
  - NGINX plus monitoring plugin.
- Configuration
  - New properties: `proxy_port` and `api_admin_port`. [#142](https://github.com/Kong/kong/issues/142)
- CLI
  - Better info, help and error messages. [#118](https://github.com/Kong/kong/issues/118) [#124](https://github.com/Kong/kong/issues/124)
  - New commands: `kong reload`, `kong quit`. [#114](https://github.com/Kong/kong/issues/114) Alias of `version`: `kong --version` [#119](https://github.com/Kong/kong/issues/119)
  - `kong restart` simply starts Kong if not previously running + better pid file handling. [#131](https://github.com/Kong/kong/issues/131)
- Package distributions: .rpm, .deb and .pkg for easy installs on most common platforms.

#### Fixed
- Admin API: trailing slash is not necessary anymore for core resources such as `/apis` or `/consumers`.
- Leaner default configuration. [#156](https://github.com/Kong/kong/issues/156)

> **internal**
> - All scripts moved to the CLI as "hidden" commands (`kong db`, `kong config`).
> - More tests as always, and they are structured better. The coverage went down mainly because of plugins which will later move to their own repos. We are all eagerly waiting for that!
> - `src/` was renamed to `kong/` for ease of development
> - All system dependencies versions for package building and travis-ci are now listed in `versions.sh`
> - DAO doesn't need to `:prepare()` prior to run queries. Queries can be prepared at runtime. [#146](https://github.com/Kong/kong/issues/146)

[Back to TOC](#table-of-contents)

## [0.1.1beta-2] - 2015/03/30

#### Fixed

- Wrong behavior of auto-migration in `kong start`.

[Back to TOC](#table-of-contents)

## [0.1.0beta-3] - 2015/03/25

First public beta. Includes caching and better usability.

#### Added
- Required Openresty is now `1.7.10.1`.
- Freshly built CLI, rewritten in Lua
- `kong start` using a new DB keyspace will automatically migrate the schema. [#68](https://github.com/Kong/kong/issues/68)
- Anonymous error reporting on Proxy and API. [#64](https://github.com/Kong/kong/issues/64)
- Configuration
  - Simplified configuration file (unified in `kong.yml`).
  - In configuration, `plugins_installed` was renamed to `plugins_available`. [#59](https://github.com/Kong/kong/issues/59)
  - Order of `plugins_available` doesn't matter anymore. [#17](https://github.com/Kong/kong/issues/17)
  - Better handling of plugins: Kong now detects which plugins are configured and if they are installed on the current machine.
  - `bin/kong` now defaults on `/etc/kong.yml` for config and `/var/logs/kong` for output. [#71](https://github.com/Kong/kong/issues/71)
- Proxy: APIs/Consumers caching with expiration for faster authentication.
- Admin API: Plugins now use plain form parameters for configuration. [#70](https://github.com/Kong/kong/issues/70)
- Keep track of already executed migrations. `rollback` now behaves as expected. [#8](https://github.com/Kong/kong/issues/8)

#### Fixed
- `Server` header now sends Kong. [#57](https://github.com/Kong/kong/issues/57)
- migrations not being executed in order on Linux. This issue wasn't noticed until unit testing the migrations because for now we only have 1 migration file.
- Admin API: Errors responses are now sent as JSON. [#58](https://github.com/Kong/kong/issues/58)

> **internal**
> - We now have code linting and coverage.
> - Faker and Migrations instances don't live in the DAO Factory anymore, they are only used in scripts and tests.
> - `scripts/config.lua` allows environment based configurations. `make dev` generates a `kong.DEVELOPMENT.yml` and `kong_TEST.yml`. Different keyspaces and ports.
> - `spec_helpers.lua` allows tests to not rely on the `Makefile` anymore. Integration tests can run 100% from `busted`.
> - Switch integration testing from [httpbin.org] to [mockbin.com].
> - `core` plugin was renamed to `resolver`.

[Back to TOC](#table-of-contents)

## [0.0.1alpha-1] - 2015/02/25

First version running with Cassandra.

#### Added
- Basic proxying.
- Built-in authentication plugin (api key, HTTP basic).
- Built-in ratelimiting plugin.
- Built-in TCP logging plugin.
- Configuration API (for consumers, apis, plugins).
- CLI `bin/kong` script.
- Database migrations (using `db.lua`).

[Back to TOC](#table-of-contents)

[3.0.0]: https://github.com/Kong/kong/compare/2.8.1...3.0.0
[2.8.1]: https://github.com/Kong/kong/compare/2.8.0...2.8.1
[2.8.0]: https://github.com/Kong/kong/compare/2.7.0...2.8.0
[2.7.1]: https://github.com/Kong/kong/compare/2.7.0...2.7.1
[2.7.0]: https://github.com/Kong/kong/compare/2.6.0...2.7.0
[2.6.0]: https://github.com/Kong/kong/compare/2.5.1...2.6.0
[2.5.1]: https://github.com/Kong/kong/compare/2.5.0...2.5.1
[2.5.0]: https://github.com/Kong/kong/compare/2.4.1...2.5.0
[2.4.1]: https://github.com/Kong/kong/compare/2.4.0...2.4.1
[2.4.0]: https://github.com/Kong/kong/compare/2.3.3...2.4.0
[2.3.3]: https://github.com/Kong/kong/compare/2.3.2...2.3.3
[2.3.2]: https://github.com/Kong/kong/compare/2.3.1...2.3.2
[2.3.1]: https://github.com/Kong/kong/compare/2.3.0...2.3.1
[2.3.0]: https://github.com/Kong/kong/compare/2.2.0...2.3.0
[2.2.2]: https://github.com/Kong/kong/compare/2.2.1...2.2.2
[2.2.1]: https://github.com/Kong/kong/compare/2.2.0...2.2.1
[2.2.0]: https://github.com/Kong/kong/compare/2.1.3...2.2.0
[2.1.4]: https://github.com/Kong/kong/compare/2.1.3...2.1.4
[2.1.3]: https://github.com/Kong/kong/compare/2.1.2...2.1.3
[2.1.2]: https://github.com/Kong/kong/compare/2.1.1...2.1.2
[2.1.1]: https://github.com/Kong/kong/compare/2.1.0...2.1.1
[2.1.0]: https://github.com/Kong/kong/compare/2.0.5...2.1.0
[2.0.5]: https://github.com/Kong/kong/compare/2.0.4...2.0.5
[2.0.4]: https://github.com/Kong/kong/compare/2.0.3...2.0.4
[2.0.3]: https://github.com/Kong/kong/compare/2.0.2...2.0.3
[2.0.2]: https://github.com/Kong/kong/compare/2.0.1...2.0.2
[2.0.1]: https://github.com/Kong/kong/compare/2.0.0...2.0.1
[2.0.0]: https://github.com/Kong/kong/compare/1.5.0...2.0.0
[1.5.1]: https://github.com/Kong/kong/compare/1.5.0...1.5.1
[1.5.0]: https://github.com/Kong/kong/compare/1.4.3...1.5.0
[1.4.3]: https://github.com/Kong/kong/compare/1.4.2...1.4.3
[1.4.2]: https://github.com/Kong/kong/compare/1.4.1...1.4.2
[1.4.1]: https://github.com/Kong/kong/compare/1.4.0...1.4.1
[1.4.0]: https://github.com/Kong/kong/compare/1.3.0...1.4.0
[1.3.0]: https://github.com/Kong/kong/compare/1.2.2...1.3.0
[1.2.2]: https://github.com/Kong/kong/compare/1.2.1...1.2.2
[1.2.1]: https://github.com/Kong/kong/compare/1.2.0...1.2.1
[1.2.0]: https://github.com/Kong/kong/compare/1.1.2...1.2.0
[1.1.2]: https://github.com/Kong/kong/compare/1.1.1...1.1.2
[1.1.1]: https://github.com/Kong/kong/compare/1.1.0...1.1.1
[1.1.0]: https://github.com/Kong/kong/compare/1.0.3...1.1.0
[1.0.3]: https://github.com/Kong/kong/compare/1.0.2...1.0.3
[1.0.2]: https://github.com/Kong/kong/compare/1.0.1...1.0.2
[1.0.1]: https://github.com/Kong/kong/compare/1.0.0...1.0.1
[1.0.0]: https://github.com/Kong/kong/compare/0.15.0...1.0.0
[0.15.0]: https://github.com/Kong/kong/compare/0.14.1...0.15.0
[0.14.1]: https://github.com/Kong/kong/compare/0.14.0...0.14.1
[0.14.0]: https://github.com/Kong/kong/compare/0.13.1...0.14.0
[0.13.1]: https://github.com/Kong/kong/compare/0.13.0...0.13.1
[0.13.0]: https://github.com/Kong/kong/compare/0.12.3...0.13.0
[0.12.3]: https://github.com/Kong/kong/compare/0.12.2...0.12.3
[0.12.2]: https://github.com/Kong/kong/compare/0.12.1...0.12.2
[0.12.1]: https://github.com/Kong/kong/compare/0.12.0...0.12.1
[0.12.0]: https://github.com/Kong/kong/compare/0.11.2...0.12.0
[0.11.2]: https://github.com/Kong/kong/compare/0.11.1...0.11.2
[0.11.1]: https://github.com/Kong/kong/compare/0.11.0...0.11.1
[0.10.4]: https://github.com/Kong/kong/compare/0.10.3...0.10.4
[0.11.0]: https://github.com/Kong/kong/compare/0.10.3...0.11.0
[0.10.3]: https://github.com/Kong/kong/compare/0.10.2...0.10.3
[0.10.2]: https://github.com/Kong/kong/compare/0.10.1...0.10.2
[0.10.1]: https://github.com/Kong/kong/compare/0.10.0...0.10.1
[0.10.0]: https://github.com/Kong/kong/compare/0.9.9...0.10.0
[0.9.9]: https://github.com/Kong/kong/compare/0.9.8...0.9.9
[0.9.8]: https://github.com/Kong/kong/compare/0.9.7...0.9.8
[0.9.7]: https://github.com/Kong/kong/compare/0.9.6...0.9.7
[0.9.6]: https://github.com/Kong/kong/compare/0.9.5...0.9.6
[0.9.5]: https://github.com/Kong/kong/compare/0.9.4...0.9.5
[0.9.4]: https://github.com/Kong/kong/compare/0.9.3...0.9.4
[0.9.3]: https://github.com/Kong/kong/compare/0.9.2...0.9.3
[0.9.2]: https://github.com/Kong/kong/compare/0.9.1...0.9.2
[0.9.1]: https://github.com/Kong/kong/compare/0.9.0...0.9.1
[0.9.0]: https://github.com/Kong/kong/compare/0.8.3...0.9.0
[0.8.3]: https://github.com/Kong/kong/compare/0.8.2...0.8.3
[0.8.2]: https://github.com/Kong/kong/compare/0.8.1...0.8.2
[0.8.1]: https://github.com/Kong/kong/compare/0.8.0...0.8.1
[0.8.0]: https://github.com/Kong/kong/compare/0.7.0...0.8.0
[0.7.0]: https://github.com/Kong/kong/compare/0.6.1...0.7.0
[0.6.1]: https://github.com/Kong/kong/compare/0.6.0...0.6.1
[0.6.0]: https://github.com/Kong/kong/compare/0.5.4...0.6.0
[0.5.4]: https://github.com/Kong/kong/compare/0.5.3...0.5.4
[0.5.3]: https://github.com/Kong/kong/compare/0.5.2...0.5.3
[0.5.2]: https://github.com/Kong/kong/compare/0.5.1...0.5.2
[0.5.1]: https://github.com/Kong/kong/compare/0.5.0...0.5.1
[0.5.0]: https://github.com/Kong/kong/compare/0.4.2...0.5.0
[0.4.2]: https://github.com/Kong/kong/compare/0.4.1...0.4.2
[0.4.1]: https://github.com/Kong/kong/compare/0.4.0...0.4.1
[0.4.0]: https://github.com/Kong/kong/compare/0.3.2...0.4.0
[0.3.2]: https://github.com/Kong/kong/compare/0.3.1...0.3.2
[0.3.1]: https://github.com/Kong/kong/compare/0.3.0...0.3.1
[0.3.0]: https://github.com/Kong/kong/compare/0.2.1...0.3.0
[0.2.1]: https://github.com/Kong/kong/compare/0.2.0-2...0.2.1
[0.2.0-2]: https://github.com/Kong/kong/compare/0.1.1beta-2...0.2.0-2
[0.1.1beta-2]: https://github.com/Kong/kong/compare/0.1.0beta-3...0.1.1beta-2
[0.1.0beta-3]: https://github.com/Kong/kong/compare/2236374d5624ad98ea21340ca685f7584ec35744...0.1.0beta-3
[0.0.1alpha-1]: https://github.com/Kong/kong/compare/ffd70b3101ba38d9acc776038d124f6e2fccac3c...2236374d5624ad98ea21340ca685f7584ec35744<|MERGE_RESOLUTION|>--- conflicted
+++ resolved
@@ -180,16 +180,13 @@
   and return `400` error if request parameters reach the limitation to
   avoid being truncated.
   [#9510](https://github.com/Kong/kong/pull/9510)
-<<<<<<< HEAD
 - RBAC token hash value is not updated when modifying the user. Making
   the user unable to authenticate if the token was ever updated after
   creation.
   [#3935](https://github.com/Kong/kong-ee/pull/3935)
-=======
 - Paging size parameter is now propogated to next page if specified
   in current request.
   [#9503](https://github.com/Kong/kong/pull/9503)
->>>>>>> 117191a2
 
 #### PDK
 
@@ -239,11 +236,8 @@
   [#9675](https://github.com/Kong/kong/pull/9675)
 - Bumped lyaml from 6.2.7 to 6.2.8
   [#9607](https://github.com/Kong/kong/pull/9607)
-<<<<<<< HEAD
-=======
 - Bumped lua-resty-acme from 0.8.1 to 0.9.0
   [#9626](https://github.com/Kong/kong/pull/9626)
->>>>>>> 117191a2
 
 
 ## [3.0.0]
