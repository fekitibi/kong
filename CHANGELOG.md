--- conflicted
+++ resolved
@@ -1,11 +1,7 @@
 # Table of Contents
 
 
-<<<<<<< HEAD
-- [2.5.0 RC.1](#250rc1)
-=======
 - [2.5.0](#250)
->>>>>>> 6455987f
 - [2.4.1](#241)
 - [2.4.0](#240)
 - [2.3.3](#233)
@@ -62,18 +58,6 @@
 - [0.10.0](#0100---20170307)
 - [0.9.9 and prior](#099---20170202)
 
-<<<<<<< HEAD
-## [2.5.0RC.1]
-
-> Release date: TBD
-
-This is an RC release of Kong 2.5.0, with no breaking changes with respect to the 2.x series.
-
-As an RC it is a test version which should represent the features that will be present in the official 2.5.0 version.
-
-This version includes Control Plane resiliency to database outages and the new `declarative_config_string`, among
-other features and fixes.
-=======
 ## [2.5.0]
 
 > Release date: 2021-07-13
@@ -82,7 +66,6 @@
 
 This release includes Control Plane resiliency to database outages and the new
 `declarative_config_string` config option, among other features and fixes.
->>>>>>> 6455987f
 
 ### Distribution
 
@@ -97,44 +80,24 @@
 - Bumped `luarocks` from 3.5.0 to 3.7.0 [#7043](https://github.com/kong/kong/pull/7043)
 - Bumped `grpcurl` from 1.8.0 to 1.8.1 [#7128](https://github.com/kong/kong/pull/7128)
 - Bumped `penlight` from 1.9.2 to 1.10.0 [#7127](https://github.com/Kong/kong/pull/7127)
-<<<<<<< HEAD
-- Bumped `lua-resty-dns-client` from 6.0.0 to 6.0.1 [#7485](https://github.com/Kong/kong/pull/7485)
-- Bumped `kong-plugin-prometheus` from 1.2 to 1.3 [#7415](https://github.com/Kong/kong/pull/7415)
-- Bumped `kong-plugin-zipkin` from 1.3 to 1.4 [#7455](https://github.com/Kong/kong/pull/7455)
-- Bumped `lua-resty-openssl` from 0.7.2 to 0.7.3 [#7509](https://github.com/Kong/kong/pull/7509)
-=======
 - Bumped `lua-resty-dns-client` from 6.0.0 to 6.0.2 [#7539](https://github.com/Kong/kong/pull/7539)
 - Bumped `kong-plugin-prometheus` from 1.2 to 1.3 [#7415](https://github.com/Kong/kong/pull/7415)
 - Bumped `kong-plugin-zipkin` from 1.3 to 1.4 [#7455](https://github.com/Kong/kong/pull/7455)
 - Bumped `lua-resty-openssl` from 0.7.2 to 0.7.3 [#7509](https://github.com/Kong/kong/pull/7509)
 - Bumped `lua-resty-healthcheck` from 1.4.1 to 1.4.2 [#7511](https://github.com/Kong/kong/pull/7511)
 - Bumped `hmac-auth` from 2.3.0 to 2.4.0 [#7522](https://github.com/Kong/kong/pull/7522)
->>>>>>> 6455987f
 - Pinned `lua-protobuf` to 0.3.2 (previously unpinned) [#7079](https://github.com/kong/kong/pull/7079)
 
 All Kong Gateway OSS plugins will be moved from individual repositories and centralized
 into the main Kong Gateway (OSS) repository. We are making a gradual transition, starting with the
 grpc-gateway plugin first:
 
-<<<<<<< HEAD
-- Moved grpc-gateway inside the Kong repo [#7466](https://github.com/Kong/kong/pull/7466)
-=======
 - Moved grpc-gateway inside the Kong repo. [#7466](https://github.com/Kong/kong/pull/7466)
->>>>>>> 6455987f
 
 ### Additions
 
 #### Core
 
-<<<<<<< HEAD
-- Control Planes can now send updates to new Data Planes even if the Control Planes lose connection to the database
-  [#6938](https://github.com/kong/kong/pull/6938)
-- Kong now automatically adds `cluster_cert`(`cluster_mtls=shared`) or `cluster_ca_cert`(`cluster_mtls=pki`) into
-  `lua_ssl_trusted_certificate` when operating under Hybrid mode. Before, Hybrid mode users needed to configure
-  `lua_ssl_trusted_certificate` manually as a requirement for Lua to verify the Control Plane’s certificate
-  [#7044](https://github.com/kong/kong/pull/7044)
-- New `declarative_config_string` option allows loading declarative config directly from a string
-=======
 - Control Planes can now send updates to new data planes even if the control planes lose connection to the database.
   [#6938](https://github.com/kong/kong/pull/6938)
 - Kong now automatically adds `cluster_cert`(`cluster_mtls=shared`) or `cluster_ca_cert`(`cluster_mtls=pki`) into
@@ -145,43 +108,17 @@
 - New `declarative_config_string` option allows loading a declarative config directly from a string. See the
   [Loading The Declarative Configuration File](https://docs.konghq.com/2.5.x/db-less-and-declarative-config/#loading-the-declarative-configuration-file)
   section of the DB-less and Declarative Configuration guide for more information.
->>>>>>> 6455987f
   [#7379](https://github.com/kong/kong/pull/7379)
 
 #### PDK
 
-<<<<<<< HEAD
-- Accept tables in response body for stream subsystem
-=======
 - The Kong PDK now accepts tables in the response body for Stream subsystems, just as it does for the HTTP subsystem.
   Before developers had to check the subsystem if they wrote code that used the `exit()` function before calling it,
   because passing the wrong argument type would break the request response.
->>>>>>> 6455987f
   [#7082](https://github.com/kong/kong/pull/7082)
 
 #### Plugins
 
-<<<<<<< HEAD
-- **hmac-auth**: add support for the "@request-target" pseudo-field. This ensures requests to the same target but using different request methods (such as HTTP/2) results in the same signature.
-  [#7037](https://github.com/kong/kong/pull/7037)
-- **syslog**: Add facility configuration capability
-  [#6081](https://github.com/kong/kong/pull/6081).
-  Thanks, [jideel](https://github.com/jideel)!
-- **Prometheus**: Expose dataplane status on control plane, new metrics data_plane_last_seen, data_plane_config_hash and data_plane_version_compatible
-  https://github.com/Kong/kong-plugin-prometheus/pull/98
-- **Zipkin**: has now service.name and route.name tags
-  https://github.com/Kong/kong-plugin-zipkin/pull/115
-
-#### Hybrid Mode
-
-- Expose upstream healthchecks endpoint on status API
-  [#7429](https://github.com/Kong/kong/pull/7429)
-- Control Planes are more lenient when checking Data Planes' compatibility
-  [#7488](https://github.com/Kong/kong/pull/7488)
-- Groundwork for Hybrid Mode 2.0 Protocol has been started. This code isn't active by default in Kong 2.5, but it allows future development.
-  [#7462](https://github.com/Kong/kong/pull/7462)
-
-=======
 - **hmac-auth**: The HMAC Authentication plugin now includes support for the `@request-target` field in the signature
   string. Before, the plugin used the `request-line` parameter, which contains the HTTP request method, request URI, and
   the HTTP version number. The inclusion of the HTTP version number in the signature caused requests to the same target
@@ -211,44 +148,11 @@
   section of the Hybrid Mode guide for more information. [#7488](https://github.com/Kong/kong/pull/7488)
 - This release starts the groundwork for Hybrid Mode 2.0 Protocol. This code isn't active by default in Kong 2.5,
   but it allows future development. [#7462](https://github.com/Kong/kong/pull/7462)
->>>>>>> 6455987f
 
 ### Fixes
 
 #### Core
 
-<<<<<<< HEAD
-- `select_by_cache_key` does not do unnecessary cache reads in `off` strategy
-  [#7146](https://github.com/kong/kong/pull/7146)
-- Kong can handle errors that happen inside a plugin's `init_worker` handler
-  [#7099](https://github.com/kong/kong/pull/7099)
-- TLS keepalive request no longer can share their context
-  [#7102](https://github.com/kong/kong/pull/7102)
-- HTTP Status 405 is now handled by Kong's error handler
-  [#6933](https://github.com/kong/kong/pull/6933).
-  Thanks, [yamaken1343](https://github.com/yamaken1343)!
-
-#### Hybrid Mode
-
-- Control planes don't perform health checks upon CRUD upstreams/targets events
-  [#7085](https://github.com/kong/kong/pull/7085)
-- Fixed a bug that provoked unnecessary cache flips on Data Plane
-  [#7112](https://github.com/kong/kong/pull/7112)
-- Data Planes ignore null fields coming from Control Plane when doing schema validation.
-  [#7458](https://github.com/Kong/kong/pull/7458)
-- Kong now includes the source in error logs produced by Control Planes
-  [#7494](https://github.com/Kong/kong/pull/7494)
-
-#### Balancer
-
-- Targets with weight=0 are no longer returned by the DAO
-  [#7094](https://github.com/kong/kong/pull/7094)
-- Upserting existing Targets no longer fails
-  [#7052](https://github.com/kong/kong/pull/7052)
-- The last balancer attempt is now correctly loggged
-  [#6972](https://github.com/kong/kong/pull/6972)
-- Ensure that the correct upstream event is removed from queue when updating balancer state
-=======
 - When using DB-less mode, `select_by_cache_key` now finds entities by using the provided `field` directly
   in ` select_by_key` and does not complete unnecessary cache reads. [#7146](https://github.com/kong/kong/pull/7146)
 - Kong can now finish initialization even if a plugin’s `init_worker` handler fails, improving stability.
@@ -302,32 +206,15 @@
   retry state was not saved since there were no more retries. This update saves the failure state so it can be correctly logged.
   [#6972](https://github.com/kong/kong/pull/6972)
 - Kong now ensures that the correct upstream event is removed from the queue when updating the balancer state.
->>>>>>> 6455987f
   [#7103](https://github.com/kong/kong/pull/7103)
 
 #### CLI
 
-<<<<<<< HEAD
-- `prefix` argument in `kong stop` command takes precedence over environment variables
-=======
 - The `prefix` argument in the `kong stop` command now takes precedence over environment variables, as it does in the `kong start` command.
->>>>>>> 6455987f
   [#7080](https://github.com/kong/kong/pull/7080)
 
 #### Configuration
 
-<<<<<<< HEAD
-- Declarative configuration correctly parses plugin entities schemas with attributes called "plugins"
-  [#7412](https://github.com/kong/kong/pull/7412)
-- The stream access log config options are now properly separated from the HTTP access log
-  [#7046](https://github.com/kong/kong/pull/7046)
-
-#### Migrations
-
-- Kong no longer assumes that `/?/init.lua` is in the Lua path when doing migrations
-  [#6993](https://github.com/kong/kong/pull/6993)
-- Kong no longer emits errors when doing ALTER COLUMN operations in Apache Cassandra 4.0
-=======
 - Declarative configurations now correctly parse custom plugin entities schemas with attributes called "plugins". Before
   when using declarative configurations, users with custom plugins that included a "plugins" field would encounter startup
   exceptions. With this fix, the declarative configuration can now distinguish between plugins schema and custom plugins fields.
@@ -346,23 +233,10 @@
   Migrations failed because the Kong core file is `init.lua` and it is required as part of `kong.plugins.<name>.migrations`.
   With this fix, migrations no longer expect `init.lua` to be a part of the path. [#6993](https://github.com/kong/kong/pull/6993)
 - Kong no longer emits errors when doing `ALTER COLUMN` operations in Apache Cassandra 4.0.
->>>>>>> 6455987f
   [#7490](https://github.com/Kong/kong/pull/7490)
 
 #### PDK
 
-<<<<<<< HEAD
-- `response.getXXX()` functions work in the log phase on external plugins
-  [#7048](https://github.com/kong/kong/pull/7048)
-- External plugins handle certain error conditions better while the Kong balancer is being refreshed
-  [#7153](https://github.com/kong/kong/pull/7153).
-  Thanks, [ealogar](https://github.com/ealogar)!
-- `kong.log`'s phase checker is correct
-  [#7109](https://github.com/kong/kong/pull/7109)
-- Kong no longer sandboxes the `string.rep` function
-  [#7167](https://github.com/kong/kong/pull/7167)
-- `kong.pdk.node` can now correctly iterate over all the shared dict metrics
-=======
 - With this update, `kong.response.get_XXX()` functions now work in the log phase on external plugins. Before
   `kong.response.get_XXX()` functions required data from the response object, which was not accessible in the
   post-log timer used to call log handlers in external plugins. Now these functions work by accessing the required
@@ -382,17 +256,10 @@
   [#7167](https://github.com/kong/kong/pull/7167)
 - The `kong.pdk.node` function can now correctly iterates over all the shared dict metrics. Before this fix,
   users using the `kong.pdk.node` function could not see all shared dict metrics under the Stream subsystem.
->>>>>>> 6455987f
   [#7078](https://github.com/kong/kong/pull/7078)
 
 #### Plugins
 
-<<<<<<< HEAD
-- **LDAP-auth**: The LDAP port has a default value
-  [#7438](https://github.com/kong/kong/pull/7438)
-- **Prometheus**: Fix exporter to attach subsystem label to memory stats
-  https://github.com/Kong/kong-plugin-prometheus/pull/118
-=======
 - **LDAP-auth**: The LDAP Authentication schema now includes a default value for the `config.ldap_port` parameter
   that matches the documentation. Before the plugin documentation [Parameters](https://docs.konghq.com/hub/kong-inc/ldap-auth/#parameters)
   section included a reference to a default value for the LDAP port; however, the default value was not included in the plugin schema.
@@ -402,7 +269,6 @@
   https://github.com/Kong/kong-plugin-prometheus/pull/118
 - **External Plugins**: the return code 127 (command not found) is detected and appropriate error is returned
   [#7523](https://github.com/Kong/kong/pull/7523)
->>>>>>> 6455987f
 
 
 ## [2.4.1]
@@ -6458,11 +6324,7 @@
 
 [Back to TOC](#table-of-contents)
 
-<<<<<<< HEAD
-[2.5.0RC1]: https://github.com/Kong/kong/compare/2.4.1...2.5.0-rc.1
-=======
 [2.5.0]: https://github.com/Kong/kong/compare/2.4.1...2.5.0
->>>>>>> 6455987f
 [2.4.1]: https://github.com/Kong/kong/compare/2.4.0...2.4.1
 [2.4.0]: https://github.com/Kong/kong/compare/2.3.3...2.4.0
 [2.3.3]: https://github.com/Kong/kong/compare/2.3.2...2.3.3
