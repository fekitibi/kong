# Table of Contents

- [Scheduled](#scheduled)
- [Released](#released)
<<<<<<< HEAD
    - [0.13.0](#0130---20180322)
=======
    - [0.13.1](#0131---20180423)
    - [0.13.0](#0130---20180322)
    - [0.12.3](#0123---20180312)
>>>>>>> 4973a623
    - [0.12.2](#0122---20180228)
    - [0.12.1](#0121---20180118)
    - [0.12.0](#0120---20180116)
    - [0.11.2](#0112---20171129)
    - [0.11.1](#0111---20171024)
    - [0.10.4](#0104---20171024)
    - [0.11.0](#0110---20170816)
    - [0.10.3](#0103---20170524)
    - [0.10.2](#0102---20170501)
    - [0.10.1](#0101---20170327)
    - [0.10.0](#0100---20170307)
    - [0.9.9 and prior](#099---20170202)

# Scheduled

This section describes upcoming releases that have a release date, along with
a detailed changeset of their content.

*No scheduled releases yet.*

# Released

This section describes publicly available releases and a detailed changeset of
their content.

<<<<<<< HEAD
=======
## [0.13.1] - 2018/04/23

This release contains numerous bug fixes and a few convenience features.
Notably, a best-effort/backwards-compatible approach is followed to resolve
`no memory` errors caused by the fragmentation of shared memory between the
core and plugins.

### Added

##### Core

- Cache misses are now stored in a separate shared memory zone from hits if
  such a zone is defined. This reduces cache turnover and can increase the
  cache hit ratio quite considerably.
  Users with a custom Nginx template are advised to define such a zone to
  benefit from this behavior:
  `lua_shared_dict kong_db_cache_miss 12m;`.
- We now ensure that the Cassandra or PostgreSQL instance Kong is connecting
  to falls within the supported version range. Deprecated versions result in
  warning logs. As a reminder, Kong 0.13.x supports Cassandra 2.2+,
  and PostgreSQL 9.5+. Cassandra 2.1 and PostgreSQL 9.4 are supported, but
  deprecated.
  [#3310](https://github.com/Kong/kong/pull/3310)
- HTTP 494 errors thrown by Nginx are now caught by Kong and produce a native,
  Kong-friendly response.
  Thanks [@ti-mo](https://github.com/ti-mo) for the contribution!
  [#3112](https://github.com/Kong/kong/pull/3112)

##### CLI

- Report errors when compiling custom Nginx templates.
  [#3294](https://github.com/Kong/kong/pull/3294)

##### Admin API

- Friendlier behavior of Routes schema validation: PATCH requests can be made
  without specifying all three of `methods`, `hosts`, or `paths` if at least
  one of the three is specified in the body.
  [#3364](https://github.com/Kong/kong/pull/3364)

##### Plugins

- jwt: Support for identity providers using JWKS by ensuring the
  `config.key_claim_name` values is looked for in the token header.
  Thanks [@brycehemme](https://github.com/brycehemme) for the contribution!
  [#3313](https://github.com/Kong/kong/pull/3313)
- basic-auth: Allow specifying empty passwords.
  Thanks [@zhouzhuojie](https://github.com/zhouzhuojie) and
  [@perryao](https://github.com/perryao) for the contributions!
  [#3243](https://github.com/Kong/kong/pull/3243)

### Fixed

##### Core

- Numerous users have reported `no memory` errors which were caused by
  circumstantial memory fragmentation. Such errors, while still possible if
  plugin authors are not careful, should now mostly be addressed.
  [#3311](https://github.com/Kong/kong/pull/3311)

  **If you are using a custom Nginx template, be sure to define the following
  shared memory zones to benefit from these fixes**:

  ```
  lua_shared_dict kong_db_cache_miss 12m;
  lua_shared_dict kong_rate_limiting_counters 12m;
  ```

##### CLI

- Redirect Nginx's stdout and stderr output to `kong start` when
  `nginx_daemon` is enabled (such as when using the Kong Docker image). This
  also prevents growing log files when Nginx redirects logs to `/dev/stdout`
  and `/dev/stderr` but `nginx_daemon` is disabled.
  [#3297](https://github.com/Kong/kong/pull/3297)

##### Admin API

- Set a Service's `port` to `443` when the `url` convenience parameter uses
  the `https://` scheme.
  [#3358](https://github.com/Kong/kong/pull/3358)
- Ensure PATCH requests do not return an error when un-setting foreign key
  fields with JSON `null`.
  [#3355](https://github.com/Kong/kong/pull/3355)
- Ensure the `/plugin/schema/:name` endpoint does not corrupt plugins' schemas.
  [#3348](https://github.com/Kong/kong/pull/3348)
- Properly URL-decode path segments of plugins endpoints accepting spaces
  (e.g. `/consumers/<consumer>/basic-auth/John%20Doe/`).
  [#3250](https://github.com/Kong/kong/pull/3250)
- Properly serialize boolean filtering values when using Cassandra.
  [#3362](https://github.com/Kong/kong/pull/3362)

##### Plugins

- rate-limiting/response-rate-limiting:
  - If defined in the Nginx configuration, will use a dedicated
    `lua_shared_dict` instead of using the `kong_cache` shared memory zone.
    This prevents memory fragmentation issues resulting in `no memory` errors
    observed by numerous users. Users with a custom Nginx template are advised
    to define such a zone to benefit from this fix:
    `lua_shared_dict kong_rate_limiting_counters 12m;`.
    [#3311](https://github.com/Kong/kong/pull/3311)
  - When using the Redis strategy, ensure the correct Redis database is
    selected. This issue could occur when several request and response
    rate-limiting were configured using different Redis databases.
    Thanks [@mengskysama](https://github.com/mengskysama) for the patch!
    [#3293](https://github.com/Kong/kong/pull/3293)
- key-auth: Respect request MIME type when re-encoding the request body
  if both `config.key_in_body` and `config.hide_credentials` are enabled.
  Thanks [@p0pr0ck5](https://github.com/p0pr0ck5) for the patch!
  [#3213](https://github.com/Kong/kong/pull/3213)
- oauth2: Return HTTP 400 on invalid `scope` type.
  Thanks [@Gman98ish](https://github.com/Gman98ish) for the patch!
  [#3206](https://github.com/Kong/kong/pull/3206)
- ldap-auth: Ensure the plugin does not throw errors when configured as a
  global plugin.
  [#3354](https://github.com/Kong/kong/pull/3354)
- hmac-auth: Verify signature against non-normalized (`$request_uri`) request
  line (instead of `$uri`).
  [#3339](https://github.com/Kong/kong/pull/3339)
- aws-lambda: Fix a typo in upstream headers sent to the function. We now
  properly send the `X-Amz-Log-Type` header.
  [#3398](https://github.com/Kong/kong/pull/3398)

[Back to TOC](#table-of-contents)

>>>>>>> 4973a623
## [0.13.0] - 2018/03/22

This release introduces two new core entities that will improve the way you
configure Kong: **Routes** & **Services**. Those entities replace the "API"
entity and simplify the setup of non-naive use-cases by providing better
separation of concerns and allowing for plugins to be applied to specific
**endpoints**.

As usual, major version upgrades require database migrations and changes to
the NGINX configuration file (if you customized the default template).
Please take a few minutes to read the [0.13 Upgrade
Path](https://github.com/Kong/kong/blob/master/UPGRADE.md#upgrade-to-013x) for
more details regarding breaking changes and migrations before planning to
upgrade your Kong cluster.

### Breaking Changes

##### Dependencies

- Support for Cassandra 2.1 was deprecated in 0.12.0, and has been dropped
  starting with 0.13.0.

##### Configuration

- :warning: The `proxy_listen` and `admin_listen` configuration values have a
  new syntax. This syntax is more aligned with that of NGINX and is more
  powerful while also simpler. As a result, the following configuration values
  have been removed because superfluous: `ssl`, `admin_ssl`, `http2`,
  `admin_http2`, `proxy_listen_ssl`, and `admin_listen_ssl`.
  [#3147](https://github.com/Kong/kong/pull/3147)

##### Plugins

- :warning: galileo: As part of the Galileo deprecation path, the galileo
  plugin is not enabled by default anymore, although still bundled with 0.13.
  Users are advised to stop using the plugin, but for the time being can keep
  enabling it by adding it to the `custom_plugin` configuration value.
  [#3233](https://github.com/Kong/kong/pull/3233)
- :warning: rate-limiting (Cassandra): The default migration for including
  Routes and Services in plugins will remove and re-create the Cassandra
  rate-limiting counters table. This means that users that were rate-limited
  because of excessive API consumption will be able to consume the API until
  they reach their limit again. There is no such data deletion in PosgreSQL.
  [def201f](https://github.com/Kong/kong/commit/def201f566ccf2dd9b670e2f38e401a0450b1cb5)

### Changes

##### Dependencies

- **Note to Docker users**: The `latest` tag on Docker Hub now points to the
  **alpine** image instead of CentOS. This also applies to the `0.13.0` tag.
- The Openresty version shipped with our default packages has been bumped to
  `1.13.6.1`. The 0.13.0 release should still be compatible with the OpenResty
  `1.11.2.x` series for the time being.
- Bumped [lua-resty-dns-client](https://github.com/Kong/lua-resty-dns-client)
  to `2.0.0`.
  [#3220](https://github.com/Kong/kong/pull/3220)
- Bumped [lua-resty-http](https://github.com/pintsized/lua-resty-http) to
  `0.12`.
  [#3196](https://github.com/Kong/kong/pull/3196)
- Bumped [lua-multipart](https://github.com/Kong/lua-multipart) to `0.5.5`.
  [#3318](https://github.com/Kong/kong/pull/3318)
- Bumped [lua-resty-healthcheck](https://github.com/Kong/lua-resty-healthcheck)
  to `0.4.0`.
  [#3321](https://github.com/Kong/kong/pull/3321)

### Additions

##### Configuration

- :fireworks: Support for **control-plane** and **data-plane** modes. The new
  new syntax of `proxy_listen` and `admin_listen` supports `off`, which
  disables either one of those interfaces. It is now simpler than ever to
  make a Kong node "Proxy only" (data-plane) or "Admin only" (control-plane).
  [#3147](https://github.com/Kong/kong/pull/3147)

##### Core

- :fireworks: This release introduces two new entities: **Routes** and
  **Services**. Those entities will provide a better separation of concerns
  than the "API" entity offers. Routes will define rules for matching a
  client's request (e.g., method, host, path...), and Services will represent
  upstream services (or backends) that Kong should proxy those requests to.
  Plugins can also be added to both Routes and Services, enabling use-cases to
  apply plugins more granularly (e.g., per endpoint).
  Following this addition, the API entity and related Admin API endpoints are
  now deprecated. This release is backwards-compatible with the previous model
  and all of your currently defined APIs and matching rules are still
  supported, although we advise users to migrate to Routes and Services as soon
  as possible.
  [#3224](https://github.com/Kong/kong/pull/3224)

##### Admin API

- :fireworks: New endpoints: `/routes` and `/services` to interact with the new
  core entities. More specific endpoints are also available such as
  `/services/{service id or name}/routes`,
  `/services/{service id or name}/plugins`, and `/routes/{route id}/plugins`.
  [#3224](https://github.com/Kong/kong/pull/3224)
- :fireworks: Our new endpoints (listed above) provide much better responses
  with regards to producing responses for incomplete entities, errors, etc...
  In the future, existing endpoints will gradually be moved to using this new
  Admin API content producer.
  [#3224](https://github.com/Kong/kong/pull/3224)
- :fireworks: Improved argument parsing in form-urlencoded requests to the new
  endpoints as well.
  Kong now expects the following syntaxes for representing
  arrays: `hosts[]=a.com&hosts[]=b.com`, `hosts[1]=a.com&hosts[2]=b.com`, which
  avoid comma-separated arrays and related issues that can arise.
  In the future, existing endpoints will gradually be moved to using this new
  Admin API content parser.
  [#3224](https://github.com/Kong/kong/pull/3224)

##### Plugins

- jwt: `ngx.ctx.authenticated_jwt_token` is available for other plugins to use.
  [#2988](https://github.com/Kong/kong/pull/2988)
- statsd: The fields `host`, `port` and `metrics` are no longer marked as
  "required", since they have a default value.
  [#3209](https://github.com/Kong/kong/pull/3209)

### Fixes

##### Core

- Fix an issue causing nodes in a cluster to use the default health checks
  configuration when the user configured them from another node (event
  propagated via the cluster).
  [#3319](https://github.com/Kong/kong/pull/3319)
- Increase the default load balancer wheel size from 100 to 10.000. This allows
  for a better distribution of the load between Targets in general.
  [#3296](https://github.com/Kong/kong/pull/3296)

##### Admin API

- Fix several issues with application/multipart MIME type parsing of payloads.
  [#3318](https://github.com/Kong/kong/pull/3318)
- Fix several issues with the parsing of health checks configuration values.
  [#3306](https://github.com/Kong/kong/pull/3306)
  [#3321](https://github.com/Kong/kong/pull/3321)
<<<<<<< HEAD
=======

[Back to TOC](#table-of-contents)

## [0.12.3] - 2018/03/12

### Fixed

- Suppress a memory leak in the core introduced in 0.12.2.
  Thanks [@mengskysama](https://github.com/mengskysama) for the report.
  [#3278](https://github.com/Kong/kong/pull/3278)
>>>>>>> 4973a623

[Back to TOC](#table-of-contents)

## [0.12.2] - 2018/02/28

### Added

##### Core

- Load balancers now log DNS errors to facilitate debugging.
  [#3177](https://github.com/Kong/kong/pull/3177)
- Reports now can include custom immutable values.
  [#3180](https://github.com/Kong/kong/pull/3180)

##### CLI

- The `kong migrations reset` command has a new `--yes` flag. This flag makes
  the command run non-interactively, and ensures no confirmation prompt will
  occur.
  [#3189](https://github.com/Kong/kong/pull/3189)

##### Admin API

- A new endpoint `/upstreams/:upstream_id/health` will return the health of the
  specified upstream.
  [#3232](https://github.com/Kong/kong/pull/3232)
- The `/` endpoint in the Admin API now exposes the `node_id` field.
  [#3234](https://github.com/Kong/kong/pull/3234)

### Fixed

##### Core

- HTTP/1.0 requests without a Host header are routed instead of being rejected.
  HTTP/1.1 requests without a Host are considered invalid and will still be
  rejected.
  Thanks to [@rainiest](https://github.com/rainest) for the patch!
  [#3216](https://github.com/Kong/kong/pull/3216)
- Fix the load balancer initialization when some Targets would contain
  hostnames.
  [#3187](https://github.com/Kong/kong/pull/3187)
- Fix incomplete handling of errors when initializing DAO objects.
  [637532e](https://github.com/Kong/kong/commit/637532e05d8ed9a921b5de861cc7f463e96c6e04)
- Remove bogus errors in the logs provoked by healthcheckers between the time
  they are unregistered and the time they are garbage-collected
  ([#3207](https://github.com/Kong/kong/pull/3207)) and when receiving an HTTP
  status not tracked by healthy or unhealthy lists
  ([c8eb5ae](https://github.com/Kong/kong/commit/c8eb5ae28147fc02473c05a7b1dbf502fbb64242)).
- Fix soft errors not being handled correctly inside the Kong cache.
  [#3150](https://github.com/Kong/kong/pull/3150)

##### Migrations

- Better handling of already existing Cassandra keyspaces in migrations.
  [#3203](https://github.com/Kong/kong/pull/3203).
  Thanks to [@pamiel](https://github.com/pamiel) for the patch!

##### Admin API

- Ensure `GET /certificates/{uuid}` does not return HTTP 500 when the given
  identifier does not exist.
  Thanks to [@vdesjardins](https://github.com/vdesjardins) for the patch!
  [#3148](https://github.com/Kong/kong/pull/3148)

[Back to TOC](#table-of-contents)

## [0.12.1] - 2018/01/18

This release addresses a few issues encountered with 0.12.0, including one
which would prevent upgrading from a previous version. The [0.12 Upgrade
Path](https://github.com/Kong/kong/blob/master/UPGRADE.md)
is still relevant for upgrading existing clusters to 0.12.1.

### Fixed

- Fix a migration between previous Kong versions and 0.12.0.
  [#3159](https://github.com/Kong/kong/pull/3159)
- Ensure Lua errors are propagated when thrown in the `access` handler by
  plugins.
  [38580ff](https://github.com/Kong/kong/commit/38580ff547cbd4a557829e3ad135cd6a0f821f7c)

[Back to TOC](#table-of-contents)

## [0.12.0] - 2018/01/16

This major release focuses on two new features we are very excited about:
**health checks** and **hash based load balancing**!

We also took this as an opportunity to fix a few prominent issues, sometimes
at the expense of breaking changes but overall improving the flexibility and
usability of Kong! Do keep in mind that this is a major release, and as such,
that we require of you to run the **migrations step**, via the
`kong migrations up` command.

Please take a few minutes to thoroughly read the [0.12 Upgrade
Path](https://github.com/Kong/kong/blob/master/UPGRADE.md#upgrade-to-012x)
for more details regarding breaking changes and migrations before planning to
upgrade your Kong cluster.

### Deprecation notices

Starting with 0.12.0, we are announcing the deprecation of older versions
of our supported databases:

- Support for PostgreSQL 9.4 is deprecated. Users are advised to upgrade to
  9.5+
- Support for Cassandra 2.1 and below is deprecated. Users are advised to
  upgrade to 2.2+

Note that the above deprecated versions are still supported in this release,
but will be dropped in subsequent ones.

### Breaking changes

##### Core

- :warning: The required OpenResty version has been bumped to 1.11.2.5. If you
  are installing Kong from one of our distribution packages, you are not
  affected by this change.
  [#3097](https://github.com/Kong/kong/pull/3097)
- :warning: As Kong now executes subsequent plugins when a request is being
  short-circuited (e.g. HTTP 401 responses from auth plugins), plugins that
  run in the header or body filter phases will be run upon such responses
  from the access phase. We consider this change a big improvement in the
  Kong run-loop as it allows for more flexibility for plugins. However, it is
  unlikely, but possible that some of these plugins (e.g. your custom plugins)
  now run in scenarios where they were not previously expected to run.
  [#3079](https://github.com/Kong/kong/pull/3079)

##### Admin API

- :warning: By default, the Admin API now only listens on the local interface.
  We consider this change to be an improvement in the default security policy
  of Kong. If you are already using Kong, and your Admin API still binds to all
  interfaces, consider updating it as well. You can do so by updating the
  `admin_listen` configuration value, like so: `admin_listen = 127.0.0.1:8001`.
  Thanks [@pduldig-at-tw](https://github.com/pduldig-at-tw) for the suggestion
  and the patch.
  [#3016](https://github.com/Kong/kong/pull/3016)

  :red_circle: **Note to Docker users**: Beware of this change as you may have
  to ensure that your Admin API is reachable via the host's interface.
  You can use the `-e KONG_ADMIN_LISTEN` argument when provisioning your
  container(s) to update this value; for example,
  `-e KONG_ADMIN_LISTEN=0.0.0.0:8001`.

- :warning: To reduce confusion, the `/upstreams/:upstream_name_or_id/targets/`
  has been updated to not show the full list of Targets anymore, but only
  the ones that are currently active in the load balancer. To retrieve the full
  history of Targets, you can now query
  `/upstreams/:upstream_name_or_id/targets/all`. The
  `/upstreams/:upstream_name_or_id/targets/active` endpoint has been removed.
  Thanks [@hbagdi](https://github.com/hbagdi) for tackling this backlog item!
  [#3049](https://github.com/Kong/kong/pull/3049)
- :warning: The `orderlist` property of Upstreams has been removed, along with
  any confusion it may have brought. The balancer is now able to fully function
  without it, yet with the same level of entropy in its load distribution.
  [#2748](https://github.com/Kong/kong/pull/2748)

##### CLI

- :warning: The `$ kong compile` command which was deprecated in 0.11.0 has
  been removed.
  [#3069](https://github.com/Kong/kong/pull/3069)

##### Plugins

- :warning: In logging plugins, the `request.request_uri` field has been
  renamed to `request.url`.
  [#2445](https://github.com/Kong/kong/pull/2445)
  [#3098](https://github.com/Kong/kong/pull/3098)

### Added

##### Core

- :fireworks: Support for **health checks**! Kong can now short-circuit some
  of your upstream Targets (replicas) from its load balancer when it encounters
  too many TCP or HTTP errors. You can configure the number of failures, or the
  HTTP status codes that should be considered invalid, and Kong will monitor
  the failures and successes of proxied requests to each upstream Target. We
  call this feature **passive health checks**.
  Additionally, you can configure **active health checks**, which will make
  Kong perform periodic HTTP test requests to actively monitor the health of
  your upstream services, and pre-emptively short-circuit them.
  Upstream Targets can be manually taken up or down via two new Admin API
  endpoints: `/healthy` and `/unhealthy`.
  [#3096](https://github.com/Kong/kong/pull/3096)
- :fireworks: Support for **hash based load balancing**! Kong now offers
  consistent hashing/sticky sessions load balancing capabilities via the new
  `hash_*` attributes of the Upstream entity. Hashes can be based off client
  IPs, request headers, or Consumers!
  [#2875](https://github.com/Kong/kong/pull/2875)
- :fireworks: Logging plugins now log requests that were short-circuited by
  Kong! (e.g. HTTP 401 responses from auth plugins or HTTP 429 responses from
  rate limiting plugins, etc.) Kong now executes any subsequent plugins once a
  request has been short-circuited. Your plugin must be using the
  `kong.tools.responses` module for this behavior to be respected.
  [#3079](https://github.com/Kong/kong/pull/3079)
- Kong is now compatible with OpenResty up to version 1.13.6.1. Be aware that
  the recommended (and default) version shipped with this release is still
  1.11.2.5.
  [#3070](https://github.com/Kong/kong/pull/3070)

##### CLI

- `$ kong start` now considers the commonly used `/opt/openresty` prefix when
  searching for the `nginx` executable.
  [#3074](https://github.com/Kong/kong/pull/3074)

##### Admin API

- Two new endpoints, `/healthy` and `/unhealthy` can be used to manually bring
  upstream Targets up or down, as part of the new health checks feature of the
  load balancer.
  [#3096](https://github.com/Kong/kong/pull/3096)

##### Plugins

- logging plugins: A new field `upstream_uri` now logs the value of the
  upstream request's path. This is useful to help debugging plugins or setups
  that aim at rewriting a request's URL during proxying.
  Thanks [@shiprabehera](https://github.com/shiprabehera) for the patch!
  [#2445](https://github.com/Kong/kong/pull/2445)
- tcp-log: Support for TLS handshake with the logs recipients for secure
  transmissions of logging data.
  [#3091](https://github.com/Kong/kong/pull/3091)
- jwt: Support for JWTs passed in cookies. Use the new `config.cookie_names`
  property to configure the behavior to your liking.
  Thanks [@mvanholsteijn](https://github.com/mvanholsteijn) for the patch!
  [#2974](https://github.com/Kong/kong/pull/2974)
- oauth2
    - New `config.auth_header_name` property to customize the authorization
      header's name.
      Thanks [@supraja93](https://github.com/supraja93)
      [#2928](https://github.com/Kong/kong/pull/2928)
    - New `config.refresh_ttl` property to customize the TTL of refresh tokens,
      previously hard-coded to 14 days.
      Thanks [@bob983](https://github.com/bob983) for the patch!
      [#2942](https://github.com/Kong/kong/pull/2942)
    - Avoid an error in the logs when trying to retrieve an access token from
      a request without a body.
      Thanks [@WALL-E](https://github.com/WALL-E) for the patch.
      [#3063](https://github.com/Kong/kong/pull/3063)
- ldap: New `config.header_type` property to customize the authorization method
  in the `Authorization` header.
  Thanks [@francois-maillard](https://github.com/francois-maillard) for the
  patch!
  [#2963](https://github.com/Kong/kong/pull/2963)

### Fixed

##### CLI

- Fix a potential vulnerability in which an attacker could read the Kong
  configuration file with insufficient permissions for a short window of time
  while Kong is being started.
  [#3057](https://github.com/Kong/kong/pull/3057)
- Proper log message upon timeout in `$ kong quit`.
  [#3061](https://github.com/Kong/kong/pull/3061)

##### Admin API

- The `/certificates` endpoint now properly supports the `snis` parameter
  in PUT and PATCH requests.
  Thanks [@hbagdi](https://github.com/hbagdi) for the contribution!
  [#3040](https://github.com/Kong/kong/pull/3040)
- Avoid sending the `HTTP/1.1 415 Unsupported Content Type` response when
  receiving a request with a valid `Content-Type`, but with an empty payload.
  [#3077](https://github.com/Kong/kong/pull/3077)

##### Plugins

- basic-auth:
    - Accept passwords containing `:`.
      Thanks [@nico-acidtango](https://github.com/nico-acidtango) for the patch!
      [#3014](https://github.com/Kong/kong/pull/3014)
    - Performance improvements, courtesy of
      [@nico-acidtango](https://github.com/nico-acidtango)
      [#3014](https://github.com/Kong/kong/pull/3014)

[Back to TOC](#table-of-contents)

## [0.11.2] - 2017/11/29

### Added

##### Plugins

- key-auth: New endpoints to manipulate API keys.
  Thanks [@hbagdi](https://github.com/hbagdi) for the contribution.
  [#2955](https://github.com/Kong/kong/pull/2955)
    - `/key-auths/` to paginate through all keys.
    - `/key-auths/:credential_key_or_id/consumer` to retrieve the Consumer
      associated with a key.
- basic-auth: New endpoints to manipulate basic-auth credentials.
  Thanks [@hbagdi](https://github.com/hbagdi) for the contribution.
  [#2998](https://github.com/Kong/kong/pull/2998)
    - `/basic-auths/` to paginate through all basic-auth credentials.
    - `/basic-auths/:credential_username_or_id/consumer` to retrieve the
      Consumer associated with a credential.
- jwt: New endpoints to manipulate JWTs.
  Thanks [@hbagdi](https://github.com/hbagdi) for the contribution.
  [#3003](https://github.com/Kong/kong/pull/3003)
    - `/jwts/` to paginate through all JWTs.
    - `/jwts/:jwt_key_or_id/consumer` to retrieve the Consumer
      associated with a JWT.
- hmac-auth: New endpoints to manipulate hmac-auth credentials.
  Thanks [@hbagdi](https://github.com/hbagdi) for the contribution.
  [#3009](https://github.com/Kong/kong/pull/3009)
    - `/hmac-auths/` to paginate through all hmac-auth credentials.
    - `/hmac-auths/:hmac_username_or_id/consumer` to retrieve the Consumer
      associated with a credential.
- acl: New endpoints to manipulate ACLs.
  Thanks [@hbagdi](https://github.com/hbagdi) for the contribution.
  [#3039](https://github.com/Kong/kong/pull/3039)
    - `/acls/` to paginate through all ACLs.
    - `/acls/:acl_id/consumer` to retrieve the Consumer
      associated with an ACL.

### Fixed

##### Core

- Avoid logging some unharmful error messages related to clustering.
  [#3002](https://github.com/Kong/kong/pull/3002)
- Improve performance and memory footprint when parsing multipart request
  bodies.
  [Kong/lua-multipart#13](https://github.com/Kong/lua-multipart/pull/13)

##### Configuration

- Add a format check for the `admin_listen_ssl` property, ensuring it contains
  a valid port.
  [#3031](https://github.com/Kong/kong/pull/3031)

##### Admin API

- PUT requests with payloads containing non-existing primary keys for entities
  now return HTTP 404 Not Found, instead of HTTP 200 OK without a response
  body.
  [#3007](https://github.com/Kong/kong/pull/3007)
- On the `/` endpoint, ensure `enabled_in_cluster` shows up as an empty JSON
  Array (`[]`), instead of an empty JSON Object (`{}`).
  Thanks [@hbagdi](https://github.com/hbagdi) for the patch!
  [#2982](https://github.com/Kong/kong/issues/2982)

##### Plugins

- hmac-auth: Better parsing of the `Authorization` header to avoid internal
  errors resulting in HTTP 500.
  Thanks [@mvanholsteijn](https://github.com/mvanholsteijn) for the patch!
  [#2996](https://github.com/Kong/kong/pull/2996)
- Improve the performance of the rate-limiting and response-rate-limiting
  plugins when using the Redis policy.
  [#2956](https://github.com/Kong/kong/pull/2956)
- Improve the performance of the response-transformer plugin.
  [#2977](https://github.com/Kong/kong/pull/2977)

## [0.11.1] - 2017/10/24

### Changed

##### Configuration

- Drop the `lua_code_cache` configuration property. This setting has been
  considered harmful since 0.11.0 as it interferes with Kong's internals.
  [#2854](https://github.com/Kong/kong/pull/2854)

### Fixed

##### Core

- DNS: SRV records pointing to an A record are now properly handled by the
  load balancer when `preserve_host` is disabled. Such records used to throw
  Lua errors on the proxy code path.
  [Kong/lua-resty-dns-client#19](https://github.com/Kong/lua-resty-dns-client/pull/19)
- Fixed an edge-case where `preserve_host` would sometimes craft an upstream
  request with a Host header from a previous client request instead of the
  current one.
  [#2832](https://github.com/Kong/kong/pull/2832)
- Ensure APIs with regex URIs are evaluated in the order that they are created.
  [#2924](https://github.com/Kong/kong/pull/2924)
- Fixed a typo that caused the load balancing components to ignore the Upstream
  slots property.
  [#2747](https://github.com/Kong/kong/pull/2747)

##### CLI

- Fixed the verification of self-signed SSL certificates for PostgreSQL and
  Cassandra in the `kong migrations` command. Self-signed SSL certificates are
  now properly verified during migrations according to the
  `lua_ssl_trusted_certificate` configuration property.
  [#2908](https://github.com/Kong/kong/pull/2908)

##### Admin API

- The `/upstream/{upstream}/targets/active` endpoint used to return HTTP
  `405 Method Not Allowed` when called with a trailing slash. Both notations
  (with and without the trailing slash) are now supported.
  [#2884](https://github.com/Kong/kong/pull/2884)

##### Plugins

- bot-detection: Fixed an issue which would prevent the plugin from running and
  result in an HTTP `500` error if configured globally.
  [#2906](https://github.com/Kong/kong/pull/2906)
- ip-restriction: Fixed support for the `0.0.0.0/0` CIDR block. This block is
  now supported and won't trigger an error when used in the `whitelist` or
  `blacklist` properties.
  [#2918](https://github.com/Kong/kong/pull/2918)

### Added

##### Plugins

- aws-lambda: Added support to forward the client request's HTTP method,
  headers, URI, and body to the Lambda function.
  [#2823](https://github.com/Kong/kong/pull/2823)
- key-auth: New `run_on_preflight` configuration option to control
  authentication on preflight requests.
  [#2857](https://github.com/Kong/kong/pull/2857)
- jwt: New `run_on_preflight` configuration option to control authentication
  on preflight requests.
  [#2857](https://github.com/Kong/kong/pull/2857)

##### Plugin development

- Ensure migrations have valid, unique names to avoid conflicts between custom
  plugins.
  Thanks [@ikogan](https://github.com/ikogan) for the patch!
  [#2821](https://github.com/Kong/kong/pull/2821)

### Improved

##### Migrations & Deployments

- Improve migrations reliability for future major releases.
  [#2869](https://github.com/Kong/kong/pull/2869)

##### Plugins

- Improve the performance of the acl and oauth2 plugins.
  [#2736](https://github.com/Kong/kong/pull/2736)
  [#2806](https://github.com/Kong/kong/pull/2806)

[Back to TOC](#table-of-contents)

## [0.10.4] - 2017/10/24

### Fixed

##### Core

- DNS: SRV records pointing to an A record are now properly handled by the
  load balancer when `preserve_host` is disabled. Such records used to throw
  Lua errors on the proxy code path.
  [Kong/lua-resty-dns-client#19](https://github.com/Kong/lua-resty-dns-client/pull/19)
- HTTP `400` errors thrown by Nginx are now correctly caught by Kong and return
  a native, Kong-friendly response.
  [#2476](https://github.com/Mashape/kong/pull/2476)
- Fix an edge-case where an API with multiple `uris` and `strip_uri = true`
  would not always strip the client URI.
  [#2562](https://github.com/Mashape/kong/issues/2562)
- Fix an issue where Kong would match an API with a shorter URI (from its
  `uris` value) as a prefix instead of a longer, matching prefix from
  another API.
  [#2662](https://github.com/Mashape/kong/issues/2662)
- Fixed a typo that caused the load balancing components to ignore the
  Upstream `slots` property.
  [#2747](https://github.com/Mashape/kong/pull/2747)

##### Configuration

- Octothorpes (`#`) can now be escaped (`\#`) and included in the Kong
  configuration values such as your datastore passwords or usernames.
  [#2411](https://github.com/Mashape/kong/pull/2411)

##### Admin API

- The `data` response field of the `/upstreams/{upstream}/targets/active`
  Admin API endpoint now returns a list (`[]`) instead of an object (`{}`)
  when no active targets are present.
  [#2619](https://github.com/Mashape/kong/pull/2619)

##### Plugins

- datadog: Avoid a runtime error if the plugin is configured as a global plugin
  but the downstream request did not match any configured API.
  Thanks [@kjsteuer](https://github.com/kjsteuer) for the fix!
  [#2702](https://github.com/Mashape/kong/pull/2702)
- ip-restriction: Fixed support for the `0.0.0.0/0` CIDR block. This block is
  now supported and won't trigger an error when used in the `whitelist` or
  `blacklist` properties.
  [#2918](https://github.com/Mashape/kong/pull/2918)

[Back to TOC](#table-of-contents)

## [0.11.0] - 2017/08/16

The latest and greatest version of Kong features improvements all over the
board for a better and easier integration with your infrastructure!

The highlights of this release are:

- Support for **regex URIs** in routing, one of the oldest requested
  features from the community.
- Support for HTTP/2 traffic from your clients.
- Kong does not depend on Serf anymore, which makes deployment and networking
  requirements **considerably simpler**.
- A better integration with orchestration tools thanks to the support for **non
  FQDNs** in Kong's DNS resolver.

As per usual, our major releases include datastore migrations which are
considered **breaking changes**. Additionally, this release contains numerous
breaking changes to the deployment process and proxying behavior that you
should be familiar with.

We strongly advise that you read this changeset thoroughly, as well as the
[0.11 Upgrade Path](https://github.com/Kong/kong/blob/master/UPGRADE.md#upgrade-to-011x)
if you are planning to upgrade a Kong cluster.

### Breaking changes

##### Configuration

- :warning: Numerous updates were made to the Nginx configuration template.
  If you are using a custom template, you **must** apply those
  modifications. See the [0.11 Upgrade
  Path](https://github.com/Kong/kong/blob/master/UPGRADE.md#upgrade-to-011x)
  for a complete list of changes to apply.

##### Migrations & Deployment

- :warning: Migrations are **not** executed automatically by `kong start`
  anymore. Migrations are now a **manual** process, which must be executed via
  the `kong migrations` command. In practice, this means that you have to run
  `kong migrations up [-c kong.conf]` in one of your nodes **before** starting
  your Kong nodes. This command should be run from a **single** node/container
  to avoid several nodes running migrations concurrently and potentially
  corrupting your database. Once the migrations are up-to-date, it is
  considered safe to start multiple Kong nodes concurrently.
  [#2421](https://github.com/Kong/kong/pull/2421)
- :warning: :fireworks: Serf is **not** a dependency anymore. Kong nodes now
  handle cache invalidation events via a built-in database polling mechanism.
  See the new "Datastore Cache" section of the configuration file which
  contains 3 new documented properties: `db_update_frequency`,
  `db_update_propagation`, and `db_cache_ttl`. If you are using Cassandra, you
  **should** pay a particular attention to the `db_update_propagation` setting,
  as you **should not** use the default value of `0`.
  [#2561](https://github.com/Kong/kong/pull/2561)

##### Core

- :warning: Kong now requires OpenResty `1.11.2.4`. OpenResty's LuaJIT can
  now be built with Lua 5.2 compatibility.
  [#2489](https://github.com/Kong/kong/pull/2489)
  [#2790](https://github.com/Kong/kong/pull/2790)
- :warning: Previously, the `X-Forwarded-*` and `X-Real-IP` headers were
  trusted from any client by default, and forwarded upstream. With the
  introduction of the new `trusted_ips` property (see the below "Added"
  section) and to enforce best security practices, Kong *does not* trust
  any client IP address by default anymore. This will make Kong *not*
  forward incoming `X-Forwarded-*` headers if not coming from configured,
  trusted IP addresses blocks. This setting also affects the API
  `check_https` field, which itself relies on *trusted* `X-Forwarded-Proto`
  headers **only**.
  [#2236](https://github.com/Kong/kong/pull/2236)
- :warning: The API Object property `http_if_terminated` is now set to `false`
  by default. For Kong to evaluate the client `X-Forwarded-Proto` header, you
  must now configure Kong to trust the client IP (see above change), **and**
  you must explicitly set this value to `true`. This affects you if you are
  doing SSL termination somewhere before your requests hit Kong, and if you
  have configured `https_only` on the API, or if you use a plugin that requires
  HTTPS traffic (e.g. OAuth2).
  [#2588](https://github.com/Kong/kong/pull/2588)
- :warning: The internal DNS resolver now honours the `search` and `ndots`
  configuration options of your `resolv.conf` file. Make sure that DNS
  resolution is still consistent in your environment, and consider
  eventually not using FQDNs anymore.
  [#2425](https://github.com/Kong/kong/pull/2425)

##### Admin API

- :warning: As a result of the Serf removal, Kong is now entirely stateless,
  and as such, the `/cluster` endpoint has disappeared.
  [#2561](https://github.com/Kong/kong/pull/2561)
- :warning: The Admin API `/status` endpoint does not return a count of the
  database entities anymore. Instead, it now returns a `database.reachable`
  boolean value, which reflects the state of the connection between Kong
  and the underlying database. Please note that this flag **does not**
  reflect the health of the database itself.
  [#2567](https://github.com/Kong/kong/pull/2567)

##### Plugin development

- :warning: The upstream URI is now determined via the Nginx
  `$upstream_uri` variable. Custom plugins using the `ngx.req.set_uri()`
  API will not be taken into consideration anymore. One must now set the
  `ngx.var.upstream_uri` variable from the Lua land.
  [#2519](https://github.com/Kong/kong/pull/2519)
- :warning: The `hooks.lua` module for custom plugins is dropped, along
  with the `database_cache.lua` module. Database entities caching and
  eviction has been greatly improved to simplify and automate most caching
  use-cases. See the [Plugins Development
  Guide](https://getkong.org/docs/0.11.x/plugin-development/entities-cache/)
  and the [0.11 Upgrade
  Path](https://github.com/Kong/kong/blob/master/UPGRADE.md#upgrade-to-011x)
  for more details.
  [#2561](https://github.com/Kong/kong/pull/2561)
- :warning: To ensure that the order of execution of plugins is still the same
  for vanilla Kong installations, we had to update the `PRIORITY` field of some
  of our bundled plugins. If your custom plugin must run after or before a
  specific bundled plugin, you might have to update your plugin's `PRIORITY`
  field as well. The complete list of plugins and their priorities is available
  on the [Plugins Development
  Guide](https://getkong.org/docs/0.11.x/plugin-development/custom-logic/).
  [#2489](https://github.com/Kong/kong/pull/2489)
  [#2813](https://github.com/Kong/kong/pull/2813)

### Deprecated

##### CLI

- The `kong compile` command has been deprecated. Instead, prefer using
  the new `kong prepare` command.
  [#2706](https://github.com/Kong/kong/pull/2706)

### Changed

##### Core

- Performance around DNS resolution has been greatly improved in some
  cases.
  [#2625](https://github.com/Kong/kong/pull/2425)
- Secret values are now generated with a kernel-level, Cryptographically
  Secure PRNG.
  [#2536](https://github.com/Kong/kong/pull/2536)
- The `.kong_env` file created by Kong in its running prefix is now written
  without world-read permissions.
  [#2611](https://github.com/Kong/kong/pull/2611)

##### Plugin development

- The `marshall_event` function on schemas is now ignored by Kong, and can be
  safely removed as the new cache invalidation mechanism natively handles
  safer events broadcasting.
  [#2561](https://github.com/Kong/kong/pull/2561)

### Added

##### Core

- :fireworks: Support for regex URIs! You can now define regexes in your
  APIs `uris` property. Those regexes can have capturing groups which can
  be extracted by Kong during a request, and accessed later in the plugins
  (useful for URI rewriting). See the [Proxy
  Guide](https://getkong.org/docs/0.11.x/proxy/#using-regexes-in-uris) for
  documentation on how to use regex URIs.
  [#2681](https://github.com/Kong/kong/pull/2681)
- :fireworks: Support for HTTP/2. A new `http2` directive now enables
  HTTP/2 traffic on the `proxy_listen_ssl` address.
  [#2541](https://github.com/Kong/kong/pull/2541)
- :fireworks: Support for the `search` and `ndots` configuration options of
  your `resolv.conf` file.
  [#2425](https://github.com/Kong/kong/pull/2425)
- Kong now forwards new headers to your upstream services:
  `X-Forwarded-Host`, `X-Forwarded-Port`, and `X-Forwarded-Proto`.
  [#2236](https://github.com/Kong/kong/pull/2236)
- Support for the PROXY protocol. If the new `real_ip_header` configuration
  property is set to `real_ip_header = proxy_protocol`, then Kong will
  append the `proxy_protocol` parameter to the Nginx `listen` directive of
  the Kong proxy port.
  [#2236](https://github.com/Kong/kong/pull/2236)
- Support for BDR compatibility in the PostgreSQL migrations.
  Thanks [@AlexBloor](https://github.com/AlexBloor) for the patch!
  [#2672](https://github.com/Kong/kong/pull/2672)

##### Configuration

- Support for DNS nameservers specified in IPv6 format.
  [#2634](https://github.com/Kong/kong/pull/2634)
- A few new DNS configuration properties allow you to tweak the Kong DNS
  resolver, and in particular, how it handles the resolution of different
  record types or the eviction of stale records.
  [#2625](https://github.com/Kong/kong/pull/2625)
- A new `trusted_ips` configuration property allows you to define a list of
  trusted IP address blocks that are known to send trusted `X-Forwarded-*`
  headers. Requests from trusted IPs will make Kong forward those headers
  upstream. Requests from non-trusted IP addresses will make Kong override
  the `X-Forwarded-*` headers with its own values. In addition, this
  property also sets the ngx_http_realip_module `set_real_ip_from`
  directive(s), which makes Kong trust the incoming `X-Real-IP` header as
  well, which is used for operations such as rate-limiting by IP address,
  and that Kong forwards upstream as well.
  [#2236](https://github.com/Kong/kong/pull/2236)
- You can now configure the ngx_http_realip_module from the Kong
  configuration.  In addition to `trusted_ips` which sets the
  `set_real_ip_from` directives(s), two new properties, `real_ip_header`
  and `real_ip_recursive` allow you to configure the ngx_http_realip_module
  directives bearing the same name.
  [#2236](https://github.com/Kong/kong/pull/2236)
- Ability to hide Kong-specific response headers. Two new configuration
  fields: `server_tokens` and `latency_tokens` will respectively toggle
  whether the `Server` and `X-Kong-*-Latency` headers should be sent to
  downstream clients.
  [#2259](https://github.com/Kong/kong/pull/2259)
- New configuration property to tune handling request body data via the
  `client_max_body_size` and `client_body_buffer_size` directives
  (mirroring their Nginx counterparts). Note these settings are only
  defined for proxy requests; request body handling in the Admin API
  remains unchanged.
  [#2602](https://github.com/Kong/kong/pull/2602)
- New `error_default_type` configuration property. This setting is to
  specify a MIME type that will be used as the error response body format
  when Nginx encounters an error, but no `Accept` header was present in the
  request. The default value is `text/plain` for backwards compatibility.
  Thanks [@therealgambo](https://github.com/therealgambo) for the
  contribution!
  [#2500](https://github.com/Kong/kong/pull/2500)
- New `nginx_user` configuration property, which interfaces with the Nginx
  `user` directive.
  Thanks [@depay](https://github.com/depay) for the contribution!
  [#2180](https://github.com/Kong/kong/pull/2180)

##### CLI

- New `kong prepare` command to prepare the Kong running prefix (creating
  log files, SSL certificates, etc...) and allow for Kong to be started via
  the `nginx` binary. This is useful for environments like containers,
  where the foreground process should be the Nginx master process. The
  `kong compile` command has been deprecated as a result of this addition.
  [#2706](https://github.com/Kong/kong/pull/2706)

##### Admin API

- Ability to retrieve plugins added to a Consumer via two new endpoints:
  `/consumers/:username_or_id/plugins/` and
  `/consumers/:username_or_id/plugins/:plugin_id`.
  [#2714](https://github.com/Kong/kong/pull/2714)
- Support for JSON `null` in `PATCH` requests to unset a value on any
  entity.
  [#2700](https://github.com/Kong/kong/pull/2700)

##### Plugins

- jwt: Support for RS512 signed tokens.
  Thanks [@sarraz1](https://github.com/sarraz1) for the patch!
  [#2666](https://github.com/Kong/kong/pull/2666)
- rate-limiting/response-ratelimiting: Optionally hide informative response
  headers.
  [#2087](https://github.com/Kong/kong/pull/2087)
- aws-lambda: Define a custom response status when the upstream
  `X-Amz-Function-Error` header is "Unhandled".
  Thanks [@erran](https://github.com/erran) for the contribution!
  [#2587](https://github.com/Kong/kong/pull/2587)
- aws-lambda: Add new AWS regions that were previously unsupported.
  [#2769](https://github.com/Kong/kong/pull/2769)
- hmac: New option to validate the client-provided SHA-256 of the request
  body.
  Thanks [@vaibhavatul47](https://github.com/vaibhavatul47) for the
  contribution!
  [#2419](https://github.com/Kong/kong/pull/2419)
- hmac: Added support for `enforce_headers` option and added HMAC-SHA256,
  HMAC-SHA384, and HMAC-SHA512 support.
  [#2644](https://github.com/Kong/kong/pull/2644)
- statsd: New metrics and more flexible configuration. Support for
  prefixes, configurable stat type, and added metrics.
  [#2400](https://github.com/Kong/kong/pull/2400)
- datadog: New metrics and more flexible configuration. Support for
  prefixes, configurable stat type, and added metrics.
  [#2394](https://github.com/Kong/kong/pull/2394)

### Fixed

##### Core

- Kong now ensures that your clients URIs are transparently proxied
  upstream.  No percent-encoding/decoding or querystring stripping will
  occur anymore.
  [#2519](https://github.com/Kong/kong/pull/2519)
- Fix an issue where Kong would match an API with a shorter URI (from its
  `uris` value) as a prefix instead of a longer, matching prefix from
  another API.
  [#2662](https://github.com/Kong/kong/issues/2662)
- Fix an edge-case where an API with multiple `uris` and `strip_uri = true`
  would not always strip the client URI.
  [#2562](https://github.com/Kong/kong/issues/2562)
- HTTP `400` errors thrown by Nginx are now correctly caught by Kong and return
  a native, Kong-friendly response.
  [#2476](https://github.com/Kong/kong/pull/2476)

##### Configuration

- Octothorpes (`#`) can now be escaped (`\#`) and included in the Kong
  configuration values such as your datastore passwords or usernames.
  [#2411](https://github.com/Kong/kong/pull/2411)

##### Admin API

- The `data` response field of the `/upstreams/{upstream}/targets/active`
  Admin API endpoint now returns a list (`[]`) instead of an object (`{}`)
  when no active targets are present.
  [#2619](https://github.com/Kong/kong/pull/2619)

##### Plugins

- The `unique` constraint on OAuth2 `client_secrets` has been removed.
  [#2447](https://github.com/Kong/kong/pull/2447)
- The `unique` constraint on JWT Credentials `secrets` has been removed.
  [#2548](https://github.com/Kong/kong/pull/2548)
- oauth2: When requesting a token from `/oauth2/token`, one can now pass the
  `client_id` as a request body parameter, while `client_id:client_secret` is
  passed via the Authorization header. This allows for better integration
  with some OAuth2 flows proposed out there, such as from Cloudflare Apps.
  Thanks [@cedum](https://github.com/cedum) for the patch!
  [#2577](https://github.com/Kong/kong/pull/2577)
- datadog: Avoid a runtime error if the plugin is configured as a global plugin
  but the downstream request did not match any configured API.
  Thanks [@kjsteuer](https://github.com/kjsteuer) for the fix!
  [#2702](https://github.com/Kong/kong/pull/2702)
- Logging plugins: the produced logs `latencies.kong` field used to omit the
  time Kong spent in its Load Balancing logic, which includes DNS resolution
  time. This latency is now included in `latencies.kong`.
  [#2494](https://github.com/Kong/kong/pull/2494)

[Back to TOC](#table-of-contents)

## [0.10.3] - 2017/05/24

### Changed

- We noticed that some distribution packages were not
  building OpenResty against a JITable PCRE library. This
  happened on Ubuntu and RHEL environments where OpenResty was
  built against the system's PCRE installation.
  We now compile OpenResty against a JITable PCRE source for
  those platforms, which should result in significant performance
  improvements in regex matching.
  [Mashape/kong-distributions #9](https://github.com/Kong/kong-distributions/pull/9)
- TLS connections are now handled with a modern list of
  accepted ciphers, as per the Mozilla recommended TLS
  ciphers list.
  See https://wiki.mozilla.org/Security/Server_Side_TLS.
  This behavior is configurable via the newly
  introduced configuration properties described in the
  below "Added" section.
- Plugins:
  - rate-limiting: Performance improvements when using the
    `cluster` policy. The number of round trips to the
    database has been limited to the number of configured
    limits.
    [#2488](https://github.com/Kong/kong/pull/2488)

### Added

- New `ssl_cipher_suite` and `ssl_ciphers` configuration
  properties to configure the desired set of accepted ciphers,
  based on the Mozilla recommended TLS ciphers list.
  [#2555](https://github.com/Kong/kong/pull/2555)
- New `proxy_ssl_certificate` and `proxy_ssl_certificate_key`
  configuration properties. These properties configure the
  Nginx directives bearing the same name, to set client
  certificates to Kong when connecting to your upstream services.
  [#2556](https://github.com/Kong/kong/pull/2556)
- Proxy and Admin API access and error log paths are now
  configurable. Access logs can be entirely disabled if
  desired.
  [#2552](https://github.com/Kong/kong/pull/2552)
- Plugins:
  - Logging plugins: The produced logs include a new `tries`
    field which contains, which includes the upstream
    connection successes and failures of the load-balancer.
    [#2429](https://github.com/Kong/kong/pull/2429)
  - key-auth: Credentials can now be sent in the request body.
    [#2493](https://github.com/Kong/kong/pull/2493)
  - cors: Origins can now be defined as regular expressions.
    [#2482](https://github.com/Kong/kong/pull/2482)

### Fixed

- APIs matching: prioritize APIs with longer `uris` when said
  APIs also define `hosts` and/or `methods` as well. Thanks
  [@leonzz](https://github.com/leonzz) for the patch.
  [#2523](https://github.com/Kong/kong/pull/2523)
- SSL connections to Cassandra can now properly verify the
  certificate in use (when `cassandra_ssl_verify` is enabled).
  [#2531](https://github.com/Kong/kong/pull/2531)
- The DNS resolver no longer sends a A or AAAA DNS queries for SRV
  records. This should improve performance by avoiding unecessary
  lookups.
  [#2563](https://github.com/Kong/kong/pull/2563) &
  [Mashape/lua-resty-dns-client #12](https://github.com/Kong/lua-resty-dns-client/pull/12)
- Plugins
  - All authentication plugins don't throw an error anymore when
    invalid credentials are given and the `anonymous` user isn't
    configured.
    [#2508](https://github.com/Kong/kong/pull/2508)
  - rate-limiting: Effectively use the desired Redis database when
    the `redis` policy is in use and the `config.redis_database`
    property is set.
    [#2481](https://github.com/Kong/kong/pull/2481)
  - cors: The regression introduced in 0.10.1 regarding not
    sending the `*` wildcard when `conf.origin` was not specified
    has been fixed.
    [#2518](https://github.com/Kong/kong/pull/2518)
  - oauth2: properly check the client application ownership of a
    token before refreshing it.
    [#2461](https://github.com/Kong/kong/pull/2461)

[Back to TOC](#table-of-contents)

## [0.10.2] - 2017/05/01

### Changed

- The Kong DNS resolver now honors the `MAXNS` setting (3) when parsing the
  nameservers specified in `resolv.conf`.
  [#2290](https://github.com/Kong/kong/issues/2290)
- Kong now matches incoming requests via the `$request_uri` property, instead
  of `$uri`, in order to better handle percent-encoded URIS. A more detailed
  explanation will be included in the below "Fixed" section.
  [#2377](https://github.com/Kong/kong/pull/2377)
- Upstream calls do not unconditionally include a trailing `/` anymore. See the
  below "Added" section for more details.
  [#2315](https://github.com/Kong/kong/pull/2315)
- Admin API:
  - The "active targets" endpoint now only return the most recent nonzero
    weight Targets, instead of all nonzero weight targets. This is to provide
    a better picture of the Targets currently in use by the Kong load balancer.
    [#2310](https://github.com/Kong/kong/pull/2310)

### Added

- :fireworks: Plugins can implement a new `rewrite` handler to execute code in
  the Nginx rewrite phase. This phase is executed prior to matching a
  registered Kong API, and prior to any authentication plugin. As such, only
  global plugins (neither tied to an API or Consumer) will execute this phase.
  [#2354](https://github.com/Kong/kong/pull/2354)
- Ability for the client to chose whether the upstream request (Kong <->
  upstream) should contain a trailing slash in its URI. Prior to this change,
  Kong 0.10 would unconditionally append a trailing slash to all upstream
  requests. The added functionality is described in
  [#2211](https://github.com/Kong/kong/issues/2211), and was implemented in
  [#2315](https://github.com/Kong/kong/pull/2315).
- Ability to hide Kong-specific response headers. Two new configuration fields:
  `server_tokens` and `latency_tokens` will respectively toggle whether the
  `Server` and `X-Kong-*-Latency` headers should be sent to downstream clients.
  [#2259](https://github.com/Kong/kong/pull/2259)
- New `cassandra_schema_consensus_timeout` configuration property, to allow for
  Kong to wait for the schema consensus of your Cassandra cluster during
  migrations.
  [#2326](https://github.com/Kong/kong/pull/2326)
- Serf commands executed by a running Kong node are now logged in the Nginx
  error logs with a `DEBUG` level.
  [#2410](https://github.com/Kong/kong/pull/2410)
- Ensure the required shared dictionaries are defined in the Nginx
  configuration. This will prevent custom Nginx templates from potentially
  resulting in a breaking upgrade for users.
  [#2466](https://github.com/Kong/kong/pull/2466)
- Admin API:
  - Target Objects can now be deleted with their ID as well as their name. The
    endpoint becomes: `/upstreams/:name_or_id/targets/:target_or_id`.
    [#2304](https://github.com/Kong/kong/pull/2304)
- Plugins:
  - :fireworks: **New Request termination plugin**. This plugin allows to
    temporarily disable an API and return a pre-configured response status and
    body to your client. Useful for use-cases such as maintenance mode for your
    upstream services. Thanks to [@pauldaustin](https://github.com/pauldaustin)
    for the contribution.
    [#2051](https://github.com/Kong/kong/pull/2051)
  - Logging plugins: The produced logs include two new fields: a `consumer`
    field, which contains the properties of the authenticated Consumer
    (`id`, `custom_id`, and `username`), if any, and a `tries` field, which
    includes the upstream connection successes and failures of the load-
    balancer.
    [#2367](https://github.com/Kong/kong/pull/2367)
    [#2429](https://github.com/Kong/kong/pull/2429)
  - http-log: Now set an upstream HTTP basic access authentication header if
    the configured `conf.http_endpoint` parameter includes an authentication
    section. Thanks [@amir](https://github.com/amir) for the contribution.
    [#2432](https://github.com/Kong/kong/pull/2432)
  - file-log: New `config.reopen` property to close and reopen the log file on
    every request, in order to effectively rotate the logs.
    [#2348](https://github.com/Kong/kong/pull/2348)
  - jwt: Returns `401 Unauthorized` on invalid claims instead of the previous
    `403 Forbidden` status.
    [#2433](https://github.com/Kong/kong/pull/2433)
  - key-auth: Allow setting API key header names with an underscore.
    [#2370](https://github.com/Kong/kong/pull/2370)
  - cors: When `config.credentials = true`, we do not send an ACAO header with
    value `*`. The ACAO header value will be that of the request's `Origin: `
    header.
    [#2451](https://github.com/Kong/kong/pull/2451)

### Fixed

- Upstream connections over TLS now set their Client Hello SNI field. The SNI
  value is taken from the upstream `Host` header value, and thus also depends
  on the `preserve_host` setting of your API. Thanks
  [@konrade](https://github.com/konrade) for the original patch.
  [#2225](https://github.com/Kong/kong/pull/2225)
- Correctly match APIs with percent-encoded URIs in their `uris` property.
  Generally, this change also avoids normalizing (and thus, potentially
  altering) the request URI when trying to match an API's `uris` value. Instead
  of relying on the Nginx `$uri` variable, we now use `$request_uri`.
  [#2377](https://github.com/Kong/kong/pull/2377)
- Handle a routing edge-case under some conditions with the `uris` matching
  rule of APIs that would falsely lead Kong into believing no API was matched
  for what would actually be a valid request.
  [#2343](https://github.com/Kong/kong/pull/2343)
- If no API was configured with a `hosts` matching rule, then the
  `preserve_host` flag would never be honored.
  [#2344](https://github.com/Kong/kong/pull/2344)
- The `X-Forwarded-For` header sent to your upstream services by Kong is not
  set from the Nginx `$proxy_add_x_forwarded_for` variable anymore. Instead,
  Kong uses the `$realip_remote_addr` variable to append the real IP address
  of a client, instead of `$remote_addr`, which can come from a previous proxy
  hop.
  [#2236](https://github.com/Kong/kong/pull/2236)
- CNAME records are now properly being cached by the DNS resolver. This results
  in a performance improvement over previous 0.10 versions.
  [#2303](https://github.com/Kong/kong/pull/2303)
- When using Cassandra, some migrations would not be performed on the same
  coordinator as the one originally chosen. The same migrations would also
  require a response from other replicas in a cluster, but were not waiting
  for a schema consensus beforehand, causing indeterministic failures in the
  migrations, especially if the cluster's inter-nodes communication is slow.
  [#2326](https://github.com/Kong/kong/pull/2326)
- The `cassandra_timeout` configuration property is now correctly taken into
  consideration by Kong.
  [#2326](https://github.com/Kong/kong/pull/2326)
- Correctly trigger plugins configured on the anonymous Consumer for anonymous
  requests (from auth plugins with the new `config.anonymous` parameter).
  [#2424](https://github.com/Kong/kong/pull/2424)
- When multiple auth plugins were configured with the recent `config.anonymous`
  parameter for "OR" authentication, such plugins would override each other's
  results and response headers, causing false negatives.
  [#2222](https://github.com/Kong/kong/pull/2222)
- Ensure the `cassandra_contact_points` property does not contain any port
  information. Those should be specified in `cassandra_port`. Thanks
  [@Vermeille](https://github.com/Vermeille) for the contribution.
  [#2263](https://github.com/Kong/kong/pull/2263)
- Prevent an upstream or legitimate internal error in the load balancing code
  from throwing a Lua-land error as well.
  [#2327](https://github.com/Kong/kong/pull/2327)
- Allow backwards compatibility with custom Nginx configurations that still
  define the `resolver ${{DNS_RESOLVER}}` directive. Vales from the Kong
  `dns_resolver` property will be flattened to a string and appended to the
  directive.
  [#2386](https://github.com/Kong/kong/pull/2386)
- Plugins:
  - hmac: Better handling of invalid base64-encoded signatures. Previously Kong
    would return an HTTP 500 error. We now properly return HTTP 403 Forbidden.
    [#2283](https://github.com/Kong/kong/pull/2283)
- Admin API:
  - Detect conflicts between SNI Objects in the `/snis` and `/certificates`
    endpoint.
    [#2285](https://github.com/Kong/kong/pull/2285)
  - The `/certificates` route used to not return the `total` and `data` JSON
    fields. We now send those fields back instead of a root list of certificate
    objects.
    [#2463](https://github.com/Kong/kong/pull/2463)
  - Endpoints with path parameters like `/xxx_or_id` will now also yield the
    proper result if the `xxx` field is formatted as a UUID. Most notably, this
    fixes a problem for Consumers whose `username` is a UUID, that could not be
    found when requesting `/consumers/{username_as_uuid}`.
    [#2420](https://github.com/Kong/kong/pull/2420)
  - The "active targets" endpoint does not require a trailing slash anymore.
    [#2307](https://github.com/Kong/kong/pull/2307)
  - Upstream Objects can now be deleted properly when using Cassandra.
    [#2404](https://github.com/Kong/kong/pull/2404)

[Back to TOC](#table-of-contents)

## [0.10.1] - 2017/03/27

### Changed

- :warning: Serf has been downgraded to version 0.7 in our distributions,
  although versions up to 0.8.1 are still supported. This fixes a problem when
  automatically detecting the first non-loopback private IP address, which was
  defaulted to `127.0.0.1` in Kong 0.10.0. Greater versions of Serf can still
  be used, but the IP address needs to be manually specified in the
  `cluster_advertise` configuration property.
- :warning: The [CORS Plugin](https://getkong.org/plugins/cors/) parameter
  `config.origin` is now `config.origins`.
  [#2203](https://github.com/Kong/kong/pull/2203)

   :red_circle: **Post-release note (as of 2017/05/12)**: A faulty behavior
   has been observed with this change. Previously, the plugin would send the
   `*` wildcard when `config.origin` was not specified. With this change, the
   plugin **does not** send the `*` wildcard by default anymore. You will need
   to specify it manually when configuring the plugin, with `config.origins=*`.
   This behavior is to be fixed in a future release.

   :white_check_mark: **Update (2017/05/24)**: A fix to this regression has been
   released as part of 0.10.3. See the section of the Changelog related to this
   release for more details.
- Admin API:
  - Disable support for TLS/1.0.
    [#2212](https://github.com/Kong/kong/pull/2212)

### Added

- Admin API:
  - Active targets can be pulled with `GET /upstreams/{name}/targets/active`.
    [#2230](https://github.com/Kong/kong/pull/2230)
  - Provide a convenience endpoint to disable targets at:
    `DELETE /upstreams/{name}/targets/{target}`.
    Under the hood, this creates a new target with `weight = 0` (the
    correct way of disabling targets, which used to cause confusion).
    [#2256](https://github.com/Kong/kong/pull/2256)
- Plugins:
  - cors: Support for configuring multiple Origin domains.
    [#2203](https://github.com/Kong/kong/pull/2203)

### Fixed

- Use an LRU cache for Lua-land entities caching to avoid exhausting the Lua
  VM memory in long-running instances.
  [#2246](https://github.com/Kong/kong/pull/2246)
- Avoid potential deadlocks upon callback errors in the caching module for
  database entities.
  [#2197](https://github.com/Kong/kong/pull/2197)
- Relax multipart MIME type parsing. A space is allowed in between values
  of the Content-Type header.
  [#2215](https://github.com/Kong/kong/pull/2215)
- Admin API:
  - Better handling of non-supported HTTP methods on endpoints of the Admin
    API. In some cases this used to throw an internal error. Calling any
    endpoint with a non-supported HTTP method now always returns `405 Method
    Not Allowed` as expected.
    [#2213](https://github.com/Kong/kong/pull/2213)
- CLI:
  - Better error handling when missing Serf executable.
    [#2218](https://github.com/Kong/kong/pull/2218)
  - Fix a bug in the `kong migrations` command that would prevent it to run
    correctly.
    [#2238](https://github.com/Kong/kong/pull/2238)
  - Trim list values specified in the configuration file.
    [#2206](https://github.com/Kong/kong/pull/2206)
  - Align the default configuration file's values to the actual, hard-coded
    default values to avoid confusion.
    [#2254](https://github.com/Kong/kong/issues/2254)
- Plugins:
  - hmac: Generate an HMAC secret value if none is provided.
    [#2158](https://github.com/Kong/kong/pull/2158)
  - oauth2: Don't try to remove credential values from request bodies if the
    MIME type is multipart, since such attempts would result in an error.
    [#2176](https://github.com/Kong/kong/pull/2176)
  - ldap: This plugin should not be applied to a single Consumer, however, this
    was not properly enforced. It is now impossible to apply this plugin to a
    single Consumer (as per all authentication plugin).
    [#2237](https://github.com/Kong/kong/pull/2237)
  - aws-lambda: Support for `us-west-2` region in schema.
    [#2257](https://github.com/Kong/kong/pull/2257)

[Back to TOC](#table-of-contents)

## [0.10.0] - 2017/03/07

Kong 0.10 is one of most significant releases to this day. It ships with
exciting new features that have been heavily requested for the last few months,
such as load balancing, Cassandra 3.0 compatibility, Websockets support,
internal DNS resolution (A and SRV records without Dnsmasq), and more flexible
matching capabilities for APIs routing.

On top of those new features, this release received a particular attention to
performance, and brings many improvements and refactors that should make it
perform significantly better than any previous version.

### Changed

- :warning: API Objects (as configured via the Admin API) do **not** support
  the `request_host` and `request_uri` fields anymore. The 0.10 migrations
  should upgrade your current API Objects, but make sure to read the new [0.10
  Proxy Guide](https://getkong.org/docs/0.10.x/proxy) to learn the new routing
  capabilities of Kong. On the good side, this means that Kong can now route
  incoming requests according to a combination of Host headers, URIs, and HTTP
  methods.
- :warning: Final slashes in `upstream_url` are no longer allowed.
  [#2115](https://github.com/Kong/kong/pull/2115)
- :warning: The SSL plugin has been removed and dynamic SSL capabilities have
  been added to Kong core, and are configurable via new properties on the API
  entity. See the related PR for a detailed explanation of this change.
  [#1970](https://github.com/Kong/kong/pull/1970)
- :warning: Drop the Dnsmasq dependency. We now internally resolve both A and
  SRV DNS records.
  [#1587](https://github.com/Kong/kong/pull/1587)
- :warning: Dropping support for insecure `TLS/1.0` and defaulting `Upgrade`
  responses to `TLS/1.2`.
  [#2119](https://github.com/Kong/kong/pull/2119)
- Bump the compatible OpenResty version to `1.11.2.1` and `1.11.2.2`. Support
  for OpenResty `1.11.2.2` requires the `--without-luajit-lua52` compilation
  flag.
- Separate Admin API and Proxy error logs. Admin API logs are now written to
  `logs/admin_access.log`.
  [#1782](https://github.com/Kong/kong/pull/1782)
- Auto-generates stronger SHA-256 with RSA encryption SSL certificates.
  [#2117](https://github.com/Kong/kong/pull/2117)

### Added

- :fireworks: Support for Cassandra 3.x.
  [#1709](https://github.com/Kong/kong/pull/1709)
- :fireworks: SRV records resolution.
  [#1587](https://github.com/Kong/kong/pull/1587)
- :fireworks: Load balancing. When an A or SRV record resolves to multiple
  entries, Kong now rotates those upstream targets with a Round-Robin
  algorithm. This is a first step towards implementing more load balancing
  algorithms.
  Another way to specify multiple upstream targets is to use the newly
  introduced `/upstreams` and `/targets` entities of the Admin API.
  [#1587](https://github.com/Kong/kong/pull/1587)
  [#1735](https://github.com/Kong/kong/pull/1735)
- :fireworks: Multiple hosts and paths per API. Kong can now route incoming
  requests to your services based on a combination of Host headers, URIs and
  HTTP methods. See the related PR for a detailed explanation of the new
  properties and capabilities of the new router.
  [#1970](https://github.com/Kong/kong/pull/1970)
- :fireworks: Maintain upstream connection pools which should greatly improve
  performance, especially for HTTPS upstream connections.  We now use HTTP/1.1
  for upstream connections as well as an nginx `upstream` block with a
  configurable`keepalive` directive, thanks to the new `nginx_keepalive`
  configuration property.
  [#1587](https://github.com/Kong/kong/pull/1587)
  [#1827](https://github.com/Kong/kong/pull/1827)
- :fireworks: Websockets support. Kong can now upgrade client connections to
  use the `ws` protocol when `Upgrade: websocket` is present.
  [#1827](https://github.com/Kong/kong/pull/1827)
- Use an in-memory caching strategy for database entities in order to reduce
  CPU load during requests proxying.
  [#1688](https://github.com/Kong/kong/pull/1688)
- Provide negative-caching for missed database entities. This should improve
  performance in some cases.
  [#1914](https://github.com/Kong/kong/pull/1914)
- Support for serving the Admin API over SSL. This introduces new properties in
  the configuration file: `admin_listen_ssl`, `admin_ssl`, `admin_ssl_cert` and
  `admin_ssl_cert_key`.
  [#1706](https://github.com/Kong/kong/pull/1706)
- Support for upstream connection timeouts. APIs now have 3 new fields:
  `upstream_connect_timeout`, `upstream_send_timeout`, `upstream_read_timeout`
  to specify, in milliseconds, a timeout value for requests between Kong and
  your APIs.
  [#2036](https://github.com/Kong/kong/pull/2036)
- Support for clustering key rotation in the underlying Serf process:
  - new `cluster_keyring_file` property in the configuration file.
  - new `kong cluster keys ..` CLI commands that expose the underlying
    `serf keys ..` commands.
  [#2069](https://github.com/Kong/kong/pull/2069)
- Support for `lua_socket_pool_size` property in configuration file.
  [#2109](https://github.com/Kong/kong/pull/2109)
- Plugins:
  - :fireworks: **New AWS Lambda plugin**. Thanks Tim Erickson for his
    collaboration on this new addition.
    [#1777](https://github.com/Kong/kong/pull/1777)
    [#1190](https://github.com/Kong/kong/pull/1190)
  - Anonymous authentication for auth plugins. When such plugins receive the
    `config.anonymous=<consumer_id>` property, even non-authenticated requests
    will be proxied by Kong, with the traditional Consumer headers set to the
    designated anonymous consumer, but also with a `X-Anonymous-Consumer`
    header. Multiple auth plugins will work in a logical `OR` fashion.
    [#1666](https://github.com/Kong/kong/pull/1666) and
    [#2035](https://github.com/Kong/kong/pull/2035)
  - request-transformer: Ability to change the HTTP method of the upstream
    request. [#1635](https://github.com/Kong/kong/pull/1635)
  - jwt: Support for ES256 signatures.
    [#1920](https://github.com/Kong/kong/pull/1920)
  - rate-limiting: Ability to select the Redis database to use via the new
    `config.redis_database` plugin property.
    [#1941](https://github.com/Kong/kong/pull/1941)

### Fixed

- Looking for Serf in known installation paths.
  [#1997](https://github.com/Kong/kong/pull/1997)
- Including port in upstream `Host` header.
  [#2045](https://github.com/Kong/kong/pull/2045)
- Clarify the purpose of the `cluster_listen_rpc` property in
  the configuration file. Thanks Jeremy Monin for the patch.
  [#1860](https://github.com/Kong/kong/pull/1860)
- Admin API:
  - Properly Return JSON responses (instead of HTML) on HTTP 409 Conflict
    when adding Plugins.
    [#2014](https://github.com/Kong/kong/issues/2014)
- CLI:
  - Avoid double-prefixing migration error messages with the database name
    (PostgreSQL/Cassandra).
- Plugins:
  - Fix fault tolerance logic and error reporting in rate-limiting plugins.
  - CORS: Properly return `Access-Control-Allow-Credentials: false` if
    `Access-Control-Allow-Origin: *`.
    [#2104](https://github.com/Kong/kong/pull/2104)
  - key-auth: enforce `key_names` to be proper header names according to Nginx.
    [#2142](https://github.com/Kong/kong/pull/2142)

[Back to TOC](#table-of-contents)

## [0.9.9] - 2017/02/02

### Fixed

- Correctly put Cassandra sockets into the Nginx connection pool for later
  reuse. This greatly improves the performance for rate-limiting and
  response-ratelimiting plugins.
  [f8f5306](https://github.com/Kong/kong/commit/f8f53061207de625a29bbe5d80f1807da468a1bc)
- Correct length of a year in seconds for rate-limiting and
  response-ratelimiting plugins. A year was wrongly assumed to only be 360
  days long.
  [e4fdb2a](https://github.com/Kong/kong/commit/e4fdb2a3af4a5f2bf298c7b6488d88e67288c98b)
- Prevent misinterpretation of the `%` character in proxied URLs encoding.
  Thanks Thomas Jouannic for the patch.
  [#1998](https://github.com/Kong/kong/pull/1998)
  [#2040](https://github.com/Kong/kong/pull/2040)

[Back to TOC](#table-of-contents)

## [0.9.8] - 2017/01/19

### Fixed

- Properly set the admin IP in the Serf script.

### Changed

- Provide negative-caching for missed database entities. This should improve
  performance in some cases.
  [#1914](https://github.com/Kong/kong/pull/1914)

### Fixed

- Plugins:
  - Fix fault tolerance logic and error reporting in rate-limiting plugins.

[Back to TOC](#table-of-contents)

## [0.9.7] - 2016/12/21

### Fixed

- Fixed a performance issue in Cassandra by removing an old workaround that was
  forcing Cassandra to use LuaSocket instead of cosockets.
  [#1916](https://github.com/Kong/kong/pull/1916)
- Fixed an issue that was causing a recursive attempt to stop Kong's services
  when an error was occurring.
  [#1877](https://github.com/Kong/kong/pull/1877)
- Custom plugins are now properly loaded again.
  [#1910](https://github.com/Kong/kong/pull/1910)
- Plugins:
  - Galileo: properly encode empty arrays.
    [#1909](https://github.com/Kong/kong/pull/1909)
  - OAuth 2: implements a missing Postgres migration for `redirect_uri` in
    every OAuth 2 credential. [#1911](https://github.com/Kong/kong/pull/1911)
  - OAuth 2: safely parse the request body even when no data has been sent.
    [#1915](https://github.com/Kong/kong/pull/1915)

[Back to TOC](#table-of-contents)

## [0.9.6] - 2016/11/29

### Fixed

- Resolve support for PostgreSQL SSL connections.
  [#1720](https://github.com/Kong/kong/issues/1720)
- Ensure `kong start` honors the `--conf` flag is a config file already exists
  at one of the default locations (`/etc/kong.conf`, `/etc/kong/kong.conf`).
  [#1681](https://github.com/Kong/kong/pull/1681)
- Obfuscate sensitive properties from the `/` Admin API route which returns
  the current node's configuration.
  [#1650](https://github.com/Kong/kong/pull/1650)

[Back to TOC](#table-of-contents)

## [0.9.5] - 2016/11/07

### Changed

- Dropping support for OpenResty 1.9.15.1 in favor of 1.11.2.1
  [#1797](https://github.com/Kong/kong/pull/1797)

### Fixed

- Fixed an error (introduced in 0.9.4) in the auto-clustering event

[Back to TOC](#table-of-contents)

## [0.9.4] - 2016/11/02

### Fixed

- Fixed the random string generator that was causing some problems, especially
  in Serf for clustering. [#1754](https://github.com/Kong/kong/pull/1754)
- Seed random number generator in CLI.
  [#1641](https://github.com/Kong/kong/pull/1641)
- Reducing log noise in the Admin API.
  [#1781](https://github.com/Kong/kong/pull/1781)
- Fixed the reports lock implementation that was generating a periodic error
  message. [#1783](https://github.com/Kong/kong/pull/1783)

[Back to TOC](#table-of-contents)

## [0.9.3] - 2016/10/07

### Added

- Added support for Serf 0.8. [#1693](https://github.com/Kong/kong/pull/1693)

### Fixed

- Properly invalidate global plugins.
  [#1723](https://github.com/Kong/kong/pull/1723)

[Back to TOC](#table-of-contents)

## [0.9.2] - 2016/09/20

### Fixed

- Correctly report migrations errors. This was caused by an error being thrown
  from the error handler, and superseding the actual error. [#1605]
  (https://github.com/Kong/kong/pull/1605)
- Prevent Kong from silently failing to start. This would be caused by an
  erroneous error handler. [28f5d10]
  (https://github.com/Kong/kong/commit/28f5d10)
- Only report a random number generator seeding error when it is not already
  seeded. [#1613](https://github.com/Kong/kong/pull/1613)
- Reduce intra-cluster noise by not propagating keepalive requests events.
  [#1660](https://github.com/Kong/kong/pull/1660)
- Admin API:
  - Obfuscates sensitive configuration settings from the `/` route.
    [#1650](https://github.com/Kong/kong/pull/1650)
- CLI:
  - Prevent a failed `kong start` to stop an already running Kong node.
    [#1645](https://github.com/Kong/kong/pull/1645)
  - Remove unset configuration placeholders from the nginx configuration
    template. This would occur when no Internet connection would be
    available and would cause Kong to compile an erroneous nginx config.
    [#1606](https://github.com/Kong/kong/pull/1606)
  - Properly count the number of executed migrations.
    [#1649](https://github.com/Kong/kong/pull/1649)
- Plugins:
  - OAuth2: remove the "Kong" mentions in missing `provision_key` error
    messages. [#1633](https://github.com/Kong/kong/pull/1633)
  - OAuth2: allow to correctly delete applications when using Cassandra.
    [#1659](https://github.com/Kong/kong/pull/1659)
  - galileo: provide a default `bodySize` value when `log_bodies=true` but the
    current request/response has no body.
    [#1657](https://github.com/Kong/kong/pull/1657)

[Back to TOC](#table-of-contents)

## [0.9.1] - 2016/09/02

### Added

- Plugins:
  - ACL: allow to retrieve/update/delete an ACL by group name.
    [#1544](https://github.com/Kong/kong/pull/1544)
  - Basic Authentication: allow to retrieve/update/delete a credential by `username`.
    [#1570](https://github.com/Kong/kong/pull/1570)
  - HMAC Authentication: allow to retrieve/update/delete a credential by `username`.
    [#1570](https://github.com/Kong/kong/pull/1570)
  - JWT Authentication: allow to retrieve/update/delete a credential by `key`.
    [#1570](https://github.com/Kong/kong/pull/1570)
  - Key Authentication: allow to retrieve/update/delete a credential by `key`.
    [#1570](https://github.com/Kong/kong/pull/1570)
  - OAuth2 Authentication: allow to retrieve/update/delete a credential by `client_id` and tokens by `access_token`.
    [#1570](https://github.com/Kong/kong/pull/1570)

### Fixed

- Correctly parse configuration file settings containing comments.
  [#1569](https://github.com/Kong/kong/pull/1569)
- Prevent third-party Lua modules (and plugins) to override the seed for random
  number generation. This prevents the creation of conflicting UUIDs.
  [#1558](https://github.com/Kong/kong/pull/1558)
- Use [pgmoon-mashape](https://github.com/Kong/pgmoon) `2.0.0` which
  properly namespaces our fork, avoiding conflicts with other versions of
  pgmoon, such as the one installed by Lapis.
  [#1582](https://github.com/Kong/kong/pull/1582)
- Avoid exposing OpenResty's information on HTTP `4xx` errors.
  [#1567](https://github.com/Kong/kong/pull/1567)
- ulimit with `unlimited` value is now properly handled.
  [#1545](https://github.com/Kong/kong/pull/1545)
- CLI:
  - Stop third-party services (Dnsmasq/Serf) when Kong could not start.
    [#1588](https://github.com/Kong/kong/pull/1588)
  - Prefix database migration errors (such as Postgres' `connection refused`)
    with the database name (`postgres`/`cassandra`) to avoid confusions.
    [#1583](https://github.com/Kong/kong/pull/1583)
- Plugins:
  - galileo: Use `Content-Length` header to get request/response body size when
    `log_bodies` is disabled.
    [#1584](https://github.com/Kong/kong/pull/1584)
- Admin API:
  - Revert the `/plugins/enabled` endpoint's response to be a JSON array, and
    not an Object. [#1529](https://github.com/Kong/kong/pull/1529)

[Back to TOC](#table-of-contents)

## [0.9.0] - 2016/08/18

The main focus of this release is Kong's new CLI. With a simpler configuration file, new settings, environment variables support, new commands as well as a new interpreter, the new CLI gives more power and flexibility to Kong users and allow for an easier integration in your deployment workflow, as well as better testing for developers and plugins authors. Additionally, some new plugins and performance improvements are included as well as the regular bug fixes.

### Changed

- :warning: PostgreSQL is the new default datastore for Kong. If you were using Cassandra and you are upgrading, you need to explicitly set `cassandra` as your `database`.
- :warning: New CLI, with new commands and refined arguments. This new CLI uses the `resty-cli` interpreter (see [lua-resty-cli](https://github.com/openresty/resty-cli)) instead of LuaJIT. As a result, the `resty` executable must be available in your `$PATH` (resty-cli is shipped in the OpenResty bundle) as well as the `bin/kong` executable. Kong does not rely on Luarocks installing the `bin/kong` executable anymore. This change of behavior is taken care of if you are using one of the official Kong packages.
- :warning: Kong uses a new configuration file, with an easier syntax than the previous YAML file.
- New arguments for the CLI, such as verbose, debug and tracing flags. We also avoid requiring the configuration file as an argument to each command as per the previous CLI.
- Customization of the Nginx configuration can now be taken care of using two different approaches: with a custom Nginx configuration template and using `kong start --template <file>`, or by using `kong compile` to generate the Kong Nginx sub-configuration, and `include` it in a custom Nginx instance.
- Plugins:
  - Rate Limiting: the `continue_on_error` property is now called `fault_tolerant`.
  - Response Rate Limiting: the `continue_on_error` property is now called `fault_tolerant`.

### Added

- :fireworks: Support for overriding configuration settings with environment variables.
- :fireworks: Support for SSL connections between Kong and PostgreSQL. [#1425](https://github.com/Kong/kong/pull/1425)
- :fireworks: Ability to apply plugins with more granularity: per-consumer, and global plugins are now possible. [#1403](https://github.com/Kong/kong/pull/1403)
- New `kong check` command: validates a Kong configuration file.
- Better version check for third-party dependencies (OpenResty, Serf, Dnsmasq). [#1307](https://github.com/Kong/kong/pull/1307)
- Ability to configure the validation depth of database SSL certificates from the configuration file. [#1420](https://github.com/Kong/kong/pull/1420)
- `request_host`: internationalized url support; utf-8 domain names through punycode support and paths through %-encoding. [#1300](https://github.com/Kong/kong/issues/1300)
- Implements caching locks when fetching database configuration (APIs, Plugins...) to avoid dog pile effect on cold nodes. [#1402](https://github.com/Kong/kong/pull/1402)
- Plugins:
  - :fireworks: **New bot-detection plugin**: protect your APIs by detecting and rejecting common bots and crawlers. [#1413](https://github.com/Kong/kong/pull/1413)
  - correlation-id: new "tracker" generator, identifying requests per worker and connection. [#1288](https://github.com/Kong/kong/pull/1288)
  - request/response-transformer: ability to add strings including colon characters. [#1353](https://github.com/Kong/kong/pull/1353)
  - rate-limiting: support for new rate-limiting policies (`cluster`, `local` and `redis`), and for a new `limit_by` property to force rate-limiting by `consumer`, `credential` or `ip`.
  - response-rate-limiting: support for new rate-limiting policies (`cluster`, `local` and `redis`), and for a new `limit_by` property to force rate-limiting by `consumer`, `credential` or `ip`.
  - galileo: performance improvements of ALF serialization. ALFs are not discarded when exceeding 20MBs anymore. [#1463](https://github.com/Kong/kong/issues/1463)
  - statsd: new `upstream_stream` latency metric. [#1466](https://github.com/Kong/kong/pull/1466)
  - datadog: new `upstream_stream` latency metric and tagging support for each metric. [#1473](https://github.com/Kong/kong/pull/1473)

### Removed

- We now use [lua-resty-jit-uuid](https://github.com/thibaultCha/lua-resty-jit-uuid) for UUID generation, which is a pure Lua implementation of [RFC 4122](https://www.ietf.org/rfc/rfc4122.txt). As a result, libuuid is not a dependency of Kong anymore.

### Fixed

- Sensitive configuration settings are not printed to stdout anymore. [#1256](https://github.com/Kong/kong/issues/1256)
- Fixed bug that caused nodes to remove themselves from the database when they attempted to join the cluster. [#1437](https://github.com/Kong/kong/pull/1437)
- Plugins:
  - request-size-limiting: use proper constant for MB units while setting the size limit. [#1416](https://github.com/Kong/kong/pull/1416)
  - OAuth2: security and config validation fixes. [#1409](https://github.com/Kong/kong/pull/1409) [#1112](https://github.com/Kong/kong/pull/1112)
  - request/response-transformer: better validation of fields provided without a value. [#1399](https://github.com/Kong/kong/pull/1399)
  - JWT: handle some edge-cases that could result in HTTP 500 errors. [#1362](https://github.com/Kong/kong/pull/1362)

> **internal**
> - new test suite using resty-cli and removing the need to monkey-patch the `ngx` global.
> - custom assertions and new helper methods (`wait_until()`) to gracefully fail in case of timeout.
> - increase atomicity of the testing environment.
> - lighter testing instance, only running 1 worker and not using Dnsmasq by default.

[Back to TOC](#table-of-contents)

## [0.8.3] - 2016/06/01

This release includes some bugfixes:

### Changed

- Switched the log level of the "No nodes found in cluster" warning to `INFO`, that was printed when starting up the first Kong node in a new cluster.
- Kong now requires OpenResty `1.9.7.5`.

### Fixed

- New nodes are now properly registered into the `nodes` table when running on the same machine. [#1281](https://github.com/Kong/kong/pull/1281)
- Fixed a failed error parsing on Postgres. [#1269](https://github.com/Kong/kong/pull/1269)
- Plugins:
  - Response Transformer: Slashes are now encoded properly, and fixed a bug that hang the execution of the plugin. [#1257](https://github.com/Kong/kong/pull/1257) and [#1263](https://github.com/Kong/kong/pull/1263)
  - JWT: If a value for `algorithm` is missing, it's now `HS256` by default. This problem occurred when migrating from older versions of Kong.
  - OAuth 2.0: Fixed a Postgres problem that was preventing an application from being created, and fixed a check on the `redirect_uri` field. [#1264](https://github.com/Kong/kong/pull/1264) and [#1267](https://github.com/Kong/kong/issues/1267)

[Back to TOC](#table-of-contents)

## [0.8.2] - 2016/05/25

This release includes bugfixes and minor updates:

### Added

- Support for a simple slash in `request_path`. [#1227](https://github.com/Kong/kong/pull/1227)
- Plugins:
  - Response Rate Limiting: it now appends usage headers to the upstream requests in the form of `X-Ratelimit-Remaining-{limit_name}` and introduces a new `config.block_on_first_violation` property. [#1235](https://github.com/Kong/kong/pull/1235)

#### Changed

- Plugins:
  - **Mashape Analytics: The plugin is now called "Galileo", and added support for Galileo v3. [#1159](https://github.com/Kong/kong/pull/1159)**

#### Fixed

- Postgres now relies on the `search_path` configured on the database and its default value `$user, public`. [#1196](https://github.com/Kong/kong/issues/1196)
- Kong now properly encodes an empty querystring parameter like `?param=` when proxying the request. [#1210](https://github.com/Kong/kong/pull/1210)
- The configuration now checks that `cluster.ttl_on_failure` is at least 60 seconds. [#1199](https://github.com/Kong/kong/pull/1199)
- Plugins:
  - Loggly: Fixed an issue that was triggering 400 and 500 errors. [#1184](https://github.com/Kong/kong/pull/1184)
  - JWT: The `TYP` value in the header is not optional and case-insensitive. [#1192](https://github.com/Kong/kong/pull/1192)
  - Request Transformer: Fixed a bug when transforming request headers. [#1202](https://github.com/Kong/kong/pull/1202)
  - OAuth 2.0: Multiple redirect URIs are now supported. [#1112](https://github.com/Kong/kong/pull/1112)
  - IP Restriction: Fixed that prevented the plugin for working properly when added on an API. [#1245](https://github.com/Kong/kong/pull/1245)
  - CORS: Fixed an issue when `config.preflight_continue` was enabled. [#1240](https://github.com/Kong/kong/pull/1240)

[Back to TOC](#table-of-contents)

## [0.8.1] - 2016/04/27

This release includes some fixes and minor updates:

### Added

- Adds `X-Forwarded-Host` and `X-Forwarded-Prefix` to the upstream request headers. [#1180](https://github.com/Kong/kong/pull/1180)
- Plugins:
  - Datadog: Added two new metrics, `unique_users` and `request_per_user`, that log the consumer information. [#1179](https://github.com/Kong/kong/pull/1179)

### Fixed

- Fixed a DAO bug that affected full entity updates. [#1163](https://github.com/Kong/kong/pull/1163)
- Fixed a bug when setting the authentication provider in Cassandra.
- Updated the Cassandra driver to v0.5.2.
- Properly enforcing required fields in PUT requests. [#1177](https://github.com/Kong/kong/pull/1177)
- Fixed a bug that prevented to retrieve the hostname of the local machine on certain systems. [#1178](https://github.com/Kong/kong/pull/1178)

[Back to TOC](#table-of-contents)

## [0.8.0] - 2016/04/18

This release includes support for PostgreSQL as Kong's primary datastore!

### Breaking changes

- Remove support for the long deprecated `/consumers/:consumer/keyauth/` and `/consumers/:consumer/basicauth/` routes (deprecated in `0.5.0`). The new routes (available since `0.5.0` too) use the real name of the plugin: `/consumers/:consumer/key-auth` and `/consumers/:consumer/basic-auth`.

### Added

- Support for PostgreSQL 9.4+ as Kong's primary datastore. [#331](https://github.com/Kong/kong/issues/331) [#1054](https://github.com/Kong/kong/issues/1054)
- Configurable Cassandra reading/writing consistency. [#1026](https://github.com/Kong/kong/pull/1026)
- Admin API: including pending and running timers count in the response to `/`. [#992](https://github.com/Kong/kong/pull/992)
- Plugins
  - **New correlation-id plugin**: assign unique identifiers to the requests processed by Kong. Courtesy of [@opyate](https://github.com/opyate). [#1094](https://github.com/Kong/kong/pull/1094)
  - LDAP: add support for LDAP authentication. [#1133](https://github.com/Kong/kong/pull/1133)
  - StatsD: add support for StatsD logging. [#1142](https://github.com/Kong/kong/pull/1142)
  - JWT: add support for RS256 signed tokens thanks to [@kdstew](https://github.com/kdstew)! [#1053](https://github.com/Kong/kong/pull/1053)
  - ACL: appends `X-Consumer-Groups` to the request, so the upstream service can check what groups the consumer belongs to. [#1154](https://github.com/Kong/kong/pull/1154)
  - Galileo (mashape-analytics): increase batch sending timeout to 30s. [#1091](https://github.com/Kong/kong/pull/1091)
- Added `ttl_on_failure` option in the cluster configuration, to configure the TTL of failed nodes. [#1125](https://github.com/Kong/kong/pull/1125)

### Fixed

- Introduce a new `port` option when connecting to your Cassandra cluster instead of using the CQL default (9042). [#1139](https://github.com/Kong/kong/issues/1139)
- Plugins
  - Request/Response Transformer: add missing migrations for upgrades from ` <= 0.5.x`. [#1064](https://github.com/Kong/kong/issues/1064)
  - OAuth2
    - Error responses comply to RFC 6749. [#1017](https://github.com/Kong/kong/issues/1017)
    - Handle multipart requests. [#1067](https://github.com/Kong/kong/issues/1067)
    - Make access_tokens correctly expire. [#1089](https://github.com/Kong/kong/issues/1089)

> **internal**
> - replace globals with singleton pattern thanks to [@mars](https://github.com/mars).
> - fixed resolution mismatches when using deep paths in the path resolver thanks to [siddharthkchatterjee](https://github.com/siddharthkchatterjee)

[Back to TOC](#table-of-contents)

## [0.7.0] - 2016/02/24

### Breaking changes

Due to the NGINX security fixes (CVE-2016-0742, CVE-2016-0746, CVE-2016-0747), OpenResty was bumped to `1.9.7.3` which is not backwards compatible, and thus requires changes to be made to the `nginx` property of Kong's configuration file. See the [0.7 upgrade path](https://github.com/Kong/kong/blob/master/UPGRADE.md#upgrade-to-07x) for instructions.

However by upgrading the underlying OpenResty version, source installations do not have to patch the NGINX core and use the old `ssl-cert-by-lua` branch of ngx_lua anymore. This will make source installations much easier.

### Added

- Support for OpenResty `1.9.7.*`. This includes NGINX security fixes (CVE-2016-0742, CVE-2016-0746, CVE-2016-0747). [#906](https://github.com/Kong/kong/pull/906)
- Plugins
  - **New Runscope plugin**: Monitor your APIs from Kong with Runscope. Courtesy of [@mansilladev](https://github.com/mansilladev). [#924](https://github.com/Kong/kong/pull/924)
  - Datadog: New `response.size` metric. [#923](https://github.com/Kong/kong/pull/923)
  - Rate-Limiting and Response Rate-Limiting
    - New `config.async` option to asynchronously increment counters to reduce latency at the cost of slightly reducing the accuracy. [#912](https://github.com/Kong/kong/pull/912)
    - New `config.continue_on_error` option to keep proxying requests in case the datastore is unreachable. rate-limiting operations will be disabled until the datastore is responsive again. [#953](https://github.com/Kong/kong/pull/953)
- CLI
  - Perform a simple permission check on the NGINX working directory when starting, to prevent errors during execution. [#939](https://github.com/Kong/kong/pull/939)
- Send 50x errors with the appropriate format. [#927](https://github.com/Kong/kong/pull/927) [#970](https://github.com/Kong/kong/pull/970)

### Fixed

- Plugins
  - OAuth2
    - Better handling of `redirect_uri` (prevent the use of fragments and correctly handle querystrings). Courtesy of [@PGBI](https://github.com/PGBI). [#930](https://github.com/Kong/kong/pull/930)
    - Add `PUT` support to the `/auth2_tokens` route. [#897](https://github.com/Kong/kong/pull/897)
    - Better error message when the `access_token` is missing. [#1003](https://github.com/Kong/kong/pull/1003)
  - IP restriction: Fix an issue that could arise when restarting Kong. Now Kong does not need to be restarted for the ip-restriction configuration to take effect. [#782](https://github.com/Kong/kong/pull/782) [#960](https://github.com/Kong/kong/pull/960)
  - ACL: Properly invalidating entities when assigning a new ACL group. [#996](https://github.com/Kong/kong/pull/996)
  - SSL: Replace shelled out openssl calls with native `ngx.ssl` conversion utilities, which preserve the certificate chain. [#968](https://github.com/Kong/kong/pull/968)
- Avoid user warning on start when the user is not root. [#964](https://github.com/Kong/kong/pull/964)
- Store Serf logs in NGINX working directory to prevent eventual permission issues. [#975](https://github.com/Kong/kong/pull/975)
- Allow plugins configured on a Consumer *without* being configured on an API to run. [#978](https://github.com/Kong/kong/issues/978) [#980](https://github.com/Kong/kong/pull/980)
- Fixed an edge-case where Kong nodes would not be registered in the `nodes` table. [#1008](https://github.com/Kong/kong/pull/1008)

[Back to TOC](#table-of-contents)

## [0.6.1] - 2016/02/03

This release contains tiny bug fixes that were especially annoying for complex Cassandra setups and power users of the Admin API!

### Added

- A `timeout` property for the Cassandra configuration. In ms, this timeout is effective as a connection and a reading timeout. [#937](https://github.com/Kong/kong/pull/937)

### Fixed

- Correctly set the Cassandra SSL certificate in the Nginx configuration while starting Kong. [#921](https://github.com/Kong/kong/pull/921)
- Rename the `user` Cassandra property to `username` (Kong looks for `username`, hence `user` would fail). [#922](https://github.com/Kong/kong/pull/922)
- Allow Cassandra authentication with arbitrary plain text auth providers (such as Instaclustr uses), fixing authentication with them. [#937](https://github.com/Kong/kong/pull/937)
- Admin API
  - Fix the `/plugins/:id` route for `PATCH` method. [#941](https://github.com/Kong/kong/pull/941)
- Plugins
  - HTTP logging: remove the additional `\r\n` at the end of the logging request body. [#926](https://github.com/Kong/kong/pull/926)
  - Galileo: catch occasional internal errors happening when a request was cancelled by the client and fix missing shm for the retry policy. [#931](https://github.com/Kong/kong/pull/931)

[Back to TOC](#table-of-contents)

## [0.6.0] - 2016/01/22

### Breaking changes

 We would recommended to consult the suggested [0.6 upgrade path](https://github.com/Kong/kong/blob/master/UPGRADE.md#upgrade-to-06x) for this release.

- [Serf](https://www.serfdom.io) is now a Kong dependency. It allows Kong nodes to communicate between each other opening the way to many features and improvements.
- The configuration file changed. Some properties were renamed, others were moved, and some are new. We would recommended checking out the new default configuration file.
- Drop the Lua 5.1 dependency which was only used by the CLI. The CLI now runs with LuaJIT, which is consistent with other Kong components (Luarocks and OpenResty) already relying on LuaJIT. Make sure the LuaJIT interpreter is included in your `$PATH`. [#799](https://github.com/Kong/kong/pull/799)

### Added

One of the biggest new features of this release is the cluster-awareness added to Kong in [#729](https://github.com/Kong/kong/pull/729), which deserves its own section:

- Each Kong node is now aware of belonging to a cluster through Serf. Nodes automatically join the specified cluster according to the configuration file's settings.
- The datastore cache is not invalidated by expiration time anymore, but following an invalidation strategy between the nodes of a same cluster, leading to improved performance.
- Admin API
  - Expose a `/cache` endpoint for retrieving elements stored in the in-memory cache of a node.
  - Expose a `/cluster` endpoint used to add/remove/list members of the cluster, and also used internally for data propagation.
- CLI
  - New `kong cluster` command for cluster management.
  - New `kong status` command for cluster healthcheck.

Other additions include:

- New Cassandra driver which makes Kong aware of the Cassandra cluster. Kong is now unaffected if one of your Cassandra nodes goes down as long as a replica is available on another node. Load balancing policies also improve the performance along with many other smaller improvements. [#803](https://github.com/Kong/kong/pull/803)
- Admin API
  - A new `total` field in API responses, that counts the total number of entities in the datastore. [#635](https://github.com/Kong/kong/pull/635)
- Configuration
  - Possibility to configure the keyspace replication strategy for Cassandra. It will be taken into account by the migrations when the configured keyspace does not already exist. [#350](https://github.com/Kong/kong/issues/350)
  - Dnsmasq is now optional. You can specify a custom DNS resolver address that Kong will use when resolving hostnames. This can be configured in `kong.yml`. [#625](https://github.com/Kong/kong/pull/625)
- Plugins
  - **New "syslog" plugin**: send logs to local system log. [#698](https://github.com/Kong/kong/pull/698)
  - **New "loggly" plugin**: send logs to Loggly over UDP. [#698](https://github.com/Kong/kong/pull/698)
  - **New "datadog" plugin**: send logs to Datadog server. [#758](https://github.com/Kong/kong/pull/758)
  - OAuth2
    - Add support for `X-Forwarded-Proto` header. [#650](https://github.com/Kong/kong/pull/650)
    - Expose a new `/oauth2_tokens` endpoint with the possibility to retrieve, update or delete OAuth 2.0 access tokens. [#729](https://github.com/Kong/kong/pull/729)
  - JWT
    - Support for base64 encoded secrets. [#838](https://github.com/Kong/kong/pull/838) [#577](https://github.com/Kong/kong/issues/577)
    - Support to configure the claim in which the key is given into the token (not `iss` only anymore). [#838](https://github.com/Kong/kong/pull/838)
  - Request transformer
    - Support for more transformation options: `remove`, `replace`, `add`, `append` motivated by [#393](https://github.com/Kong/kong/pull/393). See [#824](https://github.com/Kong/kong/pull/824)
    - Support JSON body transformation. [#569](https://github.com/Kong/kong/issues/569)
  - Response transformer
    - Support for more transformation options: `remove`, `replace`, `add`, `append` motivated by [#393](https://github.com/Kong/kong/pull/393). See [#822](https://github.com/Kong/kong/pull/822)

### Changed

- As mentioned in the breaking changes section, a new configuration file format and validation. All properties are now documented and commented out with their default values. This allows for a lighter configuration file and more clarity as to what properties relate to. It also catches configuration mistakes. [#633](https://github.com/Kong/kong/pull/633)
- Replace the UUID generator library with a new implementation wrapping lib-uuid, fixing eventual conflicts happening in cases such as described in [#659](https://github.com/Kong/kong/pull/659). See [#695](https://github.com/Kong/kong/pull/695)
- Admin API
  - Increase the maximum body size to 10MB in order to handle configuration requests with heavy payloads. [#700](https://github.com/Kong/kong/pull/700)
  - Disable access logs for the `/status` endpoint.
  - The `/status` endpoint now includes `database` statistics, while the previous stats have been moved to a `server` response field. [#635](https://github.com/Kong/kong/pull/635)

### Fixed

- Behaviors described in [#603](https://github.com/Kong/kong/issues/603) related to the failure of Cassandra nodes thanks to the new driver. [#803](https://github.com/Kong/kong/issues/803)
- Latency headers are now properly included in responses sent to the client. [#708](https://github.com/Kong/kong/pull/708)
- `strip_request_path` does not add a trailing slash to the API's `upstream_url` anymore before proxying. [#675](https://github.com/Kong/kong/issues/675)
- Do not URL decode querystring before proxying the request to the upstream service. [#749](https://github.com/Kong/kong/issues/749)
- Handle cases when the request would be terminated prior to the Kong execution (that is, before ngx_lua reaches the `access_by_lua` context) in cases such as the use of a custom nginx module. [#594](https://github.com/Kong/kong/issues/594)
- Admin API
  - The PUT method now correctly updates boolean fields (such as `strip_request_path`). [#765](https://github.com/Kong/kong/pull/765)
  - The PUT method now correctly resets a plugin configuration. [#720](https://github.com/Kong/kong/pull/720)
  - PATCH correctly set previously unset fields. [#861](https://github.com/Kong/kong/pull/861)
  - In the responses, the `next` link is not being displayed anymore if there are no more entities to be returned. [#635](https://github.com/Kong/kong/pull/635)
  - Prevent the update of `created_at` fields. [#820](https://github.com/Kong/kong/pull/820)
  - Better `request_path` validation for APIs. "/" is not considered a valid path anymore. [#881](https://github.com/Kong/kong/pull/881)
- Plugins
  - Galileo: ensure the `mimeType` value is always a string in ALFs. [#584](https://github.com/Kong/kong/issues/584)
  - JWT: allow to update JWT credentials using the PATCH method. It previously used to reply with `405 Method not allowed` because the PATCH method was not implemented. [#667](https://github.com/Kong/kong/pull/667)
  - Rate limiting: fix a warning when many periods are configured. [#681](https://github.com/Kong/kong/issues/681)
  - Basic Authentication: do not re-hash the password field when updating a credential. [#726](https://github.com/Kong/kong/issues/726)
  - File log: better permissions for on file creation for file-log plugin. [#877](https://github.com/Kong/kong/pull/877)
  - OAuth2
    - Implement correct responses when the OAuth2 challenges are refused. [#737](https://github.com/Kong/kong/issues/737)
    - Handle querystring on `/authorize` and `/token` URLs. [#687](https://github.com/Kong/kong/pull/667)
    - Handle punctuation in scopes on `/authorize` and `/token` endpoints. [#658](https://github.com/Kong/kong/issues/658)

> ***internal***
> - Event bus for local and cluster-wide events propagation. Plans for this event bus is to be widely used among Kong in the future.
> - The Kong Public Lua API (Lua helpers integrated in Kong such as DAO and Admin API helpers) is now documented with [ldoc](http://stevedonovan.github.io/ldoc/) format and published on [the online documentation](https://getkong.org/docs/latest/lua-reference/).
> - Work has been done to restore the reliability of the CI platforms.
> - Migrations can now execute DML queries (instead of DDL queries only). Handy for migrations implying plugin configuration changes, plugins renamings etc... [#770](https://github.com/Kong/kong/pull/770)

[Back to TOC](#table-of-contents)

## [0.5.4] - 2015/12/03

### Fixed

- Mashape Analytics plugin (renamed Galileo):
  - Improve stability under heavy load. [#757](https://github.com/Kong/kong/issues/757)
  - base64 encode ALF request/response bodies, enabling proper support for Galileo bodies inspection capabilities. [#747](https://github.com/Kong/kong/pull/747)
  - Do not include JSON bodies in ALF `postData.params` field. [#766](https://github.com/Kong/kong/pull/766)

[Back to TOC](#table-of-contents)

## [0.5.3] - 2015/11/16

### Fixed

- Avoids additional URL encoding when proxying to an upstream service. [#691](https://github.com/Kong/kong/pull/691)
- Potential timing comparison bug in HMAC plugin. [#704](https://github.com/Kong/kong/pull/704)

### Added

- The Galileo plugin now supports arbitrary host, port and path values. [#721](https://github.com/Kong/kong/pull/721)

[Back to TOC](#table-of-contents)

## [0.5.2] - 2015/10/21

A few fixes requested by the community!

### Fixed

- Kong properly search the `nginx` in your $PATH variable.
- Plugins:
  - OAuth2: can detect that the originating protocol for a request was HTTPS through the `X-Forwarded-Proto` header and work behind another reverse proxy (load balancer). [#650](https://github.com/Kong/kong/pull/650)
  - HMAC signature: support for `X-Date` header to sign the request for usage in browsers (since the `Date` header is protected). [#641](https://github.com/Kong/kong/issues/641)

[Back to TOC](#table-of-contents)

## [0.5.1] - 2015/10/13

Fixing a few glitches we let out with 0.5.0!

### Added

- Basic Authentication and HMAC Authentication plugins now also send the `X-Credential-Username` to the upstream server.
- Admin API now accept JSON when receiving a CORS request. [#580](https://github.com/Kong/kong/pull/580)
- Add a `WWW-Authenticate` header for HTTP 401 responses for basic-auth and key-auth. [#588](https://github.com/Kong/kong/pull/588)

### Changed

- Protect Kong from POODLE SSL attacks by omitting SSLv3 (CVE-2014-3566). [#563](https://github.com/Kong/kong/pull/563)
- Remove support for key-auth key in body. [#566](https://github.com/Kong/kong/pull/566)

### Fixed

- Plugins
  - HMAC
    - The migration for this plugin is now correctly being run. [#611](https://github.com/Kong/kong/pull/611)
    - Wrong username doesn't return HTTP 500 anymore, but 403. [#602](https://github.com/Kong/kong/pull/602)
  - JWT: `iss` not being found doesn't return HTTP 500 anymore, but 403. [#578](https://github.com/Kong/kong/pull/578)
  - OAuth2: client credentials flow does not include a refresh token anymore. [#562](https://github.com/Kong/kong/issues/562)
- Fix an occasional error when updating a plugin without a config. [#571](https://github.com/Kong/kong/pull/571)

[Back to TOC](#table-of-contents)

## [0.5.0] - 2015/09/25

With new plugins, many improvements and bug fixes, this release comes with breaking changes that will require your attention.

### Breaking changes

Several breaking changes are introduced. You will have to slightly change your configuration file and a migration script will take care of updating your database cluster. **Please follow the instructions in [UPDATE.md](/UPDATE.md#update-to-kong-050) for an update without downtime**.

- Many plugins were renamed due to new naming conventions for consistency. [#480](https://github.com/Kong/kong/issues/480)
- In the configuration file, the Cassandra `hosts` property was renamed to `contact_points`. [#513](https://github.com/Kong/kong/issues/513)
- Properties belonging to APIs entities have been renamed for clarity. [#513](https://github.com/Kong/kong/issues/513)
  - `public_dns` -> `request_host`
  - `path` -> `request_path`
  - `strip_path` -> `strip_request_path`
  - `target_url` -> `upstream_url`
- `plugins_configurations` have been renamed to `plugins`, and their `value` property has been renamed to `config` to avoid confusions. [#513](https://github.com/Kong/kong/issues/513)
- The database schema has been updated to handle the separation of plugins outside of the core repository.
- The Key authentication and Basic authentication plugins routes have changed:

```
Old route                             New route
/consumers/:consumer/keyauth       -> /consumers/:consumer/key-auth
/consumers/:consumer/keyauth/:id   -> /consumers/:consumer/key-auth/:id
/consumers/:consumer/basicauth     -> /consumers/:consumer/basic-auth
/consumers/:consumer/basicauth/:id -> /consumers/:consumer/basic-auth/:id
```

The old routes are still maintained but will be removed in upcoming versions. Consider them **deprecated**.

- Admin API
  - The route to retrieve enabled plugins is now under `/plugins/enabled`.
  - The route to retrieve a plugin's configuration schema is now under `/plugins/schema/{plugin name}`.

#### Added

- Plugins
  - **New Response Rate Limiting plugin**: Give a usage quota to your users based on a parameter in your response. [#247](https://github.com/Kong/kong/pull/247)
  - **New ACL (Access Control) plugin**: Configure authorizations for your Consumers. [#225](https://github.com/Kong/kong/issues/225)
  - **New JWT (JSON Web Token) plugin**: Verify and authenticate JWTs. [#519](https://github.com/Kong/kong/issues/519)
  - **New HMAC signature plugin**: Verify and authenticate HMAC signed HTTP requests. [#549](https://github.com/Kong/kong/pull/549)
  - Plugins migrations. Each plugin can now have its own migration scripts if it needs to store data in your cluster. This is a step forward to improve Kong's pluggable architecture. [#443](https://github.com/Kong/kong/pull/443)
  - Basic Authentication: the password field is now sha1 encrypted. [#33](https://github.com/Kong/kong/issues/33)
  - Basic Authentication: now supports credentials in the `Proxy-Authorization` header. [#460](https://github.com/Kong/kong/issues/460)

#### Changed

- Basic Authentication and Key Authentication now require authentication parameters even when the `Expect: 100-continue` header is being sent. [#408](https://github.com/Kong/kong/issues/408)
- Key Auth plugin does not support passing the key in the request payload anymore. [#566](https://github.com/Kong/kong/pull/566)
- APIs' names cannot contain characters from the RFC 3986 reserved list. [#589](https://github.com/Kong/kong/pull/589)

#### Fixed

- Resolver
  - Making a request with a querystring will now correctly match an API's path. [#496](https://github.com/Kong/kong/pull/496)
- Admin API
  - Data associated to a given API/Consumer will correctly be deleted if related Consumer/API is deleted. [#107](https://github.com/Kong/kong/issues/107) [#438](https://github.com/Kong/kong/issues/438) [#504](https://github.com/Kong/kong/issues/504)
  - The `/api/{api_name_or_id}/plugins/{plugin_name_or_id}` changed to `/api/{api_name_or_id}/plugins/{plugin_id}` to avoid requesting the wrong plugin if two are configured for one API. [#482](https://github.com/Kong/kong/pull/482)
  - APIs created without a `name` but with a `request_path` will now have a name which defaults to the set `request_path`. [#547](https://github.com/Kong/kong/issues/547)
- Plugins
  - Mashape Analytics: More robust buffer and better error logging. [#471](https://github.com/Kong/kong/pull/471)
  - Mashape Analytics: Several ALF (API Log Format) serialization fixes. [#515](https://github.com/Kong/kong/pull/515)
  - Oauth2: A response is now returned on `http://kong:8001/consumers/{consumer}/oauth2/{oauth2_id}`. [#469](https://github.com/Kong/kong/issues/469)
  - Oauth2: Saving `authenticated_userid` on Password Grant. [#476](https://github.com/Kong/kong/pull/476)
  - Oauth2: Proper handling of the `/oauth2/authorize` and `/oauth2/token` endpoints in the OAuth 2.0 Plugin when an API with a `path` is being consumed using the `public_dns` instead. [#503](https://github.com/Kong/kong/issues/503)
  - OAuth2: Properly returning `X-Authenticated-UserId` in the `client_credentials` and `password` flows. [#535](https://github.com/Kong/kong/issues/535)
  - Response-Transformer: Properly handling JSON responses that have a charset specified in their `Content-Type` header.

[Back to TOC](#table-of-contents)

## [0.4.2] - 2015/08/10

#### Added

- Cassandra authentication and SSL encryption. [#405](https://github.com/Kong/kong/pull/405)
- `preserve_host` flag on APIs to preserve the Host header when a request is proxied. [#444](https://github.com/Kong/kong/issues/444)
- Added the Resource Owner Password Credentials Grant to the OAuth 2.0 Plugin. [#448](https://github.com/Kong/kong/issues/448)
- Auto-generation of default SSL certificate. [#453](https://github.com/Kong/kong/issues/453)

#### Changed

- Remove `cassandra.port` property in configuration. Ports are specified by having `cassandra.hosts` addresses using the `host:port` notation (RFC 3986). [#457](https://github.com/Kong/kong/pull/457)
- Default SSL certificate is now auto-generated and stored in the `nginx_working_dir`.
- OAuth 2.0 plugin now properly forces HTTPS.

#### Fixed

- Better handling of multi-nodes Cassandra clusters. [#450](https://github.com/Kong/kong/pull/405)
- mashape-analytics plugin: handling of numerical values in querystrings. [#449](https://github.com/Kong/kong/pull/405)
- Path resolver `strip_path` option wrongfully matching the `path` property multiple times in the request URI. [#442](https://github.com/Kong/kong/issues/442)
- File Log Plugin bug that prevented the file creation in some environments. [#461](https://github.com/Kong/kong/issues/461)
- Clean output of the Kong CLI. [#235](https://github.com/Kong/kong/issues/235)

[Back to TOC](#table-of-contents)

## [0.4.1] - 2015/07/23

#### Fixed

- Issues with the Mashape Analytics plugin. [#425](https://github.com/Kong/kong/pull/425)
- Handle hyphens when executing path routing with `strip_path` option enabled. [#431](https://github.com/Kong/kong/pull/431)
- Adding the Client Credentials OAuth 2.0 flow. [#430](https://github.com/Kong/kong/issues/430)
- A bug that prevented "dnsmasq" from being started on some systems, including Debian. [f7da790](https://github.com/Kong/kong/commit/f7da79057ce29c7d1f6d90f4bc160cc3d9c8611f)
- File Log plugin: optimizations by avoiding the buffered I/O layer. [20bb478](https://github.com/Kong/kong/commit/20bb478952846faefec6091905bd852db24a0289)

[Back to TOC](#table-of-contents)

## [0.4.0] - 2015/07/15

#### Added

- Implement wildcard subdomains for APIs' `public_dns`. [#381](https://github.com/Kong/kong/pull/381) [#297](https://github.com/Kong/kong/pull/297)
- Plugins
  - **New OAuth 2.0 plugin.** [#341](https://github.com/Kong/kong/pull/341) [#169](https://github.com/Kong/kong/pull/169)
  - **New Mashape Analytics plugin.** [#360](https://github.com/Kong/kong/pull/360) [#272](https://github.com/Kong/kong/pull/272)
  - **New IP whitelisting/blacklisting plugin.** [#379](https://github.com/Kong/kong/pull/379)
  - Ratelimiting: support for multiple limits. [#382](https://github.com/Kong/kong/pull/382) [#205](https://github.com/Kong/kong/pull/205)
  - HTTP logging: support for HTTPS endpoint. [#342](https://github.com/Kong/kong/issues/342)
  - Logging plugins: new properties for logs timing. [#351](https://github.com/Kong/kong/issues/351)
  - Key authentication: now auto-generates a key if none is specified. [#48](https://github.com/Kong/kong/pull/48)
- Resolver
  - `path` property now accepts arbitrary depth. [#310](https://github.com/Kong/kong/issues/310)
- Admin API
  - Enable CORS by default. [#371](https://github.com/Kong/kong/pull/371)
  - Expose a new endpoint to get a plugin configuration's schema. [#376](https://github.com/Kong/kong/pull/376) [#309](https://github.com/Kong/kong/pull/309)
  - Expose a new endpoint to retrieve a node's status. [417c137](https://github.com/Kong/kong/commit/417c1376c08d3562bebe0c0816c6b54df045f515)
- CLI
  - `$ kong migrations reset` now asks for confirmation. [#365](https://github.com/Kong/kong/pull/365)

#### Fixed

- Plugins
  - Basic authentication not being executed if added to an API with default configuration. [6d732cd](https://github.com/Kong/kong/commit/6d732cd8b0ec92ef328faa843215d8264f50fb75)
  - SSL plugin configuration parsing. [#353](https://github.com/Kong/kong/pull/353)
  - SSL plugin doesn't accept a `consumer_id` anymore, as this wouldn't make sense. [#372](https://github.com/Kong/kong/pull/372) [#322](https://github.com/Kong/kong/pull/322)
  - Authentication plugins now return `401` when missing credentials. [#375](https://github.com/Kong/kong/pull/375) [#354](https://github.com/Kong/kong/pull/354)
- Admin API
  - Non supported HTTP methods now return `405` instead of `500`. [38f1b7f](https://github.com/Kong/kong/commit/38f1b7fa9f45f60c4130ef5ff9fe2c850a2ba586)
  - Prevent PATCH requests from overriding a plugin's configuration if partially updated. [9a7388d](https://github.com/Kong/kong/commit/9a7388d695c9de105917cde23a684a7d6722a3ca)
- Handle occasionally missing `schema_migrations` table. [#365](https://github.com/Kong/kong/pull/365) [#250](https://github.com/Kong/kong/pull/250)

> **internal**
> - DAO:
>   - Complete refactor. No more need for hard-coded queries. [#346](https://github.com/Kong/kong/pull/346)
> - Schemas:
>   - New `self_check` test for schema definitions. [5bfa7ca](https://github.com/Kong/kong/commit/5bfa7ca13561173161781f872244d1340e4152c1)

[Back to TOC](#table-of-contents)

## [0.3.2] - 2015/06/08

#### Fixed

- Uppercase Cassandra keyspace bug that prevented Kong to work with [kongdb.org](http://kongdb.org/)
- Multipart requests not properly parsed in the admin API. [#344](https://github.com/Kong/kong/issues/344)

[Back to TOC](#table-of-contents)

## [0.3.1] - 2015/06/07

#### Fixed

- Schema migrations are now automatic, which was missing from previous releases. [#303](https://github.com/Kong/kong/issues/303)

[Back to TOC](#table-of-contents)

## [0.3.0] - 2015/06/04

#### Added

- Support for SSL.
- Plugins
  - New HTTP logging plugin. [#226](https://github.com/Kong/kong/issues/226) [#251](https://github.com/Kong/kong/pull/251)
  - New SSL plugin.
  - New request size limiting plugin. [#292](https://github.com/Kong/kong/pull/292)
  - Default logging format improvements. [#226](https://github.com/Kong/kong/issues/226) [#262](https://github.com/Kong/kong/issues/262)
  - File logging now logs to a custom file. [#202](https://github.com/Kong/kong/issues/202)
  - Keyauth plugin now defaults `key_names` to "apikey".
- Admin API
  - RESTful routing. Much nicer Admin API routing. Ex: `/apis/{name_or_id}/plugins`. [#98](https://github.com/Kong/kong/issues/98) [#257](https://github.com/Kong/kong/pull/257)
  - Support `PUT` method for endpoints such as `/apis/`, `/apis/plugins/`, `/consumers/`
  - Support for `application/json` and `x-www-form-urlencoded` Content Types for all `PUT`, `POST` and `PATCH` endpoints by passing a `Content-Type` header. [#236](https://github.com/Kong/kong/pull/236)
- Resolver
  - Support resolving APIs by Path as well as by Header. [#192](https://github.com/Kong/kong/pull/192) [#282](https://github.com/Kong/kong/pull/282)
  - Support for `X-Host-Override` as an alternative to `Host` for browsers. [#203](https://github.com/Kong/kong/issues/203) [#246](https://github.com/Kong/kong/pull/246)
- Auth plugins now send user informations to your upstream services. [#228](https://github.com/Kong/kong/issues/228)
- Invalid `target_url` value are now being caught when creating an API. [#149](https://github.com/Kong/kong/issues/149)

#### Fixed

- Uppercase Cassandra keyspace causing migration failure. [#249](https://github.com/Kong/kong/issues/249)
- Guarantee that ratelimiting won't allow requests in case the atomicity of the counter update is not guaranteed. [#289](https://github.com/Kong/kong/issues/289)

> **internal**
> - Schemas:
>   - New property type: `array`. [#277](https://github.com/Kong/kong/pull/277)
>   - Entities schemas now live in their own files and are starting to be unit tested.
>   - Subfields are handled better: (notify required subfields and auto-vivify is subfield has default values).
> - Way faster unit tests. Not resetting the DB anymore between tests.
> - Improved coverage computation (exclude `vendor/`).
> - Travis now lints `kong/`.
> - Way faster Travis setup.
> - Added a new HTTP client for in-nginx usage, using the cosocket API.
> - Various refactorings.
> - Fix [#196](https://github.com/Kong/kong/issues/196).
> - Disabled ipv6 in resolver.

[Back to TOC](#table-of-contents)

## [0.2.1] - 2015/05/12

This is a maintenance release including several bug fixes and usability improvements.

#### Added
- Support for local DNS resolution. [#194](https://github.com/Kong/kong/pull/194)
- Support for Debian 8 and Ubuntu 15.04.
- DAO
  - Cassandra version bumped to 2.1.5
  - Support for Cassandra downtime. If Cassandra goes down and is brought back up, Kong will not need to restart anymore, statements will be re-prepared on-the-fly. This is part of an ongoing effort from [jbochi/lua-resty-cassandra#47](https://github.com/jbochi/lua-resty-cassandra/pull/47), [#146](https://github.com/Kong/kong/pull/146) and [#187](https://github.com/Kong/kong/pull/187).
Queries effectuated during the downtime will still be lost. [#11](https://github.com/Kong/kong/pull/11)
  - Leverage reused sockets. If the DAO reuses a socket, it will not re-set their keyspace. This should give a small but appreciable performance improvement. [#170](https://github.com/Kong/kong/pull/170)
  - Cascade delete plugins configurations when deleting a Consumer or an API associated with it. [#107](https://github.com/Kong/kong/pull/107)
  - Allow Cassandra hosts listening on different ports than the default. [#185](https://github.com/Kong/kong/pull/185)
- CLI
  - Added a notice log when Kong tries to connect to Cassandra to avoid user confusion. [#168](https://github.com/Kong/kong/pull/168)
  - The CLI now tests if the ports are already being used before starting and warns.
- Admin API
  - `name` is now an optional property for APIs. If none is being specified, the name will be the API `public_dns`. [#181](https://github.com/Kong/kong/pull/181)
- Configuration
  - The memory cache size is now configurable. [#208](https://github.com/Kong/kong/pull/208)

#### Fixed
- Resolver
  - More explicit "API not found" message from the resolver if the Host was not found in the system. "Api not foun with Host: %s".
  - If multiple hosts headers are being sent, Kong will test them all to see if one of the API is in the system. [#186](https://github.com/Kong/kong/pull/186)
- Admin API: responses now have a new line after the body. [#164](https://github.com/Kong/kong/issues/164)
- DAO: keepalive property is now properly passed when Kong calls `set_keepalive` on Cassandra sockets.
- Multipart dependency throwing error at startup. [#213](https://github.com/Kong/kong/pull/213)

> **internal**
> - Separate Migrations from the DAO factory.
> - Update dev config + Makefile rules (`run` becomes `start`).
> - Introducing an `ngx` stub for unit tests and CLI.
> - Switch many PCRE regexes to using patterns.

[Back to TOC](#table-of-contents)

## [0.2.0-2] - 2015/04/27

First public release of Kong. This version brings a lot of internal improvements as well as more usability and a few additional plugins.

#### Added
- Plugins
  - CORS plugin.
  - Request transformation plugin.
  - NGINX plus monitoring plugin.
- Configuration
  - New properties: `proxy_port` and `api_admin_port`. [#142](https://github.com/Kong/kong/issues/142)
- CLI
  - Better info, help and error messages. [#118](https://github.com/Kong/kong/issues/118) [#124](https://github.com/Kong/kong/issues/124)
  - New commands: `kong reload`, `kong quit`. [#114](https://github.com/Kong/kong/issues/114) Alias of `version`: `kong --version` [#119](https://github.com/Kong/kong/issues/119)
  - `kong restart` simply starts Kong if not previously running + better pid file handling. [#131](https://github.com/Kong/kong/issues/131)
- Package distributions: .rpm, .deb and .pkg for easy installs on most common platforms.

#### Fixed
- Admin API: trailing slash is not necessary anymore for core resources such as `/apis` or `/consumers`.
- Leaner default configuration. [#156](https://github.com/Kong/kong/issues/156)

> **internal**
> - All scripts moved to the CLI as "hidden" commands (`kong db`, `kong config`).
> - More tests as always, and they are structured better. The coverage went down mainly because of plugins which will later move to their own repos. We are all eagerly waiting for that!
> - `src/` was renamed to `kong/` for ease of development
> - All system dependencies versions for package building and travis-ci are now listed in `versions.sh`
> - DAO doesn't need to `:prepare()` prior to run queries. Queries can be prepared at runtime. [#146](https://github.com/Kong/kong/issues/146)

[Back to TOC](#table-of-contents)

## [0.1.1beta-2] - 2015/03/30

#### Fixed

- Wrong behavior of auto-migration in `kong start`.

[Back to TOC](#table-of-contents)

## [0.1.0beta-3] - 2015/03/25

First public beta. Includes caching and better usability.

#### Added
- Required Openresty is now `1.7.10.1`.
- Freshly built CLI, rewritten in Lua
- `kong start` using a new DB keyspace will automatically migrate the schema. [#68](https://github.com/Kong/kong/issues/68)
- Anonymous error reporting on Proxy and API. [#64](https://github.com/Kong/kong/issues/64)
- Configuration
  - Simplified configuration file (unified in `kong.yml`).
  - In configuration, `plugins_installed` was renamed to `plugins_available`. [#59](https://github.com/Kong/kong/issues/59)
  - Order of `plugins_available` doesn't matter anymore. [#17](https://github.com/Kong/kong/issues/17)
  - Better handling of plugins: Kong now detects which plugins are configured and if they are installed on the current machine.
  - `bin/kong` now defaults on `/etc/kong.yml` for config and `/var/logs/kong` for output. [#71](https://github.com/Kong/kong/issues/71)
- Proxy: APIs/Consumers caching with expiration for faster authentication.
- Admin API: Plugins now use plain form parameters for configuration. [#70](https://github.com/Kong/kong/issues/70)
- Keep track of already executed migrations. `rollback` now behaves as expected. [#8](https://github.com/Kong/kong/issues/8)

#### Fixed
- `Server` header now sends Kong. [#57](https://github.com/Kong/kong/issues/57)
- migrations not being executed in order on Linux. This issue wasn't noticed until unit testing the migrations because for now we only have 1 migration file.
- Admin API: Errors responses are now sent as JSON. [#58](https://github.com/Kong/kong/issues/58)

> **internal**
> - We now have code linting and coverage.
> - Faker and Migrations instances don't live in the DAO Factory anymore, they are only used in scripts and tests.
> - `scripts/config.lua` allows environment based configurations. `make dev` generates a `kong.DEVELOPMENT.yml` and `kong_TEST.yml`. Different keyspaces and ports.
> - `spec_helpers.lua` allows tests to not rely on the `Makefile` anymore. Integration tests can run 100% from `busted`.
> - Switch integration testing from [httpbin.org] to [mockbin.com].
> - `core` plugin was renamed to `resolver`.

[Back to TOC](#table-of-contents)

## [0.0.1alpha-1] - 2015/02/25

First version running with Cassandra.

#### Added
- Basic proxying.
- Built-in authentication plugin (api key, HTTP basic).
- Built-in ratelimiting plugin.
- Built-in TCP logging plugin.
- Configuration API (for consumers, apis, plugins).
- CLI `bin/kong` script.
- Database migrations (using `db.lua`).

[Back to TOC](#table-of-contents)

<<<<<<< HEAD
[0.13.0]: https://github.com/Kong/kong/compare/0.12.3...0.13.0
=======
[0.13.1]: https://github.com/Kong/kong/compare/0.13.0...0.13.1
[0.13.0]: https://github.com/Kong/kong/compare/0.12.3...0.13.0
[0.12.3]: https://github.com/Kong/kong/compare/0.12.2...0.12.3
>>>>>>> 4973a623
[0.12.2]: https://github.com/Kong/kong/compare/0.12.1...0.12.2
[0.12.1]: https://github.com/Kong/kong/compare/0.12.0...0.12.1
[0.12.0]: https://github.com/Kong/kong/compare/0.11.2...0.12.0
[0.11.2]: https://github.com/Kong/kong/compare/0.11.1...0.11.2
[0.11.1]: https://github.com/Kong/kong/compare/0.11.0...0.11.1
[0.10.4]: https://github.com/Kong/kong/compare/0.10.3...0.10.4
[0.11.0]: https://github.com/Kong/kong/compare/0.10.3...0.11.0
[0.10.3]: https://github.com/Kong/kong/compare/0.10.2...0.10.3
[0.10.2]: https://github.com/Kong/kong/compare/0.10.1...0.10.2
[0.10.1]: https://github.com/Kong/kong/compare/0.10.0...0.10.1
[0.10.0]: https://github.com/Kong/kong/compare/0.9.9...0.10.0
[0.9.9]: https://github.com/Kong/kong/compare/0.9.8...0.9.9
[0.9.8]: https://github.com/Kong/kong/compare/0.9.7...0.9.8
[0.9.7]: https://github.com/Kong/kong/compare/0.9.6...0.9.7
[0.9.6]: https://github.com/Kong/kong/compare/0.9.5...0.9.6
[0.9.5]: https://github.com/Kong/kong/compare/0.9.4...0.9.5
[0.9.4]: https://github.com/Kong/kong/compare/0.9.3...0.9.4
[0.9.3]: https://github.com/Kong/kong/compare/0.9.2...0.9.3
[0.9.2]: https://github.com/Kong/kong/compare/0.9.1...0.9.2
[0.9.1]: https://github.com/Kong/kong/compare/0.9.0...0.9.1
[0.9.0]: https://github.com/Kong/kong/compare/0.8.3...0.9.0
[0.8.3]: https://github.com/Kong/kong/compare/0.8.2...0.8.3
[0.8.2]: https://github.com/Kong/kong/compare/0.8.1...0.8.2
[0.8.1]: https://github.com/Kong/kong/compare/0.8.0...0.8.1
[0.8.0]: https://github.com/Kong/kong/compare/0.7.0...0.8.0
[0.7.0]: https://github.com/Kong/kong/compare/0.6.1...0.7.0
[0.6.1]: https://github.com/Kong/kong/compare/0.6.0...0.6.1
[0.6.0]: https://github.com/Kong/kong/compare/0.5.4...0.6.0
[0.5.4]: https://github.com/Kong/kong/compare/0.5.3...0.5.4
[0.5.3]: https://github.com/Kong/kong/compare/0.5.2...0.5.3
[0.5.2]: https://github.com/Kong/kong/compare/0.5.1...0.5.2
[0.5.1]: https://github.com/Kong/kong/compare/0.5.0...0.5.1
[0.5.0]: https://github.com/Kong/kong/compare/0.4.2...0.5.0
[0.4.2]: https://github.com/Kong/kong/compare/0.4.1...0.4.2
[0.4.1]: https://github.com/Kong/kong/compare/0.4.0...0.4.1
[0.4.0]: https://github.com/Kong/kong/compare/0.3.2...0.4.0
[0.3.2]: https://github.com/Kong/kong/compare/0.3.1...0.3.2
[0.3.1]: https://github.com/Kong/kong/compare/0.3.0...0.3.1
[0.3.0]: https://github.com/Kong/kong/compare/0.2.1...0.3.0
[0.2.1]: https://github.com/Kong/kong/compare/0.2.0-2...0.2.1
[0.2.0-2]: https://github.com/Kong/kong/compare/0.1.1beta-2...0.2.0-2
[0.1.1beta-2]: https://github.com/Kong/kong/compare/0.1.0beta-3...0.1.1beta-2
[0.1.0beta-3]: https://github.com/Kong/kong/compare/2236374d5624ad98ea21340ca685f7584ec35744...0.1.0beta-3
[0.0.1alpha-1]: https://github.com/Kong/kong/compare/ffd70b3101ba38d9acc776038d124f6e2fccac3c...2236374d5624ad98ea21340ca685f7584ec35744<|MERGE_RESOLUTION|>--- conflicted
+++ resolved
@@ -2,13 +2,9 @@
 
 - [Scheduled](#scheduled)
 - [Released](#released)
-<<<<<<< HEAD
-    - [0.13.0](#0130---20180322)
-=======
     - [0.13.1](#0131---20180423)
     - [0.13.0](#0130---20180322)
     - [0.12.3](#0123---20180312)
->>>>>>> 4973a623
     - [0.12.2](#0122---20180228)
     - [0.12.1](#0121---20180118)
     - [0.12.0](#0120---20180116)
@@ -34,8 +30,6 @@
 This section describes publicly available releases and a detailed changeset of
 their content.
 
-<<<<<<< HEAD
-=======
 ## [0.13.1] - 2018/04/23
 
 This release contains numerous bug fixes and a few convenience features.
@@ -162,7 +156,6 @@
 
 [Back to TOC](#table-of-contents)
 
->>>>>>> 4973a623
 ## [0.13.0] - 2018/03/22
 
 This release introduces two new core entities that will improve the way you
@@ -303,8 +296,6 @@
 - Fix several issues with the parsing of health checks configuration values.
   [#3306](https://github.com/Kong/kong/pull/3306)
   [#3321](https://github.com/Kong/kong/pull/3321)
-<<<<<<< HEAD
-=======
 
 [Back to TOC](#table-of-contents)
 
@@ -315,7 +306,6 @@
 - Suppress a memory leak in the core introduced in 0.12.2.
   Thanks [@mengskysama](https://github.com/mengskysama) for the report.
   [#3278](https://github.com/Kong/kong/pull/3278)
->>>>>>> 4973a623
 
 [Back to TOC](#table-of-contents)
 
@@ -2527,13 +2517,9 @@
 
 [Back to TOC](#table-of-contents)
 
-<<<<<<< HEAD
-[0.13.0]: https://github.com/Kong/kong/compare/0.12.3...0.13.0
-=======
 [0.13.1]: https://github.com/Kong/kong/compare/0.13.0...0.13.1
 [0.13.0]: https://github.com/Kong/kong/compare/0.12.3...0.13.0
 [0.12.3]: https://github.com/Kong/kong/compare/0.12.2...0.12.3
->>>>>>> 4973a623
 [0.12.2]: https://github.com/Kong/kong/compare/0.12.1...0.12.2
 [0.12.1]: https://github.com/Kong/kong/compare/0.12.0...0.12.1
 [0.12.0]: https://github.com/Kong/kong/compare/0.11.2...0.12.0
