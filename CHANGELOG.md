--- conflicted
+++ resolved
@@ -141,15 +141,12 @@
 - Bumping version number (`_format_version`) of declaritive configuration to "3.0" for changes on `route.path`.
   Declaritive configuration with older version are upgraded to "3.0" on the fly.
   [#9078](https://github.com/Kong/kong/pull/9078)
-<<<<<<< HEAD
 - Removed deprecated `config.functions` from serverless-functions plugin's schema,
   please use `config.access` phase instead.
   [#8559](https://github.com/Kong/kong/pull/8559)
-=======
 - Tags may now contain space characters.
   [#9143](https://github.com/Kong/kong/pull/9143)
 
->>>>>>> 308675ee
 
 #### Admin API
 
