# Table of Contents

- [3.2.0](#320)
- [3.1.0](#310)
- [3.0.1](#301)
- [3.0.0](#300)
- [Previous releases](#previous-releases)

## Unreleased

### Breaking Changes

#### Plugins

- **Serverless Functions**: `kong.cache` now points to a cache instance that is dedicated to the
  Serverless Functions plugins: it does not provide access to the global kong cache. Access to
  certain fields in kong.configuration has also been restricted.
  [#10417](https://github.com/Kong/kong/pull/10417)
- **Opentelemetry**: plugin version has been updated to match Kong's version
  [#10646](https://github.com/Kong/kong/pull/10646)
- **Zipkin**: The zipkin plugin now uses queues for internal
  buffering.  The standard queue parameter set is available to
  control queuing behavior.
  [#10753](https://github.com/Kong/kong/pull/10753)

### Additions

#### Core

- Make runloop and init error response content types compliant with Accept header value
  [#10366](https://github.com/Kong/kong/pull/10366)
- Add a new field `updated_at` for core entities ca_certificates, certificates, consumers,
  targets, upstreams, plugins, workspaces, clustering_data_planes and snis.
  [#10400](https://github.com/Kong/kong/pull/10400)
- Allow configuring custom error templates
  [#10374](https://github.com/Kong/kong/pull/10374)
- The maximum number of request headers, response headers, uri args, and post args that are
  parsed by default can now be configured with a new configuration parameters:
  `lua_max_req_headers`, `lua_max_resp_headers`, `lua_max_uri_args` and `lua_max_post_args`
  [#10443](https://github.com/Kong/kong/pull/10443)
- Allow configuring Labels for data planes to provide metadata information.
  Labels are only compatible with hybrid mode deployments with Kong Konnect (SaaS)
  [#10471](https://github.com/Kong/kong/pull/10471)
- Add Postgres triggers on the core entites and entities in bundled plugins to delete the
  expired rows in an efficient and timely manner.
  [#10389](https://github.com/Kong/kong/pull/10389)
- Support for configurable Node IDs
  [#10385](https://github.com/Kong/kong/pull/10385)
- Request and response buffering options are now enabled for incoming HTTP 2.0 requests too.
  Thanks [@PidgeyBE](https://github.com/PidgeyBE) for contributing this change.
  [#10595](https://github.com/Kong/kong/pull/10595)
  [#10204](https://github.com/Kong/kong/pull/10204)
- Add `KONG_UPSTREAM_DNS_TIME` to `kong.ctx` so that we can record the time it takes for DNS
  resolution when Kong proxies to upstream.
  [#10355](https://github.com/Kong/kong/pull/10355)
<<<<<<< HEAD
- Tracing: rename spans to simplify filtering on tracing backends.
  [#10577](https://github.com/Kong/kong/pull/10577)
=======
- Support timeout for dynamic log level
  [#10288](https://github.com/Kong/kong/pull/10288)
>>>>>>> b89cc4c0

#### Admin API

- The `/upstreams/<upstream>/health?balancer_health=1` endpoint always shows the balancer health,
  through a new attribute balancer_health, which always returns HEALTHY or UNHEALTHY (reporting
  the true state of the balancer), even if the overall upstream health status is HEALTHCHECKS_OFF.
  This is useful for debugging.
  [#5885](https://github.com/Kong/kong/pull/5885)

#### Status API

- The `status_listen` server has been enhanced with the addition of the
  `/status/ready` API for monitoring Kong's health.
  This endpoint provides a `200` response upon receiving a `GET` request,
  but only if a valid, non-empty configuration is loaded and Kong is
  prepared to process user requests.
  Load balancers frequently utilize this functionality to ascertain
  Kong's availability to distribute incoming requests.
  [#10610](https://github.com/Kong/kong/pull/10610)

#### Plugins

- **ACME**: acme plugin now supports configuring an `account_key` in `keys` and `key_sets`
  [#9746](https://github.com/Kong/kong/pull/9746)
- **Proxy-Cache**: add `ignore_uri_case` to configuring cache-key uri to be handled as lowercase
  [#10453](https://github.com/Kong/kong/pull/10453)
- **HTTP-Log**: add `application/json; charset=utf-8` option for the `Content-Type` header
  in the http-log plugin, for log collectors that require that character set declaration.
  [#10533](https://github.com/Kong/kong/pull/10533)
- **DataDog**: supports value of `host` to be referenceable.
  [#10484](https://github.com/Kong/kong/pull/10484)
- **Zipkin&Opentelemetry**: convert traceid in http response headers to hex format
  [#10534](https://github.com/Kong/kong/pull/10534)
- **ACME**: acme plugin now supports configuring `namespace` for redis storage
  which is default to empty string for backward compatibility.
  [#10562](https://github.com/Kong/kong/pull/10562)
- **AWS Lambda**: add a new field `disable_https` to support scheme config on lambda service api endpoint
  [#9799](https://github.com/Kong/kong/pull/9799)
- **OpenTelemetry**: spans are now correctly correlated in downstream Datadog traces.
  [10531](https://github.com/Kong/kong/pull/10531)
- **OpenTelemetry**: add `header_type` field in OpenTelemetry plugin.
  Previously, the `header_type` was hardcoded to `preserve`, now it can be set to one of the
  following values: `preserve`, `ignore`, `b3`, `b3-single`, `w3c`, `jaeger`, `ot`.
  [#10620](https://github.com/Kong/kong/pull/10620)

#### PDK

- PDK now supports getting plugins' ID with `kong.plugin.get_id`.
  [#9903](https://github.com/Kong/kong/pull/9903)

### Fixes
- **gRPC gateway**: `null` in the JSON payload caused an uncaught exception to be thrown during pb.encode.
  [#10687](https://github.com/Kong/kong/pull/10687)

#### Core

- Fixed an issue where upstream keepalive pool has CRC32 collision.
  [#9856](https://github.com/Kong/kong/pull/9856)
- Fix an issue where control plane does not downgrade config for `aws_lambda` and `zipkin` for older version of data planes.
  [#10346](https://github.com/Kong/kong/pull/10346)
- Fix an issue where control plane does not rename fields correctly for `session` for older version of data planes.
  [#10352](https://github.com/Kong/kong/pull/10352)
- Fix an issue where validation to regex routes may be skipped when the old-fashioned config is used for DB-less Kong.
  [#10348](https://github.com/Kong/kong/pull/10348)
- Fix and issue where tracing may cause unexpected behavior.
  [#10364](https://github.com/Kong/kong/pull/10364)
- Fix an issue where balancer passive healthcheck would use wrong status code when kong changes status code
  from upstream in `header_filter` phase.
  [#10325](https://github.com/Kong/kong/pull/10325)
  [#10592](https://github.com/Kong/kong/pull/10592)
- Fix an issue where schema validations failing in a nested record did not propagate the error correctly.
  [#10449](https://github.com/Kong/kong/pull/10449)
- Fixed an issue where dangling Unix sockets would prevent Kong from restarting in
  Docker containers if it was not cleanly stopped.
  [#10468](https://github.com/Kong/kong/pull/10468)
- Fix an issue where sorting function for traditional router sources/destinations lead to "invalid order
  function for sorting" error.
  [#10514](https://github.com/Kong/kong/pull/10514)
- Fix the UDP socket leak caused by frequent DNS queries.
  [#10691](https://github.com/Kong/kong/pull/10691)
- Fix a typo of mlcache option `shm_set_tries`.
  [#10712](https://github.com/Kong/kong/pull/10712)
- Tracing: fix an issue that caused the `sampled` flag of incoming propagation
  headers to be handled incorrectly and only affect some spans.
  [#10655](https://github.com/Kong/kong/pull/10655)
- Tracing: fix an issue that was preventing `http_client` spans to be created for OpenResty HTTP client requests.
  [#10680](https://github.com/Kong/kong/pull/10680)
- Tracing: fix an approximation issue that resulted in reduced precision of the balancer span start and end times.
  [#10681](https://github.com/Kong/kong/pull/10681)

#### Admin API

- Fix an issue where empty value of URI argument `custom_id` crashes `/consumer`.
  [#10475](https://github.com/Kong/kong/pull/10475)

#### Plugins

- **Request-Transformer**: fix an issue where requests would intermittently
  be proxied with incorrect query parameters.
  [10539](https://github.com/Kong/kong/pull/10539)
- **Request Transformer**: honor value of untrusted_lua configuration parameter
  [#10327](https://github.com/Kong/kong/pull/10327)
- **OAuth2**: fix an issue that OAuth2 token was being cached to nil while access to the wrong service first.
  [#10522](https://github.com/Kong/kong/pull/10522)
- **OpenTelemetry**: fix an issue that reconfigure of OpenTelemetry does not take effect.
  [#10172](https://github.com/Kong/kong/pull/10172)
- **OpenTelemetry**: fix an issue that caused spans to be propagated incorrectly
  resulting in a wrong hierarchy being rendered on tracing backends.
  [#10663](https://github.com/Kong/kong/pull/10663)


#### PDK

- Fixed an issue for tracing PDK where sample rate does not work.
  [#10485](https://github.com/Kong/kong/pull/10485)

### Breaking Changes

#### Plugins

- **http-log, statsd, opentelemetry, datadog**: The queueing system
  has been reworked, causing some plugin parameters to not function as expected
  anymore. If you use queues on these plugin, new parameters must be configured.
  The module `kong.tools.batch_queue` has been renamed to `kong.tools.batch` in
  the process and the API was changed.  If your custom plugin uses queues, it must
  be updated to use the new API.
  [#10172](https://github.com/Kong/kong/pull/10172)
- **http-log**: If the log server responds with a 3xx HTTP status code, the
  plugin will consider it to be an error and retry according to the retry
  configuration.  Previously, 3xx status codes would be interpreted as success,
  causing the log entries to be dropped.
  [#10172](https://github.com/Kong/kong/pull/10172)

### Changed

#### Core

- Postgres TTL cleanup timer will now only run on traditional and control plane nodes that have enabled the Admin API.
  [#10405](https://github.com/Kong/kong/pull/10405)
- Postgres TTL cleanup timer now runs a batch delete loop on each ttl enabled table with a number of 50.000 rows per batch.
  [#10407](https://github.com/Kong/kong/pull/10407)
- Postgres TTL cleanup timer now runs every 5 minutes instead of every 60 seconds.
  [#10389](https://github.com/Kong/kong/pull/10389)
- Postgres TTL cleanup timer now deletes expired rows based on database server-side timestamp to avoid potential
  problems caused by the difference of clock time between Kong and database server.
  [#10389](https://github.com/Kong/kong/pull/10389)

#### PDK

- `request.get_uri_captures` now returns the unnamed part tagged as an array (for jsonification).
  [#10390](https://github.com/Kong/kong/pull/10390)

#### Plugins

- **Request-Termination**: If the echo option was used, it would not return the uri-captures.
  [#10390](https://github.com/Kong/kong/pull/10390)
- **OpenTelemetry**: add `http_response_header_for_traceid` field in OpenTelemetry plugin.
  The plugin will set the corresponding header in the response
  if the field is specified with a string value.
  [#10379](https://github.com/Kong/kong/pull/10379)

### Dependencies

- Bumped lua-resty-session from 4.0.2 to 4.0.3
  [#10338](https://github.com/Kong/kong/pull/10338)
- Bumped lua-protobuf from 0.3.3 to 0.4.2
  [#10137](https://github.com/Kong/kong/pull/10413)
- Bumped lua-resty-timer-ng from 0.2.3 to 0.2.5
  [#10419](https://github.com/Kong/kong/pull/10419)
  [#10664](https://github.com/Kong/kong/pull/10664)
- Bumped lua-resty-openssl from 0.8.17 to 0.8.20
  [#10463](https://github.com/Kong/kong/pull/10463)
  [#10476](https://github.com/Kong/kong/pull/10476)
- Bumped lua-resty-http from 0.17.0.beta.1 to 0.17.1
  [#10547](https://github.com/Kong/kong/pull/10547)
- Bumped LuaSec from 1.2.0 to 1.3.1
  [#10528](https://github.com/Kong/kong/pull/10528)
- Bumped lua-resty-acme from 0.10.1 to 0.11.0
  [#10562](https://github.com/Kong/kong/pull/10562)
- Bumped lua-resty-events from 0.1.3 to 0.1.4
  [#10634](https://github.com/Kong/kong/pull/10634)
- Bumped lua-kong-nginx-module from 0.5.1 to 0.6.0
  [#10288](https://github.com/Kong/kong/pull/10288)

## 3.2.0

### Breaking Changes

#### Plugins

- **JWT**: JWT plugin now denies a request that has different tokens in the jwt token search locations.
  [#9946](https://github.com/Kong/kong/pull/9946)
- **Session**: for sessions to work as expected it is required that all nodes run Kong >= 3.2.x.
  For that reason it is advisable that during upgrades mixed versions of proxy nodes run for
  as little as possible. During that time, the invalid sessions could cause failures and partial downtime.
  All existing sessions are invalidated when upgrading to this version.
  The parameter `idling_timeout` now has a default value of `900`: unless configured differently,
  sessions expire after 900 seconds (15 minutes) of idling.
  The parameter `absolute_timeout` has a default value of `86400`: unless configured differently,
  sessions expire after 86400 seconds (24 hours).
  [#10199](https://github.com/Kong/kong/pull/10199)
- **Proxy Cache**: Add wildcard and parameter match support for content_type
  [#10209](https://github.com/Kong/kong/pull/10209)

### Additions

#### Core

- Expose postgres connection pool configuration.
  [#9603](https://github.com/Kong/kong/pull/9603)
- When `router_flavor` is `traditional_compatible`, verify routes created using the
  Expression router instead of the traditional router to ensure created routes
  are actually compatible.
  [#9987](https://github.com/Kong/kong/pull/9987)
- Nginx charset directive can now be configured with Nginx directive injections
  [#10111](https://github.com/Kong/kong/pull/10111)
- Services upstream TLS config is extended to stream subsystem.
  [#9947](https://github.com/Kong/kong/pull/9947)
- New configuration option `ssl_session_cache_size` to set the Nginx directive `ssl_session_cache`.
  This config defaults to `10m`.
  Thanks [Michael Kotten](https://github.com/michbeck100) for contributing this change.
  [#10021](https://github.com/Kong/kong/pull/10021)

#### Balancer

- Add a new load-balancing `algorithm` option `latency` to the `Upstream` entity.
  This algorithm will choose a target based on the response latency of each target
  from prior requests.
  [#9787](https://github.com/Kong/kong/pull/9787)

#### Plugins

- **Plugin**: add an optional field `instance_name` that identifies a
  particular plugin entity.
  [#10077](https://github.com/Kong/kong/pull/10077)
- **Zipkin**: Add support to set the durations of Kong phases as span tags
  through configuration property `config.phase_duration_flavor`.
  [#9891](https://github.com/Kong/kong/pull/9891)
- **HTTP logging**: Suppport value of `headers` to be referenceable.
  [#9948](https://github.com/Kong/kong/pull/9948)
- **AWS Lambda**: Add `aws_imds_protocol_version` configuration
  parameter that allows the selection of the IMDS protocol version.
  Defaults to `v1`, can be set to `v2` to enable IMDSv2.
  [#9962](https://github.com/Kong/kong/pull/9962)
- **OpenTelemetry**: Support scoping with services, routes and consumers.
  [#10096](https://github.com/Kong/kong/pull/10096)
- **Statsd**: Add `tag_style` configuration
  parameter that allows to send metrics with [tags](https://github.com/prometheus/statsd_exporter#tagging-extensions).
  Defaults to `nil` which means do not add any tags
  to the metrics.
  [#10118](https://github.com/Kong/kong/pull/10118)
- **Session**: now uses lua-resty-session v4.0.0
  [#10199](https://github.com/Kong/kong/pull/10199)

#### Admin API

- In dbless mode, `/config` API endpoint can now flatten entity-related schema
  validation errors to a single array via the optional `flatten_errors` query
  parameter. Non-entity errors remain unchanged in this mode.
  [#10161](https://github.com/Kong/kong/pull/10161)
  [#10256](https://github.com/Kong/kong/pull/10256)

#### PDK

- Support for `upstream_status` field in log serializer.
  [#10296](https://github.com/Kong/kong/pull/10296)

### Fixes

#### Core

- Add back Postgres `FLOOR` function when calculating `ttl`, so the returned `ttl` is always a whole integer.
  [#9960](https://github.com/Kong/kong/pull/9960)
- Fix an issue where after a valid declarative configuration is loaded,
  the configuration hash is incorrectly set to the value: `00000000000000000000000000000000`.
  [#9911](https://github.com/Kong/kong/pull/9911)
- Update the batch queues module so that queues no longer grow without bounds if
  their consumers fail to process the entries.  Instead, old batches are now dropped
  and an error is logged.
  [#10247](https://github.com/Kong/kong/pull/10247)
- Fix an issue where 'X-Kong-Upstream-Status' cannot be emitted when response is buffered.
  [#10056](https://github.com/Kong/kong/pull/10056)

#### Plugins

- **Zipkin**: Fix an issue where the global plugin's sample ratio overrides route-specific.
  [#9877](https://github.com/Kong/kong/pull/9877)
- **JWT**: Deny requests that have different tokens in the jwt token search locations. Thanks Jackson 'Che-Chun' Kuo from Latacora for reporting this issue.
  [#9946](https://github.com/Kong/kong/pull/9946)
- **Statsd**: Fix a bug in the StatsD plugin batch queue processing where metrics are published multiple times.
  [#10052](https://github.com/Kong/kong/pull/10052)
- **Datadog**: Fix a bug in the Datadog plugin batch queue processing where metrics are published multiple times.
  [#10044](https://github.com/Kong/kong/pull/10044)
- **OpenTelemetry**: Fix non-compliances to specification:
  - For `http.uri` in spans. The field should be full HTTP URI.
    [#10069](https://github.com/Kong/kong/pull/10069)
  - For `http.status_code`. It should be present on spans for requests that have a status code.
    [#10160](https://github.com/Kong/kong/pull/10160)
  - For `http.flavor`. It should be a string value, not a double.
    [#10160](https://github.com/Kong/kong/pull/10160)
- **OpenTelemetry**: Fix a bug that when getting the trace of other formats, the trace ID reported and propagated could be of incorrect length.
    [#10332](https://github.com/Kong/kong/pull/10332)
- **OAuth2**: `refresh_token_ttl` is now limited between `0` and `100000000` by schema validator. Previously numbers that are too large causes requests to fail.
  [#10068](https://github.com/Kong/kong/pull/10068)

### Changed

#### Core

- Improve error message for invalid JWK entities.
  [#9904](https://github.com/Kong/kong/pull/9904)
- Renamed two configuration properties:
    * `opentelemetry_tracing` => `tracing_instrumentations`
    * `opentelemetry_tracing_sampling_rate` => `tracing_sampling_rate`

  The old `opentelemetry_*` properties are considered deprecated and will be
  fully removed in a future version of Kong.
  [#10122](https://github.com/Kong/kong/pull/10122)
  [#10220](https://github.com/Kong/kong/pull/10220)

#### Hybrid Mode

- Revert the removal of WebSocket protocol support for configuration sync,
  and disable the wRPC protocol.
  [#9921](https://github.com/Kong/kong/pull/9921)

### Dependencies

- Bumped luarocks from 3.9.1 to 3.9.2
  [#9942](https://github.com/Kong/kong/pull/9942)
- Bumped atc-router from 1.0.1 to 1.0.5
  [#9925](https://github.com/Kong/kong/pull/9925)
  [#10143](https://github.com/Kong/kong/pull/10143)
  [#10208](https://github.com/Kong/kong/pull/10208)
- Bumped lua-resty-openssl from 0.8.15 to 0.8.17
  [#9583](https://github.com/Kong/kong/pull/9583)
  [#10144](https://github.com/Kong/kong/pull/10144)
- Bumped lua-kong-nginx-module from 0.5.0 to 0.5.1
  [#10181](https://github.com/Kong/kong/pull/10181)
- Bumped lua-resty-session from 3.10 to 4.0.2
  [#10199](https://github.com/Kong/kong/pull/10199)
  [#10230](https://github.com/Kong/kong/pull/10230)
  [#10308](https://github.com/Kong/kong/pull/10308)
- Bumped OpenSSL from 1.1.1s to 1.1.1t
  [#10266](https://github.com/Kong/kong/pull/10266)
- Bumped lua-resty-timer-ng from 0.2.0 to 0.2.3
  [#10265](https://github.com/Kong/kong/pull/10265)


## 3.1.0

### Breaking Changes

#### Core

- Change the reponse body for a TRACE method from `The upstream server responded with 405`
  to `Method not allowed`, make the reponse to show more clearly that Kong do not support
  TRACE method.
  [#9448](https://github.com/Kong/kong/pull/9448)
- Add `allow_debug_header` Kong conf to allow use of the `Kong-Debug` header for debugging.
  This option defaults to `off`.
  [#10054](https://github.com/Kong/kong/pull/10054)
  [#10125](https://github.com/Kong/kong/pull/10125)


### Additions

#### Core

- Allow `kong.conf` ssl properties to be stored in vaults or environment
  variables. Allow such properties to be configured directly as content
  or base64 encoded content.
  [#9253](https://github.com/Kong/kong/pull/9253)
- Add support for full entity transformations in schemas
  [#9431](https://github.com/Kong/kong/pull/9431)
- Allow schema `map` type field being marked as referenceable.
  [#9611](https://github.com/Kong/kong/pull/9611)
- Add support for dynamically changing the log level
  [#9744](https://github.com/Kong/kong/pull/9744)
- Add `keys` entity to store and manage asymmetric keys.
  [#9737](https://github.com/Kong/kong/pull/9737)
- Add `key-sets` entity to group and manage `keys`
  [#9737](https://github.com/Kong/kong/pull/9737)

#### Plugins

- **Rate-limiting**: The HTTP status code and response body for rate-limited
  requests can now be customized. Thanks, [@utix](https://github.com/utix)!
  [#8930](https://github.com/Kong/kong/pull/8930)
- **Zipkin**: add `response_header_for_traceid` field in Zipkin plugin.
  The plugin will set the corresponding header in the response
  if the field is specified with a string value.
  [#9173](https://github.com/Kong/kong/pull/9173)
- **AWS Lambda**: add `requestContext` field into `awsgateway_compatible` input data
  [#9380](https://github.com/Kong/kong/pull/9380)
- **ACME**: add support for Redis SSL, through configuration properties
  `config.storage_config.redis.ssl`, `config.storage_config.redis.ssl_verify`,
  and `config.storage_config.redis.ssl_server_name`.
  [#9626](https://github.com/Kong/kong/pull/9626)
- **Session**: Add new config `cookie_persistent` that allows browser to persist
  cookies even if browser is closed. This defaults to `false` which means
  cookies are not persistend across browser restarts. Thanks [@tschaume](https://github.com/tschaume)
  for this contribution!
  [#8187](https://github.com/Kong/kong/pull/8187)
- **Response-rate-limiting**: add support for Redis SSL, through configuration properties
  `redis_ssl` (can be set to `true` or `false`), `ssl_verify`, and `ssl_server_name`.
  [#8595](https://github.com/Kong/kong/pull/8595)
  Thanks [@dominikkukacka](https://github.com/dominikkukacka)!
- **OpenTelemetry**: add referenceable attribute to the `headers` field
  that could be stored in vaults.
  [#9611](https://github.com/Kong/kong/pull/9611)
- **HTTP-Log**: Support `http_endpoint` field to be referenceable
  [#9714](https://github.com/Kong/kong/pull/9714)


#### Hybrid Mode

- Data plane node IDs will now persist across restarts.
  [#9067](https://github.com/Kong/kong/pull/9067)
- Add HTTP CONNECT forward proxy support for Hybrid Mode connections. New configuration
  options `cluster_use_proxy`, `proxy_server` and `proxy_server_ssl_verify` are added.
  [#9758](https://github.com/Kong/kong/pull/9758)
  [#9773](https://github.com/Kong/kong/pull/9773)

#### Performance

- Increase the default value of `lua_regex_cache_max_entries`, a warning will be thrown
  when there are too many regex routes and `router_flavor` is `traditional`.
  [#9624](https://github.com/Kong/kong/pull/9624)
- Add batch queue into the Datadog and StatsD plugin to reduce timer usage.
  [#9521](https://github.com/Kong/kong/pull/9521)

#### PDK

- Extend `kong.client.tls.request_client_certificate` to support setting
  the Distinguished Name (DN) list hints of the accepted CA certificates.
  [#9768](https://github.com/Kong/kong/pull/9768)

### Fixes

#### Core

- Fix issue where external plugins crashing with unhandled exceptions
  would cause high CPU utilization after the automatic restart.
  [#9384](https://github.com/Kong/kong/pull/9384)
- Fix issue where Zipkin plugin cannot parse OT baggage headers
  due to invalid OT baggage pattern. [#9280](https://github.com/Kong/kong/pull/9280)
- Add `use_srv_name` options to upstream for balancer.
  [#9430](https://github.com/Kong/kong/pull/9430)
- Fix issue in `header_filter` instrumentation where the span was not
  correctly created.
  [#9434](https://github.com/Kong/kong/pull/9434)
- Fix issue in router building where when field contains an empty table,
  the generated expression is invalid.
  [#9451](https://github.com/Kong/kong/pull/9451)
- Fix issue in router rebuilding where when paths field is invalid,
  the router's mutex is not released properly.
  [#9480](https://github.com/Kong/kong/pull/9480)
- Fixed an issue where `kong docker-start` would fail if `KONG_PREFIX` was set to
  a relative path.
  [#9337](https://github.com/Kong/kong/pull/9337)
- Fixed an issue with error-handling and process cleanup in `kong start`.
  [#9337](https://github.com/Kong/kong/pull/9337)

#### Hybrid Mode

- Fixed a race condition that can cause configuration push events to be dropped
  when the first data-plane connection is established with a control-plane
  worker.
  [#9616](https://github.com/Kong/kong/pull/9616)

#### CLI

- Fix slow CLI performance due to pending timer jobs
  [#9536](https://github.com/Kong/kong/pull/9536)

#### Admin API

- Increase the maximum request argument number from `100` to `1000`,
  and return `400` error if request parameters reach the limitation to
  avoid being truncated.
  [#9510](https://github.com/Kong/kong/pull/9510)
- Paging size parameter is now propogated to next page if specified
  in current request.
  [#9503](https://github.com/Kong/kong/pull/9503)
- Non-normalized prefix route path is now rejected. It will also suggest
  how to write the path in normalized form.
  [#9760](https://github.com/Kong/kong/pull/9760)

#### PDK

- Added support for `kong.request.get_uri_captures`
  (`kong.request.getUriCaptures`)
  [#9512](https://github.com/Kong/kong/pull/9512)
- Fixed parameter type of `kong.service.request.set_raw_body`
  (`kong.service.request.setRawBody`), return type of
  `kong.service.response.get_raw_body`(`kong.service.request.getRawBody`),
  and body parameter type of `kong.response.exit` to bytes. Note that old
  version of go PDK is incompatible after this change.
  [#9526](https://github.com/Kong/kong/pull/9526)
- Vault will not call `semaphore:wait` in `init` or `init_worker` phase.
  [#9851](https://github.com/Kong/kong/pull/9851)

#### Plugins

- Add missing `protocols` field to various plugin schemas.
  [#9525](https://github.com/Kong/kong/pull/9525)
- **AWS Lambda**: Fix an issue that is causing inability to
  read environment variables in ECS environment.
  [#9460](https://github.com/Kong/kong/pull/9460)
- **Request-Transformer**: fix a bug when header renaming will override
  existing header and cause unpredictable result.
  [#9442](https://github.com/Kong/kong/pull/9442)
- **OpenTelemetry**:
  - Fix an issue that the default propagation header
    is not configured to `w3c` correctly.
    [#9457](https://github.com/Kong/kong/pull/9457)
  - Replace the worker-level table cache with
    `BatchQueue` to avoid data race.
    [#9504](https://github.com/Kong/kong/pull/9504)
  - Fix an issue that the `parent_id` is not set
    on the span when propagating w3c traceparent.
    [#9628](https://github.com/Kong/kong/pull/9628)
- **Response-Transformer**: Fix the bug that Response-Transformer plugin
  breaks when receiving an unexcepted body.
  [#9463](https://github.com/Kong/kong/pull/9463)
- **HTTP-Log**: Fix an issue where queue id serialization
  does not include `queue_size` and `flush_timeout`.
  [#9789](https://github.com/Kong/kong/pull/9789)

### Changed

#### Hybrid Mode

- The legacy hybrid configuration protocol has been removed in favor of the wRPC
  protocol introduced in 3.0.
  [#9740](https://github.com/Kong/kong/pull/9740)

### Dependencies

- Bumped openssl from 1.1.1q to 1.1.1s
  [#9674](https://github.com/Kong/kong/pull/9674)
- Bumped atc-router from 1.0.0 to 1.0.1
  [#9558](https://github.com/Kong/kong/pull/9558)
- Bumped lua-resty-openssl from 0.8.10 to 0.8.15
  [#9583](https://github.com/Kong/kong/pull/9583)
  [#9600](https://github.com/Kong/kong/pull/9600)
  [#9675](https://github.com/Kong/kong/pull/9675)
- Bumped lyaml from 6.2.7 to 6.2.8
  [#9607](https://github.com/Kong/kong/pull/9607)
- Bumped lua-resty-acme from 0.8.1 to 0.9.0
  [#9626](https://github.com/Kong/kong/pull/9626)
- Bumped resty.healthcheck from 1.6.1 to 1.6.2
  [#9778](https://github.com/Kong/kong/pull/9778)
- Bumped pgmoon from 1.15.0 to 1.16.0
  [#9815](https://github.com/Kong/kong/pull/9815)


## [3.0.1]

### Fixes

#### Core

- Fix issue where Zipkin plugin cannot parse OT baggage headers
  due to invalid OT baggage pattern. [#9280](https://github.com/Kong/kong/pull/9280)
- Fix issue in `header_filter` instrumentation where the span was not
  correctly created.
  [#9434](https://github.com/Kong/kong/pull/9434)
- Fix issue in router building where when field contains an empty table,
  the generated expression is invalid.
  [#9451](https://github.com/Kong/kong/pull/9451)
- Fix issue in router rebuilding where when paths field is invalid,
  the router's mutex is not released properly.
  [#9480](https://github.com/Kong/kong/pull/9480)
- Fixed an issue where `kong docker-start` would fail if `KONG_PREFIX` was set to
  a relative path.
  [#9337](https://github.com/Kong/kong/pull/9337)
- Fixed an issue with error-handling and process cleanup in `kong start`.
  [#9337](https://github.com/Kong/kong/pull/9337)


## [3.0.0]

> Released 2022/09/12

This major release adds a new router written in Rust and a tracing API
that is compatible with the OpenTelemetry API spec.  Furthermore,
various internal changes have been made to improve Kong's performance
and memory consumption.  As it is a major release, users are advised
to review the list of braking changes to determine whether
configuration changes are needed when upgrading.

### Breaking Changes

#### Deployment

- Blue-green deployment from Kong earlier than `2.1.0` is not supported, upgrade to
  `2.1.0` or later before upgrading to `3.0.0` to have blue-green deployment.
  Thank you [@marc-charpentier]((https://github.com/charpentier)) for reporting issue
  and proposing a pull-request.
  [#8896](https://github.com/Kong/kong/pull/8896)
- Deprecate/stop producing Amazon Linux (1) containers and packages (EOLed December 31, 2020)
  [Kong/docs.konghq.com #3966](https://github.com/Kong/docs.konghq.com/pull/3966)
- Deprecate/stop producing Debian 8 "Jessie" containers and packages (EOLed June 2020)
  [Kong/kong-build-tools #448](https://github.com/Kong/kong-build-tools/pull/448)
  [Kong/kong-distributions #766](https://github.com/Kong/kong-distributions/pull/766)

#### Core


- Kong schema library's `process_auto_fields` function will not any more make a deep
  copy of data that is passed to it when the given context is `"select"`. This was
  done to avoid excessive deep copying of tables where we believe the data most of
  the time comes from a driver like `pgmoon` or `lmdb`. If a custom plugin relied
  on `process_auto_fields` not overriding the given table, it must make its own copy
  before passing it to the function now.
  [#8796](https://github.com/Kong/kong/pull/8796)
- The deprecated `shorthands` field in Kong Plugin or DAO schemas was removed in favor
  or the typed `shorthand_fields`. If your custom schemas still use `shorthands`, you
  need to update them to use `shorthand_fields`.
  [#8815](https://github.com/Kong/kong/pull/8815)
- The support for `legacy = true/false` attribute was removed from Kong schemas and
  Kong field schemas.
  [#8958](https://github.com/Kong/kong/pull/8958)
- The deprecated alias of `Kong.serve_admin_api` was removed. If your custom Nginx
  templates still use it, please change it to `Kong.admin_content`.
  [#8815](https://github.com/Kong/kong/pull/8815)
- The Kong singletons module `"kong.singletons"` was removed in favor of the PDK `kong.*`.
  [#8874](https://github.com/Kong/kong/pull/8874)
- The dataplane config cache was removed. The config persistence is now done automatically with LMDB.
  [#8704](https://github.com/Kong/kong/pull/8704)
- `ngx.ctx.balancer_address` does not exist anymore, please use `ngx.ctx.balancer_data` instead.
  [#9043](https://github.com/Kong/kong/pull/9043)
- We have changed the normalization rules for `route.path`: Kong stores the unnormalized path, but
  regex path always pattern matches with the normalized URI. We used to replace percent-encoding
  in regex path pattern to ensure different forms of URI matches.
  That is no longer supported. Except for reserved characters defined in
  [rfc3986](https://datatracker.ietf.org/doc/html/rfc3986#section-2.2),
  we should write all other characters without percent-encoding.
  [#9024](https://github.com/Kong/kong/pull/9024)
- Kong will no longer use an heuristic to guess whether a `route.path` is a regex pattern. From now 3.0 onwards,
  all regex paths must start with the `"~"` prefix, and all paths that don't start with `"~"` will be considered plain text.
  The migration process should automatically convert the regex paths when upgrading from 2.x to 3.0
  [#9027](https://github.com/Kong/kong/pull/9027)
- Bumping version number (`_format_version`) of declarative configuration to "3.0" for changes on `route.path`.
  Declaritive configuration with older version are upgraded to "3.0" on the fly.
  [#9078](https://github.com/Kong/kong/pull/9078)
- Removed deprecated `config.functions` from serverless-functions plugin's schema,
  please use `config.access` phase instead.
  [#8559](https://github.com/Kong/kong/pull/8559)
- Tags may now contain space characters.
  [#9143](https://github.com/Kong/kong/pull/9143)
- The [Secrets Management](https://docs.konghq.com/gateway/latest/plan-and-deploy/security/secrets-management/)
  feature, which has been in beta since release 2.8.0, is now included as a regular feature.
  [#8871](https://github.com/Kong/kong/pull/8871)
  [#9217](https://github.com/Kong/kong/pull/9217)

#### Admin API

- `POST` requests on Targets endpoint are no longer able to update
  existing entities, they are only able to create new ones.
  [#8596](https://github.com/Kong/kong/pull/8596),
  [#8798](https://github.com/Kong/kong/pull/8798). If you have scripts that use
  `POST` requests to modify Targets, you should change them to `PUT`
  requests to the appropriate endpoints before updating to Kong 3.0.
- Insert and update operations on duplicated Targets returns 409.
  [#8179](https://github.com/Kong/kong/pull/8179),
  [#8768](https://github.com/Kong/kong/pull/8768)
- The list of reported plugins available on the server now returns a table of
  metadata per plugin instead of a boolean `true`.
  [#8810](https://github.com/Kong/kong/pull/8810)

#### PDK

- The `kong.request.get_path()` PDK function now performs path normalization
  on the string that is returned to the caller. The raw, non-normalized version
  of the request path can be fetched via `kong.request.get_raw_path()`.
  [#8823](https://github.com/Kong/kong/pull/8823)
- `pdk.response.set_header()`, `pdk.response.set_headers()`, `pdk.response.exit()` now ignore and emit warnings for manually set `Transfer-Encoding` headers.
  [#8698](https://github.com/Kong/kong/pull/8698)
- The PDK is no longer versioned
  [#8585](https://github.com/Kong/kong/pull/8585)
- The JavaScript PDK now returns `Uint8Array` for `kong.request.getRawBody`,
  `kong.response.getRawBody` and `kong.service.response.getRawBody`. The Python PDK returns `bytes` for `kong.request.get_raw_body`,
  `kong.response.get_raw_body`, `kong.service.response.get_raw_body`. All these funtions used to return strings in the past.
  [#8623](https://github.com/Kong/kong/pull/8623)

#### Plugins

- DAOs in plugins must be listed in an array, so that their loading order is explicit. Loading them in a
  hash-like table is no longer supported.
  [#8988](https://github.com/Kong/kong/pull/8988)
- Plugins MUST now have a valid `PRIORITY` (integer) and `VERSION` ("x.y.z" format)
  field in their `handler.lua` file, otherwise the plugin will fail to load.
  [#8836](https://github.com/Kong/kong/pull/8836)
- The old `kong.plugins.log-serializers.basic` library was removed in favor of the PDK
  function `kong.log.serialize`, please upgrade your plugins to use PDK.
  [#8815](https://github.com/Kong/kong/pull/8815)
- The support for deprecated legacy plugin schemas was removed. If your custom plugins
  still use the old (`0.x era`) schemas, you are now forced to upgrade them.
  [#8815](https://github.com/Kong/kong/pull/8815)
- Some plugins received new priority values.
  This is important for those who run custom plugins as it may affect the sequence your plugins are executed.
  Note that this does not change the order of execution for plugins in a standard kong installation.
  List of plugins and their old and new priority value:
  - `acme` changed from 1007 to 1705
  - `basic-auth` changed from 1001 to 1100
  - `hmac-auth` changed from 1000 to 1030
  - `jwt` changed from 1005 to 1450
  - `key-auth` changed from 1003 to 1250
  - `ldap-auth` changed from 1002 to 1200
  - `oauth2` changed from 1004 to 1400
  - `rate-limiting` changed from 901 to 910
- **HTTP-log**: `headers` field now only takes a single string per header name,
  where it previously took an array of values
  [#6992](https://github.com/Kong/kong/pull/6992)
- **AWS Lambda**: `aws_region` field must be set through either plugin config or environment variables,
  allow both `host` and `aws_region` fields, and always apply SigV4 signature.
  [#8082](https://github.com/Kong/kong/pull/8082)
- **Serverless Functions** Removed deprecated `config.functions`,
  please use `config.access` instead.
  [#8559](https://github.com/Kong/kong/pull/8559)
- **Serverless Functions**: The pre-functions plugin changed priority from `+inf` to `1000000`.
  [#8836](https://github.com/Kong/kong/pull/8836)
- **JWT**: The authenticated JWT is no longer put into the nginx
  context (ngx.ctx.authenticated_jwt_token).  Custom plugins which depend on that
  value being set under that name must be updated to use Kong's shared context
  instead (kong.ctx.shared.authenticated_jwt_token) before upgrading to 3.0
- **Prometheus**: The prometheus metrics have been reworked extensively for 3.0.
  - Latency has been split into 4 different metrics: kong_latency_ms, upstream_latency_ms and request_latency_ms (http) /tcp_session_duration_ms (stream). Buckets details below.
  - Separate out Kong Latency Bucket values and Upstream Latency Bucket values.
  - `consumer_status` removed.
  - `request_count` and `consumer_status` have been merged into just `http_requests_total`. If the `per_consumer` config is set false, the consumer label will be empty.
     If the `per_consumer` config is true, it will be filled.
  - `http_requests_total` has a new label `source`, set to either `exit`, `error` or `service`.
  - New Metric: `node_info`. Single gauge set to 1 that outputs the node's id and kong version.
  - All Memory metrics have a new label `node_id`
  - `nginx_http_current_connections` merged with `nginx_stream_current_connection` into `nginx_current_connections`
  [#8712](https://github.com/Kong/kong/pull/8712)
- **Prometheus**: The plugin doesn't export status codes, latencies, bandwidth and upstream
  healthcheck metrics by default. They can still be turned on manually by setting `status_code_metrics`,
  `latency_metrics`, `bandwidth_metrics` and `upstream_health_metrics` respectively. Enabling those metrics will impact the performance if you have a large volume of Kong entities, we recommend using the [statsd](https://github.com/Kong/kong/tree/master/kong/plugins/statsd) plugin with the push model if that is the case. And now `prometheus` plugin new grafana [dashboard](https://grafana.com/grafana/dashboards/7424-kong-official/) updated
  [#9028](https://github.com/Kong/kong/pull/9028)
- **ACME**: `allow_any_domain` field added. It is default to false and if set to true, the gateway will
  ignore the `domains` field.
  [#9047](https://github.com/Kong/kong/pull/9047)
- **Statsd**:
  - The metric name that is related to the service has been renamed by adding a `service.` prefix. e.g. `kong.service.<service_identifier>.request.count` [#9046](https://github.com/Kong/kong/pull/9046)
  - The metric `kong.<service_identifier>.request.status.<status>` and `kong.<service_identifier>.user.<consumer_identifier>.request.status.<status>` has been renamed to `kong.service.<service_identifier>.status.<status>` and  `kong.service.<service_identifier>.user.<consumer_identifier>.status.<status>` [#9046](https://github.com/Kong/kong/pull/9046)
  - The metric `*.status.<status>.total` from metrics `status_count` and `status_count_per_user` has been removed [#9046](https://github.com/Kong/kong/pull/9046)
- **Proxy-cache**: The plugin does not store the response data in
  `ngx.ctx.proxy_cache_hit` anymore. Logging plugins that need the response data
  must read it from `kong.ctx.shared.proxy_cache_hit` from Kong 3.0 on.
  [#8607](https://github.com/Kong/kong/pull/8607)
- **Rate-limiting**: The default policy is now `local` for all deployment modes.
  [#9344](https://github.com/Kong/kong/pull/9344)
- **Response-rate-limiting**: The default policy is now `local` for all deployment modes.
  [#9344](https://github.com/Kong/kong/pull/9344)

### Deprecations

- The `go_pluginserver_exe` and `go_plugins_dir` directives are no longer supported.
  [#8552](https://github.com/Kong/kong/pull/8552). If you are using
  [Go plugin server](https://github.com/Kong/go-pluginserver), please migrate your plugins to use the
  [Go PDK](https://github.com/Kong/go-pdk) before upgrading.
- The migration helper library (mostly used for Cassandra migrations) is no longer supplied with Kong
  [#8781](https://github.com/Kong/kong/pull/8781)
- The path_handling algorithm `v1` is deprecated and only supported when `router_flavor` config option
  is set to `traditional`.
  [#9290](https://github.com/Kong/kong/pull/9290)

#### Configuration

- The Kong constant `CREDENTIAL_USERNAME` with value of `X-Credential-Username` was
  removed. Kong plugins in general have moved (since [#5516](https://github.com/Kong/kong/pull/5516))
  to use constant `CREDENTIAL_IDENTIFIER` with value of `X-Credential-Identifier` when
  setting  the upstream headers for a credential.
  [#8815](https://github.com/Kong/kong/pull/8815)
- Change the default of `lua_ssl_trusted_certificate` to `system`
  [#8602](https://github.com/Kong/kong/pull/8602) to automatically load trusted CA list from system CA store.
- Remove a warning of `AAAA` being experimental with `dns_order`.
- It is no longer possible to use a .lua format to import a declarative config from the `kong`
  command-line tool, only json and yaml are supported. If your update procedure with kong involves
  executing `kong config db_import config.lua`, please create a `config.json` or `config.yml` and
  use that before upgrading.
  [#8898](https://github.com/Kong/kong/pull/8898)
- We bumped the version number (`_format_version`) of declarative configuration to "3.0" because of changes on `route.path`.
  Declarative configuration with older version shoudl be upgraded to "3.0" on the fly.
  [#9078](https://github.com/Kong/kong/pull/9078)

#### Migrations

- Postgres migrations can now have an `up_f` part like Cassandra
  migrations, designating a function to call.  The `up_f` part is
  invoked after the `up` part has been executed against the database
  for both Postgres and Cassandra.
- A new CLI command, `kong migrations status`, generates the status on a JSON file.

### Dependencies

- Bumped OpenResty from 1.19.9.1 to [1.21.4.1](https://openresty.org/en/changelog-1021004.html)
  [#8850](https://github.com/Kong/kong/pull/8850)
- Bumped pgmoon from 1.13.0 to 1.15.0
  [#8908](https://github.com/Kong/kong/pull/8908)
  [#8429](https://github.com/Kong/kong/pull/8429)
- Bumped OpenSSL from 1.1.1n to 1.1.1q
  [#9074](https://github.com/Kong/kong/pull/9074)
  [#8544](https://github.com/Kong/kong/pull/8544)
  [#8752](https://github.com/Kong/kong/pull/8752)
  [#8994](https://github.com/Kong/kong/pull/8994)
- Bumped resty.openssl from 0.8.8 to 0.8.10
  [#8592](https://github.com/Kong/kong/pull/8592)
  [#8753](https://github.com/Kong/kong/pull/8753)
  [#9023](https://github.com/Kong/kong/pull/9023)
- Bumped inspect from 3.1.2 to 3.1.3
  [#8589](https://github.com/Kong/kong/pull/8589)
- Bumped resty.acme from 0.7.2 to 0.8.1
  [#8680](https://github.com/Kong/kong/pull/8680)
  [#9165](https://github.com/Kong/kong/pull/9165)
- Bumped luarocks from 3.8.0 to 3.9.1
  [#8700](https://github.com/Kong/kong/pull/8700)
  [#9204](https://github.com/Kong/kong/pull/9204)
- Bumped luasec from 1.0.2 to 1.2.0
  [#8754](https://github.com/Kong/kong/pull/8754)
  [#8754](https://github.com/Kong/kong/pull/9205)
- Bumped resty.healthcheck from 1.5.0 to 1.6.1
  [#8755](https://github.com/Kong/kong/pull/8755)
  [#9018](https://github.com/Kong/kong/pull/9018)
  [#9150](https://github.com/Kong/kong/pull/9150)
- Bumped resty.cassandra from 1.5.1 to 1.5.2
  [#8845](https://github.com/Kong/kong/pull/8845)
- Bumped penlight from 1.12.0 to 1.13.1
  [#9206](https://github.com/Kong/kong/pull/9206)
- Bumped lua-resty-mlcache from 2.5.0 to 2.6.0
  [#9287](https://github.com/Kong/kong/pull/9287)

### Additions

#### Performance

- Do not register unnecessary event handlers on Hybrid mode Control Plane
  nodes [#8452](https://github.com/Kong/kong/pull/8452).
- Use the new timer library to improve performance,
  except for the plugin server.
  [#8912](https://github.com/Kong/kong/pull/8912)
- Increased use of caching for DNS queries by activating `additional_section` by default
  [#8895](https://github.com/Kong/kong/pull/8895)
- `pdk.request.get_header` changed to a faster implementation, not to fetch all headers every time it's called
  [#8716](https://github.com/Kong/kong/pull/8716)
- Conditional rebuilding of router, plugins iterator and balancer on DP
  [#8519](https://github.com/Kong/kong/pull/8519),
  [#8671](https://github.com/Kong/kong/pull/8671)
- Made config loading code more cooperative by yielding
  [#8888](https://github.com/Kong/kong/pull/8888)
- Use LuaJIT encoder instead of JSON to serialize values faster in LMDB
  [#8942](https://github.com/Kong/kong/pull/8942)
- Move inflating and JSON decoding non-concurrent, which avoids blocking and makes DP reloads faster
  [#8959](https://github.com/Kong/kong/pull/8959)
- Stop duplication of some events
  [#9082](https://github.com/Kong/kong/pull/9082)
- Improve performance of config hash calculation by using string buffer and tablepool
  [#9073](https://github.com/Kong/kong/pull/9073)
- Reduce cache usage in dbless by not using the kong cache for Routes and Services in LMDB
  [#8972](https://github.com/Kong/kong/pull/8972)


#### Core

- Implemented delayed response in stream mode
  [#6878](https://github.com/Kong/kong/pull/6878)
- Added `cache_key` on target entity for uniqueness detection.
  [#8179](https://github.com/Kong/kong/pull/8179)
- Introduced the tracing API which compatible with OpenTelemetry API spec and
  add build-in instrumentations.
  The tracing API is intend to be used with a external exporter plugin.
  Build-in instrumentation types and sampling rate are configuable through
  `opentelemetry_tracing` and `opentelemetry_tracing_sampling_rate` options.
  [#8724](https://github.com/Kong/kong/pull/8724)
- Added `path`, `uri_capture`, and `query_arg` options to upstream `hash_on`
  for load balancing.
  [#8701](https://github.com/Kong/kong/pull/8701)
- Introduced unix domain socket based `lua-resty-events` to
  replace shared memory based `lua-resty-worker-events`.
  [#8890](https://github.com/Kong/kong/pull/8890)
- Introduced a new router implementation `atc-router`,
  which is written in Rust.
  [#8938](https://github.com/Kong/kong/pull/8938)
- Introduce a new field for entities `table_name` that allows to specify a
  table name. Before the name was deduced by the entity `name` attribute.
  [#9182](https://github.com/Kong/kong/pull/9182)
- Added `headers` on active healthcheck for upstreams.
  [#8255](https://github.com/Kong/kong/pull/8255)
- Target entities using hostnames were resolved when they were not needed. Now
  when a target is removed or updated, the DNS record associated with it is
  removed from the list of hostnames to be resolved.
  [#8497](https://github.com/Kong/kong/pull/8497) [9265](https://github.com/Kong/kong/pull/9265)
- Improved error handling and debugging info in the DNS code
  [#8902](https://github.com/Kong/kong/pull/8902)
- Kong will now attempt to recover from an unclean shutdown by detecting and
  removing dangling unix sockets in the prefix directory
  [#9254](https://github.com/Kong/kong/pull/9254)

#### Admin API

- Added a new API `/timers` to get the timer statistics.
  [#8912](https://github.com/Kong/kong/pull/8912)
  and worker info
  [#8999](https://github.com/Kong/kong/pull/8999)
- `/` endpoint now includes plugin priority
  [#8821](https://github.com/Kong/kong/pull/8821)

#### Hybrid Mode

- Add wRPC protocol support. Now configuration synchronization is over wRPC.
  wRPC is an RPC protocol that encodes with ProtoBuf and transports
  with WebSocket.
  [#8357](https://github.com/Kong/kong/pull/8357)
- To keep compatibility with earlier versions,
  add support for CP to fall back to the previous protocol to support old DP.
  [#8834](https://github.com/Kong/kong/pull/8834)
- Add support to negotiate services supported with wRPC protocol.
  We will support more services than config sync over wRPC in the future.
  [#8926](https://github.com/Kong/kong/pull/8926)
- Declarative config exports happen inside a transaction in Postgres
  [#8586](https://github.com/Kong/kong/pull/8586)

#### Plugins

- Sync all plugin versions to the Kong version
  [#8772](https://github.com/Kong/kong/pull/8772)
- Introduced the new **OpenTelemetry** plugin that export tracing instrumentations
  to any OTLP/HTTP compatible backend.
  `opentelemetry_tracing` configuration should be enabled to collect
  the core tracing spans of Kong.
  [#8826](https://github.com/Kong/kong/pull/8826)
- **Zipkin**: add support for including HTTP path in span name
  through configuration property `http_span_name`.
  [#8150](https://github.com/Kong/kong/pull/8150)
- **Zipkin**: add support for socket connect and send/read timeouts
  through configuration properties `connect_timeout`, `send_timeout`,
  and `read_timeout`. This can help mitigate `ngx.timer` saturation
  when upstream collectors are unavailable or slow.
  [#8735](https://github.com/Kong/kong/pull/8735)
- **AWS-Lambda**: add support for cross account invocation through
  configuration properties `aws_assume_role_arn` and
  `aws_role_session_name`.[#8900](https://github.com/Kong/kong/pull/8900)
  [#8900](https://github.com/Kong/kong/pull/8900)
- **AWS-Lambda**: accept string type `statusCode` as valid return when
  working in proxy integration mode.
  [#8765](https://github.com/Kong/kong/pull/8765)
- **AWS-Lambda**: separate aws credential cache by IAM role ARN
  [#8907](https://github.com/Kong/kong/pull/8907)
- **Statsd**: :fireworks: **Newly open-sourced plugin capabilities**: All capabilities of [Statsd Advanced](https://docs.konghq.com/hub/kong-inc/statsd-advanced/) are now bundled in [Statsd](https://docs.konghq.com/hub/kong-inc/statsd).
  [#9046](https://github.com/Kong/kong/pull/9046)

#### Configuration

- A new configuration item (`openresty_path`) has been added to allow
  developers/operators to specify the OpenResty installation to use when
  running Kong (instead of using the system-installed OpenResty)
  [#8412](https://github.com/Kong/kong/pull/8412)
- Add `ipv6only` to listen options (e.g. `KONG_PROXY_LISTEN`)
  [#9225](https://github.com/Kong/kong/pull/9225)
- Add `so_keepalive` to listen options (e.g. `KONG_PROXY_LISTEN`)
  [#9225](https://github.com/Kong/kong/pull/9225)
- Add LMDB dbless config persistence and removed the JSON based
  config cache for faster startup time
  [#8670](https://github.com/Kong/kong/pull/8670)
- `nginx_events_worker_connections=auto` has a lower bound of 1024
  [#9276](https://github.com/Kong/kong/pull/9276)
- `nginx_main_worker_rlimit_nofile=auto` has a lower bound of 1024
  [#9276](https://github.com/Kong/kong/pull/9276)

#### PDK

- Added new PDK function: `kong.request.get_start_time()`
  [#8688](https://github.com/Kong/kong/pull/8688)
- `kong.db.*.cache_key()` falls back to `.id` if nothing from `cache_key` is found
  [#8553](https://github.com/Kong/kong/pull/8553)

### Fixes

#### Core

- The schema validator now correctly converts `null` from declarative
  configurations to `nil`.
  [#8483](https://github.com/Kong/kong/pull/8483)
- Only reschedule router and plugin iterator timers after finishing previous
  execution, avoiding unnecessary concurrent executions.
  [#8567](https://github.com/Kong/kong/pull/8567)
- External plugins now handle returned JSON with null member correctly.
  [#8611](https://github.com/Kong/kong/pull/8611)
- Fixed an issue where the address of the environ variable could change but the code didn't
  assumed it was fixed after init
  [#8581](https://github.com/Kong/kong/pull/8581)
- Fix issue where the Go plugin server instance would not be updated after
  a restart (e.g., upon a plugin server crash).
  [#8547](https://github.com/Kong/kong/pull/8547)
- Fixed an issue on trying to reschedule the DNS resolving timer when Kong was
  being reloaded.
  [#8702](https://github.com/Kong/kong/pull/8702)
- The private stream API has been rewritten to allow for larger message payloads
  [#8641](https://github.com/Kong/kong/pull/8641)
- Fixed an issue that the client certificate sent to upstream was not updated when calling PATCH Admin API
  [#8934](https://github.com/Kong/kong/pull/8934)
- Fixed an issue where the CP and wRPC modules would cause Kong to crash when calling `export_deflated_reconfigure_payload` without a pcall
  [#8668](https://github.com/Kong/kong/pull/8668)
- Moved all `.proto` files to `/usr/local/kong/include` and ordered by priority.
  [#8914](https://github.com/Kong/kong/pull/8914)
- Fixed an issue that cause unexpected 404 error on creating/updating configs with invalid options
  [#8831](https://github.com/Kong/kong/pull/8831)
- Fixed an issue that causes crashes when calling some PDK APIs
  [#8604](https://github.com/Kong/kong/pull/8604)
- Fixed an issue that cause crashes when go PDK calls return arrays
  [#8891](https://github.com/Kong/kong/pull/8891)
- Plugin servers now shutdowns gracefully when Kong exits
  [#8923](https://github.com/Kong/kong/pull/8923)
- CLI now prompts with `[y/n]` instead of `[Y/n]`, as it does not take `y` as default
  [#9114](https://github.com/Kong/kong/pull/9114)
- Improved the error message when Kong cannot connect to Cassandra on init
  [#8847](https://github.com/Kong/kong/pull/8847)
- Fixed an issue where Vault Subschema wasn't loaded in `off` strategy
  [#9174](https://github.com/Kong/kong/pull/9174)
- The Schema now runs select transformations before process_auto_fields
  [#9049](https://github.com/Kong/kong/pull/9049)
- Fixed an issue where Kong would use too many timers to keep track of upstreams when `worker_consistency`=`eventual`
  [#8694](https://github.com/Kong/kong/pull/8694),
  [#8858](https://github.com/Kong/kong/pull/8858)
- Fixed an issue where it wasn't possible to set target status using only a hostname for targets set only by their hostname
  [#8797](https://github.com/Kong/kong/pull/8797)
- Fixed pagination issue when getting to the second page while iterationg over a foreign key field using the DAO
  [#9255](https://github.com/Kong/kong/pull/9255)
- Fixed an issue where cache entries of some entities were not being properly invalidated after a cascade delete
  [#9261](https://github.com/Kong/kong/pull/9261)
- Running `kong start` when Kong is already running will no longer clobber
  the existing `.kong_env` file [#9254](https://github.com/Kong/kong/pull/9254)


#### Admin API

- Support HTTP/2 when requesting `/status`
  [#8690](https://github.com/Kong/kong/pull/8690)

#### Plugins

- Plugins with colliding priorities have now deterministic sorting based on their name
  [#8957](https://github.com/Kong/kong/pull/8957)
- External Plugins: better handling of the logging when a plugin instance loses the instances_id in an event handler
  [#8652](https://github.com/Kong/kong/pull/8652)
- **ACME**: `auth_method` default value is set to `token`
  [#8565](https://github.com/Kong/kong/pull/8565)
- **ACME**: Added cache for `domains_matcher`
  [#9048](https://github.com/Kong/kong/pull/9048)
- **syslog**: `conf.facility` default value is now set to `user`
  [#8564](https://github.com/Kong/kong/pull/8564)
- **AWS-Lambda**: Removed `proxy_scheme` field from schema
  [#8566](https://github.com/Kong/kong/pull/8566)
- **AWS-Lambda**: Change path from request_uri to upstream_uri, fix uri can not follow the rule defined in the request-transformer configuration
  [#9058](https://github.com/Kong/kong/pull/9058) [#9129](https://github.com/Kong/kong/pull/9129)
- **hmac-auth**: Removed deprecated signature format using `ngx.var.uri`
  [#8558](https://github.com/Kong/kong/pull/8558)
- Remove deprecated `blacklist`/`whitelist` config fields from bot-detection, ip-restriction and ACL plugins.
  [#8560](https://github.com/Kong/kong/pull/8560)
- **Zipkin**: Correct the balancer spans' duration to include the connection time
  from Nginx to the upstream.
  [#8848](https://github.com/Kong/kong/pull/8848)
- **Zipkin**: Correct the calculation of the header filter start time
  [#9230](https://github.com/Kong/kong/pull/9230)
- **Zipkin**: Compatibility with the latest Jaeger header spec, which makes `parent_id` optional
  [#8352](https://github.com/Kong/kong/pull/8352)
- **LDAP-Auth**: Refactored ASN.1 parser using OpenSSL API through FFI.
  [#8663](https://github.com/Kong/kong/pull/8663)
- **Rate-Limiting** and **Response-ratelimiting**: Fix a disordered behaviour caused by `pairs` function
  which may cause Postgres DEADLOCK problem [#8968](https://github.com/Kong/kong/pull/8968)
- **Response-rate-Limiting**: Fix a disordered behaviour caused by `pairs` function
  which may cause Postgres DEADLOCK problem [#8968](https://github.com/Kong/kong/pull/8968)
- **gRPC gateway**: Fix the handling of boolean fields from URI arguments
  [#9180](https://github.com/Kong/kong/pull/9180)
- **Serverless Functions**: Fix problem that could result in a crash
  [#9269](https://github.com/Kong/kong/pull/9269)
- **Azure-functions**: Support working without dummy service
  [#9177](https://github.com/Kong/kong/pull/9177)


#### Clustering

- The cluster listener now uses the value of `admin_error_log` for its log file
  instead of `proxy_error_log` [#8583](https://github.com/Kong/kong/pull/8583)
- Fixed a typo in some business logic that checks the Kong role before setting a
  value in cache at startup [#9060](https://github.com/Kong/kong/pull/9060)
- Fixed DP get zero size config while service with plugin-enabled route is disabled
  [#8816](https://github.com/Kong/kong/pull/8816)
- Localize `config_version` to avoid a race condition from the new yielding config loading code
  [#8188](https://github.com/Kong/kong/pull/8818)

#### PDK

- `kong.response.get_source()` now return an error instead of an exit when plugin throws
  runtime exception on access phase [#8599](https://github.com/Kong/kong/pull/8599)
- `kong.tools.uri.normalize()` now does escaping of reserved and unreserved characters more correctly
  [#8140](https://github.com/Kong/kong/pull/8140)

## Previous releases

Please see [CHANGELOG-OLD.md](CHANGELOG-OLD.md) file for < 3.0 releases.

[Back to TOC](#table-of-contents)

[3.2.0]: https://github.com/Kong/kong/compare/3.1.0...3.2.0
[3.1.0]: https://github.com/Kong/kong/compare/3.0.1...3.1.0
[3.0.1]: https://github.com/Kong/kong/compare/3.0.0...3.0.1
[3.0.0]: https://github.com/Kong/kong/compare/2.8.1...3.0.0<|MERGE_RESOLUTION|>--- conflicted
+++ resolved
@@ -53,13 +53,10 @@
 - Add `KONG_UPSTREAM_DNS_TIME` to `kong.ctx` so that we can record the time it takes for DNS
   resolution when Kong proxies to upstream.
   [#10355](https://github.com/Kong/kong/pull/10355)
-<<<<<<< HEAD
 - Tracing: rename spans to simplify filtering on tracing backends.
   [#10577](https://github.com/Kong/kong/pull/10577)
-=======
 - Support timeout for dynamic log level
   [#10288](https://github.com/Kong/kong/pull/10288)
->>>>>>> b89cc4c0
 
 #### Admin API
 
