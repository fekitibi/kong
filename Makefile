--- conflicted
+++ resolved
@@ -47,16 +47,12 @@
 # This logic should mirror the kong-build-tools equivalent
 KONG_VERSION ?= `$(KONG_SOURCE_LOCATION)/distribution/grep-kong-version.sh`
 
-<<<<<<< HEAD
 GITHUB_TOKEN ?=
 
 # whether to enable bytecompilation of kong lua files or not
 ENABLE_LJBC ?= `grep ENABLE_LJBC $(KONG_SOURCE_LOCATION)/.requirements | awk -F"=" '{print $$2}'`
 
-TAG := $(shell git describe --exact-match HEAD || true)
-=======
 TAG := $(shell git describe --exact-match --tags HEAD || true)
->>>>>>> bc411233
 
 
 ifneq ($(TAG),)
