OS := $(shell uname | awk '{print tolower($$0)}')
MACHINE := $(shell uname -m)

<<<<<<< HEAD
DEV_ROCKS = "busted 2.0.0" "busted-htest 1.0.0" "luacheck 0.23.0" "lua-llthreads2 0.1.5" "http 0.3" "ldoc 1.4.6"
=======
DEV_ROCKS = "busted 2.0.0" "busted-htest 1.0.0" "luacheck 0.24.0" "lua-llthreads2 0.1.5" "http 0.3" "ldoc 1.4.6"
>>>>>>> 834ce3e8
WIN_SCRIPTS = "bin/busted" "bin/kong"
BUSTED_ARGS ?= -v
TEST_CMD ?= bin/busted $(BUSTED_ARGS)

ifeq ($(OS), darwin)
OPENSSL_DIR ?= /usr/local/opt/openssl
GRPCURL_OS ?= osx
else
OPENSSL_DIR ?= /usr
GRPCURL_OS ?= $(OS)
endif

.PHONY: install dependencies dev remove grpcurl \
	setup-ci setup-kong-build-tools \
	lint test test-integration test-plugins test-all \
	pdk-phase-check functional-tests \
	fix-windows \
	nightly-release release

ROOT_DIR:=$(shell dirname $(realpath $(lastword $(MAKEFILE_LIST))))
KONG_SOURCE_LOCATION ?= $(ROOT_DIR)
KONG_BUILD_TOOLS_LOCATION ?= $(KONG_SOURCE_LOCATION)/../kong-build-tools
KONG_GMP_VERSION ?= `grep KONG_GMP_VERSION $(KONG_SOURCE_LOCATION)/.requirements | awk -F"=" '{print $$2}'`
RESTY_VERSION ?= `grep RESTY_VERSION $(KONG_SOURCE_LOCATION)/.requirements | awk -F"=" '{print $$2}'`
RESTY_LUAROCKS_VERSION ?= `grep RESTY_LUAROCKS_VERSION $(KONG_SOURCE_LOCATION)/.requirements | awk -F"=" '{print $$2}'`
RESTY_OPENSSL_VERSION ?= `grep RESTY_OPENSSL_VERSION $(KONG_SOURCE_LOCATION)/.requirements | awk -F"=" '{print $$2}'`
RESTY_PCRE_VERSION ?= `grep RESTY_PCRE_VERSION $(KONG_SOURCE_LOCATION)/.requirements | awk -F"=" '{print $$2}'`
KONG_BUILD_TOOLS ?= '4.10.1'
OPENRESTY_PATCHES_BRANCH ?= master
KONG_NGINX_MODULE_BRANCH ?= master

PACKAGE_TYPE ?= deb
REPOSITORY_NAME ?= kong-${PACKAGE_TYPE}
REPOSITORY_OS_NAME ?= ${RESTY_IMAGE_BASE}
KONG_PACKAGE_NAME ?= kong
# This logic should mirror the kong-build-tools equivalent
KONG_VERSION ?= `echo $(KONG_SOURCE_LOCATION)/kong-*.rockspec | sed 's,.*/,,' | cut -d- -f2`

TAG := $(shell git describe --exact-match HEAD || true)

ifneq ($(TAG),)
	# We're building a tag
	ISTAG = true
	POSSIBLE_PRERELEASE_NAME = $(shell git describe --tags --abbrev=0 | awk -F"-" '{print $$2}')
	ifneq ($(POSSIBLE_PRERELEASE_NAME),)
		# We're building a pre-release tag
		OFFICIAL_RELEASE = false
		REPOSITORY_NAME = kong-prerelease
	else
		# We're building a semver release tag
		OFFICIAL_RELEASE = true
		KONG_VERSION ?= `cat $(KONG_SOURCE_LOCATION)/kong-*.rockspec | grep -m1 tag | awk '{print $$3}' | sed 's/"//g'`
		ifeq ($(PACKAGE_TYPE),apk)
		    REPOSITORY_NAME = kong-alpine-tar
		endif
	endif
else
	OFFICIAL_RELEASE = false
	ISTAG = false
	BRANCH ?= $(shell git rev-parse --abbrev-ref HEAD)
	REPOSITORY_NAME = kong-${BRANCH}
	REPOSITORY_OS_NAME = ${BRANCH}
	KONG_PACKAGE_NAME ?= kong-${BRANCH}
	KONG_VERSION ?= `date +%Y-%m-%d`
endif

release:
ifeq ($(ISTAG),false)
	sed -i -e '/return string\.format/,/\"\")/c\return "$(KONG_VERSION)\"' kong/meta.lua
endif
	cd $(KONG_BUILD_TOOLS_LOCATION); \
	$(MAKE) \
	KONG_VERSION=${KONG_VERSION} \
	KONG_PACKAGE_NAME=${KONG_PACKAGE_NAME} \
	package-kong && \
	$(MAKE) \
	KONG_VERSION=${KONG_VERSION} \
	KONG_PACKAGE_NAME=${KONG_PACKAGE_NAME} \
	REPOSITORY_NAME=${REPOSITORY_NAME} \
	REPOSITORY_OS_NAME=${REPOSITORY_OS_NAME} \
	KONG_PACKAGE_NAME=${KONG_PACKAGE_NAME} \
	KONG_VERSION=${KONG_VERSION} \
	OFFICIAL_RELEASE=$(OFFICIAL_RELEASE) \
	release-kong

setup-ci:
	OPENRESTY=$(RESTY_VERSION) \
	LUAROCKS=$(RESTY_LUAROCKS_VERSION) \
	OPENSSL=$(RESTY_OPENSSL_VERSION) \
	OPENRESTY_PATCHES_BRANCH=$(OPENRESTY_PATCHES_BRANCH) \
	KONG_NGINX_MODULE_BRANCH=$(KONG_NGINX_MODULE_BRANCH) \
	.ci/setup_env.sh

setup-kong-build-tools:
	-rm -rf $(KONG_BUILD_TOOLS_LOCATION)
	-git clone https://github.com/Kong/kong-build-tools.git $(KONG_BUILD_TOOLS_LOCATION)
	cd $(KONG_BUILD_TOOLS_LOCATION); \
	git reset --hard $(KONG_BUILD_TOOLS); \

functional-tests: setup-kong-build-tools
	cd $(KONG_BUILD_TOOLS_LOCATION); \
	$(MAKE) setup-build && \
	$(MAKE) build-kong && \
	$(MAKE) test

install:
	@luarocks make OPENSSL_DIR=$(OPENSSL_DIR) CRYPTO_DIR=$(OPENSSL_DIR)

remove:
	-@luarocks remove kong

dependencies: bin/grpcurl
	@for rock in $(DEV_ROCKS) ; do \
	  if luarocks list --porcelain $$rock | grep -q "installed" ; then \
	    echo $$rock already installed, skipping ; \
	  else \
	    echo $$rock not found, installing via luarocks... ; \
	    luarocks install $$rock OPENSSL_DIR=$(OPENSSL_DIR) CRYPTO_DIR=$(OPENSSL_DIR); \
	  fi \
	done;

bin/grpcurl:
	@curl -s -S -L \
		https://github.com/fullstorydev/grpcurl/releases/download/v1.3.0/grpcurl_1.3.0_$(GRPCURL_OS)_$(MACHINE).tar.gz | tar xz -C bin;
	@rm bin/LICENSE

dev: remove install dependencies

lint:
	@luacheck -q .
	@!(grep -R -E -n -w '#only|#o' spec && echo "#only or #o tag detected") >&2
	@!(grep -R -E -n -- '---\s+ONLY' t && echo "--- ONLY block detected") >&2

test:
	@$(TEST_CMD) spec/01-unit

test-ee:
	@$(TEST_CMD) spec-ee/01-unit

test-integration:
	@$(TEST_CMD) spec/02-integration

test-integration-ee:
	@$(TEST_CMD) spec-ee/02-integration

test-plugins:
	@$(TEST_CMD) spec/03-plugins

test-plugins-ee:
	@$(TEST_CMD) spec-ee/03-plugins

test-all:
	@$(TEST_CMD) spec/

test-all-ee:
	@$(TEST_CMD) spec-ee/

pdk-phase-checks:
	rm -f t/phase_checks.stats
	rm -f t/phase_checks.report
	PDK_PHASE_CHECKS_LUACOV=1 prove -I. t/01*/*/00-phase*.t
	luacov -c t/phase_checks.luacov
	grep "ngx\\." t/phase_checks.report
	grep "check_" t/phase_checks.report

fix-windows:
	@for script in $(WIN_SCRIPTS) ; do \
	  echo Converting Windows file $$script ; \
	  mv $$script $$script.win ; \
	  tr -d '\015' <$$script.win >$$script ; \
	  rm $$script.win ; \
	  chmod 0755 $$script ; \
	done;<|MERGE_RESOLUTION|>--- conflicted
+++ resolved
@@ -1,11 +1,7 @@
 OS := $(shell uname | awk '{print tolower($$0)}')
 MACHINE := $(shell uname -m)
 
-<<<<<<< HEAD
-DEV_ROCKS = "busted 2.0.0" "busted-htest 1.0.0" "luacheck 0.23.0" "lua-llthreads2 0.1.5" "http 0.3" "ldoc 1.4.6"
-=======
 DEV_ROCKS = "busted 2.0.0" "busted-htest 1.0.0" "luacheck 0.24.0" "lua-llthreads2 0.1.5" "http 0.3" "ldoc 1.4.6"
->>>>>>> 834ce3e8
 WIN_SCRIPTS = "bin/busted" "bin/kong"
 BUSTED_ARGS ?= -v
 TEST_CMD ?= bin/busted $(BUSTED_ARGS)
