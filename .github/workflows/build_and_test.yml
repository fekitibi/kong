--- conflicted
+++ resolved
@@ -128,16 +128,12 @@
     - name: Lint Lua code
       run: |
           eval `luarocks path`
-<<<<<<< HEAD
-          luacheck -q .
+          make lint
 
     - name: Validate rockspec file
       run: |
           eval `luarocks path`
           scripts/validate-rockspec
-=======
-          make lint
->>>>>>> aa75b5e5
 
     - name: Unit tests
       run: |
