--- conflicted
+++ resolved
@@ -61,14 +61,9 @@
       uses: actions/cache@v3
       with:
         path: |
-<<<<<<< HEAD
           artifacts
           ${{ env.BUILD_ROOT }}/kong-dev-venv.sh
         key: ci-build-${{ hashFiles('.requirements', 'kong-*.rockspec', 'plugins-ee/**/*.rockspec', '.bazelversion', '.bazelrc', 'build/**', 'BUILD.bazel', 'WORKSPACE', '.github/workflows/build_and_test.yml') }}
-=======
-          ${{ env.BUILD_ROOT }}
-        key: ${{ hashFiles('.requirements', 'kong-*.rockspec', '.bazelversion', '.bazelrc', 'build/**', 'BUILD.bazel', 'WORKSPACE', '.github/workflows/build_and_test.yml') }}
->>>>>>> 3794d112
 
     - name: Set .requirements into environment variables
       run: |
@@ -86,20 +81,10 @@
       env:
         GITHUB_TOKEN: ${{ secrets.GHA_KONG_BOT_READ_TOKEN }}
       run: |
-<<<<<<< HEAD
         bazel build //build:kong --verbose_failures --action_env=INSTALL_DESTDIR=/usr/local
         bazel build //build:venv --verbose_failures --action_env=INSTALL_DESTDIR=/usr/local
         # debian package for Pongo
         bazel build :kong_deb --verbose_failures --action_env=INSTALL_DESTDIR=/usr/local
-=======
-        make build-kong
-        BUILD_PREFIX=$BUILD_ROOT/kong-dev
-        export PATH="$BUILD_PREFIX/bin:$BUILD_PREFIX/openresty/nginx/sbin:$BUILD_PREFIX/openresty/bin:$PATH"
-        chmod +rw -R $BUILD_PREFIX
-        nginx -V
-        ldd $(which nginx)
-        luarocks
->>>>>>> 3794d112
 
     - name: Bazel Outputs
       uses: actions/upload-artifact@v3
@@ -109,7 +94,6 @@
         path: |
           bazel-out/_tmp/actions
 
-<<<<<<< HEAD
     - name: Collect artifacts
       if: steps.cache-deps.outputs.cache-hit != 'true'
       run: |
@@ -172,12 +156,6 @@
       env:
         GITHUB_TOKEN: ${{ secrets.GHA_KONG_BOT_READ_TOKEN }}
       run: make dev LIBRARY_PREFIX=/usr/local/kong
-=======
-    - name: Build Dev Kong dependencies
-      if: steps.cache-deps.outputs.cache-hit != 'true'
-      run: |
-        make install-dev-rocks
->>>>>>> 3794d112
 
     - name: Generate hybrid cert
       run: |
@@ -267,12 +245,9 @@
         options: --health-cmd pg_isready --health-interval 5s --health-timeout 5s --health-retries 8
 
     steps:
-<<<<<<< HEAD
     - name: Install packages
       run: sudo apt update && sudo apt install -y libyaml-dev valgrind libprotobuf-dev libpam-dev
 
-=======
->>>>>>> 3794d112
     - name: Checkout Kong source code
       uses: actions/checkout@v3
       with:
@@ -282,7 +257,6 @@
     - name: Download artifacts
       uses: actions/download-artifact@v3
       with:
-<<<<<<< HEAD
         name: build
         path: .
 
@@ -297,12 +271,6 @@
         GITHUB_TOKEN: ${{ secrets.GHA_KONG_BOT_READ_TOKEN }}
       run: make dev LIBRARY_PREFIX=/usr/local/kong
 
-=======
-        path: |
-          ${{ env.BUILD_ROOT }}
-        key: ${{ hashFiles('.requirements', 'kong-*.rockspec', '.bazelversion', '.bazelrc', 'build/**', 'BUILD.bazel', 'WORKSPACE', '.github/workflows/build_and_test.yml') }}
-
->>>>>>> 3794d112
     - name: Check test-helpers doc generation
       run: |
           source ${{ env.BUILD_ROOT }}/kong-dev-venv.sh
@@ -320,12 +288,8 @@
 
     - name: Static Code Analysis
       run: |
-<<<<<<< HEAD
           source ${{ env.BUILD_ROOT }}/kong-dev-venv.sh
           make sca
-=======
-          make lint
->>>>>>> 3794d112
 
     - name: Validate rockspec file
       run: |
@@ -339,20 +303,16 @@
     - name: Check labeler configuration
       run: scripts/check-labeler.pl .github/labeler.yml
 
-<<<<<<< HEAD
     - name: Check EE bundled plugin list coverage
       run: |
           scripts/check_ee_bundled_plugin_list_coverage.sh
 
-=======
->>>>>>> 3794d112
     - name: Unit tests
       env:
         KONG_TEST_PG_DATABASE: kong
         KONG_TEST_PG_USER: kong
       run: |
           source ${{ env.BUILD_ROOT }}/kong-dev-venv.sh
-<<<<<<< HEAD
           mkdir $TEST_RESULTS_XML_OUTPUT
           export XML_OUTPUT=$(realpath $TEST_RESULTS_XML_OUTPUT)
           watch -n 30 -t -w bash -c "free -m > /tmp/memusage.txt" 2>&1 >/dev/null &
@@ -365,9 +325,6 @@
         api-key: ${{ secrets.DATADOG_API_KEY }}
         service: kong-ee-github-actions-ci
         files: ${{ env.TEST_RESULTS_XML_OUTPUT }}
-=======
-          bin/busted -v -o htest spec/01-unit
->>>>>>> 3794d112
 
   integration-tests-postgres:
     name: Postgres ${{ matrix.suite }} - ${{ matrix.split }} tests
@@ -379,16 +336,12 @@
       fail-fast: false
       matrix:
         suite: [integration, plugins]
-<<<<<<< HEAD
         split: [first-CE, second-CE, first-EE, second-EE, third-EE]
         exclude:
           - suite: plugins
             split: second-EE
           - suite: plugins
             split: third-EE
-=======
-        split: [first (01-04), second (>= 05)]
->>>>>>> 3794d112
 
     services:
       postgres:
@@ -421,12 +374,9 @@
           - 9411:9411
 
     steps:
-<<<<<<< HEAD
     - name: Install packages
       run: sudo apt update && sudo apt install -y libyaml-dev valgrind libprotobuf-dev libpam-dev
 
-=======
->>>>>>> 3794d112
     - name: Checkout Kong source code
       uses: actions/checkout@v3
       with:
@@ -436,7 +386,6 @@
     - name: Download artifacts
       uses: actions/download-artifact@v3
       with:
-<<<<<<< HEAD
         name: build
         path: .
 
@@ -450,12 +399,6 @@
       env:
         GITHUB_TOKEN: ${{ secrets.GHA_KONG_BOT_READ_TOKEN }}
       run: make dev LIBRARY_PREFIX=/usr/local/kong
-=======
-        path: |
-          ${{ env.BUILD_ROOT }}
-
-        key: ${{ hashFiles('.requirements', 'kong-*.rockspec', '.bazelversion', '.bazelrc', 'build/**', 'BUILD.bazel', 'WORKSPACE', '.github/workflows/build_and_test.yml') }}
->>>>>>> 3794d112
 
     - name: Add gRPC test host names
       run: |
@@ -487,10 +430,7 @@
 
     - name: Tests
       env:
-<<<<<<< HEAD
         PULP_PASSWORD: ${{ secrets.PULP_PASSWORD }}
-=======
->>>>>>> 3794d112
         KONG_TEST_PG_DATABASE: kong
         KONG_TEST_PG_USER: kong
         KONG_TEST_DATABASE: postgres
@@ -500,7 +440,7 @@
         TEST_SUITE: ${{ matrix.suite }}
         TEST_SPLIT: ${{ matrix.split }}
       run: |
-<<<<<<< HEAD
+          make dev # required to install other dependencies like bin/grpcurl
           source ${{ env.BUILD_ROOT }}/kong-dev-venv.sh
           mkdir $TEST_RESULTS_XML_OUTPUT
           export XML_OUTPUT=$(realpath $TEST_RESULTS_XML_OUTPUT)
@@ -512,11 +452,6 @@
         api-key: ${{ secrets.DATADOG_API_KEY }}
         service: kong-ee-github-actions-ci
         files: ${{ env.TEST_RESULTS_XML_OUTPUT }}
-=======
-          make dev # required to install other dependencies like bin/grpcurl
-          source ${{ env.BUILD_ROOT }}/kong-dev-venv.sh
-          .ci/run_tests.sh
->>>>>>> 3794d112
 
   integration-tests-dbless:
     name: DB-less integration tests
@@ -532,12 +467,9 @@
           - 15003:9001
 
     steps:
-<<<<<<< HEAD
     - name: Install packages
       run: sudo apt update && sudo apt install -y libyaml-dev valgrind libprotobuf-dev libpam-dev
 
-=======
->>>>>>> 3794d112
     - name: Checkout Kong source code
       uses: actions/checkout@v3
       with:
@@ -547,7 +479,6 @@
     - name: Download artifacts
       uses: actions/download-artifact@v3
       with:
-<<<<<<< HEAD
         name: build
         path: .
 
@@ -561,12 +492,6 @@
       env:
         GITHUB_TOKEN: ${{ secrets.GHA_KONG_BOT_READ_TOKEN }}
       run: make dev LIBRARY_PREFIX=/usr/local/kong
-=======
-        path: |
-          ${{ env.BUILD_ROOT }}
-
-        key: ${{ hashFiles('.requirements', 'kong-*.rockspec', '.bazelversion', '.bazelrc', 'build/**', 'BUILD.bazel', 'WORKSPACE', '.github/workflows/build_and_test.yml') }}
->>>>>>> 3794d112
 
     - name: Add gRPC test host names
       run: |
@@ -589,10 +514,7 @@
 
     - name: Tests
       env:
-<<<<<<< HEAD
         PULP_PASSWORD: ${{ secrets.PULP_PASSWORD }}
-=======
->>>>>>> 3794d112
         KONG_TEST_PG_DATABASE: kong
         KONG_TEST_PG_USER: kong
         KONG_TEST_DATABASE: 'off'
@@ -601,7 +523,7 @@
         KONG_SPEC_TEST_OTELCOL_FILE_EXPORTER_PATH: ${{ github.workspace }}/tmp/otel/file_exporter.json
         TEST_SUITE: dbless
       run: |
-<<<<<<< HEAD
+          make dev # required to install other dependencies like bin/grpcurl
           source ${{ env.BUILD_ROOT }}/kong-dev-venv.sh
           mkdir $TEST_RESULTS_XML_OUTPUT
           export XML_OUTPUT=$(realpath $TEST_RESULTS_XML_OUTPUT)
@@ -613,11 +535,6 @@
         api-key: ${{ secrets.DATADOG_API_KEY }}
         service: kong-ee-github-actions-ci
         files: ${{ env.TEST_RESULTS_XML_OUTPUT }}
-=======
-          make dev # required to install other dependencies like bin/grpcurl
-          source ${{ env.BUILD_ROOT }}/kong-dev-venv.sh
-          .ci/run_tests.sh
->>>>>>> 3794d112
 
   integration-tests-cassandra:
     name: C* ${{ matrix.cassandra_version }} ${{ matrix.suite }} - ${{ matrix.split }} tests
@@ -630,16 +547,12 @@
       matrix:
         suite: [integration, plugins]
         cassandra_version: [3]
-<<<<<<< HEAD
         split: [first-CE, second-CE, first-EE, second-EE, third-EE]
         exclude:
           - suite: plugins
             split: second-EE
           - suite: plugins
             split: third-EE
-=======
-        split: [first (01-04), second (>= 05)]
->>>>>>> 3794d112
 
     services:
       cassandra:
@@ -671,12 +584,9 @@
           - 9411:9411
 
     steps:
-<<<<<<< HEAD
     - name: Install packages
       run: sudo apt update && sudo apt install -y libyaml-dev valgrind libprotobuf-dev libpam-dev
 
-=======
->>>>>>> 3794d112
     - name: Checkout Kong source code
       uses: actions/checkout@v3
       with:
@@ -686,7 +596,6 @@
     - name: Download artifacts
       uses: actions/download-artifact@v3
       with:
-<<<<<<< HEAD
         name: build
         path: .
 
@@ -700,12 +609,6 @@
       env:
         GITHUB_TOKEN: ${{ secrets.GHA_KONG_BOT_READ_TOKEN }}
       run: make dev LIBRARY_PREFIX=/usr/local/kong
-=======
-        path: |
-          ${{ env.BUILD_ROOT }}
-
-        key: ${{ hashFiles('.requirements', 'kong-*.rockspec', '.bazelversion', '.bazelrc', 'build/**', 'BUILD.bazel', 'WORKSPACE', '.github/workflows/build_and_test.yml') }}
->>>>>>> 3794d112
 
     - name: Add gRPC test host names
       run: |
@@ -737,10 +640,7 @@
 
     - name: Tests
       env:
-<<<<<<< HEAD
         PULP_PASSWORD: ${{ secrets.PULP_PASSWORD }}
-=======
->>>>>>> 3794d112
         KONG_TEST_DATABASE: cassandra
         KONG_SPEC_TEST_GRPCBIN_PORT: "15002"
         KONG_SPEC_TEST_GRPCBIN_SSL_PORT: "15003"
@@ -748,7 +648,7 @@
         TEST_SUITE: ${{ matrix.suite }}
         TEST_SPLIT: ${{ matrix.split }}
       run: |
-<<<<<<< HEAD
+          make dev # required to install other dependencies like bin/grpcurl
           source ${{ env.BUILD_ROOT }}/kong-dev-venv.sh
           mkdir $TEST_RESULTS_XML_OUTPUT
           export XML_OUTPUT=$(realpath $TEST_RESULTS_XML_OUTPUT)
@@ -760,11 +660,6 @@
         api-key: ${{ secrets.DATADOG_API_KEY }}
         service: kong-ee-github-actions-ci
         files: ${{ env.TEST_RESULTS_XML_OUTPUT }}
-=======
-          make dev # required to install other dependencies like bin/grpcurl
-          source ${{ env.BUILD_ROOT }}/kong-dev-venv.sh
-          .ci/run_tests.sh
->>>>>>> 3794d112
 
   pdk-tests:
     name: PDK tests
@@ -773,12 +668,9 @@
     needs: build
 
     steps:
-<<<<<<< HEAD
     - name: Install packages
       run: sudo apt update && sudo apt install -y libyaml-dev valgrind libprotobuf-dev libpam-dev
 
-=======
->>>>>>> 3794d112
     - name: Checkout Kong source code
       uses: actions/checkout@v3
       with:
@@ -788,7 +680,6 @@
     - name: Download artifacts
       uses: actions/download-artifact@v3
       with:
-<<<<<<< HEAD
         name: build
         path: .
 
@@ -803,12 +694,6 @@
         GITHUB_TOKEN: ${{ secrets.GHA_KONG_BOT_READ_TOKEN }}
       run: make dev LIBRARY_PREFIX=/usr/local/kong
 
-=======
-        path: |
-          ${{ env.BUILD_ROOT }}
-        key: ${{ hashFiles('.requirements', 'kong-*.rockspec', '.bazelversion', '.bazelrc', 'build/**', 'BUILD.bazel', 'WORKSPACE', '.github/workflows/build_and_test.yml') }}
-
->>>>>>> 3794d112
     - name: Install Test::Nginx
       run: |
           CPAN_DOWNLOAD=$HOME/cpanm
@@ -823,17 +708,10 @@
 
     - name: Tests
       env:
-<<<<<<< HEAD
         PULP_PASSWORD: ${{ secrets.PULP_PASSWORD }}
         TEST_SUITE: pdk
       run: |
           source ${{ env.BUILD_ROOT }}/kong-dev-venv.sh
-=======
-        TEST_SUITE: pdk
-      run: |
-          source ${{ env.BUILD_ROOT }}/kong-dev-venv.sh
-
->>>>>>> 3794d112
           eval $(perl -I $HOME/perl5/lib/perl5/ -Mlocal::lib)
           TEST_NGINX_RANDOMIZE=1 prove -I. -r t/01-pdk/
 
