name: Build & Test

on:  # yamllint disable-line rule:truthy
  pull_request:
    paths-ignore:
    # ignore markdown files (CHANGELOG.md, README.md, etc.)
    - '**/*.md'
    - '.github/workflows/release.yml'
  push:
    branches:
    - master
    - release/*
    - test-please/*
    paths-ignore:
    # ignore markdown files (CHANGELOG.md, README.md, etc.)
    - '**/*.md'
    # ignore PRs for the generated COPYRIGHT file
    - 'COPYRIGHT'

env:
  LIBRARY_PREFIX: /usr/local/kong
  PULP_USERNAME: admin

# cancel previous runs if new commits are pushed to the PR, but run for each commit on master
concurrency:
  group: ${{ github.workflow }}-${{ github.head_ref || github.run_id }}
  cancel-in-progress: true

jobs:
  build:
    name: Build dependencies
    runs-on: ubuntu-latest-4-cores

    steps:
<<<<<<< HEAD
=======
    - name: Set environment variables
      run: |
          echo "INSTALL_ROOT=$(pwd)/bazel-bin/build/kong-dev" >> $GITHUB_ENV

>>>>>>> 2b2201c9
    - name: Checkout Kong source code
      uses: actions/checkout@v3
      with:
        submodules: recursive
        token: ${{ secrets.GHA_KONG_BOT_READ_TOKEN }}

    - name: Swap git with https
      run: git config --global url."https://github".insteadOf git://github

    - name: Cache OpenResty
      id: cache-deps
      uses: actions/cache@v3
      with:
        path: |
          /tmp/build
        key: ci-build-${{ hashFiles('.requirements', 'kong-*.rockspec', '**/*.bzl', '**/*.bazel', '.github/workflows/build_and_test.yml') }}

    - name: Set .requirements into environment variables
      run: |
        sed -i 's/ENABLE_KONG_LICENSING=true/ENABLE_KONG_LICENSING=false/g' .requirements
        sed -i 's/c\.release = true/c\.release = false/g' distribution/distributions_constants.lua
        grep -v '^#' .requirements >> $GITHUB_ENV

    - name: Install Build Dependencies
      if: steps.cache-deps.outputs.cache-hit != 'true'
      run: |
        curl -sSL https://github.com/rootless-containers/rootlesskit/releases/download/v1.0.1/rootlesskit-$(uname -m).tar.gz | sudo tar Cxzv /bin
        sudo sh -c "echo 1 > /proc/sys/kernel/unprivileged_userns_clone"
        sudo sed -i 's/azure\.archive\.ubuntu\.com/mirror\.arizona\.edu/' /etc/apt/sources.list
        sudo apt-get update
        sudo apt-get install libyaml-dev valgrind libprotobuf-dev -y

<<<<<<< HEAD
    - name: Build Kong dependencies
=======
    - name: Build Kong
>>>>>>> 2b2201c9
      if: steps.cache-deps.outputs.cache-hit != 'true'
      run: |
<<<<<<< HEAD
        bazel build //build:kong --verbose_failures --action_env=INSTALL_DESTDIR=/usr/local
=======
        bazel build //build:kong --verbose_failures
        export PATH="$INSTALL_ROOT/bin:$INSTALL_ROOT/openresty/nginx/sbin:$INSTALL_ROOT/openresty/bin:$PATH"
        chmod +rw -R $INSTALL_ROOT
        nginx -V
        ldd $(which nginx)
        luarocks
>>>>>>> 2b2201c9

    - name: Bazel Outputs
      uses: actions/upload-artifact@v3
      if: failure()
      with:
        name: bazel-outputs
        path: |
          bazel-out/_tmp/actions

    - run: |
        # bazel output directory without write access, we add it when creating archive
        tar -zcvf /tmp/build.tar.gz -C bazel-bin/build/kong-dev --mode="a+rw" .

    - name: Upload artifact
      uses: actions/upload-artifact@v3
      with:
        name: build
        path: /tmp/build.tar.gz

<<<<<<< HEAD
  cp-dp-compatibility-test:
    name: CP/DP compatibility
    runs-on: ubuntu-22.04
    timeout-minutes: 30
    needs: build
    if: false # FIXME(@flrgh): re-enable with FT-3478

    services:
      postgres:
        image: postgres:13
        env:
          POSTGRES_USER: kong
          POSTGRES_DB: kong
          POSTGRES_HOST_AUTH_METHOD: trust
        ports:
          - 5432:5432
        options: --health-cmd pg_isready --health-interval 5s --health-timeout 5s --health-retries 8

    steps:
    - name: Set the path
=======
    - name: Add to Path
      if: steps.cache-deps.outputs.cache-hit != 'true'
      run: echo "$INSTALL_ROOT/bin:$INSTALL_ROOT/openresty/nginx/sbin:$INSTALL_ROOT/openresty/bin" >> $GITHUB_PATH

    - name: Build Dev Kong dependencies
      if: steps.cache-deps.outputs.cache-hit != 'true'
>>>>>>> 2b2201c9
      run: |
        echo "/usr/local/openresty/bin/" >> $GITHUB_PATH
        echo "/usr/local/openresty/nginx/sbin/" >> $GITHUB_PATH
        echo "$GITHUB_WORKSPACE/bin" >> $GITHUB_PATH

    - name: Download artifacts
      uses: actions/download-artifact@v3
      with:
        name: build
        path: /tmp/build

    - name: Extract the artifact contents
      run: sudo tar -C /usr/local/ -xzvf /tmp/build/build.tar.gz

    - name: Install packages
      run: sudo sed -i 's/azure\.archive\.ubuntu\.com/mirror\.arizona\.edu/' /etc/apt/sources.list && sudo apt update && sudo apt install libyaml-dev valgrind libprotobuf-dev libpam-dev jq httpie

    - name: Checkout Kong source code
      uses: actions/checkout@v3

    - name: Install Kong dev
      run: make dev LIBRARY_PREFIX=/usr/local/kong

    - name: Generate hybrid cert
      run: |
        cd $GITHUB_WORKSPACE
        kong hybrid gen_cert

    - name: Check version compatibility
      env:
        GITHUB_TOKEN: ${{ secrets.GHA_KONG_BOT_READ_TOKEN }}
        PULP_PASSWORD: ${{ secrets.PULP_PASSWORD }}
      run: |
        KONG_LICENSE_URL="https://download.konghq.com/internal/kong-gateway/license.json"
        export KONG_LICENSE_DATA=$(curl \
          --silent \
          --location \
          --retry 3 \
          --retry-delay 3 \
          --user "$PULP_USERNAME:$PULP_PASSWORD" \
          --url "$KONG_LICENSE_URL"
        )

        if [[ -z $KONG_LICENSE_DATA ]]; then
          echo "failed downloading license from $KONG_LICENSE_URL"
          exit 1
        fi

        mkdir -p $GITHUB_WORKSPACE/servroot/dp

        docker run -d \
          --name kong-dp \
          --network host \
          --user root \
          -v "$GITHUB_WORKSPACE/servroot/dp:/usr/local/kong/servroot" \
          -v "$GITHUB_WORKSPACE/cluster.crt:/usr/local/kong/cluster.crt" \
          -v "$GITHUB_WORKSPACE/cluster.key:/usr/local/kong/cluster.key" \
          -e "KONG_LOG_LEVEL=error" \
          -e "KONG_NGINX_USER=root root" \
          -e "KONG_PREFIX=/usr/local/kong/servroot" \
          -e "KONG_LICENSE_DATA=$KONG_LICENSE_DATA" \
          -e "KONG_CLUSTER_CERT=/usr/local/kong/cluster.crt" \
          -e "KONG_CLUSTER_CERT_KEY=/usr/local/kong/cluster.key" \
          -e "KONG_DATABASE=off" \
          -e "KONG_ROLE=data_plane" \
          kong/kong-gateway:3.0 kong start

        kong migrations bootstrap

        export KONG_PREFIX=$GITHUB_WORKSPACE/servroot/cp
        export KONG_LOG_LEVEL=error
        export KONG_ROLE=control_plane
        export KONG_CLUSTER_CERT=$GITHUB_WORKSPACE/cluster.crt
        export KONG_CLUSTER_CERT_KEY=$GITHUB_WORKSPACE/cluster.key
        kong start --vv

        KONG_PATH=$GITHUB_WORKSPACE ./scripts/check-version-compatibility

        docker kill kong-dp
        kong stop

        CONFIG_ERRORS=$(cat $GITHUB_WORKSPACE/servroot/dp/logs/error.log | sed -n '/unable to update running config/,/context: ngx.timer$/p')

        unset KONG_LICENSE_DATA

        if [[ -n $CONFIG_ERRORS ]]; then
          echo -e "Version Compatibility Errors Occurred\n------------------------------\n\n"
          echo "$CONFIG_ERRORS"
          exit 1
        fi

  lint-doc-and-unit-tests:
    name: Lint, Doc and Unit tests
    runs-on: ubuntu-22.04
    needs: build

    env:
      KONG_TEST_PG_DATABASE: kong
      KONG_TEST_PG_USER: kong

    services:
      postgres:
        image: postgres:13
        env:
          POSTGRES_USER: kong
          POSTGRES_DB: kong
          POSTGRES_HOST_AUTH_METHOD: trust
        ports:
          - 5432:5432
        options: --health-cmd pg_isready --health-interval 5s --health-timeout 5s --health-retries 8

    steps:
    - name: Set the path
      run: |
<<<<<<< HEAD
        echo "/usr/local/openresty/bin/" >> $GITHUB_PATH
        echo "/usr/local/openresty/nginx/sbin/" >> $GITHUB_PATH

    - name: Download artifacts
      uses: actions/download-artifact@v3
      with:
        name: build
        path: /tmp/build

    - name: Extract the artifact contents
      run: sudo tar -C /usr/local/ -xzvf /tmp/build/build.tar.gz

    - name: Install packages
      run: sudo sed -i 's/azure\.archive\.ubuntu\.com/mirror\.arizona\.edu/' /etc/apt/sources.list && sudo apt update && sudo apt install libyaml-dev valgrind libprotobuf-dev libpam-dev
=======
        echo "INSTALL_ROOT=$(pwd)/bazel-bin/build/kong-dev" >> $GITHUB_ENV
>>>>>>> 2b2201c9

    - name: Checkout Kong source code
      uses: actions/checkout@v3

<<<<<<< HEAD
    - name: Install Kong dev
      run: make dev LIBRARY_PREFIX=/usr/local/kong
=======
    - name: Lookup build cache
      id: cache-deps
      uses: actions/cache@v3
      with:
        path: ${{ env.INSTALL_ROOT }}
        key: ${{ hashFiles('.requirements', 'kong-*.rockspec', '.bazelversion', '**/*.bzl', '**/*.bazel', '.github/workflows/build_and_test.yml') }}

    - name: Add to Path
      run: echo "$INSTALL_ROOT/bin:$INSTALL_ROOT/openresty/nginx/sbin:$INSTALL_ROOT/openresty/bin" >> $GITHUB_PATH
>>>>>>> 2b2201c9

    - name: Check autodoc generation
      run: |
          eval `luarocks path`
          scripts/autodoc

    - name: Check Admin API definition generation
      run: |
          eval `luarocks path`
          scripts/gen-admin-api-def.sh

    - name: Lint Lua code
      run: |
          eval `luarocks path`
          make lint

    - name: Validate rockspec file
      run: |
          eval `luarocks path`
          scripts/validate-rockspec

    - name: Check spec file misspelling
      run: |
          scripts/check_spec_files_spelling.sh

    - name: Check EE bundled plugin list coverage
      run: |
          scripts/check_ee_bundled_plugin_list_coverage.sh

    - name: Unit tests
      run: |
          eval `luarocks path`
          bin/busted -v -o htest spec/01-unit spec-ee/01-unit

  integration-tests-postgres:
    name: Postgres ${{ matrix.suite }} - ${{ matrix.split }} tests
    runs-on: ubuntu-22.04
    timeout-minutes: 30
    needs: build

    strategy:
      fail-fast: false
      matrix:
        suite: [integration, plugins]
        split: [first-CE, second-CE, first-EE, second-EE, third-EE]
        exclude:
          - suite: plugins
            split: second-EE
          - suite: plugins
            split: third-EE

    env:
      KONG_TEST_PG_DATABASE: kong
      KONG_TEST_PG_USER: kong
      KONG_TEST_DATABASE: postgres
      KONG_SPEC_TEST_GRPCBIN_PORT: "15002"
      KONG_SPEC_TEST_GRPCBIN_SSL_PORT: "15003"
      KONG_SPEC_TEST_OTELCOL_FILE_EXPORTER_PATH: ${{ github.workspace }}/tmp/otel/file_exporter.json
      TEST_SUITE: ${{ matrix.suite }}
      TEST_SPLIT: ${{ matrix.split }}

    services:
      postgres:
        image: postgres:13
        env:
          POSTGRES_USER: kong
          POSTGRES_DB: kong
          POSTGRES_HOST_AUTH_METHOD: trust
        ports:
          - 5432:5432
        options: --health-cmd pg_isready --health-interval 5s --health-timeout 5s --health-retries 8

      grpcbin:
        image: kong/grpcbin
        ports:
          - 15002:9000
          - 15003:9001

      redis:
        image: redis
        ports:
          - 6379:6379
          - 6380:6380
        options: >-
          --name kong_redis

      zipkin:
        image: openzipkin/zipkin:2.19
        ports:
          - 9411:9411

    steps:
    - name: Set the path
      run: |
<<<<<<< HEAD
        echo "/usr/local/openresty/bin/" >> $GITHUB_PATH
        echo "/usr/local/openresty/nginx/sbin/" >> $GITHUB_PATH

    - name: Download artifacts
      uses: actions/download-artifact@v3
      with:
        name: build
        path: /tmp/build

    - name: Extract the artifact contents
      run: sudo tar -C /usr/local/ -xzvf /tmp/build/build.tar.gz

    - name: Install packages
      run: sudo sed -i 's/azure\.archive\.ubuntu\.com/mirror\.arizona\.edu/' /etc/apt/sources.list && sudo apt update && sudo apt install libyaml-dev valgrind libprotobuf-dev libpam-dev
=======
          echo "INSTALL_ROOT=$(pwd)/bazel-bin/build/kong-dev" >> $GITHUB_ENV
>>>>>>> 2b2201c9

    - name: Checkout Kong source code
      uses: actions/checkout@v3

<<<<<<< HEAD
    - name: Install Kong dev
      run: make dev LIBRARY_PREFIX=/usr/local/kong
=======
    - name: Lookup build cache
      id: cache-deps
      uses: actions/cache@v3
      with:
        path: ${{ env.INSTALL_ROOT }}
        key: ${{ hashFiles('.requirements', 'kong-*.rockspec', '.bazelversion', '**/*.bzl', '**/*.bazel', '.github/workflows/build_and_test.yml') }}

    - name: Add to Path
      run: echo "$INSTALL_ROOT/bin:$INSTALL_ROOT/openresty/nginx/sbin:$INSTALL_ROOT/openresty/bin" >> $GITHUB_PATH
>>>>>>> 2b2201c9

    - name: Add gRPC test host names
      run: |
          echo "127.0.0.1 grpcs_1.test" | sudo tee -a /etc/hosts
          echo "127.0.0.1 grpcs_2.test" | sudo tee -a /etc/hosts

    - name: Enable SSL for Redis
      if: ${{ matrix.suite == 'plugins' }}
      run: |
          docker cp ${{ github.workspace }} kong_redis:/workspace
          docker cp ${{ github.workspace }}/spec/fixtures/redis/docker-entrypoint.sh kong_redis:/usr/local/bin/docker-entrypoint.sh
          docker restart kong_redis
          docker logs kong_redis

    - name: Run OpenTelemetry Collector
      if: ${{ matrix.suite == 'plugins' }}
      run: |
          mkdir -p ${{ github.workspace }}/tmp/otel
          touch ${{ github.workspace }}/tmp/otel/file_exporter.json
          sudo chmod 777 -R ${{ github.workspace }}/tmp/otel
          docker run -p 4317:4317 -p 4318:4318 -p 55679:55679 \
              -v ${{ github.workspace }}/spec/fixtures/opentelemetry/otelcol.yaml:/etc/otel-collector-config.yaml \
              -v ${{ github.workspace }}/tmp/otel:/etc/otel \
              --name opentelemetry-collector -d \
              otel/opentelemetry-collector-contrib:0.52.0 \
              --config=/etc/otel-collector-config.yaml
          sleep 2
          docker logs opentelemetry-collector

    - name: Tests
      env:
        PULP_PASSWORD: ${{ secrets.PULP_PASSWORD }}
      run: |
          eval `luarocks path`
          .ci/run_tests_github.sh

  integration-tests-dbless:
    name: DB-less integration tests
    runs-on: ubuntu-22.04
    timeout-minutes: 25
    needs: build

    env:
      KONG_TEST_PG_DATABASE: kong
      KONG_TEST_PG_USER: kong
      KONG_TEST_DATABASE: 'off'
      KONG_SPEC_TEST_GRPCBIN_PORT: "15002"
      KONG_SPEC_TEST_GRPCBIN_SSL_PORT: "15003"
      KONG_SPEC_TEST_OTELCOL_FILE_EXPORTER_PATH: ${{ github.workspace }}/tmp/otel/file_exporter.json
      TEST_SUITE: dbless

    services:
      grpcbin:
        image: moul/grpcbin
        ports:
          - 15002:9000
          - 15003:9001

    steps:
    - name: Set the path
      run: |
<<<<<<< HEAD
        echo "/usr/local/openresty/bin/" >> $GITHUB_PATH
        echo "/usr/local/openresty/nginx/sbin/" >> $GITHUB_PATH

    - name: Download artifacts
      uses: actions/download-artifact@v3
      with:
        name: build
        path: /tmp/build

    - name: Extract the artifact contents
      run: sudo tar -C /usr/local/ -xzvf /tmp/build/build.tar.gz

    - name: Install packages
      run: sudo sed -i 's/azure\.archive\.ubuntu\.com/mirror\.arizona\.edu/' /etc/apt/sources.list && sudo apt update && sudo apt install libyaml-dev valgrind libprotobuf-dev libpam-dev
=======
          echo "INSTALL_ROOT=$(pwd)/bazel-bin/build/kong-dev" >> $GITHUB_ENV
>>>>>>> 2b2201c9

    - name: Checkout Kong source code
      uses: actions/checkout@v3

<<<<<<< HEAD
    - name: Install Kong dev
      run: make dev LIBRARY_PREFIX=/usr/local/kong
=======
    - name: Lookup build cache
      id: cache-deps
      uses: actions/cache@v3
      with:
        path: ${{ env.INSTALL_ROOT }}
        key: ${{ hashFiles('.requirements', 'kong-*.rockspec', '.bazelversion', '**/*.bzl', '**/*.bazel', '.github/workflows/build_and_test.yml') }}

    - name: Add to Path
      run: echo "$INSTALL_ROOT/bin:$INSTALL_ROOT/openresty/nginx/sbin:$INSTALL_ROOT/openresty/bin" >> $GITHUB_PATH
>>>>>>> 2b2201c9

    - name: Add gRPC test host names
      run: |
          echo "127.0.0.1 grpcs_1.test" | sudo tee -a /etc/hosts
          echo "127.0.0.1 grpcs_2.test" | sudo tee -a /etc/hosts

    - name: Run OpenTelemetry Collector
      run: |
          mkdir -p ${{ github.workspace }}/tmp/otel
          touch ${{ github.workspace }}/tmp/otel/file_exporter.json
          sudo chmod 777 -R ${{ github.workspace }}/tmp/otel
          docker run -p 4317:4317 -p 4318:4318 -p 55679:55679 \
              -v ${{ github.workspace }}/spec/fixtures/opentelemetry/otelcol.yaml:/etc/otel-collector-config.yaml \
              -v ${{ github.workspace }}/tmp/otel:/etc/otel \
              --name opentelemetry-collector -d \
              otel/opentelemetry-collector-contrib:0.52.0 \
              --config=/etc/otel-collector-config.yaml
          sleep 2
          docker logs opentelemetry-collector

    - name: Tests
      env:
        PULP_PASSWORD: ${{ secrets.PULP_PASSWORD }}
      run: |
          eval `luarocks path`
          .ci/run_tests_github.sh

  integration-tests-cassandra:
    name: C* ${{ matrix.cassandra_version }} ${{ matrix.suite }} - ${{ matrix.split }} tests
    runs-on: ubuntu-22.04
    timeout-minutes: 30
    needs: build

    strategy:
      fail-fast: false
      matrix:
        suite: [integration, plugins]
        cassandra_version: [3]
        split: [first-CE, second-CE, first-EE, second-EE, third-EE]
        exclude:
          - suite: plugins
            split: second-EE
          - suite: plugins
            split: third-EE

    env:
      KONG_TEST_DATABASE: cassandra
      KONG_SPEC_TEST_GRPCBIN_PORT: "15002"
      KONG_SPEC_TEST_GRPCBIN_SSL_PORT: "15003"
      KONG_SPEC_TEST_OTELCOL_FILE_EXPORTER_PATH: ${{ github.workspace }}/tmp/otel/file_exporter.json
      TEST_SUITE: ${{ matrix.suite }}
      TEST_SPLIT: ${{ matrix.split }}

    services:
      cassandra:
        image: cassandra:${{ matrix.cassandra_version }}
        ports:
          - 7199:7199
          - 7000:7000
          - 9160:9160
          - 9042:9042
        options: --health-cmd "cqlsh -e 'describe cluster'" --health-interval 5s --health-timeout 5s --health-retries 8

      grpcbin:
        image: moul/grpcbin
        ports:
          - 15002:9000
          - 15003:9001

      redis:
        image: redis
        ports:
          - 6379:6379
          - 6380:6380
        options: >-
          --name kong_redis

      zipkin:
        image: openzipkin/zipkin:2.19
        ports:
          - 9411:9411

    steps:
    - name: Set the path
      run: |
<<<<<<< HEAD
        echo "/usr/local/openresty/bin/" >> $GITHUB_PATH
        echo "/usr/local/openresty/nginx/sbin/" >> $GITHUB_PATH

    - name: Download artifacts
      uses: actions/download-artifact@v3
      with:
        name: build
        path: /tmp/build

    - name: Extract the artifact contents
      run: sudo tar -C /usr/local/ -xzvf /tmp/build/build.tar.gz

    - name: Install packages
      run: sudo sed -i 's/azure\.archive\.ubuntu\.com/mirror\.arizona\.edu/' /etc/apt/sources.list && sudo apt update && sudo apt install libyaml-dev valgrind libprotobuf-dev libpam-dev
=======
          echo "INSTALL_ROOT=$(pwd)/bazel-bin/build/kong-dev" >> $GITHUB_ENV
>>>>>>> 2b2201c9

    - name: Checkout Kong source code
      uses: actions/checkout@v3

<<<<<<< HEAD
    - name: Install Kong dev
      run: make dev LIBRARY_PREFIX=/usr/local/kong
=======
    - name: Lookup build cache
      id: cache-deps
      uses: actions/cache@v3
      with:
        path: ${{ env.INSTALL_ROOT }}
        key: ${{ hashFiles('.requirements', 'kong-*.rockspec', '.bazelversion', '**/*.bzl', '**/*.bazel', '.github/workflows/build_and_test.yml') }}

    - name: Add to Path
      run: echo "$INSTALL_ROOT/bin:$INSTALL_ROOT/openresty/nginx/sbin:$INSTALL_ROOT/openresty/bin" >> $GITHUB_PATH
>>>>>>> 2b2201c9

    - name: Add gRPC test host names
      run: |
          echo "127.0.0.1 grpcs_1.test" | sudo tee -a /etc/hosts
          echo "127.0.0.1 grpcs_2.test" | sudo tee -a /etc/hosts

    - name: Enable SSL for Redis
      if: ${{ matrix.suite == 'plugins' }}
      run: |
          docker cp ${{ github.workspace }} kong_redis:/workspace
          docker cp ${{ github.workspace }}/spec/fixtures/redis/docker-entrypoint.sh kong_redis:/usr/local/bin/docker-entrypoint.sh
          docker restart kong_redis
          docker logs kong_redis

    - name: Run OpenTelemetry Collector
      if: ${{ matrix.suite == 'plugins' }}
      run: |
          mkdir -p ${{ github.workspace }}/tmp/otel
          touch ${{ github.workspace }}/tmp/otel/file_exporter.json
          sudo chmod 777 -R ${{ github.workspace }}/tmp/otel
          docker run -p 4317:4317 -p 4318:4318 -p 55679:55679 \
              -v ${{ github.workspace }}/spec/fixtures/opentelemetry/otelcol.yaml:/etc/otel-collector-config.yaml \
              -v ${{ github.workspace }}/tmp/otel:/etc/otel \
              --name opentelemetry-collector -d \
              otel/opentelemetry-collector-contrib:0.52.0 \
              --config=/etc/otel-collector-config.yaml
          sleep 2
          docker logs opentelemetry-collector

    - name: Tests
      env:
        PULP_PASSWORD: ${{ secrets.PULP_PASSWORD }}
      run: |
          eval `luarocks path`
          .ci/run_tests_github.sh

  pdk-tests:
    name: PDK tests
    runs-on: ubuntu-22.04
    timeout-minutes: 10
    needs: build

    env:
      TEST_SUITE: pdk

    steps:
    - name: Set the path
      run: |
<<<<<<< HEAD
        echo "/usr/local/openresty/bin/" >> $GITHUB_PATH
        echo "/usr/local/openresty/nginx/sbin/" >> $GITHUB_PATH

    - name: Download artifacts
      uses: actions/download-artifact@v3
      with:
        name: build
        path: /tmp/build

    - name: Extract the artifact contents
      run: sudo tar -C /usr/local/ -xzvf /tmp/build/build.tar.gz

    - name: Install packages
      run: sudo sed -i 's/azure\.archive\.ubuntu\.com/mirror\.arizona\.edu/' /etc/apt/sources.list && sudo apt update && sudo apt install libyaml-dev valgrind libprotobuf-dev libpam-dev
=======
          echo "INSTALL_ROOT=$(pwd)/bazel-bin/build/kong-dev" >> $GITHUB_ENV
>>>>>>> 2b2201c9

    - name: Checkout Kong source code
      uses: actions/checkout@v3

<<<<<<< HEAD
    - name: Install Kong dev
      run: make dev LIBRARY_PREFIX=/usr/local/kong

    - name: Install Test::Nginx
      run: |
          CPAN_DOWNLOAD=$HOME/cpanm
=======
    - name: Lookup build cache
      id: cache-deps
      uses: actions/cache@v3
      with:
        path: ${{ env.INSTALL_ROOT }}
        key: ${{ hashFiles('.requirements', 'kong-*.rockspec', '.bazelversion', '**/*.bzl', '**/*.bazel', '.github/workflows/build_and_test.yml') }}

    - name: Add to Path
      run: echo "$INSTALL_ROOT/bin:$INSTALL_ROOT/openresty/nginx/sbin:$INSTALL_ROOT/openresty/bin" >> $GITHUB_PATH

    - name: Install Test::Nginx
      run: |
          CPAN_DOWNLOAD=./cpanm
>>>>>>> 2b2201c9
          mkdir -p $CPAN_DOWNLOAD
          curl -o $CPAN_DOWNLOAD/cpanm https://cpanmin.us
          chmod +x $CPAN_DOWNLOAD/cpanm

          echo "Installing CPAN dependencies..."
<<<<<<< HEAD
          sudo apt install cpanminus -y
          cpanm --notest --local-lib=$HOME/perl5 local::lib && eval $(perl -I $HOME/perl5/lib/perl5/ -Mlocal::lib)
          cpanm --notest Test::Nginx
=======
          $CPAN_DOWNLOAD/cpanm --notest --local-lib=$HOME/perl5 local::lib && eval $(perl -I $HOME/perl5/lib/perl5/ -Mlocal::lib)
          $CPAN_DOWNLOAD/cpanm --notest Test::Nginx
>>>>>>> 2b2201c9

    - name: Tests
      env:
        PULP_PASSWORD: ${{ secrets.PULP_PASSWORD }}
      run: |
          eval `luarocks path`
          eval $(perl -I $HOME/perl5/lib/perl5/ -Mlocal::lib)
          TEST_NGINX_RANDOMIZE=1 prove -I. -r t/01-pdk/

  plugins-ee-tests:
    name: plugins EE - ${{ matrix.split }} tests
    runs-on: ubuntu-22.04
    timeout-minutes: 35
    needs: build

    strategy:
      fail-fast: false
      matrix:
        split:
        - first
        - second
        - third
        - fourth
        - fifth
        - sixth
        - seventh

    env:
      PONGO_EXTRA_ARG: -o htest
      KONG_VERSION: dev-ee
      TEST_SUITE: plugins-ee
      TEST_SPLIT: ${{ matrix.split }}

    steps:
    - name: Set the path
      run: |
        echo "/usr/local/openresty/bin/" >> $GITHUB_PATH
        echo "/usr/local/openresty/nginx/sbin/" >> $GITHUB_PATH
        echo "~/.local/bin" >> $GITHUB_PATH

    - name: Checkout Kong source code
      uses: actions/checkout@v3

    - name: Install packages
      run: sudo sed -i 's/azure\.archive\.ubuntu\.com/mirror\.arizona\.edu/' /etc/apt/sources.list && sudo apt update && sudo apt install libyaml-dev valgrind libprotobuf-dev libpam-dev

    - name: Checkout kong-pongo
      uses: actions/checkout@v3
      with:
        repository: Kong/kong-pongo
        path: kong-pongo
        ref: 2.4.0
        submodules: recursive
        token: ${{ secrets.GHA_KONG_BOT_READ_TOKEN }}

    - name: Install pongo
      run: |
        mkdir -p ~/.local/bin
        ln -s $(realpath kong-pongo/pongo.sh) ~/.local/bin/pongo

    - name: Download artifacts
      uses: actions/download-artifact@v3
      with:
        name: build
        path: /tmp/build

    - name: Extract the artifact contents
      run: sudo tar -C /usr/local/ -xzvf /tmp/build/build.tar.gz

    - name: Tests
      env:
        PULP_PASSWORD: ${{ secrets.PULP_PASSWORD }}
        DOCKER_USERNAME: ${{ secrets.GHA_DOCKERHUB_PULL_USER }}
        DOCKER_PASSWORD: ${{ secrets.GHA_KONG_ORG_DOCKERHUB_PULL_TOKEN }}
        GITHUB_TOKEN: ${{ secrets.GHA_KONG_BOT_READ_TOKEN }}
      run: |
          .ci/run_tests_github.sh<|MERGE_RESOLUTION|>--- conflicted
+++ resolved
@@ -32,13 +32,6 @@
     runs-on: ubuntu-latest-4-cores
 
     steps:
-<<<<<<< HEAD
-=======
-    - name: Set environment variables
-      run: |
-          echo "INSTALL_ROOT=$(pwd)/bazel-bin/build/kong-dev" >> $GITHUB_ENV
-
->>>>>>> 2b2201c9
     - name: Checkout Kong source code
       uses: actions/checkout@v3
       with:
@@ -71,23 +64,10 @@
         sudo apt-get update
         sudo apt-get install libyaml-dev valgrind libprotobuf-dev -y
 
-<<<<<<< HEAD
     - name: Build Kong dependencies
-=======
-    - name: Build Kong
->>>>>>> 2b2201c9
       if: steps.cache-deps.outputs.cache-hit != 'true'
       run: |
-<<<<<<< HEAD
         bazel build //build:kong --verbose_failures --action_env=INSTALL_DESTDIR=/usr/local
-=======
-        bazel build //build:kong --verbose_failures
-        export PATH="$INSTALL_ROOT/bin:$INSTALL_ROOT/openresty/nginx/sbin:$INSTALL_ROOT/openresty/bin:$PATH"
-        chmod +rw -R $INSTALL_ROOT
-        nginx -V
-        ldd $(which nginx)
-        luarocks
->>>>>>> 2b2201c9
 
     - name: Bazel Outputs
       uses: actions/upload-artifact@v3
@@ -107,7 +87,6 @@
         name: build
         path: /tmp/build.tar.gz
 
-<<<<<<< HEAD
   cp-dp-compatibility-test:
     name: CP/DP compatibility
     runs-on: ubuntu-22.04
@@ -128,14 +107,6 @@
 
     steps:
     - name: Set the path
-=======
-    - name: Add to Path
-      if: steps.cache-deps.outputs.cache-hit != 'true'
-      run: echo "$INSTALL_ROOT/bin:$INSTALL_ROOT/openresty/nginx/sbin:$INSTALL_ROOT/openresty/bin" >> $GITHUB_PATH
-
-    - name: Build Dev Kong dependencies
-      if: steps.cache-deps.outputs.cache-hit != 'true'
->>>>>>> 2b2201c9
       run: |
         echo "/usr/local/openresty/bin/" >> $GITHUB_PATH
         echo "/usr/local/openresty/nginx/sbin/" >> $GITHUB_PATH
@@ -250,7 +221,6 @@
     steps:
     - name: Set the path
       run: |
-<<<<<<< HEAD
         echo "/usr/local/openresty/bin/" >> $GITHUB_PATH
         echo "/usr/local/openresty/nginx/sbin/" >> $GITHUB_PATH
 
@@ -265,27 +235,12 @@
 
     - name: Install packages
       run: sudo sed -i 's/azure\.archive\.ubuntu\.com/mirror\.arizona\.edu/' /etc/apt/sources.list && sudo apt update && sudo apt install libyaml-dev valgrind libprotobuf-dev libpam-dev
-=======
-        echo "INSTALL_ROOT=$(pwd)/bazel-bin/build/kong-dev" >> $GITHUB_ENV
->>>>>>> 2b2201c9
 
     - name: Checkout Kong source code
       uses: actions/checkout@v3
 
-<<<<<<< HEAD
     - name: Install Kong dev
       run: make dev LIBRARY_PREFIX=/usr/local/kong
-=======
-    - name: Lookup build cache
-      id: cache-deps
-      uses: actions/cache@v3
-      with:
-        path: ${{ env.INSTALL_ROOT }}
-        key: ${{ hashFiles('.requirements', 'kong-*.rockspec', '.bazelversion', '**/*.bzl', '**/*.bazel', '.github/workflows/build_and_test.yml') }}
-
-    - name: Add to Path
-      run: echo "$INSTALL_ROOT/bin:$INSTALL_ROOT/openresty/nginx/sbin:$INSTALL_ROOT/openresty/bin" >> $GITHUB_PATH
->>>>>>> 2b2201c9
 
     - name: Check autodoc generation
       run: |
@@ -380,7 +335,6 @@
     steps:
     - name: Set the path
       run: |
-<<<<<<< HEAD
         echo "/usr/local/openresty/bin/" >> $GITHUB_PATH
         echo "/usr/local/openresty/nginx/sbin/" >> $GITHUB_PATH
 
@@ -395,27 +349,12 @@
 
     - name: Install packages
       run: sudo sed -i 's/azure\.archive\.ubuntu\.com/mirror\.arizona\.edu/' /etc/apt/sources.list && sudo apt update && sudo apt install libyaml-dev valgrind libprotobuf-dev libpam-dev
-=======
-          echo "INSTALL_ROOT=$(pwd)/bazel-bin/build/kong-dev" >> $GITHUB_ENV
->>>>>>> 2b2201c9
 
     - name: Checkout Kong source code
       uses: actions/checkout@v3
 
-<<<<<<< HEAD
     - name: Install Kong dev
       run: make dev LIBRARY_PREFIX=/usr/local/kong
-=======
-    - name: Lookup build cache
-      id: cache-deps
-      uses: actions/cache@v3
-      with:
-        path: ${{ env.INSTALL_ROOT }}
-        key: ${{ hashFiles('.requirements', 'kong-*.rockspec', '.bazelversion', '**/*.bzl', '**/*.bazel', '.github/workflows/build_and_test.yml') }}
-
-    - name: Add to Path
-      run: echo "$INSTALL_ROOT/bin:$INSTALL_ROOT/openresty/nginx/sbin:$INSTALL_ROOT/openresty/bin" >> $GITHUB_PATH
->>>>>>> 2b2201c9
 
     - name: Add gRPC test host names
       run: |
@@ -477,7 +416,6 @@
     steps:
     - name: Set the path
       run: |
-<<<<<<< HEAD
         echo "/usr/local/openresty/bin/" >> $GITHUB_PATH
         echo "/usr/local/openresty/nginx/sbin/" >> $GITHUB_PATH
 
@@ -492,27 +430,12 @@
 
     - name: Install packages
       run: sudo sed -i 's/azure\.archive\.ubuntu\.com/mirror\.arizona\.edu/' /etc/apt/sources.list && sudo apt update && sudo apt install libyaml-dev valgrind libprotobuf-dev libpam-dev
-=======
-          echo "INSTALL_ROOT=$(pwd)/bazel-bin/build/kong-dev" >> $GITHUB_ENV
->>>>>>> 2b2201c9
 
     - name: Checkout Kong source code
       uses: actions/checkout@v3
 
-<<<<<<< HEAD
     - name: Install Kong dev
       run: make dev LIBRARY_PREFIX=/usr/local/kong
-=======
-    - name: Lookup build cache
-      id: cache-deps
-      uses: actions/cache@v3
-      with:
-        path: ${{ env.INSTALL_ROOT }}
-        key: ${{ hashFiles('.requirements', 'kong-*.rockspec', '.bazelversion', '**/*.bzl', '**/*.bazel', '.github/workflows/build_and_test.yml') }}
-
-    - name: Add to Path
-      run: echo "$INSTALL_ROOT/bin:$INSTALL_ROOT/openresty/nginx/sbin:$INSTALL_ROOT/openresty/bin" >> $GITHUB_PATH
->>>>>>> 2b2201c9
 
     - name: Add gRPC test host names
       run: |
@@ -598,7 +521,6 @@
     steps:
     - name: Set the path
       run: |
-<<<<<<< HEAD
         echo "/usr/local/openresty/bin/" >> $GITHUB_PATH
         echo "/usr/local/openresty/nginx/sbin/" >> $GITHUB_PATH
 
@@ -613,27 +535,12 @@
 
     - name: Install packages
       run: sudo sed -i 's/azure\.archive\.ubuntu\.com/mirror\.arizona\.edu/' /etc/apt/sources.list && sudo apt update && sudo apt install libyaml-dev valgrind libprotobuf-dev libpam-dev
-=======
-          echo "INSTALL_ROOT=$(pwd)/bazel-bin/build/kong-dev" >> $GITHUB_ENV
->>>>>>> 2b2201c9
 
     - name: Checkout Kong source code
       uses: actions/checkout@v3
 
-<<<<<<< HEAD
     - name: Install Kong dev
       run: make dev LIBRARY_PREFIX=/usr/local/kong
-=======
-    - name: Lookup build cache
-      id: cache-deps
-      uses: actions/cache@v3
-      with:
-        path: ${{ env.INSTALL_ROOT }}
-        key: ${{ hashFiles('.requirements', 'kong-*.rockspec', '.bazelversion', '**/*.bzl', '**/*.bazel', '.github/workflows/build_and_test.yml') }}
-
-    - name: Add to Path
-      run: echo "$INSTALL_ROOT/bin:$INSTALL_ROOT/openresty/nginx/sbin:$INSTALL_ROOT/openresty/bin" >> $GITHUB_PATH
->>>>>>> 2b2201c9
 
     - name: Add gRPC test host names
       run: |
@@ -682,7 +589,6 @@
     steps:
     - name: Set the path
       run: |
-<<<<<<< HEAD
         echo "/usr/local/openresty/bin/" >> $GITHUB_PATH
         echo "/usr/local/openresty/nginx/sbin/" >> $GITHUB_PATH
 
@@ -697,48 +603,24 @@
 
     - name: Install packages
       run: sudo sed -i 's/azure\.archive\.ubuntu\.com/mirror\.arizona\.edu/' /etc/apt/sources.list && sudo apt update && sudo apt install libyaml-dev valgrind libprotobuf-dev libpam-dev
-=======
-          echo "INSTALL_ROOT=$(pwd)/bazel-bin/build/kong-dev" >> $GITHUB_ENV
->>>>>>> 2b2201c9
 
     - name: Checkout Kong source code
       uses: actions/checkout@v3
 
-<<<<<<< HEAD
     - name: Install Kong dev
       run: make dev LIBRARY_PREFIX=/usr/local/kong
 
     - name: Install Test::Nginx
       run: |
           CPAN_DOWNLOAD=$HOME/cpanm
-=======
-    - name: Lookup build cache
-      id: cache-deps
-      uses: actions/cache@v3
-      with:
-        path: ${{ env.INSTALL_ROOT }}
-        key: ${{ hashFiles('.requirements', 'kong-*.rockspec', '.bazelversion', '**/*.bzl', '**/*.bazel', '.github/workflows/build_and_test.yml') }}
-
-    - name: Add to Path
-      run: echo "$INSTALL_ROOT/bin:$INSTALL_ROOT/openresty/nginx/sbin:$INSTALL_ROOT/openresty/bin" >> $GITHUB_PATH
-
-    - name: Install Test::Nginx
-      run: |
-          CPAN_DOWNLOAD=./cpanm
->>>>>>> 2b2201c9
           mkdir -p $CPAN_DOWNLOAD
           curl -o $CPAN_DOWNLOAD/cpanm https://cpanmin.us
           chmod +x $CPAN_DOWNLOAD/cpanm
 
           echo "Installing CPAN dependencies..."
-<<<<<<< HEAD
           sudo apt install cpanminus -y
-          cpanm --notest --local-lib=$HOME/perl5 local::lib && eval $(perl -I $HOME/perl5/lib/perl5/ -Mlocal::lib)
-          cpanm --notest Test::Nginx
-=======
           $CPAN_DOWNLOAD/cpanm --notest --local-lib=$HOME/perl5 local::lib && eval $(perl -I $HOME/perl5/lib/perl5/ -Mlocal::lib)
           $CPAN_DOWNLOAD/cpanm --notest Test::Nginx
->>>>>>> 2b2201c9
 
     - name: Tests
       env:
