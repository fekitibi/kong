name: Build & Test

on:  # yamllint disable-line rule:truthy
  pull_request:
    paths-ignore:
    # ignore markdown files (CHANGELOG.md, README.md, etc.)
    - '**/*.md'
  push:
<<<<<<< HEAD
=======
    paths-ignore:
    # ignore markdown files (CHANGELOG.md, README.md, etc.)
    - '**/*.md'
    # ignore PRs for the generated COPYRIGHT file
    - 'COPYRIGHT'
>>>>>>> 99c89919
    branches:
    - master
    - release/*
    - test-please/*
    paths-ignore:
    # ignore markdown files (CHANGELOG.md, README.md, etc.)
    - '**/*.md'
    # ignore PRs for the generated COPYRIGHT file
    - 'COPYRIGHT'

env:
  LIBRARY_PREFIX: /usr/local/kong
  PULP_USERNAME: admin

# cancel previous runs if new commits are pushed to the PR, but run for each commit on master
concurrency:
  group: ${{ github.workflow }}-${{ github.head_ref || github.run_id }}
  cancel-in-progress: true

jobs:
  build:
    name: Build dependencies
    runs-on: ubuntu-22.04

    steps:
<<<<<<< HEAD
=======
    - name: Set environment variables
      run: |
          echo "INSTALL_ROOT=$HOME/install-root" >> $GITHUB_ENV
          echo "DOWNLOAD_ROOT=$HOME/download-root" >> $GITHUB_ENV
          echo "LD_LIBRARY_PATH=$INSTALL_ROOT/openssl/lib:$LD_LIBRARY_PATH" >> $GITHUB_ENV

>>>>>>> 99c89919
    - name: Checkout Kong source code
      uses: actions/checkout@v3
      with:
        submodules: recursive
        token: ${{ secrets.GHA_KONG_BOT_READ_TOKEN }}

<<<<<<< HEAD
    - name: Swap git with https
      run: git config --global url."https://github".insteadOf git://github

    - name: Cache OpenResty
      id: cache-deps
      uses: actions/cache@v3
      with:
        path: |
          /tmp/build
        key: ci-build-${{ hashFiles('.requirements', 'kong-*.rockspec', '**/*.bzl', '**/*.bazel', '.github/workflows/build_and_test.yml') }}

    - name: Set .requirements into environment variables
      run: |
        sed -i 's/ENABLE_KONG_LICENSING=true/ENABLE_KONG_LICENSING=false/g' .requirements
        sed -i 's/c\.release = true/c\.release = false/g' distribution/distributions_constants.lua
        grep -v '^#' .requirements >> $GITHUB_ENV

    - name: Install Build Dependencies
      if: steps.cache-deps.outputs.cache-hit != 'true'
      run: |
        curl -sSL https://github.com/rootless-containers/rootlesskit/releases/download/v1.0.1/rootlesskit-$(uname -m).tar.gz | sudo tar Cxzv /bin
        sudo sh -c "echo 1 > /proc/sys/kernel/unprivileged_userns_clone"
        sudo apt-get install libyaml-dev valgrind libprotobuf-dev -y
=======
    - name: Lookup build cache
      id: cache-deps
      uses: actions/cache@v3
      with:
        path: ${{ env.INSTALL_ROOT }}
        key: ${{ hashFiles('.requirements', 'kong-*.rockspec', '.bazelversion', '**/*.bzl', '**/*.bazel', '.github/workflows/build_and_test.yml') }}

    - name: Install packages
      if: steps.cache-deps.outputs.cache-hit != 'true'
      run: sudo apt update && sudo apt install libyaml-dev valgrind libprotobuf-dev

    - name: Build OpenResty
      if: steps.cache-deps.outputs.cache-hit != 'true'
      env:
        GITHUB_TOKEN: ${{ secrets.GHA_KONG_BOT_READ_TOKEN }}
      run: |
        bazel build //build/openresty:openresty --action_env=DOWNLOAD_ROOT=$DOWNLOAD_ROOT --action_env=INSTALL_ROOT=$INSTALL_ROOT
        nginx -V

    - name: Bazel Outputs
      uses: actions/upload-artifact@v3
      if: failure()
      with:
        name: bazel-outputs
        path: |
          bazel-bin/
          bazel-out/
>>>>>>> 99c89919

    - name: Build Kong dependencies
      if: steps.cache-deps.outputs.cache-hit != 'true'
      env:
        GITHUB_TOKEN: ${{ secrets.GHA_KONG_BOT_READ_TOKEN }}
      run: |
        bazel build --config release //build/ee:openresty-bundle --verbose_failures --action_env=DEBUG=1

    - name: Bazel Outputs
      uses: actions/upload-artifact@v3
      if: failure()
      with:
        name: bazel-outputs
        path: |
          bazel-bin/
          bazel-out/

    - run: |
        sudo chown -R $USER:$USER /tmp/build/usr/local/kong/gui
        sudo chown -R $USER:$USER /tmp/build/usr/local/kong/portal
        sudo chmod -R 777 /tmp/build/usr/local/kong/gui
        sudo chmod -R 777 /tmp/build/usr/local/kong/portal
        sed -i 's/\/tmp\/build//' `grep -l -I -r '\/tmp\/build' /tmp/build/` || true
        tar -zcvf /tmp/build.tar.gz -C /tmp/build .

    - name: Upload artifact
      uses: actions/upload-artifact@v3
      with:
        name: build
        path: /tmp/build.tar.gz

  cp-dp-compatibility-test:
    name: CP/DP compatibility
    runs-on: ubuntu-22.04
    timeout-minutes: 30
    needs: build
    if: false # FIXME(@flrgh): re-enable with FT-3478

    services:
      postgres:
        image: postgres:13
        env:
          POSTGRES_USER: kong
          POSTGRES_DB: kong
          POSTGRES_HOST_AUTH_METHOD: trust
        ports:
          - 5432:5432
        options: --health-cmd pg_isready --health-interval 5s --health-timeout 5s --health-retries 8

    steps:
    - name: Set the path
      run: |
        echo "/usr/local/openresty/bin/" >> $GITHUB_PATH
        echo "/usr/local/openresty/nginx/sbin/" >> $GITHUB_PATH
        echo "$GITHUB_WORKSPACE/bin" >> $GITHUB_PATH

    - name: Download artifacts
      uses: actions/download-artifact@v3
      with:
        name: build
        path: /tmp/build

    - name: Extract the artifact contents
      run: sudo tar -C / -xzvf /tmp/build/build.tar.gz

<<<<<<< HEAD
    - name: Install packages
      run: sudo apt update && sudo apt install libyaml-dev valgrind libprotobuf-dev libpam-dev jq httpie

    - name: Checkout Kong source code
      uses: actions/checkout@v3

    - name: Install Kong dev
      run: make dev

    - name: Install EE plugins
      run: make try-install-plugins-ee

    - name: Generate hybrid cert
      run: |
        cd $GITHUB_WORKSPACE
        kong hybrid gen_cert

    - name: Check version compatibility
      env:
        GITHUB_TOKEN: ${{ secrets.GHA_KONG_BOT_READ_TOKEN }}
        PULP_PASSWORD: ${{ secrets.PULP_PASSWORD }}
      run: |
        KONG_LICENSE_URL="https://download.konghq.com/internal/kong-gateway/license.json"
        export KONG_LICENSE_DATA=$(curl \
          --silent \
          --location \
          --retry 3 \
          --retry-delay 3 \
          --user "$PULP_USERNAME:$PULP_PASSWORD" \
          --url "$KONG_LICENSE_URL"
        )

        if [[ -z $KONG_LICENSE_DATA ]]; then
          echo "failed downloading license from $KONG_LICENSE_URL"
          exit 1
        fi

        mkdir -p $GITHUB_WORKSPACE/servroot/dp

        docker run -d \
          --name kong-dp \
          --network host \
          --user root \
          -v "$GITHUB_WORKSPACE/servroot/dp:/usr/local/kong/servroot" \
          -v "$GITHUB_WORKSPACE/cluster.crt:/usr/local/kong/cluster.crt" \
          -v "$GITHUB_WORKSPACE/cluster.key:/usr/local/kong/cluster.key" \
          -e "KONG_LOG_LEVEL=error" \
          -e "KONG_NGINX_USER=root root" \
          -e "KONG_PREFIX=/usr/local/kong/servroot" \
          -e "KONG_LICENSE_DATA=$KONG_LICENSE_DATA" \
          -e "KONG_CLUSTER_CERT=/usr/local/kong/cluster.crt" \
          -e "KONG_CLUSTER_CERT_KEY=/usr/local/kong/cluster.key" \
          -e "KONG_DATABASE=off" \
          -e "KONG_ROLE=data_plane" \
          kong/kong-gateway:3.0 kong start

        kong migrations bootstrap

        export KONG_PREFIX=$GITHUB_WORKSPACE/servroot/cp
        export KONG_LOG_LEVEL=error
        export KONG_ROLE=control_plane
        export KONG_CLUSTER_CERT=$GITHUB_WORKSPACE/cluster.crt
        export KONG_CLUSTER_CERT_KEY=$GITHUB_WORKSPACE/cluster.key
        kong start --vv

        KONG_PATH=$GITHUB_WORKSPACE ./scripts/check-version-compatibility

        docker kill kong-dp
        kong stop

        CONFIG_ERRORS=$(cat $GITHUB_WORKSPACE/servroot/dp/logs/error.log | sed -n '/unable to update running config/,/context: ngx.timer$/p')

        unset KONG_LICENSE_DATA

        if [[ -n $CONFIG_ERRORS ]]; then
          echo -e "Version Compatibility Errors Occurred\n------------------------------\n\n"
          echo "$CONFIG_ERRORS"
          exit 1
        fi
=======
    - name: Build Kong dependencies
      if: steps.cache-deps.outputs.cache-hit != 'true'
      run: |
          eval `luarocks path`
          make dev
>>>>>>> 99c89919

  lint-doc-and-unit-tests:
    name: Lint, Doc and Unit tests
    runs-on: ubuntu-22.04
    needs: build

    env:
      KONG_TEST_PG_DATABASE: kong
      KONG_TEST_PG_USER: kong

    services:
      postgres:
        image: postgres:13
        env:
          POSTGRES_USER: kong
          POSTGRES_DB: kong
          POSTGRES_HOST_AUTH_METHOD: trust
        ports:
          - 5432:5432
        options: --health-cmd pg_isready --health-interval 5s --health-timeout 5s --health-retries 8

    steps:
    - name: Set the path
      run: |
        echo "/usr/local/openresty/bin/" >> $GITHUB_PATH
        echo "/usr/local/openresty/nginx/sbin/" >> $GITHUB_PATH

    - name: Download artifacts
      uses: actions/download-artifact@v3
      with:
        name: build
        path: /tmp/build

    - name: Extract the artifact contents
      run: sudo tar -C / -xzvf /tmp/build/build.tar.gz

    - name: Install packages
      run: sudo apt update && sudo apt install libyaml-dev valgrind libprotobuf-dev libpam-dev

    - name: Checkout Kong source code
      uses: actions/checkout@v3

<<<<<<< HEAD
    - name: Install Kong dev
      run: make dev
=======
    - name: Lookup build cache
      id: cache-deps
      uses: actions/cache@v3
      with:
        path: ${{ env.INSTALL_ROOT }}
        key: ${{ hashFiles('.requirements', 'kong-*.rockspec', '.bazelversion', '**/*.bzl', '**/*.bazel', '.github/workflows/build_and_test.yml') }}
>>>>>>> 99c89919

    - name: Install EE plugins
      run: make try-install-plugins-ee

    - name: Check autodoc generation
      run: |
          eval `luarocks path`
          scripts/autodoc

    - name: Check Admin API definition generation
      run: |
          eval `luarocks path`
          scripts/gen-admin-api-def.sh

    - name: Lint Lua code
      run: |
          eval `luarocks path`
          make lint

    - name: Validate rockspec file
      run: |
          eval `luarocks path`
          scripts/validate-rockspec

    - name: Check spec file misspelling
      run: |
          scripts/check_spec_files_spelling.sh

    - name: Unit tests
      run: |
          eval `luarocks path`
          bin/busted -v -o htest spec/01-unit spec-ee/01-unit

  integration-tests-postgres:
    name: Postgres ${{ matrix.suite }} - ${{ matrix.split }} tests
    runs-on: ubuntu-22.04
    timeout-minutes: 30
    needs: build

    strategy:
      fail-fast: false
      matrix:
        suite: [integration, plugins]
        split: [first-CE, second-CE, first-EE, second-EE, third-EE]
        exclude:
          - suite: plugins
            split: second-EE
          - suite: plugins
            split: third-EE

    env:
      KONG_TEST_PG_DATABASE: kong
      KONG_TEST_PG_USER: kong
      KONG_TEST_DATABASE: postgres
      KONG_SPEC_TEST_GRPCBIN_PORT: "15002"
      KONG_SPEC_TEST_GRPCBIN_SSL_PORT: "15003"
      KONG_SPEC_TEST_OTELCOL_FILE_EXPORTER_PATH: ${{ github.workspace }}/tmp/otel/file_exporter.json
      TEST_SUITE: ${{ matrix.suite }}
      TEST_SPLIT: ${{ matrix.split }}

    services:
      postgres:
        image: postgres:13
        env:
          POSTGRES_USER: kong
          POSTGRES_DB: kong
          POSTGRES_HOST_AUTH_METHOD: trust
        ports:
          - 5432:5432
        options: --health-cmd pg_isready --health-interval 5s --health-timeout 5s --health-retries 8

      grpcbin:
        image: kong/grpcbin
        ports:
          - 15002:9000
          - 15003:9001

      redis:
        image: redis
        ports:
          - 6379:6379
          - 6380:6380
        options: >-
          --name kong_redis

      zipkin:
        image: openzipkin/zipkin:2.19
        ports:
          - 9411:9411

    steps:
    - name: Set the path
      run: |
        echo "/usr/local/openresty/bin/" >> $GITHUB_PATH
        echo "/usr/local/openresty/nginx/sbin/" >> $GITHUB_PATH

    - name: Download artifacts
      uses: actions/download-artifact@v3
      with:
        name: build
        path: /tmp/build

    - name: Extract the artifact contents
      run: sudo tar -C / -xzvf /tmp/build/build.tar.gz

    - name: Install packages
      run: sudo apt update && sudo apt install libyaml-dev valgrind libprotobuf-dev libpam-dev

    - name: Checkout Kong source code
      uses: actions/checkout@v3

<<<<<<< HEAD
    - name: Install Kong dev
      run: make dev
=======
    - name: Lookup build cache
      id: cache-deps
      uses: actions/cache@v3
      with:
        path: ${{ env.INSTALL_ROOT }}
        key: ${{ hashFiles('.requirements', 'kong-*.rockspec', '.bazelversion', '**/*.bzl', '**/*.bazel', '.github/workflows/build_and_test.yml') }}
>>>>>>> 99c89919

    - name: Install EE plugins
      run: make try-install-plugins-ee

    - name: Add gRPC test host names
      run: |
          echo "127.0.0.1 grpcs_1.test" | sudo tee -a /etc/hosts
          echo "127.0.0.1 grpcs_2.test" | sudo tee -a /etc/hosts

    - name: Enable SSL for Redis
      if: ${{ matrix.suite == 'plugins' }}
      run: |
          docker cp ${{ github.workspace }} kong_redis:/workspace
          docker cp ${{ github.workspace }}/spec/fixtures/redis/docker-entrypoint.sh kong_redis:/usr/local/bin/docker-entrypoint.sh
          docker restart kong_redis
          docker logs kong_redis

    - name: Run OpenTelemetry Collector
      if: ${{ matrix.suite == 'plugins' }}
      run: |
          mkdir -p ${{ github.workspace }}/tmp/otel
          touch ${{ github.workspace }}/tmp/otel/file_exporter.json
          sudo chmod 777 -R ${{ github.workspace }}/tmp/otel
          docker run -p 4317:4317 -p 4318:4318 -p 55679:55679 \
              -v ${{ github.workspace }}/spec/fixtures/opentelemetry/otelcol.yaml:/etc/otel-collector-config.yaml \
              -v ${{ github.workspace }}/tmp/otel:/etc/otel \
              --name opentelemetry-collector -d \
              otel/opentelemetry-collector-contrib:0.52.0 \
              --config=/etc/otel-collector-config.yaml
          sleep 2
          docker logs opentelemetry-collector

    - name: Tests
      env:
        PULP_PASSWORD: ${{ secrets.PULP_PASSWORD }}
      run: |
          eval `luarocks path`
          .ci/run_tests_github.sh

  integration-tests-dbless:
    name: DB-less integration tests
    runs-on: ubuntu-22.04
    timeout-minutes: 20
    needs: build

    env:
      KONG_TEST_PG_DATABASE: kong
      KONG_TEST_PG_USER: kong
      KONG_TEST_DATABASE: 'off'
      KONG_SPEC_TEST_GRPCBIN_PORT: "15002"
      KONG_SPEC_TEST_GRPCBIN_SSL_PORT: "15003"
      KONG_SPEC_TEST_OTELCOL_FILE_EXPORTER_PATH: ${{ github.workspace }}/tmp/otel/file_exporter.json
      TEST_SUITE: dbless

    services:
      grpcbin:
        image: moul/grpcbin
        ports:
          - 15002:9000
          - 15003:9001

    steps:
    - name: Set the path
      run: |
        echo "/usr/local/openresty/bin/" >> $GITHUB_PATH
        echo "/usr/local/openresty/nginx/sbin/" >> $GITHUB_PATH

    - name: Download artifacts
      uses: actions/download-artifact@v3
      with:
        name: build
        path: /tmp/build

    - name: Extract the artifact contents
      run: sudo tar -C / -xzvf /tmp/build/build.tar.gz

    - name: Install packages
      run: sudo apt update && sudo apt install libyaml-dev valgrind libprotobuf-dev libpam-dev

    - name: Checkout Kong source code
      uses: actions/checkout@v3

<<<<<<< HEAD
    - name: Install Kong dev
      run: make dev
=======
    - name: Lookup build cache
      id: cache-deps
      uses: actions/cache@v3
      with:
        path: ${{ env.INSTALL_ROOT }}
        key: ${{ hashFiles('.requirements', 'kong-*.rockspec', '.bazelversion', '**/*.bzl', '**/*.bazel', '.github/workflows/build_and_test.yml') }}
>>>>>>> 99c89919

    - name: Install EE plugins
      run: make try-install-plugins-ee

    - name: Add gRPC test host names
      run: |
          echo "127.0.0.1 grpcs_1.test" | sudo tee -a /etc/hosts
          echo "127.0.0.1 grpcs_2.test" | sudo tee -a /etc/hosts

    - name: Run OpenTelemetry Collector
      run: |
          mkdir -p ${{ github.workspace }}/tmp/otel
          touch ${{ github.workspace }}/tmp/otel/file_exporter.json
          sudo chmod 777 -R ${{ github.workspace }}/tmp/otel
          docker run -p 4317:4317 -p 4318:4318 -p 55679:55679 \
              -v ${{ github.workspace }}/spec/fixtures/opentelemetry/otelcol.yaml:/etc/otel-collector-config.yaml \
              -v ${{ github.workspace }}/tmp/otel:/etc/otel \
              --name opentelemetry-collector -d \
              otel/opentelemetry-collector-contrib:0.52.0 \
              --config=/etc/otel-collector-config.yaml
          sleep 2
          docker logs opentelemetry-collector

    - name: Tests
      env:
        PULP_PASSWORD: ${{ secrets.PULP_PASSWORD }}
      run: |
          eval `luarocks path`
          .ci/run_tests_github.sh

  integration-tests-cassandra:
    name: C* ${{ matrix.cassandra_version }} ${{ matrix.suite }} - ${{ matrix.split }} tests
    runs-on: ubuntu-22.04
    timeout-minutes: 30
    needs: build

    strategy:
      fail-fast: false
      matrix:
        suite: [integration, plugins]
        cassandra_version: [3]
        split: [first-CE, second-CE, first-EE, second-EE, third-EE]
        exclude:
          - suite: plugins
            split: second-EE
          - suite: plugins
            split: third-EE

    env:
      KONG_TEST_DATABASE: cassandra
      KONG_SPEC_TEST_GRPCBIN_PORT: "15002"
      KONG_SPEC_TEST_GRPCBIN_SSL_PORT: "15003"
      KONG_SPEC_TEST_OTELCOL_FILE_EXPORTER_PATH: ${{ github.workspace }}/tmp/otel/file_exporter.json
      TEST_SUITE: ${{ matrix.suite }}
      TEST_SPLIT: ${{ matrix.split }}

    services:
      cassandra:
        image: cassandra:${{ matrix.cassandra_version }}
        ports:
          - 7199:7199
          - 7000:7000
          - 9160:9160
          - 9042:9042
        options: --health-cmd "cqlsh -e 'describe cluster'" --health-interval 5s --health-timeout 5s --health-retries 8

      grpcbin:
        image: moul/grpcbin
        ports:
          - 15002:9000
          - 15003:9001

      redis:
        image: redis
        ports:
          - 6379:6379
          - 6380:6380
        options: >-
          --name kong_redis

      zipkin:
        image: openzipkin/zipkin:2.19
        ports:
          - 9411:9411

    steps:
    - name: Set the path
      run: |
        echo "/usr/local/openresty/bin/" >> $GITHUB_PATH
        echo "/usr/local/openresty/nginx/sbin/" >> $GITHUB_PATH

    - name: Download artifacts
      uses: actions/download-artifact@v3
      with:
        name: build
        path: /tmp/build

    - name: Extract the artifact contents
      run: sudo tar -C / -xzvf /tmp/build/build.tar.gz

    - name: Install packages
      run: sudo apt update && sudo apt install libyaml-dev valgrind libprotobuf-dev libpam-dev

    - name: Checkout Kong source code
      uses: actions/checkout@v3

<<<<<<< HEAD
    - name: Install Kong dev
      run: make dev
=======
    - name: Lookup build cache
      id: cache-deps
      uses: actions/cache@v3
      with:
        path: ${{ env.INSTALL_ROOT }}
        key: ${{ hashFiles('.requirements', 'kong-*.rockspec', '.bazelversion', '**/*.bzl', '**/*.bazel', '.github/workflows/build_and_test.yml') }}
>>>>>>> 99c89919

    - name: Install EE plugins
      run: make try-install-plugins-ee

    - name: Add gRPC test host names
      run: |
          echo "127.0.0.1 grpcs_1.test" | sudo tee -a /etc/hosts
          echo "127.0.0.1 grpcs_2.test" | sudo tee -a /etc/hosts

    - name: Enable SSL for Redis
      if: ${{ matrix.suite == 'plugins' }}
      run: |
          docker cp ${{ github.workspace }} kong_redis:/workspace
          docker cp ${{ github.workspace }}/spec/fixtures/redis/docker-entrypoint.sh kong_redis:/usr/local/bin/docker-entrypoint.sh
          docker restart kong_redis
          docker logs kong_redis

    - name: Run OpenTelemetry Collector
      if: ${{ matrix.suite == 'plugins' }}
      run: |
          mkdir -p ${{ github.workspace }}/tmp/otel
          touch ${{ github.workspace }}/tmp/otel/file_exporter.json
          sudo chmod 777 -R ${{ github.workspace }}/tmp/otel
          docker run -p 4317:4317 -p 4318:4318 -p 55679:55679 \
              -v ${{ github.workspace }}/spec/fixtures/opentelemetry/otelcol.yaml:/etc/otel-collector-config.yaml \
              -v ${{ github.workspace }}/tmp/otel:/etc/otel \
              --name opentelemetry-collector -d \
              otel/opentelemetry-collector-contrib:0.52.0 \
              --config=/etc/otel-collector-config.yaml
          sleep 2
          docker logs opentelemetry-collector

    - name: Tests
      env:
        PULP_PASSWORD: ${{ secrets.PULP_PASSWORD }}
      run: |
          eval `luarocks path`
          .ci/run_tests_github.sh

  pdk-tests:
    name: PDK tests
    runs-on: ubuntu-22.04
    timeout-minutes: 10
    needs: build

    env:
      TEST_SUITE: pdk

    steps:
    - name: Set the path
      run: |
        echo "/usr/local/openresty/bin/" >> $GITHUB_PATH
        echo "/usr/local/openresty/nginx/sbin/" >> $GITHUB_PATH

    - name: Download artifacts
      uses: actions/download-artifact@v3
      with:
        name: build
        path: /tmp/build

    - name: Extract the artifact contents
      run: sudo tar -C / -xzvf /tmp/build/build.tar.gz

    - name: Install packages
      run: sudo apt update && sudo apt install libyaml-dev valgrind libprotobuf-dev libpam-dev

    - name: Checkout Kong source code
      uses: actions/checkout@v3

<<<<<<< HEAD
    - name: Install Kong dev
      run: make dev
=======
    - name: Lookup build cache
      id: cache-deps
      uses: actions/cache@v3
      with:
        path: ${{ env.INSTALL_ROOT }}
        key: ${{ hashFiles('.requirements', 'kong-*.rockspec', '.bazelversion', '**/*.bzl', '**/*.bazel', '.github/workflows/build_and_test.yml') }}
>>>>>>> 99c89919

    - name: Install EE plugins
      run: make try-install-plugins-ee

    - name: Install Test::Nginx
      run: |
          CPAN_DOWNLOAD=$HOME/cpanm
          mkdir -p $CPAN_DOWNLOAD
          curl -o $CPAN_DOWNLOAD/cpanm https://cpanmin.us
          chmod +x $CPAN_DOWNLOAD/cpanm

          echo "Installing CPAN dependencies..."
          sudo apt install cpanminus -y
          cpanm --notest --local-lib=$HOME/perl5 local::lib && eval $(perl -I $HOME/perl5/lib/perl5/ -Mlocal::lib)
          cpanm --notest Test::Nginx

    - name: Tests
      env:
        PULP_PASSWORD: ${{ secrets.PULP_PASSWORD }}
      run: |
          eval `luarocks path`
          eval $(perl -I $HOME/perl5/lib/perl5/ -Mlocal::lib)
<<<<<<< HEAD
          TEST_NGINX_RANDOMIZE=1 prove -I. -r t/01-pdk/

  plugins-ee-tests:
    name: plugins EE - ${{ matrix.split }} tests
    runs-on: ubuntu-22.04
    timeout-minutes: 35
    needs: build

    strategy:
      fail-fast: false
      matrix:
        split:
        - first
        - second
        - third
        - fourth
        - fifth
        - sixth
        - seventh

    env:
      PONGO_EXTRA_ARG: -o htest
      KONG_VERSION: dev-ee
      TEST_SUITE: plugins-ee
      TEST_SPLIT: ${{ matrix.split }}

    steps:
    - name: Set the path
      run: |
        echo "/usr/local/openresty/bin/" >> $GITHUB_PATH
        echo "/usr/local/openresty/nginx/sbin/" >> $GITHUB_PATH
        echo "~/.local/bin" >> $GITHUB_PATH

    - name: Checkout Kong source code
      uses: actions/checkout@v3

    - name: Install packages
      run: sudo apt update && sudo apt install libyaml-dev valgrind libprotobuf-dev libpam-dev

    - name: Checkout kong-pongo
      uses: actions/checkout@v3
      with:
        repository: Kong/kong-pongo
        path: kong-pongo
        ref: 2.3.0
        submodules: recursive
        token: ${{ secrets.GHA_KONG_BOT_READ_TOKEN }}

    - name: Install pongo
      run: |
        mkdir -p ~/.local/bin
        ln -s $(realpath kong-pongo/pongo.sh) ~/.local/bin/pongo

    - name: Download artifacts
      uses: actions/download-artifact@v3
      with:
        name: build
        path: /tmp/build

    - name: Extract the artifact contents
      run: sudo tar -C / -xzvf /tmp/build/build.tar.gz

    - name: Tests
      env:
        PULP_PASSWORD: ${{ secrets.PULP_PASSWORD }}
        DOCKER_USERNAME: ${{ secrets.GHA_DOCKERHUB_PULL_USER }}
        DOCKER_PASSWORD: ${{ secrets.GHA_KONG_ORG_DOCKERHUB_PULL_TOKEN }}
        GITHUB_TOKEN: ${{ secrets.GHA_KONG_BOT_READ_TOKEN }}
      run: |
          .ci/run_tests_github.sh
=======
          .ci/run_tests.sh
>>>>>>> 99c89919
<|MERGE_RESOLUTION|>--- conflicted
+++ resolved
@@ -6,14 +6,6 @@
     # ignore markdown files (CHANGELOG.md, README.md, etc.)
     - '**/*.md'
   push:
-<<<<<<< HEAD
-=======
-    paths-ignore:
-    # ignore markdown files (CHANGELOG.md, README.md, etc.)
-    - '**/*.md'
-    # ignore PRs for the generated COPYRIGHT file
-    - 'COPYRIGHT'
->>>>>>> 99c89919
     branches:
     - master
     - release/*
@@ -39,22 +31,12 @@
     runs-on: ubuntu-22.04
 
     steps:
-<<<<<<< HEAD
-=======
-    - name: Set environment variables
-      run: |
-          echo "INSTALL_ROOT=$HOME/install-root" >> $GITHUB_ENV
-          echo "DOWNLOAD_ROOT=$HOME/download-root" >> $GITHUB_ENV
-          echo "LD_LIBRARY_PATH=$INSTALL_ROOT/openssl/lib:$LD_LIBRARY_PATH" >> $GITHUB_ENV
-
->>>>>>> 99c89919
     - name: Checkout Kong source code
       uses: actions/checkout@v3
       with:
         submodules: recursive
         token: ${{ secrets.GHA_KONG_BOT_READ_TOKEN }}
 
-<<<<<<< HEAD
     - name: Swap git with https
       run: git config --global url."https://github".insteadOf git://github
 
@@ -78,35 +60,6 @@
         curl -sSL https://github.com/rootless-containers/rootlesskit/releases/download/v1.0.1/rootlesskit-$(uname -m).tar.gz | sudo tar Cxzv /bin
         sudo sh -c "echo 1 > /proc/sys/kernel/unprivileged_userns_clone"
         sudo apt-get install libyaml-dev valgrind libprotobuf-dev -y
-=======
-    - name: Lookup build cache
-      id: cache-deps
-      uses: actions/cache@v3
-      with:
-        path: ${{ env.INSTALL_ROOT }}
-        key: ${{ hashFiles('.requirements', 'kong-*.rockspec', '.bazelversion', '**/*.bzl', '**/*.bazel', '.github/workflows/build_and_test.yml') }}
-
-    - name: Install packages
-      if: steps.cache-deps.outputs.cache-hit != 'true'
-      run: sudo apt update && sudo apt install libyaml-dev valgrind libprotobuf-dev
-
-    - name: Build OpenResty
-      if: steps.cache-deps.outputs.cache-hit != 'true'
-      env:
-        GITHUB_TOKEN: ${{ secrets.GHA_KONG_BOT_READ_TOKEN }}
-      run: |
-        bazel build //build/openresty:openresty --action_env=DOWNLOAD_ROOT=$DOWNLOAD_ROOT --action_env=INSTALL_ROOT=$INSTALL_ROOT
-        nginx -V
-
-    - name: Bazel Outputs
-      uses: actions/upload-artifact@v3
-      if: failure()
-      with:
-        name: bazel-outputs
-        path: |
-          bazel-bin/
-          bazel-out/
->>>>>>> 99c89919
 
     - name: Build Kong dependencies
       if: steps.cache-deps.outputs.cache-hit != 'true'
@@ -172,7 +125,6 @@
     - name: Extract the artifact contents
       run: sudo tar -C / -xzvf /tmp/build/build.tar.gz
 
-<<<<<<< HEAD
     - name: Install packages
       run: sudo apt update && sudo apt install libyaml-dev valgrind libprotobuf-dev libpam-dev jq httpie
 
@@ -252,13 +204,6 @@
           echo "$CONFIG_ERRORS"
           exit 1
         fi
-=======
-    - name: Build Kong dependencies
-      if: steps.cache-deps.outputs.cache-hit != 'true'
-      run: |
-          eval `luarocks path`
-          make dev
->>>>>>> 99c89919
 
   lint-doc-and-unit-tests:
     name: Lint, Doc and Unit tests
@@ -301,17 +246,8 @@
     - name: Checkout Kong source code
       uses: actions/checkout@v3
 
-<<<<<<< HEAD
     - name: Install Kong dev
       run: make dev
-=======
-    - name: Lookup build cache
-      id: cache-deps
-      uses: actions/cache@v3
-      with:
-        path: ${{ env.INSTALL_ROOT }}
-        key: ${{ hashFiles('.requirements', 'kong-*.rockspec', '.bazelversion', '**/*.bzl', '**/*.bazel', '.github/workflows/build_and_test.yml') }}
->>>>>>> 99c89919
 
     - name: Install EE plugins
       run: make try-install-plugins-ee
@@ -423,17 +359,8 @@
     - name: Checkout Kong source code
       uses: actions/checkout@v3
 
-<<<<<<< HEAD
     - name: Install Kong dev
       run: make dev
-=======
-    - name: Lookup build cache
-      id: cache-deps
-      uses: actions/cache@v3
-      with:
-        path: ${{ env.INSTALL_ROOT }}
-        key: ${{ hashFiles('.requirements', 'kong-*.rockspec', '.bazelversion', '**/*.bzl', '**/*.bazel', '.github/workflows/build_and_test.yml') }}
->>>>>>> 99c89919
 
     - name: Install EE plugins
       run: make try-install-plugins-ee
@@ -516,17 +443,8 @@
     - name: Checkout Kong source code
       uses: actions/checkout@v3
 
-<<<<<<< HEAD
     - name: Install Kong dev
       run: make dev
-=======
-    - name: Lookup build cache
-      id: cache-deps
-      uses: actions/cache@v3
-      with:
-        path: ${{ env.INSTALL_ROOT }}
-        key: ${{ hashFiles('.requirements', 'kong-*.rockspec', '.bazelversion', '**/*.bzl', '**/*.bazel', '.github/workflows/build_and_test.yml') }}
->>>>>>> 99c89919
 
     - name: Install EE plugins
       run: make try-install-plugins-ee
@@ -633,17 +551,8 @@
     - name: Checkout Kong source code
       uses: actions/checkout@v3
 
-<<<<<<< HEAD
     - name: Install Kong dev
       run: make dev
-=======
-    - name: Lookup build cache
-      id: cache-deps
-      uses: actions/cache@v3
-      with:
-        path: ${{ env.INSTALL_ROOT }}
-        key: ${{ hashFiles('.requirements', 'kong-*.rockspec', '.bazelversion', '**/*.bzl', '**/*.bazel', '.github/workflows/build_and_test.yml') }}
->>>>>>> 99c89919
 
     - name: Install EE plugins
       run: make try-install-plugins-ee
@@ -713,17 +622,8 @@
     - name: Checkout Kong source code
       uses: actions/checkout@v3
 
-<<<<<<< HEAD
     - name: Install Kong dev
       run: make dev
-=======
-    - name: Lookup build cache
-      id: cache-deps
-      uses: actions/cache@v3
-      with:
-        path: ${{ env.INSTALL_ROOT }}
-        key: ${{ hashFiles('.requirements', 'kong-*.rockspec', '.bazelversion', '**/*.bzl', '**/*.bazel', '.github/workflows/build_and_test.yml') }}
->>>>>>> 99c89919
 
     - name: Install EE plugins
       run: make try-install-plugins-ee
@@ -746,7 +646,6 @@
       run: |
           eval `luarocks path`
           eval $(perl -I $HOME/perl5/lib/perl5/ -Mlocal::lib)
-<<<<<<< HEAD
           TEST_NGINX_RANDOMIZE=1 prove -I. -r t/01-pdk/
 
   plugins-ee-tests:
@@ -816,7 +715,4 @@
         DOCKER_PASSWORD: ${{ secrets.GHA_KONG_ORG_DOCKERHUB_PULL_TOKEN }}
         GITHUB_TOKEN: ${{ secrets.GHA_KONG_BOT_READ_TOKEN }}
       run: |
-          .ci/run_tests_github.sh
-=======
-          .ci/run_tests.sh
->>>>>>> 99c89919
+          .ci/run_tests_github.sh