--- conflicted
+++ resolved
@@ -10,10 +10,7 @@
 
 env:
   terraform_version: '1.2.4'
-<<<<<<< HEAD
-=======
   DOWNLOAD_ROOT: $HOME/download-root
->>>>>>> 8b99ad73
 
 jobs:
   build:
@@ -24,15 +21,11 @@
       (github.event_name == 'pull_request' && startsWith(github.event.pull_request.title, 'perf(')) ||
       (github.event_name == 'issue_comment' && github.event.action == 'created' &&
         github.event.issue.pull_request &&
-<<<<<<< HEAD
-=======
         contains('["OWNER", "COLLABORATOR", "MEMBER"]', github.event.comment.author_association) &&
->>>>>>> 8b99ad73
         (startsWith(github.event.comment.body, '/perf') || startsWith(github.event.comment.body, '/flamegraph'))
       )
 
     env:
-<<<<<<< HEAD
       DOCKER_REPOSITORY: kong/kong-build-tools-private
 
     steps:
@@ -106,56 +99,6 @@
         name: build
         path: /tmp/build.tar.gz
 
-=======
-      DOWNLOAD_ROOT: $HOME/download-root
-
-    steps:
-    - name: Set environment variables
-      run: |
-          echo "INSTALL_ROOT=$HOME/install-root" >> $GITHUB_ENV
-          echo "DOWNLOAD_ROOT=$HOME/download-root" >> $GITHUB_ENV
-          echo "LD_LIBRARY_PATH=$INSTALL_ROOT/openssl/lib:$LD_LIBRARY_PATH" >> $GITHUB_ENV
-    - name: Checkout Kong source code
-      uses: actions/checkout@v3
-
-    - name: Lookup build cache
-      uses: actions/cache@v3
-      id: cache-deps
-      with:
-        path: ${{ env.INSTALL_ROOT }}
-        key: ${{ hashFiles('.ci/setup_env_github.sh') }}-${{ hashFiles('.github/workflows/perf.yml') }}-${{ hashFiles('.requirements') }}-${{ hashFiles('kong-*.rockspec') }}-${{ hashFiles('Makefile') }}
-
-    - name: Checkout kong-build-tools
-      if: steps.cache-deps.outputs.cache-hit != 'true'
-      uses: actions/checkout@v3
-      with:
-        repository: Kong/kong-build-tools
-        path: kong-build-tools
-        ref: master
-
-    - name: Checkout go-pluginserver
-      if: steps.cache-deps.outputs.cache-hit != 'true'
-      uses: actions/checkout@v3
-      with:
-        repository: Kong/go-pluginserver
-        path: go-pluginserver
-
-    - name: Add to Path
-      if: steps.cache-deps.outputs.cache-hit != 'true'
-      run: echo "$INSTALL_ROOT/openssl/bin:$INSTALL_ROOT/openresty/nginx/sbin:$INSTALL_ROOT/openresty/bin:$INSTALL_ROOT/luarocks/bin:$GITHUB_WORKSPACE/kong-build-tools/openresty-build-tools" >> $GITHUB_PATH
-
-    - name: Install packages
-      if: steps.cache-deps.outputs.cache-hit != 'true'
-      run: sudo apt update && sudo apt install libyaml-dev valgrind libprotobuf-dev
-
-    - name: Build Kong dependencies
-      if: steps.cache-deps.outputs.cache-hit != 'true'
-      run: |
-          source .ci/setup_env_github.sh
-          make dev
-
-  # the above should be same as build_and_test.yml expect that perf.yml is used in cache_key
->>>>>>> 8b99ad73
 
   perf:
     name: RPS, latency and flamegraphs
@@ -171,7 +114,6 @@
     needs: build
 
     steps:
-<<<<<<< HEAD
     - name: Set the path
       run: |
         echo "/usr/local/openresty/bin/" >> $GITHUB_PATH
@@ -188,13 +130,6 @@
 
     - name: Install packages
       run: sudo apt update && sudo apt install libyaml-dev valgrind libprotobuf-dev libpam-dev inkscape -y
-=======
-    - name: Set environment variables
-      run: |
-          echo "INSTALL_ROOT=$HOME/install-root" >> $GITHUB_ENV
-          echo "DOWNLOAD_ROOT=$HOME/download-root" >> $GITHUB_ENV
-          echo "LD_LIBRARY_PATH=$INSTALL_ROOT/openssl/lib:$LD_LIBRARY_PATH" >> $GITHUB_ENV
->>>>>>> 8b99ad73
 
     - name: Checkout Kong source code
       uses: actions/checkout@v3
@@ -202,7 +137,6 @@
         # Fetch all history for all tags and branches
         fetch-depth: 0
 
-<<<<<<< HEAD
     - name: Fetch Kong OSS source code
       run: |
         # fetch the CE repo, so we can compare it against EE later if needed
@@ -211,22 +145,6 @@
     - name: Install Dependencies
       run: |
         sudo make dev
-=======
-    - name: Lookup build cache
-      uses: actions/cache@v3
-      id: cache-deps
-      with:
-        path: ${{ env.INSTALL_ROOT }}
-        key: ${{ hashFiles('.ci/setup_env_github.sh') }}-${{ hashFiles('.github/workflows/build_and_test.yml') }}-${{ hashFiles('.requirements') }}-${{ hashFiles('kong-*.rockspec') }}-${{ hashFiles('Makefile') }}
-
-    - name: Add to Path
-      run: echo "$INSTALL_ROOT/openssl/bin:$INSTALL_ROOT/openresty/nginx/sbin:$INSTALL_ROOT/openresty/bin:$INSTALL_ROOT/luarocks/bin:$GITHUB_WORKSPACE/kong-build-tools/openresty-build-tools:$INSTALL_ROOT/go-pluginserver" >> $GITHUB_PATH
-
-    - name: Install performance test Dependencies
-      run: |
-        # in Kong repository
-        sudo apt install inkscape -y
->>>>>>> 8b99ad73
 
         # terraform!
         wget https://releases.hashicorp.com/terraform/${{ env.terraform_version }}/terraform_${{ env.terraform_version }}_linux_amd64.zip
@@ -308,7 +226,6 @@
         PERF_TEST_METAL_AUTH_TOKEN: ${{ secrets.PERF_TEST_METAL_AUTH_TOKEN }}
         PERF_TEST_DRIVER: terraform
         PERF_TEST_USE_DAILY_IMAGE: true
-<<<<<<< HEAD
         PERF_TEST_DISABLE_EXEC_OUTPUT: false
         # credentials accessible to kong/kong-gateway-internal is required
         DOCKER_USERNAME: ${{ secrets.GHA_DOCKERHUB_PULL_USER }}
@@ -317,10 +234,6 @@
         PULP_USERNAME: ${{ secrets.PULP_USERNAME }}
         PULP_PASSWORD: ${{ secrets.PULP_PASSWORD }}
       timeout-minutes: 300
-=======
-        PERF_TEST_DISABLE_EXEC_OUTPUT: true
-      timeout-minutes: 60
->>>>>>> 8b99ad73
       run: |
         eval `luarocks path`
         for suite in ${{ steps.choose_perf.outputs.suites }}; do
@@ -375,11 +288,6 @@
         path: |
           output/
           !output/**/*.log
-<<<<<<< HEAD
-
-=======
-          
->>>>>>> 8b99ad73
         retention-days: 31
 
     - name: Save error logs
