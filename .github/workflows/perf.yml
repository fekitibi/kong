name: Performance Test

on:
  pull_request:
  issue_comment:
    types: [created]
  schedule:
  # don't know the timezone but it's daily at least
  - cron:  '0 19 * * *'

env:
  terraform_version: '1.2.4'
  DOWNLOAD_ROOT: $HOME/download-root
  LIBRARY_PREFIX: /usr/local/kong
  PULP_USERNAME: admin


# perf test can only run one at a time per repo for now
concurrency:
  group: perf-ee


jobs:
  build:
    name: Build dependencies
    runs-on: ubuntu-22.04
    if: |
      github.event_name == 'schedule' ||
      (github.event_name == 'pull_request' && startsWith(github.event.pull_request.title, 'perf(')) ||
      (github.event_name == 'issue_comment' && github.event.action == 'created' &&
        github.event.issue.pull_request &&
        (startsWith(github.event.comment.body, '/perf') || startsWith(github.event.comment.body, '/flamegraph'))
      )

    env:
      DOCKER_REPOSITORY: kong/kong-build-tools-private

    steps:
    - name: Login to Docker Hub
      uses: docker/login-action@v2
      with:
        username: ${{ secrets.GHA_DOCKERHUB_PUSH_USER }}
        password: ${{ secrets.GHA_KONG_ORG_DOCKERHUB_PUSH_TOKEN }}

    - name: Setup some environment variables
      run: |
        echo "KONG_SOURCE_LOCATION=$GITHUB_WORKSPACE/kong-src" >> $GITHUB_ENV
        echo "KONG_BUILD_TOOLS_LOCATION=$GITHUB_WORKSPACE/kong-build-tools" >> $GITHUB_ENV

    - name: Swap git with https
      run: git config --global url."https://github".insteadOf git://github

    - name: Checkout Kong source code
      uses: actions/checkout@v3
      with:
        path: ${{ env.KONG_SOURCE_LOCATION }}
        submodules: recursive
        token: ${{ secrets.GHA_KONG_BOT_READ_TOKEN }}

    - name: Set .requirements into environment variables
      run: |
          sed -i 's/ENABLE_KONG_LICENSING=true/ENABLE_KONG_LICENSING=false/g' ${{ env.KONG_SOURCE_LOCATION}}/.requirements
          grep -v '^#' ${{ env.KONG_SOURCE_LOCATION}}/.requirements >> $GITHUB_ENV

    - name: Checkout kong-build-tools
      uses: actions/checkout@v3
      with:
        repository: Kong/kong-build-tools
        path: ${{ env.KONG_BUILD_TOOLS_LOCATION }}
        ref: ${{ env.KONG_BUILD_TOOLS_VERSION }}
        submodules: recursive
        token: ${{ secrets.GHA_KONG_BOT_READ_TOKEN }}

    - name: Get the cache key
      run: |
          pushd ${{ env.KONG_BUILD_TOOLS_LOCATION }}
          make setup-kong-source

          # handles the intro added to the kong-build-tools/kong-ee makefiles
          make kong-ci-cache-key | grep -v 'starting make' >> $GITHUB_ENV

    - name: Lookup build cache
      uses: actions/cache@v3
      id: cache-deps
      with:
        path: /tmp/build.tar.gz
        key: ${{ env.CACHE_KEY }}-perf

    - name: Build Kong dependencies
      if: steps.cache-deps.outputs.cache-hit != 'true'
      env:
        GITHUB_TOKEN: ${{ secrets.GHA_KONG_BOT_READ_TOKEN }}
      run: |
          sed -i 's/c\.release = true/c\.release = false/g' ${{ env.KONG_SOURCE_LOCATION}}/distribution/distributions_constants.lua
          pushd ${{ env.KONG_BUILD_TOOLS_LOCATION }}
          make build-openresty
          make update-cache-images
          docker run -d --rm --name kong $DOCKER_REPOSITORY:openresty-deb tail -f /dev/null
          docker cp kong:/tmp/build /tmp/build
          tar -C /tmp/build -cvzf /tmp/build.tar.gz .
          popd

    - name: Upload artifact
      uses: actions/upload-artifact@v3
      with:
        name: build
        path: /tmp/build.tar.gz


  perf:
    name: RPS, latency and flamegraphs
    runs-on: ubuntu-22.04
    needs: build
    if: |
      github.event_name == 'schedule' ||
      (github.event_name == 'pull_request' && startsWith(github.event.pull_request.title, 'perf(')) ||
      (github.event_name == 'issue_comment' && github.event.action == 'created' &&
        github.event.issue.pull_request &&
        (startsWith(github.event.comment.body, '/perf') || startsWith(github.event.comment.body, '/flamegraph'))
      )
      
    # perf test can only run one at a time per repo for now
    concurrency:
      group: perf-ce

    steps:
    # set up mutex across CE and EE to avoid resource race
    - name: Set up mutex
      # uses: ben-z/gh-action-mutex@v1.0-alpha-6
      uses: ben-z/gh-action-mutex@9709ba4d8596ad4f9f8bbe8e0f626ae249b1b3ac
      with:
        repository: "Kong/kong-perf-mutex-lock"
        branch: "gh-mutex"
        repo-token: ${{ secrets.PAT }}

<<<<<<< HEAD
    - name: Set the path
=======
    - name: Set environment variables
>>>>>>> 117191a2
      run: |
        echo "/usr/local/openresty/bin/" >> $GITHUB_PATH
        echo "/usr/local/openresty/nginx/sbin/" >> $GITHUB_PATH

    - name: Download artifacts
      uses: actions/download-artifact@v3
      with:
        name: build
        path: /tmp/build

    - name: Extract the artifact contents
      run: sudo tar -C / -xzvf /tmp/build/build.tar.gz

    - name: Install packages
      run: sudo apt update && sudo apt install libyaml-dev valgrind libprotobuf-dev libpam-dev inkscape -y

    - name: Checkout Kong source code
      uses: actions/checkout@v3
      with:
        # Fetch all history for all tags and branches
        fetch-depth: 0

    - name: Fetch Kong OSS source code
      run: |
        # fetch the CE repo, so we can compare it against EE later if needed
        git remote add ce https://github.com/kong/kong.git

    - name: Install Dependencies
      run: |
        # don't use sudo to pass in env vars; or use `sudo -E`
        make dev
        # in Kong repository
        sudo apt update && sudo apt install inkscape -y

        # terraform!
        wget https://releases.hashicorp.com/terraform/${{ env.terraform_version }}/terraform_${{ env.terraform_version }}_linux_amd64.zip
        unzip terraform_${{ env.terraform_version }}_linux_amd64.zip
        sudo mv terraform /usr/bin/

    - name: Choose perf suites
      id: choose_perf
      run: |
        suites=$(echo "${{ github.event.comment.body }}" | awk '{print $1}')
        tags=$(echo "${{ github.event.comment.body }}" | awk '{print $2}')

        if [[ $suite == "/flamegraph" ]]; then
          suites="02-flamegraph"
          if [[ -z $tags ]]; then
            tags="simple"
          fi
        elif [[ $suite == "/perf" ]]; then
          suites="01-rps"
          if [[ -z $tags ]]; then
            tags="baseline,single_route"
          fi
        else
          # if not specified by comment, run both
          suites="01-rps 02-flamegraph"
          if [[ -z $tags ]]; then
            tags="baseline,single_route,simple"
          fi
        fi

        echo "suites=$suites" >> $GITHUB_OUTPUT
        echo "tags=$tags" >> $GITHUB_OUTPUT

    - # uses: xt0rted/pull-request-comment-branch@v1.4.1
      uses: xt0rted/pull-request-comment-branch@653a7d5ca8bd91d3c5cb83286063314d0b063b8e
      id: comment-branch
      if: github.event_name == 'issue_comment' && github.event.action == 'created'

    - name: Find compared versions
      id: compare_versions
      run: |
        pr_ref=$(echo "${{ github.event.pull_request.base.ref }}")
        custom_vers=$(echo "${{ github.event.comment.body }}" | awk '{print $3}')

        if [[ ! -z "${pr_ref}" ]]; then
          vers="git:${{ github.head_ref }},git:${pr_ref}"
        elif [[ ! -z "${custom_vers}" ]]; then
          vers="${custom_vers}"
        elif [[ ! -z "${{ github.event.comment.body }}" ]]; then
          vers="git:${{ steps.comment-branch.outputs.head_ref}},git:${{ steps.comment-branch.outputs.base_ref}}"
        else # is cron job/on master
          vers="git:master,git:origin/master~10,git:origin/master~50"
        fi

        echo $vers

        echo "vers=$vers" >> $GITHUB_OUTPUT

<<<<<<< HEAD
    - name: Obtain License
      env:
        PULP_PASSWORD: ${{ secrets.PULP_PASSWORD }}
      run: |
        KONG_LICENSE_URL="https://download.konghq.com/internal/kong-gateway/license.json"
        KONG_LICENSE_DATA=$(curl -s -L -u"$PULP_USERNAME:$PULP_PASSWORD" $KONG_LICENSE_URL)
        echo "KONG_LICENSE_DATA=$KONG_LICENSE_DATA" >> $GITHUB_ENV

        if [[ ! $KONG_LICENSE_DATA == *"signature"* || ! $KONG_LICENSE_DATA == *"payload"* ]]; then
          # the check above is a bit lame, but the best we can do without requiring
          # yet more additional dependenies like jq or similar.
          echo "failed to download the Kong Enterprise license file!
            $KONG_LICENSE_DATA"
          exit 1
        fi
=======
>>>>>>> 117191a2

    - name: Run Tests
      env:
        PERF_TEST_VERSIONS: ${{ steps.compare_versions.outputs.vers }}
        PERF_TEST_DRIVER: terraform
        PERF_TEST_TERRAFORM_PROVIDER: bring-your-own
        PERF_TEST_BYO_KONG_IP: ${{ secrets.PERF_TEST_BYO_KONG_IP }}
        PERF_TEST_BYO_WORKER_IP: ${{ secrets.PERF_TEST_BYO_WORKER_IP }}
<<<<<<< HEAD
        PERF_TEST_BYO_SSH_USER: gha-ee
=======
        PERF_TEST_BYO_SSH_USER: gha
>>>>>>> 117191a2
        PERF_TEST_USE_DAILY_IMAGE: true
        PERF_TEST_DISABLE_EXEC_OUTPUT: true
        # credentials accessible to kong/kong-gateway-internal is required
        DOCKER_USERNAME: ${{ secrets.GHA_DOCKERHUB_PULL_USER }}
        DOCKER_PASSWORD: ${{ secrets.GHA_KONG_ORG_DOCKERHUB_PULL_TOKEN }}
        # credentials accessible to pulp internal builds is required
        PULP_PASSWORD: ${{ secrets.PULP_PASSWORD }}
      timeout-minutes: 300
      run: |
        export PERF_TEST_BYO_SSH_KEY_PATH=$(pwd)/ssh_key
        echo "${{ secrets.PERF_TEST_BYO_SSH_KEY }}" > ${PERF_TEST_BYO_SSH_KEY_PATH}

        chmod 600 ${PERF_TEST_BYO_SSH_KEY_PATH}
        # setup tunnel for psql and admin port
        ssh -o StrictHostKeyChecking=no -o TCPKeepAlive=yes -o ServerAliveInterval=10 \
            -o ExitOnForwardFailure=yes -o ConnectTimeout=5 \
            -L 15432:localhost:5432 -L 39001:localhost:39001 \
            -i ${PERF_TEST_BYO_SSH_KEY_PATH} \
            ${PERF_TEST_BYO_SSH_USER}@${PERF_TEST_BYO_KONG_IP} tail -f /dev/null &
        sleep 5

        sudo iptables -t nat -I OUTPUT -p tcp --dport 5432  -d ${PERF_TEST_BYO_KONG_IP} -j DNAT --to 127.0.0.1:15432
        sudo iptables -t nat -I OUTPUT -p tcp --dport 39001 -d ${PERF_TEST_BYO_KONG_IP} -j DNAT --to 127.0.0.1:39001

        eval `luarocks path`
        for suite in ${{ steps.choose_perf.outputs.suites }}; do
          # Run each test individually, ngx.pipe doesn't like to be imported twice
          # maybe bin/busted --no-auto-insulate
          for f in $(find "spec/04-perf/$suite/" "spec-ee/04-perf/$suite" -type f); do
            bin/busted -o gtest "$f" \
              -t "${{ steps.choose_perf.outputs.tags }}"
          done
        done

    - name: Teardown
      # Note: by default each job has if: ${{ success() }}
      if: always()
      env:
        PERF_TEST_VERSIONS: git:${{ github.sha }}
        PERF_TEST_DRIVER: terraform
        PERF_TEST_TERRAFORM_PROVIDER: bring-your-own
        PERF_TEST_BYO_KONG_IP: ${{ secrets.PERF_TEST_BYO_KONG_IP }}
        PERF_TEST_BYO_WORKER_IP: ${{ secrets.PERF_TEST_BYO_WORKER_IP }}
<<<<<<< HEAD
        PERF_TEST_BYO_SSH_USER: gha-ee
        PERF_TEST_TEARDOWN_ALL: "true"
=======
        PERF_TEST_BYO_SSH_USER: gha
        PERF_TEST_TEARDOWN_ALL: true
>>>>>>> 117191a2
      run: |
        export PERF_TEST_BYO_SSH_KEY_PATH=$(pwd)/ssh_key
        echo "${{ secrets.PERF_TEST_BYO_SSH_KEY }}" > ${PERF_TEST_BYO_SSH_KEY_PATH}

        eval `luarocks path`
        bin/busted -o gtest spec/04-perf/99-teardown/

        rm -f ${PERF_TEST_BYO_SSH_KEY_PATH}

    - name: Generate high DPI graphs
      if: always()
      run: |
        for i in $(ls output/*.svg); do
          inkscape --export-area-drawing --export-png="${i%.*}.png" --export-dpi=300 -b FFFFFF $i
        done

    - uses: actions/setup-python@v4
      with:
        python-version: '3.10'
        cache: 'pip'

    - name: Generate plots
      if: always()
      run: |
        cwd=$(pwd)
        cd spec/helpers/perf/charts/
        pip install -r requirements.txt
        for i in $(ls ${cwd}/output/*.data.json); do
          python ./charts.py $i -o "${cwd}/output/"
        done

    - name: Save results
      uses: actions/upload-artifact@v3
      if: always()
      with:
        name: perf-results
        path: |
          output/
          !output/**/*.log
        retention-days: 31

    - name: Save error logs
      uses: actions/upload-artifact@v3
      if: always()
      with:
        name: error_logs
        path: |
          output/**/*.log
        retention-days: 31

    - name: Output
      if: always()
      id: output
      run: |
        if [[ "${{ steps.choose_perf.outputs.suites }}" =~ "02-flamegraph" ]]; then
          result="Please see Github Actions artifacts for flamegraphs.

          "
        fi

        result="${result}$(cat output/result.txt)" || true

        # https://github.community/t/set-output-truncates-multiline-strings/16852/2
        result="${result//'%'/'%25'}"
        result="${result//$'\n'/'%0A'}"
        result="${result//$'\r'/'%0D'}"

        echo "result=$results" >> $GITHUB_OUTPUT

    - name: Upload charts
      if: always()
      id: charts
      # uses: devicons/public-upload-to-imgur@v2.2.2
      uses: devicons/public-upload-to-imgur@352cf5f2805c692539a96cfe49a09669e6fca88e
      continue-on-error: true
      with:
        path: output/*.png
        client_id: ${{ secrets.PERF_TEST_IMGUR_CLIENT_ID }}

    - name: Comment
      if: |
        github.event_name == 'pull_request' ||
        (github.event_name == 'issue_comment' && github.event.issue.pull_request)
      # uses: actions-ecosystem/action-create-comment@v1
      uses: actions-ecosystem/action-create-comment@5b43c092bf96ebc715dbbe5682ecf3b771223855
      with:
        github_token: ${{ secrets.GITHUB_TOKEN }}
        body: |
          ## :rocket: Performance test result

          **Test Suite**: ${{ steps.choose_perf.outputs.suites }} (${{ steps.choose_perf.outputs.tags }})

          ${{ join(fromJSON(steps.charts.outputs.markdown_urls), '     ') }}

          <details><summary>Click to expand</summary>

          ```
          ${{ steps.output.outputs.result }}

          Kong error logs are also available in Github Actions artifacts.
          ```

          </details>

          [Download Artifacts](https://github.com/${{ github.repository }}/actions/runs/${{ github.run_id }}#artifacts) for detailed results and interactive SVG flamegraphs.<|MERGE_RESOLUTION|>--- conflicted
+++ resolved
@@ -133,11 +133,7 @@
         branch: "gh-mutex"
         repo-token: ${{ secrets.PAT }}
 
-<<<<<<< HEAD
-    - name: Set the path
-=======
     - name: Set environment variables
->>>>>>> 117191a2
       run: |
         echo "/usr/local/openresty/bin/" >> $GITHUB_PATH
         echo "/usr/local/openresty/nginx/sbin/" >> $GITHUB_PATH
@@ -229,7 +225,6 @@
 
         echo "vers=$vers" >> $GITHUB_OUTPUT
 
-<<<<<<< HEAD
     - name: Obtain License
       env:
         PULP_PASSWORD: ${{ secrets.PULP_PASSWORD }}
@@ -245,8 +240,6 @@
             $KONG_LICENSE_DATA"
           exit 1
         fi
-=======
->>>>>>> 117191a2
 
     - name: Run Tests
       env:
@@ -255,11 +248,7 @@
         PERF_TEST_TERRAFORM_PROVIDER: bring-your-own
         PERF_TEST_BYO_KONG_IP: ${{ secrets.PERF_TEST_BYO_KONG_IP }}
         PERF_TEST_BYO_WORKER_IP: ${{ secrets.PERF_TEST_BYO_WORKER_IP }}
-<<<<<<< HEAD
         PERF_TEST_BYO_SSH_USER: gha-ee
-=======
-        PERF_TEST_BYO_SSH_USER: gha
->>>>>>> 117191a2
         PERF_TEST_USE_DAILY_IMAGE: true
         PERF_TEST_DISABLE_EXEC_OUTPUT: true
         # credentials accessible to kong/kong-gateway-internal is required
@@ -303,13 +292,8 @@
         PERF_TEST_TERRAFORM_PROVIDER: bring-your-own
         PERF_TEST_BYO_KONG_IP: ${{ secrets.PERF_TEST_BYO_KONG_IP }}
         PERF_TEST_BYO_WORKER_IP: ${{ secrets.PERF_TEST_BYO_WORKER_IP }}
-<<<<<<< HEAD
         PERF_TEST_BYO_SSH_USER: gha-ee
         PERF_TEST_TEARDOWN_ALL: "true"
-=======
-        PERF_TEST_BYO_SSH_USER: gha
-        PERF_TEST_TEARDOWN_ALL: true
->>>>>>> 117191a2
       run: |
         export PERF_TEST_BYO_SSH_KEY_PATH=$(pwd)/ssh_key
         echo "${{ secrets.PERF_TEST_BYO_SSH_KEY }}" > ${PERF_TEST_BYO_SSH_KEY_PATH}
