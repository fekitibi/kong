--- conflicted
+++ resolved
@@ -233,15 +233,6 @@
 
 
   local data = {
-<<<<<<< HEAD
-    request_id   = request_id(),
-    client_ip    = ngx.var.remote_addr,
-    path         = uri,
-    payload      = ngx.req.get_body_data(),
-    method       = ngx.req.get_method(),
-    status       = ngx.status,
-    workspace    = ngx.ctx.workspace,
-=======
     request_id           = request_id(),
     client_ip            = ngx.var.remote_addr,
     path                 = uri,
@@ -249,9 +240,7 @@
     removed_from_payload = attributes_filtered,
     method               = ngx.req.get_method(),
     status               = ngx.status,
-    workspace            = ngx.ctx.workspaces and ngx.ctx.workspaces[1] and
-                           ngx.ctx.workspaces[1].id,
->>>>>>> 1c958a76
+    workspace            = ngx.ctx.workspace,
   }
 
 
