local singletons = require "kong.singletons"
local enums = require "kong.enterprise_edition.dao.enums"
local workspaces = require "kong.workspaces"
local secrets = require "kong.enterprise_edition.consumer_reset_secret_helpers"
local ee_utils = require "kong.enterprise_edition.utils"
local basicauth_crypto = require "kong.plugins.basic-auth.crypto"
local utils = require "kong.tools.utils"
local cjson = require "cjson"
local rbac = require "kong.rbac"

local emails = singletons.admin_emails

local lower = string.lower

local null = ngx.null
local log = ngx.log
local ERR = ngx.ERR
local DEBUG = ngx.DEBUG
local _log_prefix = "[admins] "


local _M = {}


-- creates a user-friendly representation from a fully-instantiated admin
-- that we've fetched from the db. For reference:
-- https://www.gocomics.com/calvinandhobbes/1987/03/24
-- https://www.gocomics.com/calvinandhobbes/1987/03/28
local function transmogrify(admin)
  if not admin then return nil end

  return {
      id = admin.id,
      username = admin.username,
      custom_id = admin.custom_id,
      email = admin.email,
      status = admin.status,
      rbac_token_enabled = admin.rbac_token_enabled,
      created_at = admin.created_at,
      updated_at = admin.updated_at,
    }
end
_M.transmogrify = transmogrify

local function sanitize_params(params)
  -- you can only manage admins here. don't try anything sneaky!
  -- TODO: We _could_ silently ignore type now. We had this check in the past
  -- to ensure people didn't accidentally create a consumer of the wrong type.
  -- That is impossible now (on this path, anyway).
  if params.type then
    return nil, {
      code = 400,
      body = { message = "Invalid parameter: 'type'" },
    }
  end

  -- ignore other invalid params
  local sanitized_params = {
    id = params.id,
    email = params.email,
    username = params.username,
    custom_id = params.custom_id,
    status = params.status,
    rbac_token_enabled = params.rbac_token_enabled,
  }

  if params.email and type(params.email) == "string" then
    -- store email in lower case so we can check uniqueness
    params.email = lower(params.email)

    local ok, err = ee_utils.validate_email(params.email)
    if not ok then
      return nil, {
        code = 400,
        body = { message = "Invalid email: " .. err },
      }
    end
  end

  return sanitized_params
end


function _M.find_all()
  -- gets the first 100 admins, not workspaced
  -- TODO: make admins truly paginated and workspace-aware
  local all_admins, err = kong.db.admins:page()
  if err then
    return nil, err
  end

  local ws_admins = {}
  setmetatable(ws_admins, cjson.empty_array_mt)

  for _, v in ipairs(all_admins) do
    -- see if admin is in current workspace
    local ws, err = kong.db.workspace_entities:select_all({
      workspace_name = ngx.ctx.workspaces[1].name,
      entity_type = "consumers",
      entity_id = v.consumer.id,
      unique_field_name = "id",
    })
    if err then
      return nil, err
    end

    if ws[1] then
      ws_admins[#ws_admins + 1] = transmogrify(v)
    end
  end

  return {
    code = 200,
    body = {
      data = ws_admins,
      next = null,
    },
  }
end


function _M.validate(params, db, admin_to_update)
  local all_admins, err = kong.db.admins:select_all({})

  if err then
    -- unable to complete validation, so no success and no validation messages
    return nil, nil, err
  end

  local matches = 0
  local consumer, rbac_user
  for _, admin in ipairs(all_admins) do
    -- if we're doing an update, don't compare us to ourself
    if admin_to_update and admin_to_update.id == admin.id then
      goto continue
    end

    if admin.email and admin.email == params.email or
       admin.username and admin.username == params.username or
       admin.custom_id and admin.custom_id == params.custom_id
    then

      matches = matches + 1
    end

    -- XXX we're only looking at rbac_users associated to admins, but we
    -- need to make sure that the parameters passed will be unique across
    -- all rbac_users. TODO - figure out how to find all rbac_users in
    -- global scope.
    rbac_user, err = workspaces.run_with_ws_scope(
      {},
      db.rbac_users.select,
      db.rbac_users,
      { id = admin.rbac_user.id }
    )
    if not rbac_user then
      -- bad data: can't have an admin without an rbac_user
      return nil, nil, (err or "rbac_user not found for admin " .. admin.id)
    end
    admin.rbac_user = rbac_user

    if rbac_user.name == params.username or
       rbac_user.name == params.custom_id or
       rbac_user.name == params.email then

      matches = matches + 1
    end

    consumer, err = workspaces.run_with_ws_scope(
      {},
      db.consumers.select,
      db.consumers,
      { id = admin.consumer.id }
    )
    if not consumer then
      -- again, we should never get here: admins must have consumers
      return nil, nil, err or "consumer not found for admin " .. admin.id
    end
    admin.consumer = consumer

    if consumer.username and consumer.username == params.username or
       consumer.custom_id and consumer.custom_id == params.custom_id
    then
      matches = matches + 1
    end

    if matches > 0 then
      return false, admin
    end

    ::continue::
  end

  return true
end

function _M.generate_token(admin, opts)
  -- generates another registration URL and token in case a user didn't get them
  local remote_addr = opts.remote_addr or ngx.var.remote_addr

  local admin_to_return = transmogrify(admin)

  if admin.status == enums.CONSUMERS.STATUS.INVITED and
     opts.generate_register_url and not
     opts.token_optional
  then

    local expiry = singletons.configuration.admin_invitation_expiry
    local jwt, err = secrets.create(admin.consumer, remote_addr, expiry)
    if err then
      return nil, err
    end

    admin_to_return.register_url = emails:register_url(admin.email, jwt, admin.username)
    admin_to_return.token = jwt
  end

  return {
    code = 200,
    body = admin_to_return,
  }
end

function _M.create(params, opts)
  local token_optional = opts.token_optional or false

  local safe_params, validation_failures = sanitize_params(params)
  if validation_failures then
    return validation_failures
  end

  local _, admin, err = _M.validate(safe_params, opts.db)

  if err then
    return nil, err
  end

  if admin then
    -- already exists. try to link them to current workspace.
    local linked, err = _M.link_to_workspace(admin, opts.workspace)

    if err then
      return nil, err
    end

    if linked then
      -- in a POST, this isn't the greatest response code, but we
      -- haven't really created an admin, so...
      return {
        code = 200,
        body = { admin = opts.raw and admin or transmogrify(admin) },
      }
    end

    -- if we got here, user already exists
    return {
      code = 409,
      body = {
        message = "user already exists with same username, email, or custom_id"
      },
    }
  end

  -- and if we got here, we're good to go.
  local admin, err, err_t = singletons.db.admins:insert(params)

  -- error table is kong-generated schema violations
  if err_t then
    return {
      code = 400,
      body = err_t,
    }
  end

  -- if no schema violation errors, no user friendly message
  if err then
    log(ERR, _log_prefix, err)

    return {
      code = 500,
      body = { message = "failed to create admin" }
    }
  end

  local jwt
  if not token_optional then
    local expiry = opts.token_expiry or kong.configuration.admin_invitation_expiry

    jwt, err = secrets.create(admin.consumer, opts.remote_addr, expiry)

    if err then
      return {
        code = 200,
        body = {
          message = "User created, but failed to create invitation",
          admin = opts.raw and admin or transmogrify(admin),
        }
      }
    end
  end

  if emails then
    local _, err = emails:invite({{ username = admin.username, email = admin.email }}, jwt)
    if err then
      log(ERR, _log_prefix, "error inviting user: ", admin.email)

      return {
        code = 200,
        body = {
          message = "User created, but failed to send invitation email",
          admin = opts.raw and admin or transmogrify(admin),
        },
      }
    end
  else
    log(DEBUG, _log_prefix, "Kong is not configured to send email")
  end

  return {
    code = 200,
    body = { admin = opts.raw and admin or transmogrify(admin) },
  }
end


function _M.update(params, admin_to_update, opts)
  if not next(params) then
    return { code = 400, body = "empty body" }
  end

  local db = opts.db or singletons.db

  local safe_params, validation_errors = sanitize_params(params)
  if validation_errors then
    return validation_errors
  end

  local _, duplicate, err = _M.validate(safe_params, db, admin_to_update)
  if err then
    return nil, err
  end

  if duplicate then
    return {
      code = 409,
      body = "user already exists with same username, email, or custom_id"
    }
  end

  local admin, err = workspaces.run_with_ws_scope(
    {},
    db.admins.update,
    db.admins,
    { id = admin_to_update.id },
    safe_params
  )

  -- run_with_ws_scope() doesn't return the errors table
  -- from db.admins.update, so parse the error message
  if err then
    -- schema violation? don't 500
    local i, _ = err:find("schema violation")
    if i then
      return {
        code = 400,
        body = { message = err:sub(i, #err) },
      }
    end

    return nil, err
  end

  -- keep consumer and credential names in sync with admin
  if params.username ~= admin_to_update.username or
    params.custom_id and params.custom_id ~= admin_to_update.custom_id
  then
    -- update consumer
    local _, err = workspaces.run_with_ws_scope(
                   {},
                   db.consumers.update,
                   db.consumers,
                   { id = admin_to_update.consumer.id },
                   {
                     username = params.username,
                     custom_id = params.custom_id,
                   }
    )
    if err then
      return nil, err
    end

    -- if name changed, update basic-auth credential, if any
    if params.username ~= admin_to_update.username then
      local creds, err = db.basicauth_credentials:page_for_consumer(admin.consumer)
      if err then
        return nil, err
      end

      if creds[1] then
        local _, err = workspaces.run_with_ws_scope({},
                       db.basicauth_credentials.update,
                       db.basicauth_credentials,
                       { id = creds[1].id },
                       { username = admin.username })
        if err then
          return nil, err
        end
      end
    end

<<<<<<< HEAD
    -- keep rbac_user in sync
    if params.rbac_token_enabled ~= nil then
      local _, err = workspaces.run_with_ws_scope(
        {},
        db.rbac_users.update,
        db.rbac_users,
        { id = admin_to_update.rbac_user.id },
        {
          enabled = params.rbac_token_enabled,
        }
      )
      if err then
        return nil, err
      end
=======
  end

  -- keep rbac_user in sync
  if params.rbac_token_enabled ~= nil then
    local _, err = workspaces.run_with_ws_scope(
      {},
      db.rbac_users.update,
      db.rbac_users,
      { id = admin_to_update.rbac_user.id },
      {
        enabled = params.rbac_token_enabled,
      }
    )
    if err then
      return nil, err
>>>>>>> 516045cd
    end
  end

  return { code = 200, body = transmogrify(admin) }
end


--- Verify an admin's basic auth credential password checking old vs. new
-- @param `db` database strategy
-- @param{type=string} `old_password`
-- @param{type=string} `new_password`
--
-- @return{type=table} credential
-- @return{type=string} bad_request_message
-- @return error
local function verify_password(admin, old_password, new_password)
  if not new_password or not old_password or new_password == old_password then
    return nil, "Passwords cannot be the same"
  end

  local creds, err = workspaces.run_with_ws_scope(
                     {},
                     kong.db.basicauth_credentials.page_for_consumer,
                     kong.db.basicauth_credentials,
                     admin.consumer
  )
  if err then
    return nil, nil, err
  end

  if creds[1] then
    local digest, err = basicauth_crypto.hash(creds[1].consumer.id,
                                                 old_password)

    if err then
      kong.log.err(err)
      return nil, nil, err
    end

    local valid = creds[1].password == digest

    if not valid then
      return nil, "Old password is invalid"
    end

    return creds[1]
  end

  return nil, "Bad request"
end


function _M.update_password(admin, params)
  local creds, bad_req_message, err = verify_password(admin, params.old_password,
                                                      params.password)
  if err then
    return nil, err
  end

  if bad_req_message then
    return { code = 400, body = { message = bad_req_message }}
  end

  local _, err = workspaces.run_with_ws_scope(
                 {},
                 kong.db.basicauth_credentials.update,
                 kong.db.basicauth_credentials,
                 { id = creds.id },
                 { 
                   consumer = { id = admin.consumer.id },
                   password = params.password,
                 }
  )

  if err then
    return nil, err
  end

  return { code = 200, body = { message = "Password reset successfully" }}
end


function _M.update_token(admin, params)
  local expired_ident = admin.rbac_user.user_token_ident

  if not params.token then
    return { code = 400, body = { message = "You must supply a new token" }}
  end

  admin.rbac_user.user_token = params.token
  admin.rbac_user.user_token_ident = rbac.get_token_ident(params.token)

  local check_result, err = kong.db.rbac_users.schema:validate(admin.rbac_user)
  if not check_result then
    local err_t = kong.db.errors:schema_violation(err)
    return nil, err_t
  end

  local _, err = workspaces.run_with_ws_scope(
    {},
    kong.db.rbac_users.update,
    kong.db.rbac_users,
    { id = admin.rbac_user.id },
    {
      user_token = admin.rbac_user.user_token,
      user_token_ident = admin.rbac_user.user_token_ident
    }
  )

  if err then
    return nil, err
  end

  if expired_ident then
    -- invalidate the cached token
    -- if there is a user token set
    local cache_key = "rbac_user_token_ident:" .. expired_ident
    kong.cache:invalidate(cache_key)
  end

  return { code = 200, body = { message = "Token reset successfully" }}
end


function _M.delete(admin_to_delete, opts)
  -- we need a full admin here, not a prettified one
  local admin, err = opts.db.admins:select({ id = admin_to_delete.id })
  if err then
    return nil, err
  end

  local _, err = opts.db.admins:delete(admin)
  if err then return
    nil, err
  end

  return { code = 204 }
end


function _M.find_by_username_or_id(username_or_id, raw)
  if not username_or_id then
    return nil
  end

  local admin, err

  if utils.is_valid_uuid(username_or_id) then
    admin, err = kong.db.admins:select({ id = username_or_id })
    if err then
      return err
    end
  end

  if not admin then
    admin, err = kong.db.admins:select_by_username(username_or_id)
    if err then
      return nil, err
    end
  end

  -- see if this admin is in this workspace
  if admin then
    local ws, err = kong.db.workspace_entities:select_all({
      -- permit global workspace lookup
      workspace_name = ngx.ctx.workspaces[1] and ngx.ctx.workspaces[1].name,
      entity_type = "consumers",
      entity_id = admin.consumer.id,
      unique_field_name = "id",
    })
    if err then
      return nil, err
    end

    if not ws[1] then
      return nil
    end
  end

  -- it's convenient to find_by_username_or_id in this module, too,
  -- and use the returned rbac_user and consumer ids.
  return raw and admin or transmogrify(admin)
end


function _M.find_by_email(email)
  local admins, err = kong.db.admins:select_all({ email = email })
  if err then
    return nil, err
  end

  return admins[1]
end


function _M.link_to_workspace(admin, workspace)
  -- see if this admin is already in this workspace. Look it up by its
  -- consumer id, because admins themselves are global.
  local ws_list, err = workspaces.find_workspaces_by_entity({
    workspace_id = workspace.id,
    entity_type = "consumers",
    entity_id = admin.consumer.id,
  })

  if err then
    return nil, err
  end

  if ws_list and ws_list[1] then
    -- already linked, so no new link made
    return false
  end

  -- link consumer
  local _, err = workspaces.add_entity_relation("consumers", admin.consumer, workspace)

  if err then
    return nil, err
  end

  -- link rbac_user
  local _, err = workspaces.add_entity_relation("rbac_users", admin.rbac_user, workspace)

  if err then
    return nil, err
  end

  return true
end


function _M.workspaces_for_admin(username_or_id)
  -- we need a full admin here, not a prettified one
  local admin, err = _M.find_by_username_or_id(username_or_id, true)
  if err then
    return nil, err
  end

  if not admin then
    return { code = 404, body = { message = "not found" }}
  end

  local rows, err = workspaces.find_workspaces_by_entity({
    entity_id = admin.rbac_user.id,
    entity_type = "rbac_users",
    unique_field_name = "id",
  })

  if err then
    return nil, err
  end

  local ws_for_admin = {}
  for i, workspace in ipairs(rows) do
    local ws, err = kong.db.workspaces:select({ id = workspace.workspace_id })

    -- since we're selecting by id and we got these id's from a list of
    -- workspace entities, whatever goes wrong here indicates some kind
    -- of data corruption. bail early.
    if err or not ws then
      return nil, (err or "workspace not found: "..  workspace.name)
    end

    ws_for_admin[i] = ws
  end

  return {
    code = 200,
    body = ws_for_admin,
  }
end


function _M.reset_password(plugin, collection, consumer, new_password, secret_id)
  log(DEBUG, _log_prefix, "searching ", plugin.name, "creds for consumer ", consumer.id)
  workspaces.run_with_ws_scope({}, function()
    for row, err in collection:each_for_consumer({ id = consumer.id }) do
      if err then
        return nil, err
      end
  
      local _, err = collection:update(
        { id = row.id }, 
        { 
          consumer = { id = consumer.id },
          [plugin.credential_key] = new_password, 
        }
      )
  
      if err then
        return nil, err
      end
    end
  end)

  log(DEBUG, _log_prefix, "password was reset, updating secrets")
  local ok, err = secrets.consume_secret(secret_id)
  if not ok then
    return nil, err
  end

  return true
end

return _M<|MERGE_RESOLUTION|>--- conflicted
+++ resolved
@@ -408,22 +408,6 @@
       end
     end
 
-<<<<<<< HEAD
-    -- keep rbac_user in sync
-    if params.rbac_token_enabled ~= nil then
-      local _, err = workspaces.run_with_ws_scope(
-        {},
-        db.rbac_users.update,
-        db.rbac_users,
-        { id = admin_to_update.rbac_user.id },
-        {
-          enabled = params.rbac_token_enabled,
-        }
-      )
-      if err then
-        return nil, err
-      end
-=======
   end
 
   -- keep rbac_user in sync
@@ -439,7 +423,6 @@
     )
     if err then
       return nil, err
->>>>>>> 516045cd
     end
   end
 
@@ -508,7 +491,7 @@
                  kong.db.basicauth_credentials.update,
                  kong.db.basicauth_credentials,
                  { id = creds.id },
-                 { 
+                 {
                    consumer = { id = admin.consumer.id },
                    password = params.password,
                  }
@@ -720,15 +703,15 @@
       if err then
         return nil, err
       end
-  
+
       local _, err = collection:update(
-        { id = row.id }, 
-        { 
+        { id = row.id },
+        {
           consumer = { id = consumer.id },
-          [plugin.credential_key] = new_password, 
+          [plugin.credential_key] = new_password,
         }
       )
-  
+
       if err then
         return nil, err
       end
