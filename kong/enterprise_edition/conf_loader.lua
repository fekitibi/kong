-- This software is copyright Kong Inc. and its licensors.
-- Use of the software is subject to the agreement between your organization
-- and Kong Inc. If there is no such agreement, use is governed by and
-- subject to the terms of the Kong Master Software License Agreement found
-- at https://konghq.com/enterprisesoftwarelicense/.
-- [ END OF LICENSE 0867164ffc95e54f04670b5169c09574bdbd9bba ]

local enterprise_utils = require "kong.enterprise_edition.utils"
local listeners = require "kong.conf_loader.listeners"
local log = require "kong.cmd.utils.log"

local pl_stringx = require "pl.stringx"
local pl_path = require "pl.path"
local pl_file = require "pl.file"
local cjson = require "cjson.safe"
local openssl = require "resty.openssl"
local openssl_version = require "resty.openssl.version"


local re_match = ngx.re.match
local concat = table.concat


local EE_PREFIX_PATHS = {
  nginx_portal_api_acc_logs = {"logs", "portal_api_access.log"},
  nginx_portal_api_err_logs = {"logs", "portal_api_error.log"},

  nginx_portal_gui_acc_logs = {"logs", "portal_gui_access.log"},
  nginx_portal_gui_err_logs = {"logs", "portal_gui_error.log"},

  admin_gui_ssl_cert_default = {"ssl", "admin-gui-kong-default.crt"},
  admin_gui_ssl_cert_key_default = {"ssl", "admin-gui-kong-default.key"},
  admin_gui_ssl_cert_default_ecdsa = {"ssl", "admin-gui-kong-default-ecdsa.crt"},
  admin_gui_ssl_cert_key_default_ecdsa = {"ssl", "admin-gui-kong-default-ecdsa.key"},

  portal_api_ssl_cert_default = {"ssl", "portal-api-kong-default.crt"},
  portal_api_ssl_cert_key_default = {"ssl", "portal-api-kong-default.key"},
  portal_gui_ssl_cert_default_ecdsa = {"ssl", "portal-gui-kong-default-ecdsa.crt"},
  portal_gui_ssl_cert_key_default_ecdsa = {"ssl", "portal-gui-kong-default-ecdsa.key"},

  portal_gui_ssl_cert_default = {"ssl", "portal-gui-kong-default.crt"},
  portal_gui_ssl_cert_key_default = {"ssl", "portal-gui-kong-default.key"},
  portal_api_ssl_cert_default_ecdsa = {"ssl", "portal-api-kong-default-ecdsa.crt"},
  portal_api_ssl_cert_key_default_ecdsa = {"ssl", "portal-api-kong-default-ecdsa.key"},

  lmdb_encryption_key = { ".lmdb_encryption_key" },
}


local EE_CONF_INFERENCES = {
  enforce_rbac = {enum = {"on", "off", "both", "entity"}},
  rbac_auth_header = {typ = "string"},

  vitals = {typ = "boolean"},
  vitals_flush_interval = {typ = "number"},
  vitals_delete_interval_pg = {typ = "number"},
  vitals_ttl_seconds = {typ = "number"},
  vitals_ttl_minutes = {typ = "number"},
  vitals_ttl_days = {typ = "number"},

  vitals_strategy = {typ = "string"},
  vitals_statsd_address = {typ = "string"},
  vitals_statsd_prefix = {typ = "string"},
  vitals_statsd_udp_packet_size = {typ = "number"},
  vitals_tsdb_address = {typ = "string"},
  vitals_tsdb_user = {typ = "string"},
  vitals_tsdb_password = {typ = "string"},
  vitals_prometheus_scrape_interval = {typ = "number"},

  audit_log = {typ = "boolean"},
  audit_log_ignore_methods = {typ = "array"},
  audit_log_ignore_paths = {typ = "array"},
  audit_log_ignore_tables = {typ = "array"},
  audit_log_record_ttl = {typ = "number"},
  audit_log_signing_key = {typ = "string"},
  audit_log_payload_exclude = {typ = "array"},

  admin_api_uri = {typ = "string"},
  admin_gui_listen = {typ = "array"},
  admin_gui_error_log = {typ = "string"},
  admin_gui_access_log = {typ = "string"},
  admin_gui_flags = {typ = "string"},
  admin_gui_auth = {typ = "string"},
  admin_gui_auth_conf = {typ = "string"},
  admin_gui_auth_header = {typ = "string"},
  admin_gui_auth_password_complexity = {typ = "string"},
  admin_gui_session_conf = {typ = "string"},
  admin_gui_auth_login_attempts = {typ = "number"},
  admin_emails_from = {typ = "string"},
  admin_emails_reply_to = {typ = "string"},
  admin_invitation_expiry = {typ = "number"},
  admin_gui_ssl_cert = { typ = "array" },
  admin_gui_ssl_cert_key = { typ = "array" },

  portal = {typ = "boolean"},
  portal_is_legacy = {typ = "boolean"},
  portal_gui_listen = {typ = "array"},
  portal_gui_host = {typ = "string"},
  portal_gui_protocol = {typ = "string"},
  portal_cors_origins = {typ = "array"},
  portal_gui_use_subdomains = {typ = "boolean"},
  portal_session_conf = {typ = "string"},
  portal_gui_ssl_cert = { typ = "array" },
  portal_gui_ssl_cert_key = { typ = "array" },

  portal_api_access_log = {typ = "string"},
  portal_api_error_log = {typ = "string"},
  portal_api_listen = {typ = "array"},
  portal_api_url = {typ = "string"},
  portal_app_auth = {typ = "string"},
  portal_api_ssl_cert = { typ = "array" },
  portal_api_ssl_cert_key = { typ = "array" },

  proxy_uri = {typ = "string"},
  portal_auth = {typ = "string"},
  portal_auth_password_complexity = {typ = "string"},
  portal_auth_conf = {typ = "string"},
  portal_auth_login_attempts = {typ = "number"},
  portal_token_exp = {typ = "number"},
  portal_auto_approve = {typ = "boolean"},
  portal_email_verification = {typ = "boolean"},
  portal_invite_email = {typ = "boolean"},
  portal_access_request_email = {typ = "boolean"},
  portal_approved_email = {typ = "boolean"},
  portal_reset_email = {typ = "boolean"},
  portal_reset_success_email = {typ = "boolean"},
  portal_emails_from = {typ = "string"},
  portal_emails_reply_to = {typ = "string"},

  smtp_host = {typ = "string"},
  smtp_port = {typ = "number"},
  smtp_starttls = {typ = "boolean"},
  smtp_username = {typ = "string"},
  smtp_password = {typ = "string"},
  smtp_ssl = {typ = "boolean"},
  smtp_auth_type = {typ = "string"},
  smtp_domain = {typ = "string"},
  smtp_timeout_connect = {typ = "number"},
  smtp_timeout_send = {typ = "number"},
  smtp_timeout_read = {typ = "number"},

  smtp_admin_emails = {typ = "array"},
  smtp_mock = {typ = "boolean"},

  tracing = {typ = "boolean"},
  tracing_write_strategy = {enum = {"file", "file_raw", "tcp", "tls", "udp",
                                    "http"}},
  tracing_write_endpoint = {typ = "string"},
  tracing_time_threshold = {typ = "number"},
  tracing_types = {typ = "array"},
  tracing_debug_header = {typ = "string"},
  generate_trace_details = {typ = "boolean"},

  keyring_enabled = { typ = "boolean" },
  keyring_blob_path = { typ = "string" },
  keyring_public_key = { typ = "string" },
  keyring_private_key = { typ = "string" },
  keyring_recovery_public_key = { typ = "string" },
  keyring_strategy = { enum = { "cluster", "vault" }, },
  keyring_vault_host = { typ = "string" },
  keyring_vault_mount = { typ = "string" },
  keyring_vault_path = { typ = "string" },
  keyring_vault_token = { typ = "string" },

  event_hooks_enabled = { typ = "boolean" },

  route_validation_strategy = { enum = {"smart", "path", "off"}},
  enforce_route_path_pattern = {typ = "string"},

  cluster_telemetry_listen = { typ = "array" },
  cluster_telemetry_server_name = { typ = "string" },
  cluster_telemetry_endpoint  = { typ = "string" },

  data_plane_config_cache_mode = { typ = "string" },
  data_plane_config_cache_path = { typ = "string" },

  admin_gui_header_txt = { typ = "string" },
  admin_gui_header_bg_color = { typ = "string" },
  admin_gui_header_txt_color = { typ = "string" },

  admin_gui_footer_txt = { typ = "string" },
  admin_gui_footer_bg_color = { typ = "string" },
  admin_gui_footer_txt_color = { typ = "string" },

  admin_gui_login_banner_title = { typ = "string" },
  admin_gui_login_banner_body = { typ = "string" },

  fips = { typ = "boolean" },
<<<<<<< HEAD
=======

  declarative_config_encryption_mode = {enum = {"off", "aes-256-gcm", "chacha20-poly1305"}},
>>>>>>> ed958074
}


local EE_CONF_SENSITIVE = {
  smtp_password = true,
  admin_gui_auth_header = true,
  admin_gui_auth_conf = true,
  admin_gui_session_conf = true,
  portal_auth_conf = true,
  portal_session_conf = true,
}


-- @param value The options string to check for flags (whitespace separated)
-- @param flags List of boolean flags to check for.
-- @returns 1) remainder string after all flags removed, 2) table with flag
-- booleans, 3) sanitized flags string
local function parse_option_flags(value, flags)
  assert(type(value) == "string")

  value = " " .. value .. " "

  local sanitized = ""
  local result = {}

  for _, flag in ipairs(flags) do
    local count
    local patt = "%s" .. flag .. "%s"

    value, count = value:gsub(patt, " ")

    if count > 0 then
      result[flag] = true
      sanitized = sanitized .. " " .. flag

    else
      result[flag] = false
    end
  end

  return pl_stringx.strip(value), result, pl_stringx.strip(sanitized)
end


local function validate_admin_gui_authentication(conf, errors)
-- TODO: reinstate validation after testing all auth types
  if conf.admin_gui_auth then
    if conf.admin_gui_auth ~= "key-auth" and
       conf.admin_gui_auth ~= "basic-auth" and
       conf.admin_gui_auth ~= "ldap-auth-advanced" and
        conf.admin_gui_auth ~= "openid-connect" then
      errors[#errors+1] = "admin_gui_auth must be 'key-auth', 'basic-auth', " ..
        "'ldap-auth-advanced', 'openid-connect' or not set"
    end

    if not conf.enforce_rbac or conf.enforce_rbac == 'off' then
      errors[#errors+1] = "enforce_rbac must be enabled when " ..
          "admin_gui_auth is enabled"
    end
  end

  if conf.admin_gui_auth_conf and conf.admin_gui_auth_conf ~= "" then
    if not conf.admin_gui_auth or conf.admin_gui_auth == "" then
      errors[#errors+1] = "admin_gui_auth_conf is set with no admin_gui_auth"
    end

    local auth_config, err = cjson.decode(tostring(conf.admin_gui_auth_conf))
    if err then
      errors[#errors+1] = "admin_gui_auth_conf must be valid json or not set: "
        .. err .. " - " .. conf.admin_gui_auth_conf
    else
       -- validate admin_gui_auth_conf for OIDC Auth
      if conf.admin_gui_auth == "openid-connect" then

        if not auth_config.admin_claim then
          errors[#errors+1] = "admin_gui_auth_conf must contains 'admin_claim' "
                              .. "when admin_gui_auth='openid-connect'"
        end

         -- admin_claim type checking
         if auth_config.admin_claim and type(auth_config.admin_claim) ~= "string" then
          errors[#errors+1] = "admin_claim must be a string"
        end

        -- only allow customers to map admin with 'username' temporary
        -- also ensured admin_by is a string value
        if auth_config.admin_by and auth_config.admin_by ~= "username" then
          errors[#errors+1] = "admin_by only supports value with 'username'"
        end

        -- only allow customers to specify 1 claim to map with rbac roles
        if auth_config.authenticated_groups_claim and
           #auth_config.authenticated_groups_claim > 1
        then
          errors[#errors+1] = "authenticated_groups_claim only supports 1 claim"
        end

        -- admin_auto_create_rbac_token_disabled type checking
        if auth_config.admin_auto_create_rbac_token_disabled and
          type(auth_config.admin_auto_create_rbac_token_disabled) ~= "boolean"
        then
          errors[#errors+1] = "admin_auto_create_rbac_token_disabled must be a boolean"
        end

      end

      conf.admin_gui_auth_conf = auth_config

      -- used for writing back to prefix/.kong_env
      setmetatable(conf.admin_gui_auth_conf, {
        __tostring = function (v)
          return assert(cjson.encode(v))
        end
      })
    end
  end

  local keyword = "admin_gui_auth_password_complexity"
  if conf[keyword] and conf[keyword] ~= "" then
    if not conf.admin_gui_auth or conf.admin_gui_auth ~= "basic-auth" then
      errors[#errors+1] = keyword .. " is set without basic-auth"
    end

    local auth_password_complexity, err = cjson.decode(tostring(conf[keyword]))
    if err then
      errors[#errors+1] = keyword .. " must be valid json or not set: "
        .. err .. " - " .. conf[keyword]
    else
      -- convert json to lua table format
      conf[keyword] = auth_password_complexity

      setmetatable(conf[keyword], {
        __tostring = function (v)
          return assert(cjson.encode(v))
        end
      })
    end
  end
end


local function validate_admin_gui_session(conf, errors)
  if conf.admin_gui_session_conf then
    if not conf.admin_gui_auth or conf.admin_gui_auth == "" then
      errors[#errors+1] = "admin_gui_session_conf is set with no admin_gui_auth"
    end

    local session_config, err = cjson.decode(tostring(conf.admin_gui_session_conf))
    if err then
      errors[#errors+1] = "admin_gui_session_conf must be valid json or not set: "
        .. err .. " - " .. conf.admin_gui_session_conf
    else
      -- apply default session storage "kong"
      if not session_config.storage or session_config.storage == "" then
        session_config.storage = "kong"
      end

      conf.admin_gui_session_conf = session_config

      -- used for writing back to prefix/.kong_env
      setmetatable(conf.admin_gui_session_conf, {
        __tostring = function (v)
          return assert(cjson.encode(v))
        end
      })
    end
  elseif conf.admin_gui_auth or conf.admin_gui_auth == "" then
    errors[#errors+1] =
      "admin_gui_session_conf must be set when admin_gui_auth is enabled"
  end
end


-- Modified from kong.plugins.cors.schema check_regex func
-- TODO: use `is_regex` validator from core when 1.0 is merged
local function validate_portal_cors_origins(conf, errors)
  for _, origin in ipairs(conf.portal_cors_origins) do
    if origin ~= "*" then
      local _, err = re_match("any string", origin)
      if err then
        errors[#errors+1] = "portal_cors_origins: '" .. origin .. "' is not a valid regex"
      end
    end
  end
end


local function validate_portal_session(conf, errors)
  if conf.portal_session_conf then
    local session_config, err = cjson.decode(tostring(conf.portal_session_conf))
    if err then
      errors[#errors+1] = "portal_session_conf must be valid json or not set: "
        .. err .. " - " .. conf.portal_session_conf
    else
      if type(session_config.secret) ~= "string" then
        errors[#errors+1] = "portal_session_conf 'secret' must be type 'string'"
      end

      conf.portal_session_conf = session_config
       -- used for writing back to prefix/.kong_env
      setmetatable(conf.portal_session_conf, {
        __tostring = function (v)
          return assert(cjson.encode(v))
        end
      })
    end
  elseif conf.portal_auth and
         conf.portal_auth ~= "" and
         conf.portal_auth ~= "openid-connect" then
    -- portal_session_conf is required for portal_auth other than openid-connect
    errors[#errors+1] = "portal_session_conf is required when portal_auth is set to " .. conf.portal_auth
  end
end


local function validate_portal_auth_password_complexity(conf, errors)
  local keyword = "portal_auth_password_complexity"
  if conf[keyword] and conf[keyword] ~= "" then
    if not conf.portal_auth or conf.portal_auth ~= "basic-auth" then
      errors[#errors+1] = keyword .. " is set without basic-auth"
    end

    local auth_password_complexity, err = cjson.decode(tostring(conf[keyword]))
    if err then
      errors[#errors+1] = keyword .. " must be valid json or not set: "
        .. err .. " - " .. conf[keyword]
    else
      -- conver json to lua table format
      conf[keyword] = auth_password_complexity

      setmetatable(conf[keyword], {
        __tostring = function (v)
          return assert(cjson.encode(v))
        end
      })
    end
  end
end

local function validate_portal_app_auth(conf, errors)
  local portal_app_auth = conf.portal_app_auth
  if not portal_app_auth or portal_app_auth == "" then
    return
  end

  if portal_app_auth ~= "kong-oauth2" and
    portal_app_auth ~= "external-oauth2" then
    errors[#errors+1] = "portal_app_auth must be not set or one of: kong-oauth2, external-oauth2"
  end
end

local function validate_ssl(prefix, conf, errors)
  local listen = conf[prefix .. "listen"]

  local ssl_enabled = (concat(listen, ",") .. " "):find("%sssl[%s,]") ~= nil
  if not ssl_enabled and prefix == "proxy_" then
    ssl_enabled = (concat(conf.stream_listen, ",") .. " "):find("%sssl[%s,]") ~= nil
  end

  if ssl_enabled then
    conf.ssl_enabled = true

    local ssl_cert = conf[prefix .. "ssl_cert"]
    local ssl_cert_key = conf[prefix .. "ssl_cert_key"]

    if #ssl_cert > 0 and #ssl_cert_key == 0 then
      errors[#errors + 1] = prefix .. "ssl_cert_key must be specified"

    elseif #ssl_cert_key > 0 and #ssl_cert == 0 then
      errors[#errors + 1] = prefix .. "ssl_cert must be specified"

    elseif #ssl_cert ~= #ssl_cert_key then
      errors[#errors + 1] = prefix .. "ssl_cert was specified " .. #ssl_cert .. " times while " ..
        prefix .. "ssl_cert_key was specified " .. #ssl_cert_key .. " times"
    end

    if ssl_cert then
      for _, cert in ipairs(ssl_cert) do
        if not pl_path.exists(cert) then
          errors[#errors + 1] = prefix .. "ssl_cert: no such file at " .. cert
        end
      end
    end

    if ssl_cert_key then
      for _, cert_key in ipairs(ssl_cert_key) do
        if not pl_path.exists(cert_key) then
          errors[#errors + 1] = prefix .. "ssl_cert_key: no such file at " .. cert_key
        end
      end
    end
  end
end

local function validate_admin_gui_ssl(conf, errors)
  validate_ssl("admin_gui_", conf, errors)
end


local function validate_email(email, key, errors)
  local ok, err = enterprise_utils.validate_email(email)
  if not ok then
    errors[#errors+1] = key .. " is invalid: " .. err
  end
end

local function validate_smtp_config(conf, errors)
  if conf.smtp_auth_type ~= nil then
    if conf.smtp_auth_type ~= "plain" and conf.smtp_auth_type ~= "login" then
      errors[#errors+1] = "smtp_auth_type must be 'plain', 'login', or nil"
    end

    if conf.smtp_username == nil or conf.smtp_username == "" then
      errors[#errors+1] = "smtp_username must be set when using smtp_auth_type"
    end

    if conf.smtp_password == nil or conf.smtp_password == "" then
      errors[#errors+1] = "smtp_password must be set when using smtp_auth_type"
    end
  end
end

local function validate_portal_smtp_config(conf, errors)
  local portal_token_exp = conf.portal_token_exp
  if type(portal_token_exp) ~= "number" or portal_token_exp < 1 then
    errors[#errors+1] = "portal_token_exp must be a positive number"
  end

  local smtp_admin_emails = conf.smtp_admin_emails
  if conf.smtp_mock then
    if next(smtp_admin_emails) == nil then
      conf.smtp_admin_emails = {"admin@example.com"}
    end
    return
  end

  if not conf.admin_gui_url or conf.admin_gui_url == "" then
    errors[#errors+1] = "admin_gui_url is required for portal"
  end

  validate_email(conf.portal_emails_from, "portal_emails_from", errors)
  validate_email(conf.portal_emails_reply_to, "portal_emails_reply_to", errors)
  validate_email(conf.portal_emails_from, "portal_emails_from", errors)

  if next(smtp_admin_emails) == nil then
    errors[#errors+1] = "smtp_admin_emails is required for portal"
  else
    for _, email in ipairs(smtp_admin_emails) do
      validate_email(email, "smtp_admin_emails", errors)
    end
  end
end


local function validate_vitals_tsdb(conf, errors)
  if conf.vitals_strategy == "prometheus" or
     conf.vitals_strategy == "influxdb" then

    if not conf.vitals_tsdb_address then
      errors[#errors + 1] = "vitals_tsdb_address must be defined when " ..
        "vitals_strategy = \"prometheus\" or \"influxdb\""
    end

    if not conf.vitals_statsd_address and conf.vitals_strategy == "prometheus"
      then

      errors[#errors+1] = "vitals_statsd_address must be defined " ..
        "when vitals_strategy is set to \"prometheus\""
    end

  elseif conf.vitals_strategy ~= "database" then
    errors[#errors+1] = 'vitals_strategy must be one of ' ..
      '"database", "prometheus", or "influxdb"'
  end

  do
    -- validate the presence of form of host and port
    -- we cannot inject values into conf here as the table will be intersected
    -- with the defaults table following this call
    if conf.vitals_tsdb_address then
      local host, port
      host, port = conf.vitals_tsdb_address:match("(.+):([%d]+)$")
      port = tonumber(port)
      if not host or not port then
        errors[#errors+1] = "vitals_tsdb_address must be of form: <ip>:<port>"
      else
        conf.vitals_tsdb_host = host
        conf.vitals_tsdb_port = port
      end
    end
  end

  do
    if conf.vitals_statsd_address then
      local host, port
      local remainder, _, _ = parse_option_flags(conf.vitals_statsd_address, { "udp", "tcp" })
      if remainder then
        host, port = remainder:match("(.+):([%d]+)$")
        port = tonumber(port)
        if not host or not port then
          host = remainder:match("(unix:/.+)$")
        end
      end
      if not host then
        errors[#errors+1] = "vitals_statsd_address must be of form: <ip>:<port> [udp|tcp]"
      end
    end
  end

  if conf.vitals_statsd_udp_packet_size <= 0 or conf.vitals_statsd_udp_packet_size > 65507 then
    errors[#errors+1] = "vitals_statsd_udp_packet_size must be an positive integer and no larger than 65507"
  end

  if conf.vitals_prometheus_scrape_interval <= 0 then
    errors[#errors+1] = "vitals_prometheus_scrape_interval must be an positive integer"
  end

  return errors
end


local function add_ee_required_plugins(conf)
  local seen_plugins = {}
  for _, plugin in ipairs(conf.plugins) do
    -- If using bundled plugins, we can eject early
    if plugin == "bundled" then
      return
    end

    seen_plugins[plugin] = true
  end

  -- Required by both admin api and portal
  local required_plugins = { "cors", "session" }

  -- Required for manager
  if conf.admin_gui_auth and conf.admin_gui_auth ~= "" then
    required_plugins[#required_plugins + 1] = conf.admin_gui_auth
  end

  -- Required for portal - all options are needed so that workspace portals
  -- can select them independently from the default conf value
  if conf.portal then
    required_plugins[#required_plugins + 1] = "basic-auth"
    required_plugins[#required_plugins + 1] = "key-auth"
  end

  for _, required_plugin in ipairs(required_plugins) do
    if not seen_plugins[required_plugin] then
      conf.plugins[#conf.plugins+1] = required_plugin
    end
  end
end

local function validate_tracing(conf, errors)
  if conf.tracing and not conf.tracing_write_endpoint then
    errors[#errors + 1] = "'tracing_write_endpoint' must be defined when " ..
      "'tracing' is enabled"
  end
end


local function validate_route_path_pattern(conf, errors)
  local pattern = conf.enforce_route_path_pattern
  if conf.route_validation_strategy == "path" then
    if not pattern then
      errors[#errors + 1] = "'enforce_route_path_pattern'is required when" ..
        "'route_validation_strategy' is set to 'path'"
      return
    end

    if not string.match(pattern, "^/[%w%.%-%_~%/%%%$%(%)%*]*$") then
      errors[#errors + 1] = "invalid path pattern: '" .. pattern
    end
  end
end

local function validate_enforce_rbac(conf)
  -- when `enforce_rbac` xor `admin_gui_auth` means,
  -- one is enable and the other is disable.
  -- checking `not a ~= not b`, since `enforce_rbac`
  -- has multiple valuses.
  if conf.enforce_rbac == "off" ~= not conf.admin_gui_auth then
    return nil, "RBAC authorization is " .. conf.enforce_rbac ..
      " and admin_gui_auth is \'" .. tostring(conf.admin_gui_auth) .. "\'"
  end

  return true
end

local function validate_fips(conf, errors)
  if not conf.fips then
    return
  end

  log.debug("enabling FIPS mode on %s (%s)",
            openssl_version.version_text,
            openssl_version.version(openssl_version.CFLAGS))

  local ok, err = openssl.set_fips_mode(true)
  if not ok or not openssl.get_fips_mode() then
    errors[#errors + 1] = "cannot enable FIPS mode: " .. (err or "nil")
  else
    conf.ssl_cipher_suite = "fips"
<<<<<<< HEAD
=======

    local dcem = conf.declarative_config_encryption_mode
    if dcem ~= "off" then
      conf.declarative_config_encryption_mode = "aes-256-gcm"
    end
>>>>>>> ed958074
  end

  return errors
end

local function validate(conf, errors)
  validate_admin_gui_authentication(conf, errors)
  validate_admin_gui_ssl(conf, errors)
  validate_admin_gui_session(conf, errors)

  if not conf.smtp_mock then
    validate_smtp_config(conf, errors)
  end

  if conf.portal then
    validate_portal_smtp_config(conf, errors)
    validate_portal_session(conf, errors)
    validate_portal_auth_password_complexity(conf, errors)
    validate_portal_app_auth(conf, errors)

    local portal_gui_host = conf.portal_gui_host
    if not portal_gui_host or portal_gui_host == "" then
      errors[#errors+1] = "portal_gui_host is required for portal"
    end

    local portal_gui_protocol = conf.portal_gui_protocol
    if not portal_gui_protocol or portal_gui_protocol == "" then
      errors[#errors+1] = "portal_gui_protocol is required for portal"
    end

    validate_portal_cors_origins(conf, errors)
  end

  validate_vitals_tsdb(conf, errors)
  add_ee_required_plugins(conf)
  validate_tracing(conf, errors)
  validate_route_path_pattern(conf, errors)

  if conf.portal then
    validate_ssl("portal_api_", conf, errors)
    validate_ssl("portal_gui_", conf, errors)
  end

  -- portal auth conf json conversion
  if conf.portal_auth and conf.portal_auth_conf then
    conf.portal_auth_conf = string.gsub(conf.portal_auth_conf, "#", "\\#")
    local json, err = cjson.decode(tostring(conf.portal_auth_conf))
    if json then
      conf.portal_auth_conf = json

      -- used for writing back to prefix/.kong_env as a string
      setmetatable(conf.portal_auth_conf, {
        __tostring = function (v)
          return assert(cjson.encode(v))
        end
      })
    end

    if err then
      errors[#errors+1] = "portal_auth_conf must be valid json: "
        .. err
        .. " - " .. conf.portal_auth_conf
    end
  end

  if conf.audit_log_signing_key then
    local k = pl_path.abspath(conf.audit_log_signing_key)

    local resty_rsa = require "resty.rsa"
    local p, err = resty_rsa:new({ private_key = pl_file.read(k) })
    if not p then
      errors[#errors + 1] = "audit_log_signing_key: invalid RSA private key ("
                            .. err .. ")"
    end

    conf.audit_log_signing_key = k
  end


  -- warn user if admin_gui_auth is on but admin_gui_url is empty
  if conf.admin_gui_auth and not conf.admin_gui_url then
    log.warn("when admin_gui_auth is set, admin_gui_url is required")
  end

  -- warn user if ssl is disabled and rbac is enforced
  -- TODO CE would probably benefit from some helpers - eg, see
  -- kong.enterprise_edition.select_listener
  local ssl_on = (table.concat(conf.admin_listen, ",") .. " "):find("%sssl[%s,]")
  if conf.enforce_rbac ~= "off" and not ssl_on then
    log.warn("RBAC authorization is enabled but Admin API calls will not be " ..
      "encrypted via SSL")
  end

  -- warn user if rbac is on without admin_gui set
  local ok, err = validate_enforce_rbac(conf)
  if not ok then
    log.warn(err)
  end

  if conf.role == "control_plane" then
    if #conf.cluster_telemetry_listen < 1 or pl_stringx.strip(conf.cluster_telemetry_listen[1]) == "off" then
      errors[#errors + 1] = "cluster_telemetry_listen must be specified when role = \"control_plane\""
    end
  end

  if conf.keyring_enabled and conf.keyring_recovery_public_key then
    local pubkey_pem
    pubkey_pem, err = pl_file.read(conf.keyring_recovery_public_key)
    if err then
      errors[#errors + 1] = "failed to read keyring_recovery_public_key file: " .. err

    else
      local pkey
      pkey, err = require("resty.openssl.pkey").new(pubkey_pem)

      if err then
        errors[#errors + 1] = "failed to parse keyring_recovery_public_key file: ".. err

      elseif pkey:is_private() then
        errors[#errors + 1] = "keyring_recovery_public_key file must be a public key"

      elseif pkey:get_key_type().sn ~= "rsaEncryption" then
        errors[#errors + 1] = "keyring_recovery_public_key file mush be a RSA key"
      end
    end
  end

  validate_fips(conf, errors)
end

local function load_ssl_cert_abs_paths(prefix, conf)
  local ssl_cert = conf[prefix .. "_cert"]
  local ssl_cert_key = conf[prefix .. "_cert_key"]

  if ssl_cert and ssl_cert_key then
    if type(ssl_cert) == "table" then
      for i, cert in ipairs(ssl_cert) do
        ssl_cert[i] = pl_path.abspath(cert)
      end

    else
      conf[prefix .. "_cert"] = pl_path.abspath(ssl_cert)
    end

    if type(ssl_cert) == "table" then
      for i, key in ipairs(ssl_cert_key) do
        ssl_cert_key[i] = pl_path.abspath(key)
      end

    else
      conf[prefix .. "_cert_key"] = pl_path.abspath(ssl_cert_key)
    end
  end
end

local function load(conf)
  local ok, err = listeners.parse(conf, {
    { name = "admin_gui_listen", subsystem = "http", ssl_flag = "admin_gui_ssl_enabled" },
    { name = "cluster_telemetry_listen", subsystem = "http" },
  })
  if not ok then
    return nil, err
  end

  load_ssl_cert_abs_paths("admin_gui_ssl", conf)

  if conf.portal then
    ok, err = listeners.parse(conf, {
      { name = "portal_gui_listen", subsystem = "http", ssl_flag = "portal_gui_ssl_enabled" },
      { name = "portal_api_listen", subsystem = "http", ssl_flag = "portal_api_ssl_enabled" },
    })
    if not ok then
      return nil, err
    end

    load_ssl_cert_abs_paths("portal_api_ssl", conf)
    load_ssl_cert_abs_paths("portal_gui_ssl", conf)
  end

  -- preserve user-facing name `enforce_rbac` but use
  -- `rbac` in code to minimize changes
  conf.rbac = conf.enforce_rbac

  return true
end


local function add(dst, src)
  for k, v in pairs(src) do
    dst[k] = v
  end
end


return {
  EE_PREFIX_PATHS = EE_PREFIX_PATHS,
  EE_CONF_INFERENCES = EE_CONF_INFERENCES,
  EE_CONF_SENSITIVE = EE_CONF_SENSITIVE,

  validate = validate,
  load = load,
  add = add,

  -- only exposed for unit testing :-(
  validate_enforce_rbac = validate_enforce_rbac,
  validate_admin_gui_authentication = validate_admin_gui_authentication,
  validate_admin_gui_session = validate_admin_gui_session,
  validate_admin_gui_ssl = validate_admin_gui_ssl,
  validate_smtp_config = validate_smtp_config,
  validate_portal_smtp_config = validate_portal_smtp_config,
  validate_portal_cors_origins = validate_portal_cors_origins,
  validate_tracing = validate_tracing,
  validate_route_path_pattern = validate_route_path_pattern,
  validate_portal_app_auth = validate_portal_app_auth,
  validate_fips = validate_fips,
}<|MERGE_RESOLUTION|>--- conflicted
+++ resolved
@@ -186,11 +186,8 @@
   admin_gui_login_banner_body = { typ = "string" },
 
   fips = { typ = "boolean" },
-<<<<<<< HEAD
-=======
 
   declarative_config_encryption_mode = {enum = {"off", "aes-256-gcm", "chacha20-poly1305"}},
->>>>>>> ed958074
 }
 
 
@@ -695,14 +692,11 @@
     errors[#errors + 1] = "cannot enable FIPS mode: " .. (err or "nil")
   else
     conf.ssl_cipher_suite = "fips"
-<<<<<<< HEAD
-=======
 
     local dcem = conf.declarative_config_encryption_mode
     if dcem ~= "off" then
       conf.declarative_config_encryption_mode = "aes-256-gcm"
     end
->>>>>>> ed958074
   end
 
   return errors
