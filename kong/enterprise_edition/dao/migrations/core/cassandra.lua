local rbac = require "kong.rbac"
local utils = require "kong.tools.utils"
local bit = require "bit"


local bor = bit.bor


return {
  {
    name = "2017-07-13-150200_ratelimiting_lib_counters",
    up = [[
      CREATE TABLE IF NOT EXISTS rl_counters(
        namespace    text,
        window_start timestamp,
        window_size  int,
        key          text,
        count        counter,
        PRIMARY KEY((namespace, window_start, window_size), key)
      );
    ]],
    down = [[
      DROP TABLE rl_counters;
    ]]
  },
  {
    name = "2017-10-03-174200_vitals_stats_seconds",
    up = [[
      CREATE TABLE IF NOT EXISTS vitals_stats_seconds(
        node_id uuid,
        minute timestamp,
        at timestamp,
        l2_hit int,
        l2_miss int,
        plat_min int,
        plat_max int,
        PRIMARY KEY((node_id, minute), at)
      ) WITH CLUSTERING ORDER BY (at DESC);
    ]],
    down = [[
      DROP TABLE vitals_stats_seconds;
    ]]
  },
  {
    name = "2017-10-03-174200_vitals_stats_minutes",
    up = [[
      CREATE TABLE IF NOT EXISTS vitals_stats_minutes(
        node_id uuid,
        hour timestamp,
        at timestamp,
        l2_hit int,
        l2_miss int,
        plat_min int,
        plat_max int,
        PRIMARY KEY((node_id, hour), at)
      ) WITH CLUSTERING ORDER BY (at DESC);
    ]],
    down = [[
      DROP TABLE vitals_stats_minutes;
    ]]
  },
  {
    name = "2017-10-25-114500_vitals_node_meta",
    up = [[
      CREATE TABLE IF NOT EXISTS vitals_node_meta(
        node_id uuid PRIMARY KEY,
        first_report timestamp,
        last_report timestamp,
        hostname text
      );
    ]],
    down = [[
      DROP TABLE vitals_node_meta;
    ]]
  },
  {
    name = "2017-11-06-848722_vitals_consumers",
    up = [[
      CREATE TABLE IF NOT EXISTS vitals_consumers(
        at          timestamp,
        duration    int,
        consumer_id uuid,
        node_id     uuid,
        count       counter,
        PRIMARY KEY((consumer_id, duration), at, node_id)
      );
    ]],
    down = [[
      DROP TABLE vitals_consumers;
    ]]
  },
  {
    name = "2018-01-12-110000_workspaces",
    up = [[
      CREATE TABLE IF NOT EXISTS workspaces(
        id uuid PRIMARY KEY,
        name text,
        comment text,
        created_at timestamp
      );

      CREATE INDEX IF NOT EXISTS ON workspaces(name);

      CREATE TABLE IF NOT EXISTS workspace_entities(
        workspace_id uuid,
        entity_id text,
        entity_type text,
        unique_field_name text,
        unique_field_value text,
        PRIMARY KEY(workspace_id, entity_id, unique_field_name)
      );

      CREATE INDEX IF NOT EXISTS ON workspace_entities(unique_field_value);
    ]],
  },
  {
    name = "2018-04-18-110000_old_rbac_cleanup",
    up = [[
      DROP TABLE IF EXISTS rbac_users;
      DROP TABLE IF EXISTS rbac_users_roles;
      DROP TABLE IF EXISTS rbac_roles;
      DROP TABLE IF EXISTS rbac_perms;
      DROP TABLE IF EXISTS rbac_role_perms;
      DROP TABLE IF EXISTS rbac_resources;
    ]]
  },
  {
    name = "2018-04-20-160000_rbac",
    up = [[
      CREATE TABLE IF NOT EXISTS rbac_users(
        id uuid PRIMARY KEY,
        name text,
        user_token text,
        comment text,
        enabled boolean,
        created_at timestamp
      );

      CREATE INDEX IF NOT EXISTS ON rbac_users(name);
      CREATE INDEX IF NOT EXISTS ON rbac_users(user_token);

      CREATE TABLE IF NOT EXISTS rbac_user_roles(
        user_id uuid,
        role_id uuid,
        PRIMARY KEY(user_id, role_id)
      );

      CREATE TABLE IF NOT EXISTS rbac_roles(
        id uuid PRIMARY KEY,
        name text,
        comment text,
        created_at timestamp
      );

      CREATE INDEX IF NOT EXISTS ON rbac_roles(name);

      CREATE TABLE IF NOT EXISTS rbac_role_entities(
        role_id uuid,
        entity_id uuid,
        entity_type text,
        actions int,
        negative boolean,
        comment text,
        created_at timestamp,
        PRIMARY KEY(role_id, entity_id)
      );

      CREATE TABLE IF NOT EXISTS rbac_role_endpoints(
        role_id uuid,
        workspace text,
        endpoint text,
        actions int,
        negative boolean,
        comment text,
        created_at timestamp,
        PRIMARY KEY(role_id, workspace, endpoint)
      );
    ]],
  },
  {
    name = "2018-04-20-122000_rbac_defaults",
    up = function(_, _, dao)
      local role, ok, err

      -- create read only role
      role, err = dao.rbac_roles:insert({
        id = utils.uuid(),
        name = "read-only",
        comment = "Read access to all endpoints, across all workspaces",
      })
      if err then
        return err
      end

      -- add endpoint permissions to the read only role
      ok, err = dao.rbac_role_endpoints:insert({
        role_id = role.id,
        workspace = "*",
        endpoint = "*",
        actions = rbac.actions_bitfields.read,
      })
      if not ok then
        return err
      end

      -- create admin role
      role, err = dao.rbac_roles:insert({
        id = utils.uuid(),
        name = "admin",
        comment = "Full access to all endpoints, across all workspaces - except RBAC Admin API",
      })
      if err then
        return err
      end

      local action_bits_all = 0x0
      for k, v in pairs(rbac.actions_bitfields) do
        action_bits_all = bor(action_bits_all, rbac.actions_bitfields[k])
      end

      -- add endpoint permissions to the admin role
      ok, err = dao.rbac_role_endpoints:insert({
        role_id = role.id,
        workspace = "*",
        endpoint = "*",
        actions = action_bits_all, -- all actions
      })
      if not ok then
        return err
      end

      -- add negative endpoint permissions to the rbac endpoint
      ok, err = dao.rbac_role_endpoints:insert({
        role_id = role.id,
        workspace = "*",
        endpoint = "/rbac",
        negative = true,
        actions = action_bits_all, -- all actions
      })
      if not ok then
        return err
      end

      -- create super admin role
      role, err = dao.rbac_roles:insert({
        id = utils.uuid(),
        name = "super-admin",
        comment = "Full access to all endpoints, across all workspaces",
      })
      if err then
        return err
      end

      -- add endpoint permissions to the super admin role
      ok, err = dao.rbac_role_endpoints:insert({
        role_id = role.id,
        workspace = "*",
        endpoint = "*",
        actions = action_bits_all, -- all actions
      })
      if not ok then
        return err
      end
    end
  },
<<<<<<< HEAD

=======
  {
    name = "2018-01-16-160000_vitals_stats_v0.31",
    up = [[
      DROP TABLE IF EXISTS vitals_stats_seconds;
      DROP TABLE IF EXISTS vitals_stats_minutes;

      CREATE TABLE vitals_stats_seconds(
        node_id uuid,
        at timestamp,
        l2_hit int,
        l2_miss int,
        plat_min int,
        plat_max int,
        ulat_min int,
        ulat_max int,
        requests int,
        plat_count int,
        plat_total int,
        ulat_count int,
        ulat_total int,
        PRIMARY KEY(node_id, at)
      ) WITH CLUSTERING ORDER BY (at DESC);

      CREATE TABLE vitals_stats_minutes(
        node_id uuid,
        at timestamp,
        l2_hit int,
        l2_miss int,
        plat_min int,
        plat_max int,
        ulat_min int,
        ulat_max int,
        requests int,
        plat_count int,
        plat_total int,
        ulat_count int,
        ulat_total int,
        PRIMARY KEY(node_id, at)
      ) WITH CLUSTERING ORDER BY (at DESC);
    ]],

    down = [[
      DROP TABLE vitals_stats_seconds;
      DROP TABLE vitals_stats_minutes;
    ]]
  },
  {
    name = "2018-02-13-621974_portal_files_entity",
    up = [[
      CREATE TABLE IF NOT EXISTS portal_files(
        id uuid,
        auth boolean,
        name text,
        type text,
        contents text,
        created_at timestamp,
        PRIMARY KEY (id, name)
      );

      CREATE INDEX IF NOT EXISTS ON portal_files(name);
      CREATE INDEX IF NOT EXISTS ON portal_files(type);
    ]],
    down = [[
      DROP TABLE portal_files;
    ]]
  },
  {
    name = "2018-03-27-104242_rbac_portal_resource",
    up = function(_, _, dao)
      local rbac = require "kong.rbac"
      local bxor = require("bit").bxor

      local resource, err = rbac.register_resource("portal", dao)

      if not resource then
        return err
      end

      for _, p in ipairs({ "read-only", "full-access" }) do
        local perm, err = dao.rbac_perms:find_all({
          name = p,
        })
        if err then
          return err
        end
        perm = perm[1]
        perm.resources = bxor(perm.resources, 2 ^ (resource.bit_pos - 1))
        local ok, err = dao.rbac_perms:update(perm, { id = perm.id })
        if not ok then
          return err
        end
      end
    end,
  },
  {
    name = "2018-03-12-000000_vitals_v0.32",
    up = [[
      CREATE TABLE IF NOT EXISTS vitals_code_classes_by_cluster(
        at timestamp,
        duration int,
        code_class int,
        count counter,
        PRIMARY KEY((code_class, duration), at)
      );

      CREATE TABLE IF NOT EXISTS vitals_codes_by_service(
        service_id uuid,
        code int,
        at timestamp,
        duration int,
        count counter,
        PRIMARY KEY ((service_id, duration), at, code)
      );

      CREATE TABLE IF NOT EXISTS vitals_codes_by_route(
        route_id uuid,
        code int,
        at timestamp,
        duration int,
        count counter,
        PRIMARY KEY ((route_id, duration), at, code)
      );

      CREATE TABLE IF NOT EXISTS vitals_codes_by_consumer_route(
        consumer_id uuid,
        route_id uuid,
        service_id uuid,
        code int,
        at timestamp,
        duration int,
        count counter,
        PRIMARY KEY ((consumer_id, duration), at, code, route_id, service_id)
      );
    ]],

    down = [[
      DROP TABLE vitals_codes_by_service;
      DROP TABLE vitals_codes_by_route;
      DROP TABLE vitals_codes_by_consumer_route;
      DROP TABLE vitals_code_classes_by_cluster;
    ]]
  },
  {
    name = "2018-04-25-000001_portal_initial_files",
    up = function(_, _, dao)
      local utils = require "kong.tools.utils"
      local files = require "kong.portal.migrations.01_initial_files"

      -- Iterate over file list and insert files that do not exist
      for _, file in ipairs(files) do
        dao.portal_files:insert({
          id = utils.uuid(),
          auth = file.auth,
          name = file.name,
          type = file.type,
          contents = file.contents
        })
      end
    end,
  },
  {
    name = "2018-04-20-160400_dev_portal_consumer_types",
    up = [[
      CREATE TABLE IF NOT EXISTS consumer_statuses (
        id               int PRIMARY KEY,
        name 			       text,
        comment 		     text,
        created_at       timestamp
      );

      CREATE TABLE IF NOT EXISTS consumer_types (
        id               int PRIMARY KEY,
        name 			       text,
        comment 		     text,
        created_at       timestamp
      );

      ALTER TABLE consumers ADD type int;
      ALTER TABLE consumers ADD email text;
      ALTER TABLE consumers ADD status int;
      ALTER TABLE consumers ADD meta text;

      CREATE INDEX IF NOT EXISTS consumers_type_idx ON consumers(type);
      CREATE INDEX IF NOT EXISTS consumers_status_idx ON consumers(status);

      CREATE INDEX IF NOT EXISTS consumer_statuses_names_idx ON consumer_statuses(name);
      CREATE INDEX IF NOT EXISTS consumer_types_name_idx ON consumer_types(name);
    ]],

    down = [[
      DROP TABLE consumer_statuses;
      DROP TABLE consumer_types;
      DROP INDEX consumer_statuses_names_idx;
      DROP INDEX consumer_types_name_idx;
      ALTER TABLE consumers DROP type;
      ALTER TABLE consumers DROP email;
      ALTER TABLE consumers DROP status;
      ALTER TABLE consumers DROP meta;
    ]]
  },
  {
    name = "2018-04-20-160400_consumer_type_status_defaults",
    up = function(_, _, dao)
      local helper = require('kong.portal.dao_helpers')

      return helper.register_resources(dao)
    end,

    down = [[
      DELETE FROM consumer_statuses;
      DELETE FROM consumer_types;
    ]]
  },
>>>>>>> 9ec7e5cf
}<|MERGE_RESOLUTION|>--- conflicted
+++ resolved
@@ -263,9 +263,6 @@
       end
     end
   },
-<<<<<<< HEAD
-
-=======
   {
     name = "2018-01-16-160000_vitals_stats_v0.31",
     up = [[
@@ -479,5 +476,4 @@
       DELETE FROM consumer_types;
     ]]
   },
->>>>>>> 9ec7e5cf
 }