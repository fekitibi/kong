return {
  {
    name = "2017-07-13-150200_ratelimiting_lib_counters",
    up = [[
      CREATE TABLE IF NOT EXISTS rl_counters(
        namespace    text,
        window_start timestamp,
        window_size  int,
        key          text,
        count        counter,
        PRIMARY KEY((namespace, window_start, window_size), key)
      );
    ]],
    down = [[
      DROP TABLE rl_counters;
    ]]
  },
  {
    name = "2017-07-19-160000_rbac_skeleton",
    up = [[
      CREATE TABLE IF NOT EXISTS rbac_users(
        id uuid PRIMARY KEY,
        name text,
        user_token text,
        comment text,
        enabled boolean,
        created_at timestamp
      );

      CREATE INDEX IF NOT EXISTS ON rbac_users(name);
      CREATE INDEX IF NOT EXISTS ON rbac_users(user_token);

      CREATE TABLE IF NOT EXISTS rbac_user_roles(
        user_id uuid,
        role_id uuid,
        PRIMARY KEY(user_id, role_id)
      );

      CREATE TABLE IF NOT EXISTS rbac_roles(
        id uuid PRIMARY KEY,
        name text,
        comment text,
        created_at timestamp
      );

      CREATE INDEX IF NOT EXISTS ON rbac_roles(name);

      CREATE TABLE IF NOT EXISTS rbac_role_perms(
        role_id uuid,
        perm_id uuid,
        PRIMARY KEY(role_id, perm_id)
      );

      CREATE TABLE IF NOT EXISTS rbac_perms(
        id uuid PRIMARY KEY,
        name text,
        resources int,
        actions int,
        negative boolean,
        comment text,
        created_at timestamp
      );

      CREATE INDEX IF NOT EXISTS ON rbac_perms(name);

      CREATE TABLE IF NOT EXISTS rbac_resources(
        id uuid PRIMARY KEY,
        name text,
        bit_pos int
      );
    ]],
  },
  {
    name = "2017-07-23-100000_rbac_core_resources",
    up = function(_, _, dao)
      local rbac = require "kong.rbac"

      for _, resource in ipairs {
        "default",
        "kong",
        "status",
        "apis",
        "plugins",
        "cache",
        "certificates",
        "consumers",
        "snis",
        "upstreams",
        "targets",
        "rbac",
      } do
          local ok, err = rbac.register_resource(resource, dao)
          if not ok then
            return err
          end
      end
    end,
  },
  {
    name = "2017-07-24-160000_rbac_default_roles",
    up = function(_, _, dao)
      local utils = require "kong.tools.utils"
      local bit   = require "bit"
      local rbac  = require "kong.rbac"
      local bxor  = bit.bxor

      -- default permissions and roles
      -- load our default resources and create our initial permissions
      rbac.load_resource_bitfields(dao)

      -- action int for all
      local action_bits_all = 0x0
      for k, v in pairs(rbac.actions_bitfields) do
        action_bits_all = bxor(action_bits_all, rbac.actions_bitfields[k])
      end

      -- resource int for all
      local resource_bits_all = 0x0
      for i = 1, #rbac.resource_bitfields do
        resource_bits_all = bxor(resource_bits_all, 2 ^ (i - 1))
      end

      local perms = {}
      local roles = {}

      -- read-only permission across all objects
      perms.read_only = dao.rbac_perms:insert({
        id = utils.uuid(),
        name = "read-only",
        resources = resource_bits_all,
        actions = rbac.actions_bitfields["read"],
        negative = false,
        comment = "Read-only permissions across all initial RBAC resources",
      })

      -- read,create,update,delete-resources for all objects
      perms.crud_all = dao.rbac_perms:insert({
        id = utils.uuid(),
        name = "full-access",
        resources = resource_bits_all,
        actions = action_bits_all,
        negative = false,
        comment = "Read/create/update/delete permissions across all objects",
      })

      -- negative rbac permissions (for the default 'admin' role)
      perms.no_rbac = dao.rbac_perms:insert({
        id = utils.uuid(),
        name = "no-rbac",
        resources = rbac.resource_bitfields["rbac"],
        actions = action_bits_all,
        negative = true,
        comment = "Explicit denial of all RBAC resources",
      })

      -- now, create the roles and assign permissions to them

      -- first, a read-only role across everything
      roles.read_only = dao.rbac_roles:insert({
        id = utils.uuid(),
        name = "read-only",
        comment = "Read-only access across all initial RBAC resources",
      })
      -- this role only has the 'read-only' permissions
      dao.rbac_role_perms:insert({
        role_id = roles.read_only.id,
        perm_id = perms.read_only.id,
      })

      -- admin role with CRUD access to all resources except RBAC resource
      roles.admin = dao.rbac_roles:insert({
        id = utils.uuid(),
        name = "admin",
        comment = "CRUD access to most initial resources (no RBAC)",
      })
      -- the 'admin' role has 'full-access' + 'no-rbac' permissions
      dao.rbac_role_perms:insert({
        role_id = roles.admin.id,
        perm_id = perms.crud_all.id,
      })
      dao.rbac_role_perms:insert({
        role_id = roles.admin.id,
        perm_id = perms.no_rbac.id,
      })

      -- finally, a super user role who has access to all initial resources
      roles.super_admin = dao.rbac_roles:insert({
        id = utils.uuid(),
        name = "super-admin",
        comment = "Full CRUD access to all initial resources, including RBAC entities",
      })
      dao.rbac_role_perms:insert({
        role_id = roles.super_admin.id,
        perm_id = perms.crud_all.id,
      })
    end,
  },
  {
    name = "2017-10-03-174200_vitals_stats_seconds",
    up = [[
      CREATE TABLE IF NOT EXISTS vitals_stats_seconds(
        node_id uuid,
        minute timestamp,
        at timestamp,
        l2_hit int,
        l2_miss int,
        plat_min int,
        plat_max int,
        PRIMARY KEY((node_id, minute), at)
      ) WITH CLUSTERING ORDER BY (at DESC);
    ]],
    down = [[
      DROP TABLE vitals_stats_seconds;
    ]]
  },
  {
    name = "2017-10-03-174200_vitals_stats_minutes",
    up = [[
      CREATE TABLE IF NOT EXISTS vitals_stats_minutes(
        node_id uuid,
        hour timestamp,
        at timestamp,
        l2_hit int,
        l2_miss int,
        plat_min int,
        plat_max int,
        PRIMARY KEY((node_id, hour), at)
      ) WITH CLUSTERING ORDER BY (at DESC);
    ]],
    down = [[
      DROP TABLE vitals_stats_minutes;
    ]]
  },
  {
    name = "2017-10-25-114500_vitals_node_meta",
    up = [[
      CREATE TABLE IF NOT EXISTS vitals_node_meta(
        node_id uuid PRIMARY KEY,
        first_report timestamp,
        last_report timestamp,
        hostname text
      );
    ]],
    down = [[
      DROP TABLE vitals_node_meta;
    ]]
  },
  {
    name = "2017-11-06-848722_vitals_consumers",
    up = [[
      CREATE TABLE IF NOT EXISTS vitals_consumers(
        at          timestamp,
        duration    int,
        consumer_id uuid,
        node_id     uuid,
        count       counter,
        PRIMARY KEY((consumer_id, duration), at, node_id)
      );
    ]],
    down = [[
      DROP TABLE vitals_consumers;
    ]]
  },
  {
    name = "2017-11-29-167733_rbac_vitals_resources",
    up = function(_, _, dao)
      local rbac = require "kong.rbac"
      local bxor = require("bit").bxor

      local resource, err = rbac.register_resource("vitals", dao)

      if not resource then
        return err
      end

      for _, p in ipairs({ "read-only", "full-access" }) do
        local perm, err = dao.rbac_perms:find_all({
          name = p,
        })
        if err then
          return err
        end
        perm = perm[1]
        perm.resources = bxor(perm.resources, 2 ^ (resource.bit_pos - 1))
        local ok, err = dao.rbac_perms:update(perm, { id = perm.id })
        if not ok then
          return err
        end
      end
    end,
  },
  {
    name = "2018-01-16-160000_vitals_stats_v0.31",
    up = [[
      DROP TABLE IF EXISTS vitals_stats_seconds;
      DROP TABLE IF EXISTS vitals_stats_minutes;

      CREATE TABLE vitals_stats_seconds(
        node_id uuid,
        at timestamp,
        l2_hit int,
        l2_miss int,
        plat_min int,
        plat_max int,
        ulat_min int,
        ulat_max int,
        requests int,
        plat_count int,
        plat_total int,
        ulat_count int,
        ulat_total int,
        PRIMARY KEY(node_id, at)
      ) WITH CLUSTERING ORDER BY (at DESC);

      CREATE TABLE vitals_stats_minutes(
        node_id uuid,
        at timestamp,
        l2_hit int,
        l2_miss int,
        plat_min int,
        plat_max int,
        ulat_min int,
        ulat_max int,
        requests int,
        plat_count int,
        plat_total int,
        ulat_count int,
        ulat_total int,
        PRIMARY KEY(node_id, at)
      ) WITH CLUSTERING ORDER BY (at DESC);
    ]],

    down = [[
      DROP TABLE vitals_stats_seconds;
      DROP TABLE vitals_stats_minutes;
    ]]
  },
  {
    name = "2018-02-13-621974_portal_files_entity",
    up = [[
      CREATE TABLE IF NOT EXISTS portal_files(
        id uuid,
        auth boolean,
        name text,
        type text,
        contents text,
        created_at timestamp,
        PRIMARY KEY (id, name)
      );

      CREATE INDEX IF NOT EXISTS ON portal_files(name);
      CREATE INDEX IF NOT EXISTS ON portal_files(type);
    ]],
    down = [[
      DROP TABLE portal_files;
    ]]
  },
  {
    name = "2018-03-27-104242_rbac_portal_resource",
    up = function(_, _, dao)
      local rbac = require "kong.rbac"
      local bxor = require("bit").bxor

      local resource, err = rbac.register_resource("portal", dao)

      if not resource then
        return err
      end

      for _, p in ipairs({ "read-only", "full-access" }) do
        local perm, err = dao.rbac_perms:find_all({
          name = p,
        })
        if err then
          return err
        end
        perm = perm[1]
        perm.resources = bxor(perm.resources, 2 ^ (resource.bit_pos - 1))
        local ok, err = dao.rbac_perms:update(perm, { id = perm.id })
        if not ok then
          return err
        end
      end
    end,
  },
  {
    name = "2018-03-12-000000_vitals_v0.32",
    up = [[
      CREATE TABLE IF NOT EXISTS vitals_code_classes_by_cluster(
        at timestamp,
        duration int,
        code_class int,
        count counter,
        PRIMARY KEY((code_class, duration), at)
      );

      CREATE TABLE IF NOT EXISTS vitals_codes_by_service(
        service_id uuid,
        code int,
        at timestamp,
        duration int,
        count counter,
        PRIMARY KEY ((service_id, duration), at, code)
      );

      CREATE TABLE IF NOT EXISTS vitals_codes_by_route(
        route_id uuid,
        code int,
        at timestamp,
        duration int,
        count counter,
        PRIMARY KEY ((route_id, duration), at, code)
      );

      CREATE TABLE IF NOT EXISTS vitals_codes_by_consumer_route(
        consumer_id uuid,
        route_id uuid,
        service_id uuid,
        code int,
        at timestamp,
        duration int,
        count counter,
        PRIMARY KEY ((consumer_id, duration), at, code, route_id, service_id)
      );
    ]],

    down = [[
      DROP TABLE vitals_codes_by_service;
      DROP TABLE vitals_codes_by_route;
      DROP TABLE vitals_codes_by_consumer_route;
      DROP TABLE vitals_code_classes_by_cluster;
    ]]
  },
  {
    name = "2018-04-25-000001_portal_initial_files",
    up = function(_, _, dao)
      local utils = require "kong.tools.utils"
      local files = require "kong.portal.migrations.01_initial_files"

      -- Iterate over file list and insert files that do not exist
      for _, file in ipairs(files) do
        dao.portal_files:insert({
          id = utils.uuid(),
          auth = file.auth,
          name = file.name,
          type = file.type,
          contents = file.contents
        })
      end
    end,
  },
  {
    name = "2018-04-20-094800_dev_portal_consumer_types_statuses",
    up = [[
      CREATE TABLE IF NOT EXISTS consumer_statuses (
        id               int PRIMARY KEY,
        name 			       text,
        comment 		     text,
        created_at       timestamp
      );

      CREATE TABLE IF NOT EXISTS consumer_types (
        id               int PRIMARY KEY,
        name 			       text,
        comment 		     text,
        created_at       timestamp
      );

      CREATE INDEX IF NOT EXISTS consumer_statuses_names_idx ON consumer_statuses(name);
      CREATE INDEX IF NOT EXISTS consumer_types_name_idx ON consumer_types(name);
    ]],

    down = [[
      DROP TABLE consumer_statuses;
      DROP TABLE consumer_types;
      DROP INDEX consumer_statuses_names_idx;
      DROP INDEX consumer_types_name_idx;
    ]]
  },
  {
    name = "2018-04-20-160400_consumer_type_status_defaults",
    up = function(_, _, dao)
      local helper = require('kong.portal.dao_helpers')

      return helper.register_resources(dao)
    end,

    down = [[
      DELETE FROM consumer_statuses;
      DELETE FROM consumer_types;
    ]]
  },
  {
<<<<<<< HEAD
    name = "2018-05-07-171200_credentials_master_table",
    up = [[
      CREATE TABLE IF NOT EXISTS credentials (
        id                 uuid PRIMARY KEY,
        consumer_id        uuid,
        consumer_type      int,
        plugin             text,
        credential_data    text,
        created_at         timestamp
      );


      CREATE INDEX IF NOT EXISTS credentials_consumer_id ON credentials(consumer_id);
      CREATE INDEX IF NOT EXISTS credentials_plugin ON credentials(plugin);
    ]],

    down = [[
      DROP TABLE credentials
=======
    name = "2018-05-08-145300_consumer_dev_portal_columns",
    up = [[
      ALTER TABLE consumers ADD type int;
      ALTER TABLE consumers ADD email text;
      ALTER TABLE consumers ADD status int;
      ALTER TABLE consumers ADD meta text;

      CREATE INDEX IF NOT EXISTS consumers_type_idx ON consumers(type);
      CREATE INDEX IF NOT EXISTS consumers_status_idx ON consumers(status);
    ]],

    down = [[
      ALTER TABLE consumers DROP type;
      ALTER TABLE consumers DROP email;
      ALTER TABLE consumers DROP status;
      ALTER TABLE consumers DROP meta;
>>>>>>> 0a27d338
    ]]
  },
}<|MERGE_RESOLUTION|>--- conflicted
+++ resolved
@@ -491,7 +491,6 @@
     ]]
   },
   {
-<<<<<<< HEAD
     name = "2018-05-07-171200_credentials_master_table",
     up = [[
       CREATE TABLE IF NOT EXISTS credentials (
@@ -510,7 +509,9 @@
 
     down = [[
       DROP TABLE credentials
-=======
+    ]]
+  },
+  {
     name = "2018-05-08-145300_consumer_dev_portal_columns",
     up = [[
       ALTER TABLE consumers ADD type int;
@@ -527,7 +528,6 @@
       ALTER TABLE consumers DROP email;
       ALTER TABLE consumers DROP status;
       ALTER TABLE consumers DROP meta;
->>>>>>> 0a27d338
     ]]
   },
 }