local utils        = require "kong.tools.utils"
local crypto       = require "kong.plugins.basic-auth.crypto"
local helpers = require "kong.enterprise_edition.db.migrations.helpers"

local fmt = string.format
local created_ts = math.floor(ngx.now()) * 1000

local function detect(f, t)
  for _, v in ipairs(t) do
    local res = f(v)
    if res then
      return res
    end
  end
end


local function seed_kong_admin_data_rbac_pg()
  local password = os.getenv("KONG_PASSWORD")
  if not password then
    return ""
  end

  local password = password
  return fmt([[
    DO $$
    DECLARE kong_admin_user_id uuid;
    DECLARE def_ws_id uuid;
    DECLARE super_admin_role_id uuid;
    DECLARE kong_admin_default_role_id uuid;
    BEGIN

    SELECT uuid_in(overlay(overlay(md5(random()::text || ':' || clock_timestamp()::text) placing '4' from 13) placing to_hex(floor(random()*(11-8+1) + 8)::int)::text from 17)::cstring) into kong_admin_user_id;
    SELECT id into def_ws_id from workspaces where name = 'default';

    -- create kong_admin user
    INSERT INTO rbac_users(id, name, user_token, enabled, comment) VALUES(kong_admin_user_id, 'default:kong_admin', '%s', true, 'Initial RBAC Secure User');
    INSERT INTO workspace_entities(workspace_id, workspace_name, entity_id, entity_type, unique_field_name, unique_field_value) VALUES(def_ws_id, 'default', kong_admin_user_id, 'rbac_users', 'id', kong_admin_user_id);
    INSERT INTO workspace_entities(workspace_id, workspace_name, entity_id, entity_type, unique_field_name, unique_field_value) VALUES(def_ws_id, 'default', kong_admin_user_id, 'rbac_users', 'name', 'kong_admin');
    INSERT INTO workspace_entities(workspace_id, workspace_name, entity_id, entity_type, unique_field_name, unique_field_value) VALUES(def_ws_id, 'default', kong_admin_user_id, 'rbac_users', 'user_token', '%s');


<<<<<<< HEAD
    -- create basic-auth credential for admin
    local kong_admin_basic_auth_id = utils.uuid()
    table.insert(res,
      fmt("INSERT into basicauth_credentials(id, consumer_id, username, password, created_at)" ..
        "VALUES(%s , %s, 'default:%s', '%s', %s)",
          kong_admin_basic_auth_id , kong_admin_consumer_id, "kong_admin", crypto.hash(kong_admin_consumer_id, password), created_ts))
=======
    SELECT id into super_admin_role_id from rbac_roles where name = 'default:super-admin';
    INSERT into rbac_user_roles(user_id, role_id) VALUES(kong_admin_user_id, super_admin_role_id);
>>>>>>> ddbe7d16

    -- create default role for the user
    SELECT uuid_in(overlay(overlay(md5(random()::text || ':' || clock_timestamp()::text) placing '4' from 13) placing to_hex(floor(random()*(11-8+1) + 8)::int)::text from 17)::cstring) into kong_admin_default_role_id;
    INSERT into rbac_roles(id, name, comment, is_default) VALUES(kong_admin_default_role_id, 'default:kong_admin', 'Default user role generated for kong_admin', true);
    INSERT INTO workspace_entities(workspace_id, workspace_name, entity_id, entity_type, unique_field_name, unique_field_value) VALUES(def_ws_id, 'default', kong_admin_default_role_id, 'rbac_roles', 'id', kong_admin_default_role_id);
    INSERT INTO workspace_entities(workspace_id, workspace_name, entity_id, entity_type, unique_field_name, unique_field_value) VALUES(def_ws_id, 'default', kong_admin_default_role_id, 'rbac_roles', 'name', 'kong_admin');
    INSERT into rbac_user_roles(user_id, role_id) VALUES(kong_admin_user_id, kong_admin_default_role_id);

    END $$;
  ]], password, password)
end

local function seed_kong_admin_data_pg()
  local password = os.getenv("KONG_PASSWORD")
  if not password then
    return ""
  end

  local random_password = utils.random_string()
  local kong_admin_consumer_id = utils.uuid()
  return fmt([[
    DO $$
    DECLARE kong_admin_user_id uuid;
    DECLARE def_ws_id uuid;
    DECLARE super_admin_role_id uuid;
    DECLARE kong_admin_default_role_id uuid;
    DECLARE kong_admin_consumer_id uuid;
    DECLARE kong_admin_admin_id uuid;
    DECLARE kong_admin_basic_auth_id uuid;
    DECLARE kong_rbac_user_id uuid;
    DECLARE tmp record;
    BEGIN

    SELECT uuid_in(overlay(overlay(md5(random()::text || ':' || clock_timestamp()::text) placing '4' from 13) placing to_hex(floor(random()*(11-8+1) + 8)::int)::text from 17)::cstring) into kong_admin_user_id;
    SELECT id into def_ws_id from workspaces where name = 'default';


    -- create kong_admin user
    SELECT * into tmp FROM rbac_users WHERE name='default:kong_admin' LIMIT 1;
    IF NOT FOUND THEN
        INSERT INTO rbac_users(id, name, user_token, enabled, comment) VALUES(kong_admin_user_id, CONCAT('default:kong_admin-', kong_admin_user_id::varchar), '%s', true, 'Initial RBAC Secure User');
        INSERT INTO workspace_entities(workspace_id, workspace_name, entity_id, entity_type, unique_field_name, unique_field_value) VALUES(def_ws_id, 'default', kong_admin_user_id, 'rbac_users', 'id', kong_admin_user_id);
        INSERT INTO workspace_entities(workspace_id, workspace_name, entity_id, entity_type, unique_field_name, unique_field_value) VALUES(def_ws_id, 'default', kong_admin_user_id, 'rbac_users', 'name', CONCAT('kong_admin-', kong_admin_user_id::varchar));
        INSERT INTO workspace_entities(workspace_id, workspace_name, entity_id, entity_type, unique_field_name, unique_field_value) VALUES(def_ws_id, 'default', kong_admin_user_id, 'rbac_users', 'user_token', '%s');

        SELECT id into super_admin_role_id from rbac_roles where name = 'default:super-admin';
        INSERT into rbac_user_roles(user_id, role_id) VALUES(kong_admin_user_id, super_admin_role_id);

        -- create default role for the user
        SELECT uuid_in(overlay(overlay(md5(random()::text || ':' || clock_timestamp()::text) placing '4' from 13) placing to_hex(floor(random()*(11-8+1) + 8)::int)::text from 17)::cstring) into kong_admin_default_role_id;
        INSERT into rbac_roles(id, name, comment, is_default) VALUES(kong_admin_default_role_id, CONCAT('default:kong_admin-', kong_admin_user_id::varchar), 'Default user role generated for kong_admin', true);
        INSERT INTO workspace_entities(workspace_id, workspace_name, entity_id, entity_type, unique_field_name, unique_field_value) VALUES(def_ws_id, 'default', kong_admin_default_role_id, 'rbac_roles', 'id', kong_admin_default_role_id);
        INSERT INTO workspace_entities(workspace_id, workspace_name, entity_id, entity_type, unique_field_name, unique_field_value) VALUES(def_ws_id, 'default', kong_admin_default_role_id, 'rbac_roles', 'name', CONCAT('kong_admin-', kong_admin_user_id::varchar));
        INSERT into rbac_user_roles(user_id, role_id) VALUES(kong_admin_user_id, kong_admin_default_role_id);
    END IF;

    -- create the admin consumer
    SELECT * into tmp FROM consumers where username='default:kong_admin' limit 1;
    IF NOT FOUND THEN
        SELECT '%s'::uuid into kong_admin_consumer_id;
        INSERT into consumers(id, username, type, custom_id) VALUES(kong_admin_consumer_id, 'default:kong_admin', 2, 'foo:bar');
        INSERT INTO workspace_entities(workspace_id, workspace_name, entity_id, entity_type, unique_field_name, unique_field_value) VALUES(def_ws_id, 'default', kong_admin_consumer_id, 'consumers', 'id', kong_admin_consumer_id);
        INSERT INTO workspace_entities(workspace_id, workspace_name, entity_id, entity_type, unique_field_name, unique_field_value) VALUES(def_ws_id, 'default', kong_admin_consumer_id, 'consumers', 'username', 'kong_admin');
        INSERT INTO workspace_entities(workspace_id, workspace_name, entity_id, entity_type, unique_field_name, unique_field_value) VALUES(def_ws_id, 'default', kong_admin_consumer_id, 'consumers', 'custom_id', null);
    END IF;

    -- populate consumers_rbac_users_map
    SELECT * into tmp FROM consumers_rbac_users_map where consumer_id=kong_admin_consumer_id limit 1;
    IF NOT FOUND THEN
        SELECT uuid_in(overlay(overlay(md5(random()::text || ':' || clock_timestamp()::text) placing '4' from 13) placing to_hex(floor(random()*(11-8+1) + 8)::int)::text from 17)::cstring) into kong_admin_admin_id;
        SELECT id FROM consumers where username='default:kong_admin' limit 1 into kong_admin_consumer_id;
        SELECT id FROM rbac_users where name='default:kong_admin' limit 1 into kong_rbac_user_id;
        INSERT into consumers_rbac_users_map(consumer_id, user_id) VALUES(kong_admin_consumer_id, kong_rbac_user_id);
        INSERT INTO workspace_entities(workspace_id, workspace_name, entity_id, entity_type, unique_field_name, unique_field_value) VALUES(def_ws_id, 'default', kong_admin_admin_id, 'admins', 'id', kong_admin_admin_id);
        INSERT INTO workspace_entities(workspace_id, workspace_name, entity_id, entity_type, unique_field_name, unique_field_value) VALUES(def_ws_id, 'default', kong_admin_admin_id, 'admins', 'username', 'kong_admin');
        INSERT INTO workspace_entities(workspace_id, workspace_name, entity_id, entity_type, unique_field_name, unique_field_value) VALUES(def_ws_id, 'default', kong_admin_admin_id, 'admins', 'custom_id', null);
        INSERT INTO workspace_entities(workspace_id, workspace_name, entity_id, entity_type, unique_field_name, unique_field_value) VALUES(def_ws_id, 'default', kong_admin_admin_id, 'admins', 'email', null);
    END IF;

    -- create basic-auth credentials
    SELECT * into tmp FROM basicauth_credentials where username='default:kong_admin' limit 1;
    IF NOT FOUND THEN
        SELECT uuid_in(overlay(overlay(md5(random()::text || ':' || clock_timestamp()::text) placing '4' from 13) placing to_hex(floor(random()*(11-8+1) + 8)::int)::text from 17)::cstring) into kong_admin_basic_auth_id;
        INSERT into basicauth_credentials(id, consumer_id, username, password) VALUES(kong_admin_basic_auth_id, kong_admin_consumer_id, 'default:kong_admin', '%s');
        INSERT INTO workspace_entities(workspace_id, workspace_name, entity_id, entity_type, unique_field_name, unique_field_value) VALUES(def_ws_id, 'default', kong_admin_basic_auth_id, 'basicauth_credentials', 'id', kong_admin_basic_auth_id);
        INSERT INTO workspace_entities(workspace_id, workspace_name, entity_id, entity_type, unique_field_name, unique_field_value) VALUES(def_ws_id, 'default', kong_admin_basic_auth_id, 'basicauth_credentials', 'username', 'kong_admin');
    END IF;

    END $$;
  ]], random_password, random_password, kong_admin_consumer_id, crypto.hash(kong_admin_consumer_id, password))
end

local function seed_kong_admin_data_cas()
  local res = {}
  local super_admin_role_id = utils.uuid()
  local roles = {
    {
      utils.uuid(), "read-only", 'Read access to all endpoints, across all workspaces',
      {"(%s, '*', '*', 1, FALSE)"}
    },
    { utils.uuid(), "admin", 'Full access to all endpoints, across all workspaces-except RBAC Admin API',
      {"(%s, '*', '*', 15, FALSE);",
       "(%s, '*', '/rbac/*', 15, TRUE);",
       "(%s, '*', '/rbac/*/*', 15, TRUE);",
       "(%s, '*', '/rbac/*/*/*', 15, TRUE);",
       "(%s, '*', '/rbac/*/*/*/*', 15, TRUE);",
       "(%s, '*', '/rbac/*/*/*/*/*', 15, TRUE);",
      },
    },
    { super_admin_role_id, "super-admin", 'Full access to all endpoints, across all workspaces',
      {"(%s, '*', '*', 15, FALSE)"}
    }
  }

  for _, role in ipairs(roles) do
    table.insert(res,
      fmt("INSERT into rbac_roles(id, name, comment, created_at) VALUES(%s, 'default:%s', '%s', '%s')",
        role[1] , role[2], role[3], created_ts))
    helpers.add_to_default_ws(res, role[1], "rbac_roles", "id", role[1])
    helpers.add_to_default_ws(res, role[1], "rbac_roles", "name", role[2])

    for _, endpoint in ipairs(role[4]) do
      table.insert(res,
        fmt(
          fmt("INSERT INTO rbac_role_endpoints(role_id, workspace, endpoint, actions, negative) VALUES %s", endpoint),
          role[1]))
    end
  end

  local password = os.getenv("KONG_PASSWORD")

  if password then
    local password = password

    local kong_admin_rbac_id = utils.uuid()
    -- create kong_admin RBAC user
    table.insert(res,
      fmt("INSERT into rbac_users(id, name, user_token, enabled, comment, created_at) VALUES(%s, 'default:%s', '%s', %s, '%s', %s)",
        kong_admin_rbac_id, "kong_admin", password, 'true', "Initial RBAC Secure User", created_ts))
    helpers.add_to_default_ws(res, kong_admin_rbac_id, "rbac_users", "id", kong_admin_rbac_id)
    helpers.add_to_default_ws(res, kong_admin_rbac_id, "rbac_users", "name", "kong_admin")
    helpers.add_to_default_ws(res, kong_admin_rbac_id, "rbac_users", "user_token", password)

    -- add user-roles relation
    table.insert(res,
      fmt("INSERT into rbac_user_roles(user_id, role_id) VALUES(%s, %s)",
        kong_admin_rbac_id, super_admin_role_id))

    --create default role for the user
    local kong_admin_rbac_default_role_id = utils.uuid()
    table.insert(res,
      fmt("INSERT into rbac_roles(id, name, comment, is_default, created_at) VALUES(%s, 'default:%s', '%s', %s, %s)",
        kong_admin_rbac_default_role_id , "kong_admin", "Default user role generated for kong_admin", 'true', created_ts))
    helpers.add_to_default_ws(res, kong_admin_rbac_default_role_id, "rbac_roles", "id", kong_admin_rbac_default_role_id)
    helpers.add_to_default_ws(res, kong_admin_rbac_default_role_id, "rbac_roles", "name", "kong_admin")

    table.insert(res,
      fmt("INSERT into rbac_user_roles(user_id, role_id) VALUES(%s, %s)",
        kong_admin_rbac_id, kong_admin_rbac_default_role_id))


    -- create the admin consumer
    local kong_admin_consumer_id = utils.uuid()
    table.insert(res,
      fmt("INSERT into consumers(id, username, type, created_at, status, custom_id) VALUES(%s, 'default:%s', %s, %s, %s, 'default:%s')",
        kong_admin_consumer_id, "kong_admin", 2, created_ts, 0, 'bar'))

    helpers.add_to_default_ws(res, kong_admin_consumer_id, "consumers", "id", kong_admin_consumer_id)
    helpers.add_to_default_ws(res, kong_admin_consumer_id, "consumers", "username", "kong_admin")
    helpers.add_to_default_ws(res, kong_admin_consumer_id, "consumers", "custom_id", nil)

    -- add bootstrapped admin to consumers_rbac_users_map
    table.insert(res,
    fmt("INSERT into consumers_rbac_users_map(consumer_id, user_id, created_at) VALUES(%s, %s, %s)",
      kong_admin_consumer_id, kong_admin_rbac_id, created_ts))

    -- create basic-auth credential for admin
    local kong_admin_basic_auth_id = utils.uuid()
    table.insert(res,
      fmt("INSERT into basicauth_credentials(id, consumer_id, username, password, created_at)" ..
        "VALUES(%s , %s, 'default:%s', '%s', %s)",
        kong_admin_basic_auth_id, kong_admin_consumer_id, "kong_admin", crypto.encrypt(kong_admin_consumer_id, password), created_ts))

    helpers.add_to_default_ws(res, kong_admin_basic_auth_id, "basicauth_credentials", "id", kong_admin_basic_auth_id)
    helpers.add_to_default_ws(res, kong_admin_basic_auth_id, "basicauth_credentials", "username", "kong_admin")
  end

  return table.concat(res, ";") .. ";"
end

return {
  postgres = {
    up = [[
      CREATE TABLE IF NOT EXISTS rl_counters(
        key          text,
        namespace    text,
        window_start int,
        window_size  int,
        count        int,
        PRIMARY KEY(key, namespace, window_start, window_size)
      );

      DO $$
      BEGIN
        IF (SELECT to_regclass('sync_key_idx')) IS NULL THEN
          CREATE INDEX sync_key_idx ON rl_counters(namespace, window_start);
        END IF;
      END$$;



      CREATE TABLE IF NOT EXISTS vitals_stats_hours(
          at integer,
          l2_hit integer default 0,
          l2_miss integer default 0,
          plat_min integer,
          plat_max integer,
          PRIMARY KEY (at)
      );

      CREATE TABLE IF NOT EXISTS vitals_stats_seconds(
          node_id uuid,
          at integer,
          l2_hit integer default 0,
          l2_miss integer default 0,
          plat_min integer,
          plat_max integer,
          ulat_min integer,
          ulat_max integer,
          requests integer default 0,
          plat_count int default 0,
          plat_total int default 0,
          ulat_count int default 0,
          ulat_total int default 0,
          PRIMARY KEY (node_id, at)
      );



      CREATE TABLE IF NOT EXISTS vitals_stats_minutes
      (LIKE vitals_stats_seconds INCLUDING defaults INCLUDING constraints INCLUDING indexes);



      CREATE TABLE IF NOT EXISTS vitals_node_meta(
        node_id uuid PRIMARY KEY,
        first_report timestamp without time zone,
        last_report timestamp without time zone,
        hostname text
      );



      CREATE TABLE IF NOT EXISTS vitals_code_classes_by_cluster(
        code_class int,
        at timestamp with time zone,
        duration int,
        count int,
        PRIMARY KEY (code_class, duration, at)
      );



      CREATE TABLE IF NOT EXISTS vitals_codes_by_route(
        service_id uuid,
        route_id uuid,
        code int,
        at timestamp with time zone,
        duration int,
        count int,
        PRIMARY KEY (route_id, code, duration, at)
      ) WITH (autovacuum_vacuum_scale_factor='0.01', autovacuum_analyze_scale_factor='0.01');

      CREATE INDEX IF NOT EXISTS vcbr_svc_ts_idx
      ON vitals_codes_by_route(service_id, duration, at);



      CREATE TABLE IF NOT EXISTS vitals_codes_by_consumer_route(
        consumer_id uuid,
        service_id uuid,
        route_id uuid,
        code int,
        at timestamp with time zone,
        duration int,
        count int,
        PRIMARY KEY (consumer_id, route_id, code, duration, at)
      ) WITH (autovacuum_vacuum_scale_factor='0.01', autovacuum_analyze_scale_factor='0.01');



      CREATE TABLE IF NOT EXISTS vitals_code_classes_by_workspace(
        workspace_id uuid,
        code_class int,
        at timestamp with time zone,
        duration int,
        count int,
        PRIMARY KEY (workspace_id, code_class, duration, at)
      );



      CREATE TABLE IF NOT EXISTS vitals_locks(
        key text,
        expiry timestamp with time zone,
        PRIMARY KEY(key)
      );
      INSERT INTO vitals_locks(key, expiry)
      VALUES ('delete_status_codes', NULL) ON CONFLICT DO NOTHING;



      CREATE TABLE IF NOT EXISTS workspaces (
        id  UUID                  PRIMARY KEY,
        name                      TEXT                      UNIQUE,
        comment                   TEXT,
        created_at                TIMESTAMP WITHOUT TIME ZONE DEFAULT timezone('utc'::text, ('now'::text)::timestamp(0) with time zone),
        meta                      JSON                      DEFAULT '{}'::json,
        config                    JSON                      DEFAULT '{"portal":false}'::json
      );

      INSERT INTO workspaces(id, name, config)
      VALUES ('00000000-0000-0000-0000-000000000000', 'default', '{"portal":true}'::json) ON CONFLICT DO NOTHING;

      CREATE TABLE IF NOT EXISTS workspace_entities(
        workspace_id uuid,
        workspace_name text,
        entity_id text,
        entity_type text,
        unique_field_name text,
        unique_field_value text,
        PRIMARY KEY(workspace_id, entity_id, unique_field_name)
      );

      DO $$
      BEGIN
        IF (SELECT to_regclass('workspace_entities_composite_idx')) IS NULL THEN
          CREATE INDEX workspace_entities_composite_idx on workspace_entities(workspace_id, entity_type, unique_field_name);
        END IF;
      END$$;


      CREATE TABLE IF NOT EXISTS workspace_entity_counters(
        workspace_id uuid REFERENCES workspaces (id) ON DELETE CASCADE,
        entity_type text,
        count int,
        PRIMARY KEY(workspace_id, entity_type)
      );


      CREATE TABLE IF NOT EXISTS rbac_users(
        id uuid PRIMARY KEY,
        name text UNIQUE NOT NULL,
        user_token text UNIQUE NOT NULL,
        comment text,
        enabled boolean NOT NULL,
        created_at timestamp without time zone default (CURRENT_TIMESTAMP(0) at time zone 'utc')
      );

      DO $$
      BEGIN
        IF (SELECT to_regclass('rbac_users_name_idx')) IS NULL THEN
          CREATE INDEX rbac_users_name_idx on rbac_users(name);
        END IF;
        IF (SELECT to_regclass('rbac_users_token_idx')) IS NULL THEN
          CREATE INDEX rbac_users_token_idx on rbac_users(user_token);
        END IF;
      END$$;

      CREATE TABLE IF NOT EXISTS rbac_user_roles(
        user_id uuid NOT NULL,
        role_id uuid NOT NULL,
        PRIMARY KEY(user_id, role_id)
      );

      CREATE TABLE IF NOT EXISTS rbac_roles(
        id uuid PRIMARY KEY,
        name text UNIQUE NOT NULL,
        comment text,
        created_at timestamp without time zone default (CURRENT_TIMESTAMP(0) at time zone 'utc'),
        is_default boolean default false
      );

      CREATE INDEX IF NOT EXISTS rbac_roles_name_idx on rbac_roles(name);
      CREATE INDEX IF NOT EXISTS rbac_role_default_idx on rbac_roles(is_default);

      CREATE TABLE IF NOT EXISTS rbac_role_entities(
        role_id uuid,
        entity_id text,
        entity_type text NOT NULL,
        actions smallint NOT NULL,
        negative boolean NOT NULL,
        comment text,
        created_at timestamp without time zone default (CURRENT_TIMESTAMP(0) at time zone 'utc'),
        PRIMARY KEY(role_id, entity_id)
      );

      CREATE TABLE IF NOT EXISTS consumers_rbac_users_map(
        consumer_id uuid REFERENCES consumers (id) ON DELETE CASCADE,
        user_id uuid REFERENCES rbac_users (id) ON DELETE CASCADE,
        created_at timestamp without time zone DEFAULT timezone('utc'::text, ('now'::text)::timestamp(0) with time zone),
        PRIMARY KEY (consumer_id, user_id)
      );

      CREATE TABLE IF NOT EXISTS rbac_role_endpoints(
        role_id uuid,
        workspace text NOT NULL,
        endpoint text NOT NULL,
        actions smallint NOT NULL,
        comment text,
        created_at timestamp without time zone default (CURRENT_TIMESTAMP(0) at time zone 'utc'),
        negative boolean NOT NULL,
        PRIMARY KEY(role_id, workspace, endpoint)
      );



      CREATE TABLE IF NOT EXISTS files(
        id uuid PRIMARY KEY,
        auth boolean NOT NULL,
        name text UNIQUE NOT NULL,
        type text NOT NULL,
        contents text,
        created_at timestamp without time zone default (CURRENT_TIMESTAMP(0) at time zone 'utc')
      );

      CREATE INDEX IF NOT EXISTS portal_files_name_idx on files(name);

      DO $$
      BEGIN
        IF not EXISTS (SELECT column_name
               FROM information_schema.columns
               WHERE table_schema='public' and table_name='consumers' and column_name='type') THEN
          ALTER TABLE consumers
            ADD COLUMN type int NOT NULL DEFAULT 0,
            ADD COLUMN email text,
            ADD COLUMN status integer,
            ADD COLUMN meta text;

            ALTER TABLE consumers ADD CONSTRAINT consumers_email_type_key UNIQUE(email, type);
         END IF;
      END$$;

      CREATE INDEX IF NOT EXISTS consumers_type_idx
        ON consumers (type);

      CREATE TABLE IF NOT EXISTS credentials (
        id                uuid PRIMARY KEY,
        consumer_id       uuid REFERENCES consumers (id) ON DELETE CASCADE,
        consumer_type     integer,
        plugin            text NOT NULL,
        credential_data   json,
        created_at        timestamp without time zone DEFAULT timezone('utc'::text, ('now'::text)::timestamp(0) with time zone)
      );

      CREATE INDEX IF NOT EXISTS credentials_consumer_type
        ON credentials (consumer_id);

      CREATE INDEX IF NOT EXISTS credentials_consumer_id_plugin
        ON credentials (consumer_id, plugin);



      CREATE TABLE IF NOT EXISTS consumer_reset_secrets(
        id uuid PRIMARY KEY,
        consumer_id uuid REFERENCES consumers (id) ON DELETE CASCADE,
        secret text,
        status integer,
        client_addr text,
        created_at timestamp without time zone default (CURRENT_TIMESTAMP(0) at time zone 'utc'),
        updated_at timestamp without time zone default (CURRENT_TIMESTAMP(0) at time zone 'utc')
      );

      CREATE INDEX IF NOT EXISTS consumer_reset_secrets_consumer_id_idx
        ON consumer_reset_secrets(consumer_id);


      CREATE TABLE IF NOT EXISTS audit_objects(
        id uuid PRIMARY KEY,
        request_id char(32),
        entity_key uuid,
        dao_name text NOT NULL,
        operation char(6) NOT NULL,
        entity text,
        rbac_user_id uuid,
        signature text,
        expire timestamp without time zone
      );

      DO $$
      BEGIN
          IF (SELECT to_regclass('idx_audit_objects_expire')) IS NULL THEN
              CREATE INDEX idx_audit_objects_expire on audit_objects(expire);
          END IF;
      END$$;

      CREATE OR REPLACE FUNCTION delete_expired_audit_objects() RETURNS trigger
          LANGUAGE plpgsql
          AS $$
      BEGIN
          DELETE FROM audit_objects WHERE expire <= NOW();
          RETURN NEW;
      END;
      $$;

      DO $$
      BEGIN
          IF NOT EXISTS(
              SELECT FROM information_schema.triggers
               WHERE event_object_table = 'audit_objects'
                 AND trigger_name = 'delete_expired_audit_objects_trigger')
          THEN
              CREATE TRIGGER delete_expired_audit_objects_trigger
               AFTER INSERT on audit_objects
               EXECUTE PROCEDURE delete_expired_audit_objects();
          END IF;
      END;
      $$;

      CREATE TABLE IF NOT EXISTS audit_requests(
        request_id char(32) PRIMARY KEY,
        request_timestamp timestamp without time zone default (CURRENT_TIMESTAMP(3) at time zone 'utc'),
        client_ip text NOT NULL,
        path text NOT NULL,
        method text NOT NULL,
        payload text,
        status integer NOT NULL,
        rbac_user_id uuid,
        workspace uuid,
        signature text,
        expire timestamp without time zone
      );

      DO $$
      BEGIN
          IF (SELECT to_regclass('idx_audit_requests_expire')) IS NULL THEN
              CREATE INDEX idx_audit_requests_expire on audit_requests(expire);
          END IF;
      END$$;

      CREATE OR REPLACE FUNCTION delete_expired_audit_requests() RETURNS trigger
          LANGUAGE plpgsql
          AS $$
      BEGIN
          DELETE FROM audit_requests WHERE expire <= NOW();
          RETURN NEW;
      END;
      $$;

      DO $$
      BEGIN
          IF NOT EXISTS(
              SELECT FROM information_schema.triggers
               WHERE event_object_table = 'audit_requests'
                 AND trigger_name = 'delete_expired_audit_requests_trigger')
          THEN
              CREATE TRIGGER delete_expired_audit_requests_trigger
               AFTER INSERT on audit_requests
               EXECUTE PROCEDURE delete_expired_audit_requests();
          END IF;
      END;
      $$;

-- read-only role
DO $$
DECLARE lastid uuid;
DECLARE def_ws_id uuid;
DECLARE tmp record;
BEGIN

SELECT uuid_in(overlay(overlay(md5(random()::text || ':' || clock_timestamp()::text) placing '4' from 13) placing to_hex(floor(random()*(11-8+1) + 8)::int)::text from 17)::cstring) into lastid;
SELECT id into def_ws_id from workspaces where name = 'default';

SELECT * into tmp FROM rbac_roles WHERE name='default:read-only' LIMIT 1;

IF NOT FOUND THEN
  INSERT INTO rbac_roles(id, name, comment)
  VALUES (lastid, 'default:read-only', 'Read access to all endpoints, across all workspaces');

  INSERT INTO workspace_entities(workspace_id, workspace_name, entity_id, entity_type, unique_field_name, unique_field_value)
  VALUES (def_ws_id, 'default', lastid, 'rbac_roles', 'name', 'read-only');

  INSERT INTO workspace_entities(workspace_id, workspace_name, entity_id, entity_type, unique_field_name, unique_field_value)
  VALUES (def_ws_id, 'default', lastid, 'rbac_roles', 'id', lastid);


  INSERT INTO rbac_role_endpoints(role_id, workspace, endpoint, actions, negative)
  VALUES (lastid, '*', '*', 1, FALSE);
END IF;

END $$;


-- admin role
DO $$
DECLARE lastid uuid;
DECLARE def_ws_id uuid;
DECLARE tmp record;
BEGIN

SELECT uuid_in(overlay(overlay(md5(random()::text || ':' || clock_timestamp()::text) placing '4' from 13) placing to_hex(floor(random()*(11-8+1) + 8)::int)::text from 17)::cstring) into lastid;
SELECT id into def_ws_id from workspaces where name = 'default';

SELECT * into tmp FROM rbac_roles WHERE name='default:admin' LIMIT 1;

IF NOT FOUND THEN
  INSERT INTO rbac_roles(id, name, comment)
  VALUES (lastid, 'default:admin', 'Full access to all endpoints, across all workspaces—except RBAC Admin API');

  INSERT INTO workspace_entities(workspace_id, workspace_name, entity_id, entity_type, unique_field_name, unique_field_value)
  VALUES (def_ws_id, 'default', lastid, 'rbac_roles', 'name', 'admin');

  INSERT INTO workspace_entities(workspace_id, workspace_name, entity_id, entity_type, unique_field_name, unique_field_value)
  VALUES (def_ws_id, 'default', lastid, 'rbac_roles', 'id', lastid);


  INSERT INTO rbac_role_endpoints(role_id, workspace, endpoint, actions, negative)
  VALUES (lastid, '*', '*', 15, FALSE);

  INSERT INTO rbac_role_endpoints(role_id, workspace, endpoint, actions, negative)
  VALUES (lastid, '*', '/rbac/*', 15, TRUE);

  INSERT INTO rbac_role_endpoints(role_id, workspace, endpoint, actions, negative)
  VALUES (lastid, '*', '/rbac/*/*', 15, TRUE);

  INSERT INTO rbac_role_endpoints(role_id, workspace, endpoint, actions, negative)
  VALUES (lastid, '*', '/rbac/*/*/*', 15, TRUE);

  INSERT INTO rbac_role_endpoints(role_id, workspace, endpoint, actions, negative)
  VALUES (lastid, '*', '/rbac/*/*/*/*', 15, TRUE);

  INSERT INTO rbac_role_endpoints(role_id, workspace, endpoint, actions, negative)
  VALUES (lastid, '*', '/rbac/*/*/*/*/*', 15, TRUE);
END IF;

END $$;

-- super-admin role
DO $$
DECLARE lastid uuid;
DECLARE def_ws_id uuid;
DECLARE tmp record;
BEGIN

SELECT uuid_in(overlay(overlay(md5(random()::text || ':' || clock_timestamp()::text) placing '4' from 13) placing to_hex(floor(random()*(11-8+1) + 8)::int)::text from 17)::cstring) into lastid;
SELECT id into def_ws_id from workspaces where name = 'default';

SELECT * into tmp FROM rbac_roles WHERE name='default:super-admin' LIMIT 1;

IF NOT FOUND THEN
  INSERT INTO rbac_roles(id, name, comment)
  VALUES (lastid, 'default:super-admin', 'Full access to all endpoints, across all workspaces');

  INSERT INTO workspace_entities(workspace_id, workspace_name, entity_id, entity_type, unique_field_name, unique_field_value)
  VALUES (def_ws_id, 'default', lastid, 'rbac_roles', 'name', 'super-admin');

  INSERT INTO workspace_entities(workspace_id, workspace_name, entity_id, entity_type, unique_field_name, unique_field_value)
  VALUES (def_ws_id, 'default', lastid, 'rbac_roles', 'id', lastid);


  INSERT INTO rbac_role_endpoints(role_id, workspace, endpoint, actions, negative)
  VALUES (lastid, '*', '*', 15, FALSE);
END IF;

END $$;
    ]] .. seed_kong_admin_data_rbac_pg() .. seed_kong_admin_data_pg()
  },
  cassandra = {
    up = [[
      CREATE TABLE IF NOT EXISTS rl_counters(
        namespace    text,
        window_start timestamp,
        window_size  int,
        key          text,
        count        counter,
        PRIMARY KEY((namespace, window_start, window_size), key)
      );

      CREATE TABLE IF NOT EXISTS vitals_stats_seconds(
        node_id uuid,
        at timestamp,
        l2_hit int,
        l2_miss int,
        plat_min int,
        plat_max int,
        ulat_min int,
        ulat_max int,
        requests int,
        plat_count int,
        plat_total int,
        ulat_count int,
        ulat_total int,
        PRIMARY KEY(node_id, at)
      ) WITH CLUSTERING ORDER BY (at DESC);

      CREATE TABLE IF NOT EXISTS vitals_stats_minutes(
        node_id uuid,
        at timestamp,
        l2_hit int,
        l2_miss int,
        plat_min int,
        plat_max int,
        ulat_min int,
        ulat_max int,
        requests int,
        plat_count int,
        plat_total int,
        ulat_count int,
        ulat_total int,
        PRIMARY KEY(node_id, at)
      ) WITH CLUSTERING ORDER BY (at DESC);

      CREATE TABLE IF NOT EXISTS vitals_node_meta(
        node_id uuid PRIMARY KEY,
        first_report timestamp,
        last_report timestamp,
        hostname text
      );

      CREATE TABLE IF NOT EXISTS vitals_consumers(
        at          timestamp,
        duration    int,
        consumer_id uuid,
        node_id     uuid,
        count       counter,
        PRIMARY KEY((consumer_id, duration), at, node_id)
      );

      CREATE TABLE IF NOT EXISTS workspaces(
        id uuid PRIMARY KEY,
        name text,
        comment text,
        created_at timestamp,
        meta text,
        config text
      );

      CREATE INDEX IF NOT EXISTS ON workspaces(name);

      INSERT INTO workspaces(id, name, config, meta)
      VALUES (00000000-0000-0000-0000-000000000000, 'default', '{"portal":true}', '{}');

      CREATE TABLE IF NOT EXISTS workspace_entities(
        workspace_id uuid,
        workspace_name text,
        entity_id text,
        entity_type text,
        unique_field_name text,
        unique_field_value text,
        PRIMARY KEY(workspace_id, entity_id, unique_field_name)
      );

      CREATE INDEX IF NOT EXISTS ON workspace_entities(entity_type);
      CREATE INDEX IF NOT EXISTS ON workspace_entities(unique_field_value);

      CREATE TABLE IF NOT EXISTS rbac_users(
        id uuid PRIMARY KEY,
        name text,
        user_token text,
        comment text,
        enabled boolean,
        created_at timestamp
      );

      CREATE INDEX IF NOT EXISTS ON rbac_users(name);
      CREATE INDEX IF NOT EXISTS ON rbac_users(user_token);

      CREATE TABLE IF NOT EXISTS rbac_user_roles(
        user_id uuid,
        role_id uuid,
        PRIMARY KEY(user_id, role_id)
      );

      CREATE TABLE IF NOT EXISTS rbac_roles(
        id uuid PRIMARY KEY,
        name text,
        comment text,
        created_at timestamp,
        is_default boolean
      );

      CREATE INDEX IF NOT EXISTS ON rbac_roles(name);
      CREATE INDEX IF NOT EXISTS rbac_role_default_idx on rbac_roles(is_default);

      CREATE TABLE IF NOT EXISTS rbac_role_entities(
        role_id uuid,
        entity_id text,
        entity_type text,
        actions int,
        negative boolean,
        comment text,
        created_at timestamp,
        PRIMARY KEY(role_id, entity_id)
      );

      CREATE TABLE IF NOT EXISTS rbac_role_endpoints(
        role_id uuid,
        workspace text,
        endpoint text,
        actions int,
        negative boolean,
        comment text,
        created_at timestamp,
        PRIMARY KEY(role_id, workspace, endpoint)
      );

      CREATE TABLE IF NOT EXISTS files(
        id uuid PRIMARY KEY,
        auth boolean,
        name text,
        type text,
        contents text,
        created_at timestamp
      );

      CREATE INDEX IF NOT EXISTS ON files(name);
      CREATE INDEX IF NOT EXISTS ON files(type);

      CREATE TABLE IF NOT EXISTS vitals_code_classes_by_cluster(
        at timestamp,
        duration int,
        code_class int,
        count counter,
        PRIMARY KEY((code_class, duration), at)
      );

      CREATE TABLE IF NOT EXISTS vitals_codes_by_service(
        service_id uuid,
        code int,
        at timestamp,
        duration int,
        count counter,
        PRIMARY KEY ((service_id, duration), at, code)
      );

      CREATE TABLE IF NOT EXISTS vitals_codes_by_route(
        route_id uuid,
        code int,
        at timestamp,
        duration int,
        count counter,
        PRIMARY KEY ((route_id, duration), at, code)
      );

      CREATE TABLE IF NOT EXISTS vitals_codes_by_consumer_route(
        consumer_id uuid,
        route_id uuid,
        service_id uuid,
        code int,
        at timestamp,
        duration int,
        count counter,
        PRIMARY KEY ((consumer_id, duration), at, code, route_id, service_id)
      );


      ALTER TABLE consumers ADD type int;
      ALTER TABLE consumers ADD email text;
      ALTER TABLE consumers ADD status int;
      ALTER TABLE consumers ADD meta text;

      CREATE INDEX IF NOT EXISTS consumers_type_idx ON consumers(type);

      CREATE TABLE IF NOT EXISTS credentials (
        id                 uuid PRIMARY KEY,
        consumer_id        uuid,
        consumer_type      int,
        plugin             text,
        credential_data    text,
        created_at         timestamp
      );

      CREATE INDEX IF NOT EXISTS credentials_consumer_id ON credentials(consumer_id);
      CREATE INDEX IF NOT EXISTS credentials_plugin ON credentials(plugin);

      CREATE INDEX IF NOT EXISTS ON rbac_role_entities(entity_type);

      CREATE TABLE IF NOT EXISTS consumer_reset_secrets(
        id uuid PRIMARY KEY,
        consumer_id uuid,
        secret text,
        status int,
        client_addr text,
        created_at timestamp,
        updated_at timestamp
      );

      CREATE INDEX IF NOT EXISTS consumer_reset_secrets_consumer_id_idx ON consumer_reset_secrets (consumer_id);

      CREATE TABLE IF NOT EXISTS vitals_code_classes_by_workspace(
        workspace_id uuid,
        at timestamp,
        duration int,
        code_class int,
        count counter,
        PRIMARY KEY((workspace_id, duration), at, code_class)
      );

      CREATE TABLE IF NOT EXISTS audit_requests(
        request_id text,
        request_timestamp timestamp,
        client_ip text,
        path text,
        method text,
        payload text,
        status int,
        rbac_user_id uuid,
        workspace uuid,
        signature text,
        expire timestamp,
        PRIMARY KEY (request_id)
      ) WITH default_time_to_live = 2592000
         AND comment = 'Kong Admin API request audit log';

      CREATE TABLE IF NOT EXISTS audit_objects(
        id uuid,
        request_id text,
        entity_key uuid,
        dao_name text,
        operation text,
        entity text,
        rbac_user_id uuid,
        signature text,
        PRIMARY KEY (id)
      ) WITH default_time_to_live = 2592000
         AND comment = 'Kong database object audit log';

      CREATE TABLE IF NOT EXISTS workspace_entity_counters(
        workspace_id uuid,
        entity_type text,
        count counter,
        PRIMARY KEY(workspace_id, entity_type)
      );

      CREATE TABLE IF NOT EXISTS consumers_rbac_users_map(	
        consumer_id uuid,	
        user_id uuid,	
        created_at timestamp,	
        PRIMARY KEY (consumer_id, user_id)	
      );
    ]],
    teardown = function(connector)
      local coordinator = connector:connect_migrations()

      -- create default workspace if doesn't exist
      for rows, err in coordinator:iterate("select * from workspaces") do
        if not detect(function(x) return x.name == "default" end, rows) then
          connector:query([[INSERT INTO workspaces(id, name)
            VALUES (00000000-0000-0000-0000-000000000000, 'default');]])
        end
      end

      -- create default roles if they do not exist (checking for read-only one)
      local read_only_present = connector:query([[
        SELECT * FROM rbac_roles WHERE name='default:read-only';
      ]])
      if not (read_only_present and read_only_present[1]) then
        assert(connector:query(seed_kong_admin_data_cas()))
      end
    end
  },
}<|MERGE_RESOLUTION|>--- conflicted
+++ resolved
@@ -40,17 +40,8 @@
     INSERT INTO workspace_entities(workspace_id, workspace_name, entity_id, entity_type, unique_field_name, unique_field_value) VALUES(def_ws_id, 'default', kong_admin_user_id, 'rbac_users', 'user_token', '%s');
 
 
-<<<<<<< HEAD
-    -- create basic-auth credential for admin
-    local kong_admin_basic_auth_id = utils.uuid()
-    table.insert(res,
-      fmt("INSERT into basicauth_credentials(id, consumer_id, username, password, created_at)" ..
-        "VALUES(%s , %s, 'default:%s', '%s', %s)",
-          kong_admin_basic_auth_id , kong_admin_consumer_id, "kong_admin", crypto.hash(kong_admin_consumer_id, password), created_ts))
-=======
     SELECT id into super_admin_role_id from rbac_roles where name = 'default:super-admin';
     INSERT into rbac_user_roles(user_id, role_id) VALUES(kong_admin_user_id, super_admin_role_id);
->>>>>>> ddbe7d16
 
     -- create default role for the user
     SELECT uuid_in(overlay(overlay(md5(random()::text || ':' || clock_timestamp()::text) placing '4' from 13) placing to_hex(floor(random()*(11-8+1) + 8)::int)::text from 17)::cstring) into kong_admin_default_role_id;
@@ -232,7 +223,7 @@
     table.insert(res,
       fmt("INSERT into basicauth_credentials(id, consumer_id, username, password, created_at)" ..
         "VALUES(%s , %s, 'default:%s', '%s', %s)",
-        kong_admin_basic_auth_id, kong_admin_consumer_id, "kong_admin", crypto.encrypt(kong_admin_consumer_id, password), created_ts))
+          kong_admin_basic_auth_id, kong_admin_consumer_id, "kong_admin", crypto.hash(kong_admin_consumer_id, password), created_ts))
 
     helpers.add_to_default_ws(res, kong_admin_basic_auth_id, "basicauth_credentials", "id", kong_admin_basic_auth_id)
     helpers.add_to_default_ws(res, kong_admin_basic_auth_id, "basicauth_credentials", "username", "kong_admin")
@@ -985,11 +976,11 @@
         PRIMARY KEY(workspace_id, entity_type)
       );
 
-      CREATE TABLE IF NOT EXISTS consumers_rbac_users_map(	
-        consumer_id uuid,	
-        user_id uuid,	
-        created_at timestamp,	
-        PRIMARY KEY (consumer_id, user_id)	
+      CREATE TABLE IF NOT EXISTS consumers_rbac_users_map(
+        consumer_id uuid,
+        user_id uuid,
+        created_at timestamp,
+        PRIMARY KEY (consumer_id, user_id)
       );
     ]],
     teardown = function(connector)
