--- conflicted
+++ resolved
@@ -46,11 +46,11 @@
 local clients = setmetatable({}, WEAK_KEY_MT)
 local prefix = ngx.config.prefix()
 local CONFIG_CACHE = prefix .. "/config.cache.json.gz"
-local RECONFIGURE_TYPE_KEY = "reconfigure"
 local declarative_config
 local next_config
 
 local server_on_message_callbacks = {}
+
 
 local function update_config(config_table, update_cache)
   assert(type(config_table) == "table")
@@ -117,133 +117,33 @@
   return true
 end
 
-local function ws_event_loop(ws, on_connection, on_error, on_message)
-  local sem = semaphore.new()
-  local queue = { sem = sem, }
-
-  local function queued_send(msg)
-    table_insert(queue, msg)
-    queue.sem:post()
-  end
-
-  local recv = ngx.thread.spawn(function()
-    while not exiting() do
-      local data, typ, err = ws:recv_frame()
-      if err then
-        ngx.log(ngx.ERR, "error while receiving frame from peer: ", err)
-        if ws.close then
-          ws:close()
-        end
-
-        if on_connection then
-          local _, err = on_connection(false)
-          if err then
-            ngx_log(ngx_ERR, "error when executing on_connection function: ", err)
-          end
-        end
-
-        if on_error then
-          local _, err = on_error(err)
-          if err then
-            ngx_log(ngx_ERR, "error when executing on_error function: ", err)
-          end
-        end
-        return
-      end
-
-      if (typ == "ping" or typ == "binary") and on_message then
-        local cbs
-        if typ == "binary" then
-          data = assert(inflate_gzip(data))
-          data = assert(cjson_decode(data))
-
-          cbs = on_message[data.type]
-        else
-          cbs = on_message[typ]
-        end
-
-        if cbs then
-          for _, cb in ipairs(cbs) do
-            local _, err = cb(data, queued_send)
-            if err then
-              ngx_log(ngx_ERR, "error when executing on_message function: ", err)
-            end
-          end
-        end
-      elseif typ == "pong" then
-        ngx_log(ngx_DEBUG, "received PONG frame from peer")
-      end
-    end
-  end)
-
-  local send = ngx.thread.spawn(function()
-    while not exiting() do
-      local ok, err = sem:wait(10)
-      if ok then
-        local payload = table_remove(queue, 1)
-        assert(payload, "client message queue can not be empty after semaphore returns")
-
-        if payload == "PONG" then
-          local _
-          _, err = ws:send_pong()
-          if err then
-            ngx_log(ngx_ERR, "failed to send PONG back to peer: ", err)
-            return ngx_exit(ngx_ERR)
-          end
-
-          ngx_log(ngx_DEBUG, "sent PONG packet back to peer")
-        elseif payload == "PING" then
-          local _
-          _, err = send_ping(ws)
-          if err then
-            ngx_log(ngx_ERR, "failed to send PING to peer: ", err)
-            return ngx_exit(ngx_ERR)
-          end
-
-          ngx_log(ngx_DEBUG, "sent PING packet to peer")
-        else
-          payload = assert(deflate_gzip(payload))
-          local _, err = ws:send_binary(payload)
-          if err then
-            ngx_log(ngx_ERR, "unable to send binary to peer: ", err)
-          end
-        end
-
-      else -- not ok
-        if err ~= "timeout" then
-          ngx_log(ngx_ERR, "semaphore wait error: ", err)
-        end
-      end
-    end
-  end)
-
-  local wait = function()
-    return ngx.thread.wait(recv, send)
-  end
-
-  return queued_send, wait
-
-end
-
-
-local function communicate(premature, uri, server_name, on_connection, on_message)
+
+local function communicate(premature, conf)
   if premature then
     -- worker wants to exit
     return
   end
 
-  local reconnect = function(delay)
-    return ngx.timer.at(delay, communicate, uri, server_name, on_connection, on_message)
-  end
+  -- TODO: pick one random CP
+  local address = conf.cluster_control_plane
 
   local c = assert(ws_client:new(WS_OPTS))
+  local uri = "wss://" .. address .. "/v1/outlet?node_id=" ..
+              kong.node.get_id() .. "&node_hostname=" .. utils.get_hostname()
 
   local opts = {
     ssl_verify = true,
     client_cert = CERT,
     client_priv_key = CERT_KEY,
-    server_name = server_name,
   }
+  if conf.cluster_mtls == "shared" then
+    opts.server_name = "kong_clustering"
+  else
+    -- server_name will be set to the host if it is not explicitly defined here
+    if conf.cluster_server_name ~= "" then
+      opts.server_name = conf.cluster_server_name
+    end
+  end
 
   local res, err = c:connect(uri, opts)
   if not res then
@@ -251,19 +151,10 @@
 
     ngx_log(ngx_ERR, "connection to control plane ", uri, " broken: ", err,
             " retrying after ", delay , " seconds")
-
-    assert(reconnect(delay))
+    assert(ngx.timer.at(delay, communicate, conf))
     return
   end
 
-<<<<<<< HEAD
-  local queued_send, wait = ws_event_loop(c,
-    on_connection,
-    function()
-      assert(reconnect(9 + math.random()))
-    end,
-    on_message)
-=======
   local update_config_semaphore = semaphore.new(0)
 
   -- connection established
@@ -273,13 +164,11 @@
       if not send_ping(c) then
         return
       end
->>>>>>> d8332ddb
-
-
-<<<<<<< HEAD
-  if on_connection then
-    local _, err = on_connection(true, queued_send)
-=======
+
+      ngx_sleep(PING_INTERVAL)
+    end
+  end)
+
   -- update config thread
   ngx.thread.spawn(function()
     while not exiting() do
@@ -311,16 +200,15 @@
 
   while not exiting() do
     local data, typ, err = c:recv_frame()
->>>>>>> d8332ddb
     if err then
-      ngx_log(ngx_ERR, "error when executing on_connection function: ", err)
-    end
-  end
-
-<<<<<<< HEAD
-  wait()
-
-=======
+      ngx.log(ngx.ERR, "error while receiving frame from control plane: ", err)
+      c:close()
+
+      local delay = 9 + math.random()
+      assert(ngx.timer.at(delay, communicate, conf))
+      return
+    end
+
     if typ == "binary" then
       data = assert(inflate_gzip(data))
 
@@ -343,11 +231,9 @@
       ngx_log(ngx_DEBUG, "received PONG frame from control plane")
     end
   end
->>>>>>> d8332ddb
 end
 
 _M.communicate = communicate
-
 
 local function validate_shared_cert()
   local cert = ngx_var.ssl_client_raw_cert
@@ -370,7 +256,170 @@
 end
 
 
-function _M.handle_cp_websocket(is_telemetry)
+-- XXX EE only used for telemetry, remove cruft
+local function ws_event_loop(ws, on_connection, on_error, on_message)
+  local sem = semaphore.new()
+  local queue = { sem = sem, }
+
+  local function queued_send(msg)
+    table_insert(queue, msg)
+    queue.sem:post()
+  end
+
+  local recv = ngx.thread.spawn(function()
+    while not exiting() do
+      local data, typ, err = ws:recv_frame()
+      if err then
+        ngx.log(ngx.ERR, "error while receiving frame from peer: ", err)
+        if ws.close then
+          ws:close()
+        end
+
+        if on_connection then
+          local _, err = on_connection(false)
+          if err then
+            ngx_log(ngx_ERR, "error when executing on_connection function: ", err)
+          end
+        end
+
+        if on_error then
+          local _, err = on_error(err)
+          if err then
+            ngx_log(ngx_ERR, "error when executing on_error function: ", err)
+          end
+        end
+        return
+      end
+
+      if (typ == "ping" or typ == "binary") and on_message then
+        local cbs
+        if typ == "binary" then
+          data = assert(inflate_gzip(data))
+          data = assert(cjson_decode(data))
+
+          cbs = on_message[data.type]
+        else
+          cbs = on_message[typ]
+        end
+
+        if cbs then
+          for _, cb in ipairs(cbs) do
+            local _, err = cb(data, queued_send)
+            if err then
+              ngx_log(ngx_ERR, "error when executing on_message function: ", err)
+            end
+          end
+        end
+      elseif typ == "pong" then
+        ngx_log(ngx_DEBUG, "received PONG frame from peer")
+      end
+    end
+  end)
+
+  local send = ngx.thread.spawn(function()
+    while not exiting() do
+      local ok, err = sem:wait(10)
+      if ok then
+        local payload = table_remove(queue, 1)
+        assert(payload, "client message queue can not be empty after semaphore returns")
+
+        if payload == "PONG" then
+          local _
+          _, err = ws:send_pong()
+          if err then
+            ngx_log(ngx_ERR, "failed to send PONG back to peer: ", err)
+            return ngx_exit(ngx_ERR)
+          end
+
+          ngx_log(ngx_DEBUG, "sent PONG packet back to peer")
+        elseif payload == "PING" then
+          local _
+          _, err = send_ping(ws)
+          if err then
+            ngx_log(ngx_ERR, "failed to send PING to peer: ", err)
+            return ngx_exit(ngx_ERR)
+          end
+
+          ngx_log(ngx_DEBUG, "sent PING packet to peer")
+        else
+          payload = assert(deflate_gzip(payload))
+          local _, err = ws:send_binary(payload)
+          if err then
+            ngx_log(ngx_ERR, "unable to send binary to peer: ", err)
+          end
+        end
+
+      else -- not ok
+        if err ~= "timeout" then
+          ngx_log(ngx_ERR, "semaphore wait error: ", err)
+        end
+      end
+    end
+  end)
+
+  local wait = function()
+    return ngx.thread.wait(recv, send)
+  end
+
+  return queued_send, wait
+
+end
+
+local function telemetry_communicate(premature, uri, server_name, on_connection, on_message)
+  if premature then
+    -- worker wants to exit
+    return
+  end
+
+  local reconnect = function(delay)
+    return ngx.timer.at(delay, telemetry_communicate, uri, server_name, on_connection, on_message)
+  end
+
+  local c = assert(ws_client:new(WS_OPTS))
+
+  local opts = {
+    ssl_verify = true,
+    client_cert = CERT,
+    client_priv_key = CERT_KEY,
+    server_name = server_name,
+  }
+
+  local res, err = c:connect(uri, opts)
+  if not res then
+    local delay = math.random(5, 10)
+
+    ngx_log(ngx_ERR, "connection to control plane ", uri, " broken: ", err,
+            " retrying after ", delay , " seconds")
+
+    assert(reconnect(delay))
+    return
+  end
+
+  local queued_send, wait = ws_event_loop(c,
+    on_connection,
+    function()
+      assert(reconnect(9 + math.random()))
+    end,
+    on_message)
+
+
+  if on_connection then
+    local _, err = on_connection(true, queued_send)
+    if err then
+      ngx_log(ngx_ERR, "error when executing on_connection function: ", err)
+    end
+  end
+
+  wait()
+
+end
+
+_M.telemetry_communicate = telemetry_communicate
+
+
+
+
+function _M.handle_cp_telemetry_websocket()
   -- use mutual TLS authentication
   if kong.configuration.cluster_mtls == "shared" then
     validate_shared_cert()
@@ -380,9 +429,6 @@
   if not node_id then
     ngx_exit(400)
   end
-
-  local node_hostname = ngx_var.arg_node_hostname
-  local node_ip = ngx_var.remote_addr
 
   local wb, err = ws_server:new(WS_OPTS)
   if not wb then
@@ -395,44 +441,43 @@
     current_on_message_callbacks[k] = v
   end
 
-  if not is_telemetry then
-    current_on_message_callbacks["ping"] = {
-      function(data, queued_send)
-        queued_send("PONG")
-
-        local ok
-        ok, err = shdict:safe_set(node_id,
-                                  cjson_encode({
-                                    last_seen = ngx_time(),
-                                    config_hash =
-                                      data ~= "" and data or nil,
-                                    hostname = node_hostname,
-                                    ip = node_ip,
-                                  }), PING_INTERVAL * 2 + 5)
-        if not ok then
-          ngx_log(ngx_ERR, "unable to update in-memory cluster status: ", err)
-        end
-      end
-    }
-  end
-
-  local queued_send, wait = ws_event_loop(wb,
+  local _, wait = ws_event_loop(wb,
     nil,
     function(_)
       return ngx_exit(ngx_ERR)
     end,
     current_on_message_callbacks)
 
-  if not is_telemetry then
-    -- is a config sync client
-    clients[wb] = queued_send
-
-<<<<<<< HEAD
-    local res
-=======
+  wait()
+end
+
+
+function _M.handle_cp_websocket()
+  -- use mutual TLS authentication
+  if kong.configuration.cluster_mtls == "shared" then
+    validate_shared_cert()
+  end
+
+  local node_id = ngx_var.arg_node_id
+  if not node_id then
+    ngx_exit(400)
+  end
+
+  local node_hostname = ngx_var.arg_node_hostname
+  local node_ip = ngx_var.remote_addr
+
+  local wb, err = ws_server:new(WS_OPTS)
+  if not wb then
+    ngx_log(ngx_ERR, "failed to perform server side WebSocket handshake: ", err)
+    return ngx_exit(444)
+  end
+
+  local sem = semaphore.new()
+  local queue = { sem = sem, }
+  clients[wb] = queue
+
   do
     local config_table
->>>>>>> d8332ddb
     -- unconditionally send config update to new clients to
     -- ensure they have latest version running
     config_table, err = declarative.export_config()
@@ -447,16 +492,6 @@
     else
       ngx_log(ngx_ERR, "unable to export config from database: ".. err)
     end
-<<<<<<< HEAD
-
-    local payload = cjson_encode({ type = RECONFIGURE_TYPE_KEY,
-                                   config_table = res,
-                                 })
-    queued_send(payload)
-  end
-
-  wait()
-=======
   end
 
   -- connection established
@@ -521,7 +556,6 @@
       end
     end
   end
->>>>>>> d8332ddb
 end
 
 
@@ -535,24 +569,16 @@
     end
   end
 
-<<<<<<< HEAD
-
-  return result
-end
-
-
-local function push_config(config_table)
-  local payload = cjson_encode({ type = RECONFIGURE_TYPE_KEY,
-=======
   local payload = cjson_encode({ type = "reconfigure",
->>>>>>> d8332ddb
                                  config_table = config_table,
                                })
+  payload = assert(deflate_gzip(payload))
 
   local n = 0
 
-  for _, queued_send in pairs(clients) do
-    queued_send(payload)
+  for _, queue in pairs(clients) do
+    table_insert(queue, payload)
+    queue.sem:post()
 
     n = n + 1
   end
@@ -637,59 +663,6 @@
   if conf.role == "data_plane" or conf.role == "control_plane" then
     assert(init_mtls(conf))
   end
-end
-
-
-local function start_conf_sync_client(conf)
-  -- TODO: pick one random CP
-  local address = conf.cluster_control_plane
-
-  local uri = "wss://" .. address .. "/v1/outlet?node_id=" ..
-              kong.node.get_id() .. "&node_hostname=" .. utils.get_hostname()
-  local server_name
-  if conf.cluster_mtls == "shared" then
-    server_name = "kong_clustering"
-  else
-    -- server_name will be set to the host if it is not explicitly defined here
-    if conf.cluster_server_name ~= "" then
-      server_name = conf.cluster_server_name
-    end
-  end
-
-  local on_message = {
-    [RECONFIGURE_TYPE_KEY] = {
-      function(msg, queued_send)
-        local config_table = assert(msg.config_table)
-
-        local res, err = update_config(config_table, true)
-        if not res then
-          ngx_log(ngx_ERR, "unable to update running config: ", err)
-        end
-
-        queued_send("PING")
-      end,
-    }
-  }
-
-  local ping_thread_cookie
-
-  local on_connection = function(connected, queued_send)
-    if not connected then
-      return
-    end
-    ping_thread_cookie = utils.uuid()
-
-    ngx.thread.spawn(function(cookie)
-      -- make sure the old thread clean up by itself
-      while cookie == ping_thread_cookie do
-        queued_send("PING")
-
-        ngx_sleep(PING_INTERVAL)
-      end
-    end, ping_thread_cookie)
-  end
-
-  assert(ngx.timer.at(0, communicate, uri, server_name, on_connection, on_message))
 end
 
 
@@ -733,8 +706,7 @@
         end
       end
 
-      start_conf_sync_client(conf)
-
+      assert(ngx.timer.at(0, communicate, conf))
     end
 
   elseif conf.role == "control_plane" then
@@ -765,6 +737,7 @@
   end
 end
 
+
 function _M.register_server_on_message(typ, cb)
   if not server_on_message_callbacks[typ] then
     server_on_message_callbacks[typ] = { cb }
@@ -773,5 +746,4 @@
   end
 end
 
-
 return _M