local _M = {
  configuration = nil,
  dao = nil,
  db = nil,
  dns = nil,
  worker_events = nil,
  router = nil,
<<<<<<< HEAD
  api_router = nil,
  origins = nil,
=======
>>>>>>> 28e4baf3
}

return _M<|MERGE_RESOLUTION|>--- conflicted
+++ resolved
@@ -5,11 +5,6 @@
   dns = nil,
   worker_events = nil,
   router = nil,
-<<<<<<< HEAD
-  api_router = nil,
-  origins = nil,
-=======
->>>>>>> 28e4baf3
 }
 
 return _M