--- conflicted
+++ resolved
@@ -131,20 +131,7 @@
       quiet = true
     })
     if err then
-<<<<<<< HEAD
-      ngx_log(ngx.ERR, tostring(err))
-    elseif #nodes == 1 then
-      local node = nodes[1]
-      local _, err = singletons.dao.nodes:update(node, node, {
-        ttl = singletons.configuration.cluster_ttl_on_failure, 
-        quiet = true
-      })
-      if err then
-        ngx_log(ngx.ERR, tostring(err))
-      end
-=======
       log(ERR, "could not update node in datastore:", err)
->>>>>>> 2ace6917
     end
   end
 end
