-- This software is copyright Kong Inc. and its licensors.
-- Use of the software is subject to the agreement between your organization
-- and Kong Inc. If there is no such agreement, use is governed by and
-- subject to the terms of the Kong Master Software License Agreement found
-- at https://konghq.com/enterprisesoftwarelicense/.
-- [ END OF LICENSE 0867164ffc95e54f04670b5169c09574bdbd9bba ]


return {
  [2003003003] = {
    -- OSS plugins
    file_log = {
      "custom_fields_by_lua",
    },
    http_log = {
      "custom_fields_by_lua",
    },
    loggly = {
      "custom_fields_by_lua",
    },
    syslog = {
      "custom_fields_by_lua",
    },
    tcp_log = {
      "custom_fields_by_lua",
    },
    udp_log = {
      "custom_fields_by_lua",
    },
  },

  -- Any dataplane older than 2.4.0
  [2003999999] = {
    -- OSS plugins
    prometheus = {
      "per_consumer",
    },
    zipkin = {
      "tags_header",
    },
  },

  [2004001002] = {
    -- OSS plugins
    syslog = {
      "facility",
    },
    -- Enterprise plugins
    redis = {
      "connect_timeout",
      "keepalive_backlog",
      "read_timeout",
      "send_timeout",
    },
  },

  [2004999999] = {
    -- Enterprise plugins
    redis = {
      "keepalive_pool_size",
    },
  },

  -- Any dataplane older than 2.6.0
  [2005999999] = {
    -- OSS plugins
    acme = {
      "preferred_chain",
      -- Note: storage_config.vault fields are located in control_plane.lua
      --       This needs to be refactored and include nested field_sources
      --       Field elements may become their own file or a proper
      --       implementation per plugin with table functions
    },
    aws_lambda = {
      "base64_encode_body",
    },
    grpc_web = {
      "allow_origin_header",
    },
    request_termination = {
      "echo",
      "trigger",
    },

    -- Enterprise plugins
    canary = {
      "hash_header",
    },
    kafka_log = {
      "authentication",
      "keepalive_enabled",
      "security",
    },
    kafka_upstream = {
      "authentication",
      "keepalive_enabled",
      "security",
    },
    openid_connect = {
      "by_username_ignore_case",
      "disable_session",
      "downstream_introspection_jwt_header",
      "downstream_user_info_jwt_header",
      "introspection_accept",
      "introspection_check_active",
      "upstream_introspection_jwt_header",
      "upstream_user_info_jwt_header",
      "userinfo_accept",
      "userinfo_headers_client",
      "userinfo_headers_names",
      "userinfo_headers_values",
      "userinfo_query_args_client",
      "userinfo_query_args_names",
      "userinfo_query_args_values",

      -- Remove elements from fields
      auth_methods = {
        "userinfo",
      },
      ignore_signature = {
        "introspection",
        "userinfo",
      },
      login_methods = {
        "userinfo",
      },
      token_headers_grants = {
        "refresh_token",
      },
    },
    rate_limiting_advanced = {
      "path",
    },
  },

  -- Any dataplane older than 2.7.0
  [2006999999] = {
    -- OSS
    datadog = {
      "service_name_tag",
      "status_tag",
      "consumer_tag",
    },
    ip_restriction = {
      "status",
      "message",
    },
    rate_limiting = {
      "redis_ssl",
      "redis_ssl_verify",
      "redis_server_name",
    },
    zipkin = {
      "local_service_name",
    },

    -- Enterprise plugins
    forward_proxy = {
      "auth_username",
      "auth_password",
    },
    mocking = {
      "random_examples",
    },
    rate_limiting_advanced = {
      "enforce_consumer_groups",
      "consumer_groups",
    },
  },

  -- Any dataplane older than 2.8.0
  [2007999999] = {
    -- OSS
    acme = {
      "rsa_key_size",
    },
    rate_limiting = {
      "redis_username",
    },
    response_ratelimiting = {
      "redis_username",
    },

    -- Enterprise plugins
    redis = {
      "username",
      "sentinel_username"
    },
    canary = {
      "canary_by_header_name",
    },
    forward_proxy = {
      "https_proxy_host",
      "https_proxy_port",
    },
    openid_connect = {
      "session_redis_username",
      "resolve_distributed_claims",
    },
    kafka_log = {
      "cluster_name",
    },
    kafka_upstream = {
      "cluster_name",
    },
  },

  -- Any dataplane older than 2.8.1.1
  [2008001001] = {
    -- Enterprise plugins
    mtls_auth = {
      "http_proxy_host",
      "http_proxy_port",
      "https_proxy_host",
      "https_proxy_port",
    },
  },

  -- Any dataplane older than 2.8.1.2
  [2008001002] = {
    -- OSS plugins
  },

  -- Any dataplane older than 2.8.1.3
  [2008001003] = {
    -- OSS plugins
    acme = {
      "allow_any_domain",
    },
    aws_lambda = {
      "aws_assume_role_arn",
      "aws_role_session_name",
    },
  },

  -- Any dataplane older than 3.0.0
  [2999999999] = {
    -- OSS
    zipkin = {
      "http_span_name",
      "connect_timeout",
      "send_timeout",
      "read_timeout",
    },
    pre_function = {
      "ws_handshake",
      "ws_client_frame",
      "ws_upstream_frame",
      "ws_close",
    },
    post_function = {
      "ws_handshake",
      "ws_client_frame",
      "ws_upstream_frame",
      "ws_close",
    },
    prometheus = {
      "status_code_metrics",
      "latency_metrics",
      "bandwidth_metrics",
      "upstream_health_metrics",
    },
    opentelemetry = {
      "connect_timeout",
      "send_timeout",
      "read_timeout",
    },
    statsd = {
      "allow_status_codes",
      "udp_packet_size",
      "use_tcp",
      "hostname_in_prefix",
      "consumer_identifier_default",
      "service_identifier_default",
      "workspace_identifier_default",
    },

    -- Enterprise plugins
    opa = {
      "include_body_in_opa_input",
      "include_parsed_json_body_in_opa_input",
      "ssl_verify",
    },
    degraphql = {
      "graphql_server_path",
    },
    statsd_advanced = {
      "consumer_identifier_default",
      "service_identifier_default",
      "workspace_identifier_default",
    },
    ldap_auth_advanced = {
      "groups_required",
    },
  },

  -- Any dataplane older than 3.1.0
  [3000999999] = {
    -- OSS
    -- Enterprise plugins
    opa = {
      "include_uri_captures_in_opa_input",
    },
    forward_proxy = {
      "x_headers",
    },
    rate_limiting_advanced = {
      "disable_penalty",
    },
<<<<<<< HEAD
    rate_limiting = {
      "error_code",
      "error_message",
=======
    mtls_auth = {
      "allow_partial_chain",
>>>>>>> 2a1f020e
    },
  },
}<|MERGE_RESOLUTION|>--- conflicted
+++ resolved
@@ -307,14 +307,12 @@
     rate_limiting_advanced = {
       "disable_penalty",
     },
-<<<<<<< HEAD
     rate_limiting = {
       "error_code",
       "error_message",
-=======
+    },
     mtls_auth = {
       "allow_partial_chain",
->>>>>>> 2a1f020e
     },
   },
 }