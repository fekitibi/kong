--- conflicted
+++ resolved
@@ -324,7 +324,6 @@
               config["cookie_samesite"] = "Lax"
             end
           end
-<<<<<<< HEAD
 
           -- Enterprise plugins
           if name == "openid_connect" then
@@ -355,8 +354,6 @@
               config["session_storage"] = "memcache"
             end
           end
-=======
->>>>>>> 94a31c64
         end
 
         for _, key in ipairs(keys[name]) do
@@ -470,15 +467,8 @@
   end
 
   local fields = get_removed_fields(dp_version_num)
-<<<<<<< HEAD
   if fields and invalidate_keys_from_config(config_table["plugins"], fields, log_suffix, dp_version_num) then
     has_update = true
-=======
-  if fields then
-    if invalidate_keys_from_config(config_table["plugins"], fields, log_suffix, dp_version_num) then
-      has_update = true
-    end
->>>>>>> 94a31c64
   end
 
   if dp_version_num < 3002000000 --[[ 3.2.0.0 ]] then
