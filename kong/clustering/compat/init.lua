--- conflicted
+++ resolved
@@ -460,7 +460,7 @@
   payload = deep_copy(payload, false)
   local config_table = payload["config_table"]
 
-<<<<<<< HEAD
+  -- XXX EE
   -- remove incompatible plugins from payload
   if kong.configuration.allow_inconsistent_data_plane_plugins
     and remove_incompatible_plugins(config_table["plugins"], cp_plugins_map, dp_plugins_map)
@@ -468,8 +468,6 @@
     has_update = true
   end
 
-=======
->>>>>>> 72db3776
   for _, checker in ipairs(COMPATIBILITY_CHECKERS) do
     local ver = checker[1]
     local fn  = checker[2]
