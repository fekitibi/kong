--- conflicted
+++ resolved
@@ -1,4 +1,3 @@
-<<<<<<< HEAD
 -- This software is copyright Kong Inc. and its licensors.
 -- Use of the software is subject to the agreement between your organization
 -- and Kong Inc. If there is no such agreement, use is governed by and
@@ -6,8 +5,6 @@
 -- at https://konghq.com/enterprisesoftwarelicense/.
 -- [ END OF LICENSE 0867164ffc95e54f04670b5169c09574bdbd9bba ]
 
-=======
->>>>>>> 5d721ac9
 local semaphore = require("ngx.semaphore")
 local declarative = require("kong.db.declarative")
 local wrpc = require("kong.tools.wrpc")
@@ -24,12 +21,8 @@
 
 local assert = assert
 local setmetatable = setmetatable
-<<<<<<< HEAD
-=======
 local tonumber = tonumber
->>>>>>> 5d721ac9
 local math = math
-local traceback = debug.traceback
 local xpcall = xpcall
 local ngx = ngx
 local ngx_log = ngx.log
@@ -38,10 +31,7 @@
 local inflate_gzip = utils.inflate_gzip
 local cjson_decode = cjson.decode
 local yield = utils.yield
-<<<<<<< HEAD
 local traceback = debug.traceback
-=======
->>>>>>> 5d721ac9
 
 
 local ngx_ERR = ngx.ERR
@@ -248,7 +238,6 @@
 end
 
 local communicate_loop
-<<<<<<< HEAD
 
 function communicate(dp, reconnection_delay)
   return ngx.timer.at(reconnection_delay or 0, communicate_loop, dp)
@@ -260,19 +249,6 @@
     return
   end
 
-=======
-
-function communicate(dp, reconnection_delay)
-  return ngx.timer.at(reconnection_delay or 0, communicate_loop, dp)
-end
-
-function communicate_loop(premature, dp)
-  if premature then
-    -- worker wants to exit
-    return
-  end
-
->>>>>>> 5d721ac9
   local ok, err = pcall(communicate_impl, dp)
 
   if not ok then
