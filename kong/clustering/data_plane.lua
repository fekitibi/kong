-- This software is copyright Kong Inc. and its licensors.
-- Use of the software is subject to the agreement between your organization
-- and Kong Inc. If there is no such agreement, use is governed by and
-- subject to the terms of the Kong Master Software License Agreement found
-- at https://konghq.com/enterprisesoftwarelicense/.
-- [ END OF LICENSE 0867164ffc95e54f04670b5169c09574bdbd9bba ]

local ee = require "kong.enterprise_edition.clustering.data_plane"


local _M = {}


local semaphore = require("ngx.semaphore")
local ws_client = require("resty.websocket.client")
local cjson = require("cjson.safe")
local declarative = require("kong.db.declarative")
local constants = require("kong.constants")
local utils = require("kong.tools.utils")
local system_constants = require("lua_system_constants")
local ffi = require("ffi")
local assert = assert
local setmetatable = setmetatable
local type = type
local math = math
local pcall = pcall
local tostring = tostring
local ngx = ngx
local ngx_log = ngx.log
local ngx_sleep = ngx.sleep
local cjson_decode = cjson.decode
local cjson_encode = cjson.encode
local kong = kong
local exiting = ngx.worker.exiting
local ngx_time = ngx.time
local io_open = io.open
local inflate_gzip = utils.inflate_gzip
local deflate_gzip = utils.deflate_gzip


local KONG_VERSION = kong.version
local CONFIG_CACHE = ngx.config.prefix() .. "/config.cache.json.gz"
--- XXX EE
local CONFIG_CACHE_ENCRYPTED = ngx.config.prefix() .. "/.config.cache.jwt"
--- EE
local ngx_ERR = ngx.ERR
local ngx_DEBUG = ngx.DEBUG
local ngx_INFO = ngx.INFO
local ngx_WARN = ngx.WARN
local ngx_NOTICE = ngx.NOTICE
local MAX_PAYLOAD = constants.CLUSTERING_MAX_PAYLOAD
local WS_OPTS = {
  timeout = constants.CLUSTERING_TIMEOUT,
  max_payload_len = MAX_PAYLOAD,
}
local PING_INTERVAL = constants.CLUSTERING_PING_INTERVAL
local PING_WAIT = PING_INTERVAL * 1.5
local _log_prefix = "[clustering] "


local function is_timeout(err)
  return err and string.sub(err, -7) == "timeout"
end


function _M.new(parent)
  local self = {
    declarative_config = declarative.new_config(parent.conf),
  }

  --- XXX EE
  local config_cache_path = parent.conf.data_plane_config_cache_path
  local config_cache_mode = parent.conf.data_plane_config_cache_mode
  if config_cache_mode == "unencrypted" then
    self.config_cache = config_cache_path or CONFIG_CACHE

  elseif config_cache_mode == "encrypted" then
    self.config_cache = config_cache_path or CONFIG_CACHE_ENCRYPTED
    self.encode_config = ee.encode_config
    self.decode_config = ee.decode_config
  end
  --- EE

  return setmetatable(self, {
    __index = function(tab, key)
      return _M[key] or parent[key]
    end,
  })
end


function _M:encode_config(config)
  return deflate_gzip(config)
end


function _M:decode_config(config)
  return inflate_gzip(config)
end


function _M:update_config(config_table, config_hash, update_cache)
  assert(type(config_table) == "table")

  if not config_hash then
    config_hash = self:calculate_config_hash(config_table)
  end

  local entities, err, _, meta, new_hash =
              self.declarative_config:parse_table(config_table, config_hash)
  if not entities then
    return nil, "bad config received from control plane " .. err
  end

  if declarative.get_current_hash() == new_hash then
    ngx_log(ngx_DEBUG, _log_prefix, "same config received from control plane, ",
                                    "no need to reload")
    return true
  end

  -- NOTE: no worker mutex needed as this code can only be
  -- executed by worker 0
  local res, err =
    declarative.load_into_cache_with_events(entities, meta, new_hash)
  if not res then
    return nil, err
  end

  if update_cache and self.config_cache then
    -- local persistence only after load finishes without error
    local f, err = io_open(self.config_cache, "w")
    if not f then
      ngx_log(ngx_ERR, _log_prefix, "unable to open config cache file: ", err)

    else
      local config = assert(cjson_encode(config_table))
      config = assert(self:encode_config(config))
      res, err = f:write(config)
      if not res then
        ngx_log(ngx_ERR, _log_prefix, "unable to write config cache file: ", err)
      end

      f:close()
    end
  end

  return true
end


function _M:init_worker()
  -- ROLE = "data_plane"

  if ngx.worker.id() == 0 and self.config_cache then
    local f = io_open(self.config_cache, "r")
    if f then
      local config, err = f:read("*a")
      if not config then
        ngx_log(ngx_ERR, _log_prefix, "unable to read cached config file: ", err)
      end

      f:close()

      if config and #config > 0 then
        ngx_log(ngx_INFO, _log_prefix, "found cached config, loading...")
        config, err = self:decode_config(config)
        if config then
          config, err = cjson_decode(config)
          if config then
            local res
            res, err = self:update_config(config)
            if not res then
              ngx_log(ngx_ERR, _log_prefix, "unable to update running config from cache: ", err)
            end

          else
            ngx_log(ngx_ERR, _log_prefix, "unable to json decode cached config: ", err, ", ignoring")
          end

        else
          ngx_log(ngx_ERR, _log_prefix, "unable to decode cached config: ", err, ", ignoring")
        end
      end

    elseif self.config_cache then
      -- CONFIG_CACHE does not exist, pre create one with 0600 permission
<<<<<<< HEAD
      local fd = ffi.C.open(self.config_cache, bit.bor(system_constants.O_RDONLY(),
                                                       system_constants.O_CREAT()),
                                               bit.bor(system_constants.S_IRUSR(),
                                                       system_constants.S_IWUSR()))
=======
      local flags = bit.bor(system_constants.O_RDONLY(),
                            system_constants.O_CREAT())

      local mode = ffi.new("int", bit.bor(system_constants.S_IRUSR(),
                                          system_constants.S_IWUSR()))

      local fd = ffi.C.open(CONFIG_CACHE, flags, mode)
>>>>>>> 67d89370
      if fd == -1 then
        ngx_log(ngx_ERR, _log_prefix, "unable to pre-create cached config file: ",
                ffi.string(ffi.C.strerror(ffi.errno())))

      else
        ffi.C.close(fd)
      end
    end

    assert(ngx.timer.at(0, function(premature)
      self:communicate(premature)
    end))
  end

  --- XXX EE: clear private key as it is not needed after this point
  self.cert_private = nil
  --- EE
end


local function send_ping(c, log_suffix)
  log_suffix = log_suffix or ""

  local hash = declarative.get_current_hash()

  if hash == true then
    hash = string.rep("0", 32)
  end

  local _, err = c:send_ping(hash)
  if err then
    ngx_log(is_timeout(err) and ngx_NOTICE or ngx_WARN, _log_prefix,
            "unable to send ping frame to control plane: ", err, log_suffix)

  else
    ngx_log(ngx_DEBUG, _log_prefix, "sent ping frame to control plane", log_suffix)
  end
end


function _M:communicate(premature)
  if premature then
    -- worker wants to exit
    return
  end

  local conf = self.conf

  -- TODO: pick one random CP
  local address = conf.cluster_control_plane
  local log_suffix = " [" .. address .. "]"

  local c = assert(ws_client:new(WS_OPTS))
  local uri = "wss://" .. address .. "/v1/outlet?node_id=" ..
              kong.node.get_id() ..
              "&node_hostname=" .. kong.node.get_hostname() ..
              "&node_version=" .. KONG_VERSION

  local opts = {
    ssl_verify = true,
    client_cert = self.cert,
    client_priv_key = self.cert_key,
  }
  if conf.cluster_mtls == "shared" then
    opts.server_name = "kong_clustering"
  else
    -- server_name will be set to the host if it is not explicitly defined here
    if conf.cluster_server_name ~= "" then
      opts.server_name = conf.cluster_server_name
    end
  end

  local reconnection_delay = math.random(5, 10)
  local res, err = c:connect(uri, opts)
  if not res then
    ngx_log(ngx_ERR, _log_prefix, "connection to control plane ", uri, " broken: ", err,
                 " (retrying after ", reconnection_delay, " seconds)", log_suffix)

    assert(ngx.timer.at(reconnection_delay, function(premature)
      self:communicate(premature)
    end))
    return
  end

  -- connection established
  -- first, send out the plugin list to CP so it can make decision on whether
  -- sync will be allowed later
  local _
  _, err = c:send_binary(cjson_encode({ type = "basic_info",
                                        plugins = self.plugins_list, }))
  if err then
    ngx_log(ngx_ERR, _log_prefix, "unable to send basic information to control plane: ", uri,
                     " err: ", err, " (retrying after ", reconnection_delay, " seconds)", log_suffix)

    c:close()
    assert(ngx.timer.at(reconnection_delay, function(premature)
      self:communicate(premature)
    end))
    return
  end

  local config_semaphore = semaphore.new(0)

  -- how DP connection management works:
  -- three threads are spawned, when any of these threads exits,
  -- it means a fatal error has occurred on the connection,
  -- and the other threads are also killed
  --
  -- * config_thread: it grabs a received declarative config and apply it
  --                  locally. In addition, this thread also persists the
  --                  config onto the local file system
  -- * read_thread: it is the only thread that sends WS frames to the CP
  --                by sending out periodic PING frames to CP that checks
  --                for the healthiness of the WS connection. In addition,
  --                PING messages also contains the current config hash
  --                applied on the local Kong DP
  -- * write_thread: it is the only thread that receives WS frames from the CP,
  --                 and is also responsible for handling timeout detection

  local ping_immediately
  local config_exit

  local config_thread = ngx.thread.spawn(function()
    while not exiting() and not config_exit do
      local ok, err = config_semaphore:wait(1)
      if ok then
        local config_table = self.next_config
        local config_hash  = self.next_hash
        if config_table then
          local pok, res
          pok, res, err = pcall(self.update_config, self, config_table, config_hash, true)
          if pok then
            if not res then
              ngx_log(ngx_ERR, _log_prefix, "unable to update running config: ", err)
            end

            ping_immediately = true

          else
            ngx_log(ngx_ERR, _log_prefix, "unable to update running config: ", res)
          end

          if self.next_config == config_table then
            self.next_config = nil
          end
        end

      elseif err ~= "timeout" then
        ngx_log(ngx_ERR, _log_prefix, "semaphore wait error: ", err)
      end
    end
  end)

  local write_thread = ngx.thread.spawn(function()
    while not exiting() do
      send_ping(c, log_suffix)

      for _ = 1, PING_INTERVAL do
        ngx_sleep(1)
        if exiting() then
          return
        end
        if ping_immediately then
          ping_immediately = nil
          break
        end
      end
    end
  end)

  local read_thread = ngx.thread.spawn(function()
    local last_seen = ngx_time()
    while not exiting() do
      local data, typ, err = c:recv_frame()
      if err then
        if not is_timeout(err) then
          return nil, "error while receiving frame from control plane: " .. err
        end

        local waited = ngx_time() - last_seen
        if waited > PING_WAIT then
          return nil, "did not receive pong frame from control plane within " .. PING_WAIT .. " seconds"
        end

      else
        if typ == "close" then
          ngx_log(ngx_DEBUG, _log_prefix, "received close frame from control plane", log_suffix)
          return
        end

        last_seen = ngx_time()

        if typ == "binary" then
          data = assert(inflate_gzip(data))

          local msg = assert(cjson_decode(data))

          if msg.type == "reconfigure" then
            if msg.timestamp then
              ngx_log(ngx_DEBUG, _log_prefix, "received reconfigure frame from control plane with timestamp: ",
                                 msg.timestamp, log_suffix)

            else
              ngx_log(ngx_DEBUG, _log_prefix, "received reconfigure frame from control plane", log_suffix)
            end

            self.next_config = assert(msg.config_table)
            self.next_hash = msg.config_hash

            if config_semaphore:count() <= 0 then
              -- the following line always executes immediately after the `if` check
              -- because `:count` will never yield, end result is that the semaphore
              -- count is guaranteed to not exceed 1
              config_semaphore:post()
            end
          end

        elseif typ == "pong" then
          ngx_log(ngx_DEBUG, _log_prefix, "received pong frame from control plane", log_suffix)

        else
          ngx_log(ngx_NOTICE, _log_prefix, "received unknown (", tostring(typ), ") frame from control plane",
                              log_suffix)
        end
      end
    end
  end)

  local ok, err, perr = ngx.thread.wait(read_thread, write_thread, config_thread)

  ngx.thread.kill(read_thread)
  ngx.thread.kill(write_thread)
  c:close()

  if not ok then
    ngx_log(ngx_ERR, _log_prefix, err, log_suffix)

  elseif perr then
    ngx_log(ngx_ERR, _log_prefix, perr, log_suffix)
  end

  -- the config thread might be holding a lock if it's in the middle of an
  -- update, so we need to give it a chance to terminate gracefully
  config_exit = true
  ok, err, perr = ngx.thread.wait(config_thread)

  if not ok then
    ngx_log(ngx_ERR, _log_prefix, err, log_suffix)

  elseif perr then
    ngx_log(ngx_ERR, _log_prefix, perr, log_suffix)
  end

  if not exiting() then
    assert(ngx.timer.at(reconnection_delay, function(premature)
      self:communicate(premature)
    end))
  end
end

return _M<|MERGE_RESOLUTION|>--- conflicted
+++ resolved
@@ -184,20 +184,13 @@
 
     elseif self.config_cache then
       -- CONFIG_CACHE does not exist, pre create one with 0600 permission
-<<<<<<< HEAD
-      local fd = ffi.C.open(self.config_cache, bit.bor(system_constants.O_RDONLY(),
-                                                       system_constants.O_CREAT()),
-                                               bit.bor(system_constants.S_IRUSR(),
-                                                       system_constants.S_IWUSR()))
-=======
       local flags = bit.bor(system_constants.O_RDONLY(),
                             system_constants.O_CREAT())
 
       local mode = ffi.new("int", bit.bor(system_constants.S_IRUSR(),
                                           system_constants.S_IWUSR()))
 
-      local fd = ffi.C.open(CONFIG_CACHE, flags, mode)
->>>>>>> 67d89370
+      local fd = ffi.C.open(self.config_cache, flags, mode)
       if fd == -1 then
         ngx_log(ngx_ERR, _log_prefix, "unable to pre-create cached config file: ",
                 ffi.string(ffi.C.strerror(ffi.errno())))
