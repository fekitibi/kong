-- This software is copyright Kong Inc. and its licensors.
-- Use of the software is subject to the agreement between your organization
-- and Kong Inc. If there is no such agreement, use is governed by and
-- subject to the terms of the Kong Master Software License Agreement found
-- at https://konghq.com/enterprisesoftwarelicense/.
-- [ END OF LICENSE 0867164ffc95e54f04670b5169c09574bdbd9bba ]

local _M = {}
local _MT = { __index = _M, }


local semaphore = require("ngx.semaphore")
local cjson = require("cjson.safe")
local config_helper = require("kong.clustering.config_helper")
local clustering_utils = require("kong.clustering.utils")
local declarative = require("kong.db.declarative")
local constants = require("kong.constants")
local utils = require("kong.tools.utils")
<<<<<<< HEAD
=======
local system_constants = require("lua_system_constants")
local ffi = require("ffi")
>>>>>>> a2c8204b


local assert = assert
local setmetatable = setmetatable
local math = math
local pcall = pcall
local tostring = tostring
local sub = string.sub
local ngx = ngx
local ngx_log = ngx.log
local ngx_sleep = ngx.sleep
local cjson_decode = cjson.decode
local cjson_encode = cjson.encode
local exiting = ngx.worker.exiting
local ngx_time = ngx.time
local inflate_gzip = utils.inflate_gzip
<<<<<<< HEAD
local yield = utils.yield
=======
local deflate_gzip = utils.deflate_gzip
local yield = utils.yield

>>>>>>> a2c8204b

local ngx_ERR = ngx.ERR
local ngx_DEBUG = ngx.DEBUG
local ngx_WARN = ngx.WARN
local ngx_NOTICE = ngx.NOTICE
local PING_INTERVAL = constants.CLUSTERING_PING_INTERVAL
local PING_WAIT = PING_INTERVAL * 1.5
local _log_prefix = "[clustering] "
local DECLARATIVE_EMPTY_CONFIG_HASH = constants.DECLARATIVE_EMPTY_CONFIG_HASH


local function is_timeout(err)
  return err and sub(err, -7) == "timeout"
end


function _M.new(conf, cert, cert_key)
  local self = {
    declarative_config = declarative.new_config(conf),
    conf = conf,
    cert = cert,
    cert_key = cert_key,
  }

<<<<<<< HEAD
  return setmetatable(self, _MT)
=======
  --- XXX EE
  local config_cache_path = parent.conf.data_plane_config_cache_path
  local config_cache_mode = parent.conf.data_plane_config_cache_mode
  if config_cache_mode == "unencrypted" then
    self.config_cache = config_cache_path or CONFIG_CACHE

  elseif config_cache_mode == "encrypted" then
    self.config_cache = config_cache_path or CONFIG_CACHE_ENCRYPTED
    self.encode_config = ee.encode_config
    self.decode_config = ee.decode_config
  end
  --- EE

  return setmetatable(self, {
    __index = function(tab, key)
      return _M[key] or parent[key]
    end,
  })
end


function _M:encode_config(config)
  return deflate_gzip(config)
end


function _M:decode_config(config)
  return inflate_gzip(config)
end


function _M:update_config(config_table, config_hash, update_cache, hashes)
  assert(type(config_table) == "table")

  if not config_hash then
    config_hash, hashes = self:calculate_config_hash(config_table)
  end

  local current_hash = declarative.get_current_hash()
  if current_hash == config_hash then
    ngx_log(ngx_DEBUG, _log_prefix, "same config received from control plane, ",
                                    "no need to reload")
    return true
  end

  local entities, err, _, meta, new_hash =
    self.declarative_config:parse_table(config_table, config_hash)
  if not entities then
    return nil, "bad config received from control plane " .. err
  end

  yield()

  if current_hash == new_hash then
    ngx_log(ngx_DEBUG, _log_prefix, "same config received from control plane, ",
                                    "no need to reload")
    return true
  end

  -- NOTE: no worker mutex needed as this code can only be
  -- executed by worker 0

  local res, err =
    declarative.load_into_cache_with_events(entities, meta, new_hash, hashes)
  if not res then
    return nil, err
  end

  yield()

  if update_cache and self.config_cache then
    -- local persistence only after load finishes without error
    local f, err = io_open(self.config_cache, "w")
    if not f then
      ngx_log(ngx_ERR, _log_prefix, "unable to open config cache file: ", err)

    else
      local config = assert(cjson_encode(config_table))
      yield()
      config = assert(self:encode_config(config))
      yield()
      res, err = f:write(config)
      if not res then
        ngx_log(ngx_ERR, _log_prefix, "unable to write config cache file: ", err)
      end
      f:close()
      yield()
    end
  end

  return true
>>>>>>> a2c8204b
end


function _M:init_worker(plugins_list)
  -- ROLE = "data_plane"

  self.plugins_list = plugins_list

  if ngx.worker.id() == 0 then
    assert(ngx.timer.at(0, function(premature)
      self:communicate(premature)
    end))
  end
end


local function send_ping(c, log_suffix)
  log_suffix = log_suffix or ""

  local hash = declarative.get_current_hash()

  if hash == true then
    hash = DECLARATIVE_EMPTY_CONFIG_HASH
  end

  local _, err = c:send_ping(hash)
  if err then
    ngx_log(is_timeout(err) and ngx_NOTICE or ngx_WARN, _log_prefix,
            "unable to send ping frame to control plane: ", err, log_suffix)

  else
    ngx_log(ngx_DEBUG, _log_prefix, "sent ping frame to control plane", log_suffix)
  end
end


function _M:communicate(premature)
  if premature then
    -- worker wants to exit
    return
  end

  local conf = self.conf

  local log_suffix = " [" .. conf.cluster_control_plane .. "]"
  local reconnection_delay = math.random(5, 10)

  local c, uri, err = clustering_utils.connect_cp(
                        "/v1/outlet", conf, self.cert, self.cert_key)
  if not c then
    ngx_log(ngx_ERR, _log_prefix, "connection to control plane ", uri, " broken: ", err,
                 " (retrying after ", reconnection_delay, " seconds)", log_suffix)

    assert(ngx.timer.at(reconnection_delay, function(premature)
      self:communicate(premature)
    end))
    return
  end

  -- connection established
  -- first, send out the plugin list to CP so it can make decision on whether
  -- sync will be allowed later
  local _
  _, err = c:send_binary(cjson_encode({ type = "basic_info",
                                        plugins = self.plugins_list, }))
  if err then
    ngx_log(ngx_ERR, _log_prefix, "unable to send basic information to control plane: ", uri,
                     " err: ", err, " (retrying after ", reconnection_delay, " seconds)", log_suffix)

    c:close()
    assert(ngx.timer.at(reconnection_delay, function(premature)
      self:communicate(premature)
    end))
    return
  end

  local config_semaphore = semaphore.new(0)

  -- how DP connection management works:
  -- three threads are spawned, when any of these threads exits,
  -- it means a fatal error has occurred on the connection,
  -- and the other threads are also killed
  --
  -- * config_thread: it grabs a received declarative config and apply it
  --                  locally. In addition, this thread also persists the
  --                  config onto the local file system
  -- * read_thread: it is the only thread that sends WS frames to the CP
  --                by sending out periodic PING frames to CP that checks
  --                for the healthiness of the WS connection. In addition,
  --                PING messages also contains the current config hash
  --                applied on the local Kong DP
  -- * write_thread: it is the only thread that receives WS frames from the CP,
  --                 and is also responsible for handling timeout detection

  local ping_immediately
  local config_exit
  local next_data

  local config_thread = ngx.thread.spawn(function()
    while not exiting() and not config_exit do
      local ok, err = config_semaphore:wait(1)
      if ok then
        local data = next_data
        if data then
          local msg = assert(inflate_gzip(data))
          yield()
<<<<<<< HEAD
=======

>>>>>>> a2c8204b
          msg = assert(cjson_decode(msg))
          yield()

          if msg.type == "reconfigure" then
            if msg.timestamp then
              ngx_log(ngx_DEBUG, _log_prefix, "received reconfigure frame from control plane with timestamp: ",
<<<<<<< HEAD
                                 msg.timestamp, log_suffix)
=======
                      msg.timestamp, log_suffix)
>>>>>>> a2c8204b

            else
              ngx_log(ngx_DEBUG, _log_prefix, "received reconfigure frame from control plane", log_suffix)
            end

            local config_table = assert(msg.config_table)
<<<<<<< HEAD
            local pok, res
            pok, res, err = pcall(config_helper.update, self.declarative_config,
                                  config_table, msg.config_hash, msg.hashes)
            if pok then
              if not res then
                ngx_log(ngx_ERR, _log_prefix, "unable to update running config: ", err)
              end

              ping_immediately = true

            else
              ngx_log(ngx_ERR, _log_prefix, "unable to update running config: ", res)
            end

            if next_data == data then
              next_data = nil
=======
            if config_table then
              local config_hash  = msg.config_hash
              local hashes = msg.hashes

              local pok, res
              pok, res, err = pcall(self.update_config, self, config_table, config_hash, true, hashes)
              if pok then
                if not res then
                  ngx_log(ngx_ERR, _log_prefix, "unable to update running config: ", err)
                end

                ping_immediately = true

              else
                ngx_log(ngx_ERR, _log_prefix, "unable to update running config: ", res)
              end

              if next_data == data then
                next_data = nil
              end
>>>>>>> a2c8204b
            end
          end
        end

      elseif err ~= "timeout" then
        ngx_log(ngx_ERR, _log_prefix, "semaphore wait error: ", err)
      end
    end
  end)

  local write_thread = ngx.thread.spawn(function()
    while not exiting() do
      send_ping(c, log_suffix)

      for _ = 1, PING_INTERVAL do
        ngx_sleep(1)
        if exiting() then
          return
        end
        if ping_immediately then
          ping_immediately = nil
          break
        end
      end
    end
  end)

  local read_thread = ngx.thread.spawn(function()
    local last_seen = ngx_time()
    while not exiting() do
      local data, typ, err = c:recv_frame()
      if err then
        if not is_timeout(err) then
          return nil, "error while receiving frame from control plane: " .. err
        end

        local waited = ngx_time() - last_seen
        if waited > PING_WAIT then
          return nil, "did not receive pong frame from control plane within " .. PING_WAIT .. " seconds"
        end

      else
        if typ == "close" then
          ngx_log(ngx_DEBUG, _log_prefix, "received close frame from control plane", log_suffix)
          return
        end

        last_seen = ngx_time()

        if typ == "binary" then
          next_data = data
          if config_semaphore:count() <= 0 then
            -- the following line always executes immediately after the `if` check
            -- because `:count` will never yield, end result is that the semaphore
            -- count is guaranteed to not exceed 1
            config_semaphore:post()
          end

        elseif typ == "pong" then
          ngx_log(ngx_DEBUG, _log_prefix, "received pong frame from control plane", log_suffix)

        else
          ngx_log(ngx_NOTICE, _log_prefix, "received unknown (", tostring(typ), ") frame from control plane",
                              log_suffix)
        end
      end
    end
  end)

  local ok, err, perr = ngx.thread.wait(read_thread, write_thread, config_thread)

  ngx.thread.kill(read_thread)
  ngx.thread.kill(write_thread)

  c:close()

  if not ok then
    ngx_log(ngx_ERR, _log_prefix, err, log_suffix)

  elseif perr then
    ngx_log(ngx_ERR, _log_prefix, perr, log_suffix)
  end

  -- the config thread might be holding a lock if it's in the middle of an
  -- update, so we need to give it a chance to terminate gracefully
  config_exit = true

  ok, err, perr = ngx.thread.wait(config_thread)
  if not ok then
    ngx_log(ngx_ERR, _log_prefix, err, log_suffix)

  elseif perr then
    ngx_log(ngx_ERR, _log_prefix, perr, log_suffix)
  end

  if not exiting() then
    assert(ngx.timer.at(reconnection_delay, function(premature)
      self:communicate(premature)
    end))
  end
end

return _M<|MERGE_RESOLUTION|>--- conflicted
+++ resolved
@@ -16,11 +16,6 @@
 local declarative = require("kong.db.declarative")
 local constants = require("kong.constants")
 local utils = require("kong.tools.utils")
-<<<<<<< HEAD
-=======
-local system_constants = require("lua_system_constants")
-local ffi = require("ffi")
->>>>>>> a2c8204b
 
 
 local assert = assert
@@ -37,13 +32,7 @@
 local exiting = ngx.worker.exiting
 local ngx_time = ngx.time
 local inflate_gzip = utils.inflate_gzip
-<<<<<<< HEAD
 local yield = utils.yield
-=======
-local deflate_gzip = utils.deflate_gzip
-local yield = utils.yield
-
->>>>>>> a2c8204b
 
 local ngx_ERR = ngx.ERR
 local ngx_DEBUG = ngx.DEBUG
@@ -68,101 +57,7 @@
     cert_key = cert_key,
   }
 
-<<<<<<< HEAD
   return setmetatable(self, _MT)
-=======
-  --- XXX EE
-  local config_cache_path = parent.conf.data_plane_config_cache_path
-  local config_cache_mode = parent.conf.data_plane_config_cache_mode
-  if config_cache_mode == "unencrypted" then
-    self.config_cache = config_cache_path or CONFIG_CACHE
-
-  elseif config_cache_mode == "encrypted" then
-    self.config_cache = config_cache_path or CONFIG_CACHE_ENCRYPTED
-    self.encode_config = ee.encode_config
-    self.decode_config = ee.decode_config
-  end
-  --- EE
-
-  return setmetatable(self, {
-    __index = function(tab, key)
-      return _M[key] or parent[key]
-    end,
-  })
-end
-
-
-function _M:encode_config(config)
-  return deflate_gzip(config)
-end
-
-
-function _M:decode_config(config)
-  return inflate_gzip(config)
-end
-
-
-function _M:update_config(config_table, config_hash, update_cache, hashes)
-  assert(type(config_table) == "table")
-
-  if not config_hash then
-    config_hash, hashes = self:calculate_config_hash(config_table)
-  end
-
-  local current_hash = declarative.get_current_hash()
-  if current_hash == config_hash then
-    ngx_log(ngx_DEBUG, _log_prefix, "same config received from control plane, ",
-                                    "no need to reload")
-    return true
-  end
-
-  local entities, err, _, meta, new_hash =
-    self.declarative_config:parse_table(config_table, config_hash)
-  if not entities then
-    return nil, "bad config received from control plane " .. err
-  end
-
-  yield()
-
-  if current_hash == new_hash then
-    ngx_log(ngx_DEBUG, _log_prefix, "same config received from control plane, ",
-                                    "no need to reload")
-    return true
-  end
-
-  -- NOTE: no worker mutex needed as this code can only be
-  -- executed by worker 0
-
-  local res, err =
-    declarative.load_into_cache_with_events(entities, meta, new_hash, hashes)
-  if not res then
-    return nil, err
-  end
-
-  yield()
-
-  if update_cache and self.config_cache then
-    -- local persistence only after load finishes without error
-    local f, err = io_open(self.config_cache, "w")
-    if not f then
-      ngx_log(ngx_ERR, _log_prefix, "unable to open config cache file: ", err)
-
-    else
-      local config = assert(cjson_encode(config_table))
-      yield()
-      config = assert(self:encode_config(config))
-      yield()
-      res, err = f:write(config)
-      if not res then
-        ngx_log(ngx_ERR, _log_prefix, "unable to write config cache file: ", err)
-      end
-      f:close()
-      yield()
-    end
-  end
-
-  return true
->>>>>>> a2c8204b
 end
 
 
@@ -269,28 +164,19 @@
         if data then
           local msg = assert(inflate_gzip(data))
           yield()
-<<<<<<< HEAD
-=======
-
->>>>>>> a2c8204b
           msg = assert(cjson_decode(msg))
           yield()
 
           if msg.type == "reconfigure" then
             if msg.timestamp then
               ngx_log(ngx_DEBUG, _log_prefix, "received reconfigure frame from control plane with timestamp: ",
-<<<<<<< HEAD
-                                 msg.timestamp, log_suffix)
-=======
                       msg.timestamp, log_suffix)
->>>>>>> a2c8204b
 
             else
               ngx_log(ngx_DEBUG, _log_prefix, "received reconfigure frame from control plane", log_suffix)
             end
 
             local config_table = assert(msg.config_table)
-<<<<<<< HEAD
             local pok, res
             pok, res, err = pcall(config_helper.update, self.declarative_config,
                                   config_table, msg.config_hash, msg.hashes)
@@ -307,28 +193,6 @@
 
             if next_data == data then
               next_data = nil
-=======
-            if config_table then
-              local config_hash  = msg.config_hash
-              local hashes = msg.hashes
-
-              local pok, res
-              pok, res, err = pcall(self.update_config, self, config_table, config_hash, true, hashes)
-              if pok then
-                if not res then
-                  ngx_log(ngx_ERR, _log_prefix, "unable to update running config: ", err)
-                end
-
-                ping_immediately = true
-
-              else
-                ngx_log(ngx_ERR, _log_prefix, "unable to update running config: ", res)
-              end
-
-              if next_data == data then
-                next_data = nil
-              end
->>>>>>> a2c8204b
             end
           end
         end
