--- conflicted
+++ resolved
@@ -394,10 +394,6 @@
     end
   end
 
-<<<<<<< HEAD
-=======
-
->>>>>>> 44d24a21
   -- store serialized plugins map for troubleshooting purposes
   local shm_key_name = "clustering:cp_plugins_configured:worker_" .. ngx.worker.id()
   kong_dict:set(shm_key_name, cjson_encode(self.plugins_configured));
@@ -820,13 +816,12 @@
           local previous_sync_status = sync_status
           ok, err, sync_status = self:check_configuration_compatibility(dp_plugins_map)
           if ok then
-<<<<<<< HEAD
             -- [[ XXX EE:
             --   - Handle redis timeout changes and syslog fields added in 2.5.0.0
             --   - Handle log, prometheus, and zipkin fields added in 2.4.1.0
             payload = update_payload(payload, log_suffix)
             -- XXX EE ]]
-=======
+
             local has_update, deflated_payload, err = update_compatible_payload(self.reconfigure_payload, dp_version)
             if not has_update then -- no modification, use the cached payload
               deflated_payload = self.deflated_reconfigure_payload
@@ -835,7 +830,6 @@
                       "is returned", log_suffix)
               deflated_payload = self.deflated_reconfigure_payload
             end
->>>>>>> 44d24a21
 
             -- config update
             local _, err = wb:send_binary(deflated_payload)
