-- This software is copyright Kong Inc. and its licensors.
-- Use of the software is subject to the agreement between your organization
-- and Kong Inc. If there is no such agreement, use is governed by and
-- subject to the terms of the Kong Master Software License Agreement found
-- at https://konghq.com/enterprisesoftwarelicense/.
-- [ END OF LICENSE 0867164ffc95e54f04670b5169c09574bdbd9bba ]

local _M = {}


local semaphore = require("ngx.semaphore")
local ws_server = require("resty.websocket.server")
local cjson = require("cjson.safe")
local declarative = require("kong.db.declarative")
local utils = require("kong.tools.utils")
local clustering_utils = require("kong.clustering.utils")
local constants = require("kong.constants")
local ee_meta = require("kong.enterprise_edition.meta")
local string = string
local setmetatable = setmetatable
local type = type
local pcall = pcall
local pairs = pairs
local yield = utils.yield
local ipairs = ipairs
local tonumber = tonumber
local ngx = ngx
local ngx_log = ngx.log
local cjson_decode = cjson.decode
local cjson_encode = cjson.encode
local kong = kong
local ngx_exit = ngx.exit
local exiting = ngx.worker.exiting
local ngx_time = ngx.time
local ngx_now = ngx.now
local ngx_update_time = ngx.update_time
local ngx_var = ngx.var
local table_insert = table.insert
local table_remove = table.remove
local table_concat = table.concat
local sub = string.sub
local gsub = string.gsub
local deflate_gzip = utils.deflate_gzip


local kong_dict = ngx.shared.kong
local KONG_VERSION = kong.version
local ngx_DEBUG = ngx.DEBUG
local ngx_INFO = ngx.INFO
local ngx_NOTICE = ngx.NOTICE
local ngx_WARN = ngx.WARN
local ngx_ERR = ngx.ERR
local ngx_OK = ngx.OK
local ngx_ERROR = ngx.ERROR
local ngx_CLOSE = ngx.HTTP_CLOSE
local MAX_PAYLOAD = kong.configuration.cluster_max_payload
local WS_OPTS = {
  timeout = constants.CLUSTERING_TIMEOUT,
  max_payload_len = MAX_PAYLOAD,
}
local PING_INTERVAL = constants.CLUSTERING_PING_INTERVAL
local PING_WAIT = PING_INTERVAL * 1.5
local CLUSTERING_SYNC_STATUS = constants.CLUSTERING_SYNC_STATUS
local DECLARATIVE_EMPTY_CONFIG_HASH = constants.DECLARATIVE_EMPTY_CONFIG_HASH
local PONG_TYPE = "PONG"
local RECONFIGURE_TYPE = "RECONFIGURE"
local REMOVED_FIELDS = require("kong.clustering.compat.removed_fields")
local _log_prefix = "[clustering] "


local function handle_export_deflated_reconfigure_payload(self)
  local ok, p_err, err = pcall(self.export_deflated_reconfigure_payload, self)
  return ok, p_err or err
end


local function handle_export_deflated_reconfigure_payload(self)
  local ok, p_err, err = pcall(self.export_deflated_reconfigure_payload, self)
  return ok, p_err or err
end


local function plugins_list_to_map(plugins_list)
  local versions = {}
  for _, plugin in ipairs(plugins_list) do
    local name = plugin.name
    local version = plugin.version
    local major, minor = clustering_utils.extract_major_minor(plugin.version)

    if major and minor then
      versions[name] = {
        major   = major,
        minor   = minor,
        version = version,
      }

    else
      versions[name] = {}
    end
  end
  return versions
end


local function is_timeout(err)
  return err and sub(err, -7) == "timeout"
end


function _M.new(parent)
  local self = {
    clients = setmetatable({}, { __mode = "k", }),
    plugins_map = {},
  }

  return setmetatable(self, {
    __index = function(tab, key)
      return _M[key] or parent[key]
    end,
  })
end


-- [[ XXX EE: TODO: Backport find_field_element function to OSS
local function find_field_element(table, field_element)
  if type(table) == "table" then
    for i, v in pairs(table) do
      if v == field_element then
        return i
      end
    end
  end

  return nil
end


-- [[ XXX EE: TODO: Backport function rename, logging, and element removal to OSS
--                  invalidate_keys_from_config => invalidate_items_from_config
local function invalidate_items_from_config(config_plugins, keys, log_suffix)
  if not config_plugins then
    return false
  end

  local has_update

  for _, t in ipairs(config_plugins) do
    local config = t and t["config"]
    if config then
      local name = gsub(t["name"], "-", "_")

      -- Handle Redis configurations (regardless of plugin)
      if config.redis and keys["redis"] then
        local config_plugin_redis = config.redis
        for _, key in ipairs(keys["redis"]) do
          if config_plugin_redis[key] ~= nil then
            ngx_log(ngx_WARN, _log_prefix, name, " plugin contains redis configuration '", key,
              "' which is incompatible with dataplane and will be ignored", log_suffix)
            config_plugin_redis[key] = nil
            has_update = true
          end
        end
      end

      -- Handle fields in specific plugins
      if keys[name] ~= nil then
        for key, field in pairs(keys[name]) do
          if type(field) == "table" then
            if config[key] ~= nil then
              for _, field_element in pairs(keys[name][key]) do
                local index = find_field_element(config[key], field_element)
                if index ~= nil then
                  ngx_log(ngx_WARN, _log_prefix, name, " plugin contains configuration '", key,
                    "' element '", field_element, "' which is incompatible with dataplane and will",
                    " be ignored", log_suffix)
                  table_remove(config[key], index)
                  has_update = true
                end
              end
            end
          else
            if config[field] ~= nil then
              ngx_log(ngx_WARN, _log_prefix, name, " plugin contains configuration '", field,
                "' which is incompatible with dataplane and will be ignored", log_suffix)
              config[field] = nil
              has_update = true
            end
          end
        end
      end
    end
  end

  return has_update
end

local function version_num(version)
  local base = 1000000000
  local version_num = 0
  for _, v in ipairs(utils.split(version, ".", 4)) do
    v = v:match("^(%d+)")
    version_num = version_num + base * tonumber(v, 10) or 0
    base = base / 1000
  end

  return version_num
end
-- for test
_M._version_num = version_num

-- [[ XXX EE: TODO: Backport function changes and descriptive variable name change to OSS
local function get_removed_fields(dp_version_number)
  local unknown_fields_and_elements = {}
  local has_fields

  -- Merge dataplane unknown fields and field elements; if needed based on DP version
  for v, list in pairs(REMOVED_FIELDS) do
    if dp_version_number < v then
      has_fields = true
      for plugin, fields in pairs(list) do
        if not unknown_fields_and_elements[plugin] then
          unknown_fields_and_elements[plugin] = {}
        end
        for k, f in pairs(fields) do
          if type(f) == "table" then
            if not unknown_fields_and_elements[plugin][k] then
              unknown_fields_and_elements[plugin][k] = {}
            end

            for _, e in pairs(f) do
              table_insert(unknown_fields_and_elements[plugin][k], e)
            end
          else
            table_insert(unknown_fields_and_elements[plugin], f)
          end
        end
      end
    end
  end

  return has_fields and unknown_fields_and_elements or nil
end
-- for test
_M._get_removed_fields = get_removed_fields

local function kafka_mechanism_compat(conf, plugin_name, dp_version, log_suffix)
  if plugin_name ~= "kafka-log" and plugin_name ~= "kafka-upstream" then
    return false
  end
  if conf["authentication"] then
    if conf["authentication"]["mechanism"] == "SCRAM-SHA-512" then
      ngx_log(ngx_WARN, _log_prefix, "the kafka plugins for Kong Gateway v" .. KONG_VERSION ..
              " contains configuration mechanism='SCRAM-SHA-512', which is incompatible with",
              " dataplane version " .. dp_version .. " and will be set to 'SCRAM-SHA-256'.", log_suffix)
      conf["authentication"]["mechanism"] = "SCRAM-SHA-256"
      return true
    end
  end
  return false
end

-- returns has_update, modified_deflated_payload, err
local function update_compatible_payload(payload, dp_version, log_suffix)
  local cp_version_num = version_num(tostring(ee_meta.versions.package))
  local dp_version_num = version_num(dp_version)
  -- if the CP and DP have the same version, avoid the payload
  -- copy and compatibility updates
  if cp_version_num == dp_version_num then
    return false
  end

  local has_update = false
  local fields = get_removed_fields(dp_version_num)
  payload = utils.deep_copy(payload, false)
  local config_table = payload["config_table"]
  if fields then
    has_update = invalidate_items_from_config(config_table["plugins"], fields, log_suffix)
  end
  -- XXX EE: this should be moved in its own file (compat/config.lua). With a table
  -- similar to compat/remove_fields, each plugin could register a function to handle
  -- its compatibility issues.

  if dp_version_num < 2008001001 --[[ 2.8.1.1 ]] then
    if config_table["plugins"] then
      for _, t in ipairs(config_table["plugins"]) do
        local config = t and t["config"]
        if config then
          if kafka_mechanism_compat(config, t["name"], dp_version, log_suffix) then
            has_update = true
          end
        end
      end
    end
  end

  if dp_version_num < 2008000000 --[[ 2.8.0.0 ]] then
    local entity_removal = {
      "vaults_beta",
    }
    for _, entity in ipairs(entity_removal) do
      if config_table[entity] then
        ngx_log(ngx_WARN, _log_prefix, "Kong Gateway v" .. KONG_VERSION ..
                " contains configuration '" .. entity .. "'",
                " which is incompatible with dataplane version " .. dp_version .. " and will",
                " be removed.", log_suffix)
        config_table[entity] = nil
        has_update = true
      end
    end
    if config_table["plugins"] then
      for _, t in ipairs(config_table["plugins"]) do
        local config = t and t["config"]
        if config then
          if t["name"] == "openid-connect" then
            if config["session_redis_password"] then
              ngx_log(ngx_WARN, _log_prefix, "openid-connect plugin for Kong Gateway v" .. KONG_VERSION ..
                      " contains configuration session_redis_password, which is incompatible with",
                      " dataplane version " .. dp_version .. " and will be replaced with 'session_redis_auth'.", log_suffix)
              config["session_redis_auth"] = config["session_redis_password"]
              config["session_redis_password"] = nil
              has_update = true
            end
          end

          if t["name"] == "forward-proxy" then
            if config["http_proxy_host"] then
              ngx_log(ngx_WARN, _log_prefix, "forward-proxy plugin for Kong Gateway v" .. KONG_VERSION ..
                      " contains configuration http_proxy_host, which is incompatible with",
                      " dataplane version " .. dp_version .. " and will be replaced with 'proxy_host'.", log_suffix)
              config["proxy_host"] = config["http_proxy_host"]
              config["http_proxy_host"] = nil
              has_update = true
            end
            if config["http_proxy_port"] then
              ngx_log(ngx_WARN, _log_prefix, "forward-proxy plugin for Kong Gateway v" .. KONG_VERSION ..
                      " contains configuration http_proxy_port, which is incompatible with",
                      " dataplane version " .. dp_version .. " and will be replaced with 'proxy_port'.", log_suffix)
              config["proxy_port"] = config["http_proxy_port"]
              config["http_proxy_port"] = nil
            end
          end
        end
      end
    end
  end

  if dp_version_num < 2007000000 --[[ 2.7.0.0 ]] then
    local entity_removal = {
      "consumer_groups",
      "consumer_group_consumers",
      "consumer_group_plugins",
    }
    for _, entity in ipairs(entity_removal) do
      if config_table[entity] then
        ngx_log(ngx_WARN, _log_prefix, "Kong Gateway v" .. KONG_VERSION ..
                " contains configuration '" .. entity .. "'",
                " which is incompatible with dataplane version " .. dp_version .. " and will",
                " be removed.", log_suffix)
        config_table[entity] = nil
        has_update = true
      end
    end

    if config_table["services"] then
      for _, t in ipairs(config_table["services"]) do
        if t["enabled"] then
          ngx_log(ngx_WARN, _log_prefix, "Kong Gateway v" .. KONG_VERSION ..
                  " contains configuration 'services.enabled'",
                  " which is incompatible with dataplane version " .. dp_version .. " and will",
                  " be removed.", log_suffix)
          t["enabled"] = nil
          has_update = true
        end
      end
    end

    if config_table["plugins"] then
      for _, t in ipairs(config_table["plugins"]) do
        local config = t and t["config"]
        if config then
          -- TODO: Properly implemented nested field removal [datadog plugin]
          --       Note: This is not as straightforward due to field element
          --             removal implementation; this needs to be refactored
          if t["name"] == "datadog" then
            if config["metrics"] then
              for i, m in ipairs(config["metrics"]) do
                if m["stat_type"] == "distribution" then
                  ngx_log(ngx_WARN, _log_prefix, "datadog plugin for Kong Gateway v" .. KONG_VERSION ..
                          " contains metric '" .. m["name"] .. "' of type 'distribution' which is incompatible with",
                          " dataplane version " .. dp_version .. " and will be ignored.", log_suffix)
                  config["metrics"][i] = nil
                  has_update = true
                end
              end
            end
          end

          if t["name"] == "zipkin" then
            if config["header_type"] and config["header_type"] == "ignore" then
              ngx_log(ngx_WARN, _log_prefix, "zipkin plugin for Kong Gateway v" .. KONG_VERSION ..
                      " contains header_type=ignore, which is incompatible with",
                      " dataplane version " .. dp_version .. " and will be replaced with 'header_type=preserve'.", log_suffix)
              config["header_type"] = "preserve"
              has_update = true
            end
          end
        end
      end
    end
  end

  if dp_version_num < 2006000000 --[[ 2.6.0.0 ]] then
    if config_table["consumers"] then
      for _, t in ipairs(config_table["consumers"]) do
        if t["username_lower"] then
          ngx_log(ngx_WARN, _log_prefix, "Kong Gateway v" .. KONG_VERSION ..
                  " contains configuration 'consumer.username_lower'",
                  " which is incompatible with dataplane version " .. dp_version .. " and will",
                  " be removed.", log_suffix)
          t["username_lower"] = nil
          has_update = true
        end
      end
    end
    if config_table["oic_jwks"] then
      for _, t in ipairs(config_table["oic_jwks"]) do
        if t["jwks"] and t["jwks"].keys then
          for _, k in ipairs(t["jwks"].keys) do
            for _, e in ipairs({ "oth", "r", "t" }) do
              if k[e] then
                ngx_log(ngx_WARN, _log_prefix, "Kong Gateway v" .. KONG_VERSION ..
                        " contains configuration 'oic_jwks.jwks.keys[\"" .. e .. "\"]'",
                        " which is incompatible with dataplane version " .. dp_version .. " and will",
                        " be removed.", log_suffix)
                k[e] = nil
                has_update = true
              end
            end
          end
        end
      end
    end
    if config_table["plugins"] then
      for _, t in ipairs(config_table["plugins"]) do
        local config = t and t["config"]
        if config then
          -- TODO: Properly implemented nested field removal [acme plugin]
          --       Note: This is not as straightforward due to field element
          --             removal implementation; this needs to be refactored
          if t["name"] == "acme" then
            if config["storage_config"] and config["storage_config"].vault then
              for _, i in ipairs({ "auth_method", "auth_path", "auth_role", "jwt_path" }) do
                if config["storage_config"].vault[i] ~= nil then
                  ngx_log(ngx_WARN, _log_prefix, "acme plugin for Kong Gateway v" .. KONG_VERSION ..
                          "contains vault storage configuration '", i, "' which is incompatible with",
                          "dataplane version " .. dp_version .. " and will be ignored", log_suffix)
                  config["storage_config"].vault[i] = nil
                  has_update = true
                end
              end
            end
          end

          if t["name"] == "canary" then
            if config["hash"] == "header" then
              ngx_log(ngx_WARN, _log_prefix, t["name"], " plugin for Kong Gateway v" .. KONG_VERSION ..
                      " contains configuration 'hash=header'",
                      " which is incompatible with dataplane version " .. dp_version .. " and will",
                      " be replaced by 'hash=consumer'.", log_suffix)
              config["hash"] = "consumer" -- default
              has_update = true
            end
          end
          if t["name"] == "rate-limiting-advanced" then
            if config["strategy"] == "local" then
              ngx_log(ngx_WARN, _log_prefix, t["name"], " plugin for Kong Gateway v" .. KONG_VERSION ..
                      " contains configuration 'strategy=local'",
                      " which is incompatible with dataplane version " .. dp_version .. " and will",
                      " be replaced by 'strategy=redis' and 'sync_rate=-1'.", log_suffix)
              config["strategy"] = "redis"
              config["sync_rate"] = -1
              has_update = true
            elseif config["sync_rate"] and config["sync_rate"] > 0 and config["sync_rate"] < 1 then
              ngx_log(ngx_WARN, _log_prefix, t["name"], " plugin for Kong Gateway v" .. KONG_VERSION ..
                      " contains configuration 'sync_rate < 1'",
                      " which is incompatible with dataplane version " .. dp_version .. " and will",
                      " be replaced by 'sync_rate=1'.", log_suffix)
              config["sync_rate"] = 1
              has_update = true
            end

            if config["identifier"] == "path" then
              ngx_log(ngx_WARN, _log_prefix, t["name"], " plugin for Kong Gateway v" .. KONG_VERSION ..
                      " contains configuration 'identifier=path'",
                      " which is incompatible with dataplane version " .. dp_version .. " and will",
                      " be replaced by 'identifier=consumer'.", log_suffix)
              config["identifier"] = "consumer" -- default
              has_update = true
            end
          end
        end
      end
    end
  end

  if has_update then
    local deflated_payload, err = deflate_gzip(cjson_encode(payload))
    if deflated_payload then
      return true, deflated_payload
    else
      return true, nil, err
    end
  end

  return false, nil, nil
end
-- for test
_M._update_compatible_payload = update_compatible_payload

function _M:export_deflated_reconfigure_payload()
  local config_table, err = declarative.export_config()
  if not config_table then
    return nil, err
  end

  -- update plugins map
  self.plugins_configured = {}
  if config_table.plugins then
    for _, plugin in pairs(config_table.plugins) do
      self.plugins_configured[plugin.name] = true
    end
  end

  -- store serialized plugins map for troubleshooting purposes
  local shm_key_name = "clustering:cp_plugins_configured:worker_" .. ngx.worker.id()
  kong_dict:set(shm_key_name, cjson_encode(self.plugins_configured))
  ngx_log(ngx_DEBUG, "plugin configuration map key: " .. shm_key_name .. " configuration: ", kong_dict:get(shm_key_name))

  local config_hash, hashes = self:calculate_config_hash(config_table)

  local payload = {
    type = "reconfigure",
    timestamp = ngx_now(),
    config_table = config_table,
    config_hash = config_hash,
    hashes = hashes,
  }

  self.reconfigure_payload = payload
<<<<<<< HEAD

  payload, err = cjson_encode(payload)
  if not payload then
    return nil, err
  end
=======
>>>>>>> cb0a13ce

  yield()

  payload, err = deflate_gzip(payload)
  if not payload then
    return nil, err
  end

<<<<<<< HEAD
  yield()

=======
>>>>>>> cb0a13ce
  self.current_hashes = hashes
  self.current_config_hash = config_hash
  self.deflated_reconfigure_payload = payload

  return payload, nil, config_hash
end


function _M:push_config()
  local start = ngx_now()

  local payload, err = self:export_deflated_reconfigure_payload()
  if not payload then
    ngx_log(ngx_ERR, _log_prefix, "unable to export config from database: ", err)
    return
  end

  local n = 0
  for _, queue in pairs(self.clients) do
    table_insert(queue, RECONFIGURE_TYPE)
    queue.post()
    n = n + 1
  end

  ngx_update_time()
  local duration = ngx_now() - start
  ngx_log(ngx_DEBUG, _log_prefix, "config pushed to ", n, " data-plane nodes in " .. duration .. " seconds")
end


function _M:check_version_compatibility(dp_version, dp_plugin_map, log_suffix)
  local ok, err, status = clustering_utils.check_kong_version_compatibility(KONG_VERSION, dp_version, log_suffix)
  if not ok then
    return ok, err, status
  end

  for _, plugin in ipairs(self.plugins_list) do
    local name = plugin.name
    local cp_plugin = self.plugins_map[name]
    local dp_plugin = dp_plugin_map[name]

    if not dp_plugin then
      if cp_plugin.version then
        ngx_log(ngx_WARN, _log_prefix, name, " plugin ", cp_plugin.version, " is missing from data plane", log_suffix)
      else
        ngx_log(ngx_WARN, _log_prefix, name, " plugin is missing from data plane", log_suffix)
      end

    else
      if cp_plugin.version and dp_plugin.version then
        local msg = "data plane " .. name .. " plugin version " .. dp_plugin.version ..
                    " is different to control plane plugin version " .. cp_plugin.version

        if cp_plugin.major ~= dp_plugin.major then
          ngx_log(ngx_WARN, _log_prefix, msg, log_suffix)

        elseif cp_plugin.minor ~= dp_plugin.minor then
          ngx_log(ngx_INFO, _log_prefix, msg, log_suffix)
        end

      elseif dp_plugin.version then
        ngx_log(ngx_NOTICE, _log_prefix, "data plane ", name, " plugin version ", dp_plugin.version,
                        " has unspecified version on control plane", log_suffix)

      elseif cp_plugin.version then
        ngx_log(ngx_NOTICE, _log_prefix, "data plane ", name, " plugin version is unspecified, ",
                        "and is different to control plane plugin version ",
                        cp_plugin.version, log_suffix)
      end
    end
  end

  return true, nil, CLUSTERING_SYNC_STATUS.NORMAL
end


function _M:check_configuration_compatibility(dp_plugin_map, dp_version)
  for _, plugin in ipairs(self.plugins_list) do
    if self.plugins_configured[plugin.name] then
      local name = plugin.name
      local cp_plugin = self.plugins_map[name]
      local dp_plugin = dp_plugin_map[name]

      if not dp_plugin then
        if cp_plugin.version then
          return nil, "configured " .. name .. " plugin " .. cp_plugin.version ..
                      " is missing from data plane", CLUSTERING_SYNC_STATUS.PLUGIN_SET_INCOMPATIBLE
        end

        return nil, "configured " .. name .. " plugin is missing from data plane",
               CLUSTERING_SYNC_STATUS.PLUGIN_SET_INCOMPATIBLE
      end

      -- [[ XXX EE: Handle special case for vault-auth plugin whose plugin
      --            version did not correspond to the actual release version
      --            and was fixed during BasePlugin inheritance removal.
      --
      -- Note: These vault-auth plugins in the legacy dataplanes are compatible
      local dp_version_num = version_num(dp_version)
      if name == "vault-auth" and dp_plugin.version == "1.0.0" then
        ngx_log(ngx_DEBUG, _log_prefix, "data plane plugin vault-auth version ",
          "1.0.0 was incorrectly versioned, but is compatible")
        dp_plugin = cp_plugin
      elseif (name == "rate-limiting-advanced" or
              name == "openid-connect" or
              name == "canary") and dp_version_num < 2006000000 --[[ 2.6.0.0 ]] then
        -- Add special error message for partially compatible plugins.
        --
        -- Note: These are plugins that get configuration values changed before
        -- they are pushed to the dataplanes.
        ngx_log(ngx_WARN, _log_prefix, "data plane plugin openid-connect version ",
          dp_plugin.version, " is partially compatible with version ", cp_plugin.version,
          "; it is strongly recommended to upgrade your data plane version ", dp_version,
          " to version ", KONG_VERSION)
        dp_plugin = cp_plugin
      end
      -- XXX EE ]]

      if cp_plugin.version and dp_plugin.version then
        -- CP plugin needs to match DP plugins with major version
        -- CP must have plugin with equal or newer version than that on DP
        if cp_plugin.major ~= dp_plugin.major or
          cp_plugin.minor < dp_plugin.minor then
          local msg = "configured data plane " .. name .. " plugin version " .. dp_plugin.version ..
                      " is different to control plane plugin version " .. cp_plugin.version
          return nil, msg, CLUSTERING_SYNC_STATUS.PLUGIN_VERSION_INCOMPATIBLE
        end
      end
    end
  end

  -- TODO: DAOs are not checked in any way at the moment. For example if plugin introduces a new DAO in
  --       minor release and it has entities, that will most likely fail on data plane side, but is not
  --       checked here.

  return true, nil, CLUSTERING_SYNC_STATUS.NORMAL
end

function _M:handle_cp_websocket()
  local dp_id = ngx_var.arg_node_id
  local dp_hostname = ngx_var.arg_node_hostname
  local dp_ip = ngx_var.remote_addr
  local dp_version = ngx_var.arg_node_version

  local log_suffix = {}
  if type(dp_id) == "string" then
    table_insert(log_suffix, "id: " .. dp_id)
  end

  if type(dp_hostname) == "string" then
    table_insert(log_suffix, "host: " .. dp_hostname)
  end

  if type(dp_ip) == "string" then
    table_insert(log_suffix, "ip: " .. dp_ip)
  end

  if type(dp_version) == "string" then
    table_insert(log_suffix, "version: " .. dp_version)
  end

  if #log_suffix > 0 then
    log_suffix = " [" .. table_concat(log_suffix, ", ") .. "]"
  else
    log_suffix = ""
  end

  do
    local ok, err = clustering_utils.validate_connection_certs(self.conf, self.cert_digest)
    if not ok then
      ngx_log(ngx_ERR, _log_prefix, err)
      return ngx_exit(ngx.HTTP_CLOSE)
    end
  end

  if not dp_id then
    ngx_log(ngx_WARN, _log_prefix, "data plane didn't pass the id", log_suffix)
    ngx_exit(400)
  end

  if not dp_version then
    ngx_log(ngx_WARN, _log_prefix, "data plane didn't pass the version", log_suffix)
    ngx_exit(400)
  end

  local wb, err = ws_server:new(WS_OPTS)
  if not wb then
    ngx_log(ngx_ERR, _log_prefix, "failed to perform server side websocket handshake: ", err, log_suffix)
    return ngx_exit(ngx_CLOSE)
  end

  -- connection established
  -- receive basic info
  local data, typ
  data, typ, err = wb:recv_frame()
  if err then
    err = "failed to receive websocket basic info frame: " .. err

  elseif typ == "binary" then
    if not data then
      err = "failed to receive websocket basic info data"

    else
      data, err = cjson_decode(data)
      if type(data) ~= "table" then
        if err then
          err = "failed to decode websocket basic info data: " .. err
        else
          err = "failed to decode websocket basic info data"
        end

      else
        if data.type ~= "basic_info" then
          err =  "invalid basic info data type: " .. (data.type  or "unknown")

        else
          if type(data.plugins) ~= "table" then
            err =  "missing plugins in basic info data"
          end
        end
      end
    end
  end

  if err then
    ngx_log(ngx_ERR, _log_prefix, err, log_suffix)
    wb:send_close()
    return ngx_exit(ngx_CLOSE)
  end

  local dp_plugins_map = plugins_list_to_map(data.plugins)
  local config_hash = DECLARATIVE_EMPTY_CONFIG_HASH -- initial hash
  local last_seen = ngx_time()
  local sync_status = CLUSTERING_SYNC_STATUS.UNKNOWN
  local purge_delay = self.conf.cluster_data_plane_purge_delay
  local update_sync_status = function()
    local ok
    ok, err = kong.db.clustering_data_planes:upsert({ id = dp_id, }, {
      last_seen = last_seen,
      config_hash = config_hash ~= "" and config_hash or nil,
      hostname = dp_hostname,
      ip = dp_ip,
      version = dp_version,
      sync_status = sync_status, -- TODO: import may have been failed though
    }, { ttl = purge_delay })
    if not ok then
      ngx_log(ngx_ERR, _log_prefix, "unable to update clustering data plane status: ", err, log_suffix)
    end
  end

  local _
  _, err, sync_status = self:check_version_compatibility(dp_version, dp_plugins_map, log_suffix)
  if err then
    ngx_log(ngx_ERR, _log_prefix, err, log_suffix)
    wb:send_close()
    update_sync_status()
    return ngx_exit(ngx_CLOSE)
  end

  ngx_log(ngx_DEBUG, _log_prefix, "data plane connected", log_suffix)

  local queue
  do
    local queue_semaphore = semaphore.new()
    queue = {
      wait = function(...)
        return queue_semaphore:wait(...)
      end,
      post = function(...)
        return queue_semaphore:post(...)
      end
    }
  end

  self.clients[wb] = queue

  if not self.deflated_reconfigure_payload then
    _, err = handle_export_deflated_reconfigure_payload(self)
  end

  if self.deflated_reconfigure_payload then
    local _
    -- initial configuration compatibility for sync status variable
    _, _, sync_status = self:check_configuration_compatibility(dp_plugins_map, dp_version)

    table_insert(queue, self.deflated_reconfigure_payload)
    queue.post()

  else
    ngx_log(ngx_ERR, _log_prefix, "unable to send initial configuration to data plane: ", err, log_suffix)
  end

  -- how control plane connection management works:
  -- two threads are spawned, when any of these threads exits,
  -- it means a fatal error has occurred on the connection,
  -- and the other thread is also killed
  --
  -- * read_thread: it is the only thread that receives websocket frames from the
  --                data plane and records the current data plane status in the
  --                database, and is also responsible for handling timeout detection
  -- * write_thread: it is the only thread that sends websocket frames to the data plane
  --                 by grabbing any messages currently in the send queue and
  --                 send them to the data plane in a FIFO order. Notice that the
  --                 PONG frames are also sent by this thread after they are
  --                 queued by the read_thread

  local read_thread = ngx.thread.spawn(function()
    while not exiting() do
      local data, typ, err = wb:recv_frame()

      if exiting() then
        return
      end

      if err then
        if not is_timeout(err) then
          return nil, err
        end

        local waited = ngx_time() - last_seen
        if waited > PING_WAIT then
          return nil, "did not receive ping frame from data plane within " ..
                      PING_WAIT .. " seconds"
        end

      else
        if typ == "close" then
          ngx_log(ngx_DEBUG, _log_prefix, "received close frame from data plane", log_suffix)
          return
        end

        if not data then
          return nil, "did not receive ping frame from data plane"
        end

        -- dps only send pings
        if typ ~= "ping" then
          return nil, "invalid websocket frame received from data plane: " .. typ
        end

        ngx_log(ngx_DEBUG, _log_prefix, "received ping frame from data plane", log_suffix)

        config_hash = data
        last_seen = ngx_time()
        update_sync_status()

        -- queue PONG to avoid races
        table_insert(queue, PONG_TYPE)
        queue.post()
      end
    end
  end)

  local write_thread = ngx.thread.spawn(function()
    while not exiting() do
      local ok, err = queue.wait(5)
      if exiting() then
        return
      end
      if ok then
        local payload = table_remove(queue, 1)
        if not payload then
          return nil, "config queue can not be empty after semaphore returns"
        end

        if payload == PONG_TYPE then
          local _, err = wb:send_pong()
          if err then
            if not is_timeout(err) then
              return nil, "failed to send pong frame to data plane: " .. err
            end

            ngx_log(ngx_NOTICE, _log_prefix, "failed to send pong frame to data plane: ", err, log_suffix)

          else
            ngx_log(ngx_DEBUG, _log_prefix, "sent pong frame to data plane", log_suffix)
          end

        else -- is reconfigure
          local previous_sync_status = sync_status
          ok, err, sync_status = self:check_configuration_compatibility(dp_plugins_map, dp_version)
          if ok then
            local has_update, deflated_payload, err = update_compatible_payload(self.reconfigure_payload, dp_version, log_suffix)
            if not has_update then -- no modification, use the cached payload
              deflated_payload = self.deflated_reconfigure_payload
            elseif err then
              ngx_log(ngx_WARN, "unable to update compatible payload: ", err, ", the unmodified config ",
                                "is returned", log_suffix)
              deflated_payload = self.deflated_reconfigure_payload
            end

            -- config update
            local _, err = wb:send_binary(deflated_payload)
            if err then
              if not is_timeout(err) then
                return nil, "unable to send updated configuration to data plane: " .. err
              end

              ngx_log(ngx_NOTICE, _log_prefix, "unable to send updated configuration to data plane: ", err, log_suffix)

            else
              ngx_log(ngx_DEBUG, _log_prefix, "sent config update to data plane", log_suffix)
            end

          else
            ngx_log(ngx_WARN, _log_prefix, "unable to send updated configuration to data plane: ", err, log_suffix)
            if sync_status ~= previous_sync_status then
              update_sync_status()
            end
          end
        end

      elseif err ~= "timeout" then
        return nil, "semaphore wait error: " .. err
      end
    end
  end)

  local ok, err, perr = ngx.thread.wait(write_thread, read_thread)

  self.clients[wb] = nil

  ngx.thread.kill(write_thread)
  ngx.thread.kill(read_thread)

  wb:send_close()

  --TODO: should we update disconnect data plane status?
  --sync_status = CLUSTERING_SYNC_STATUS.UNKNOWN
  --update_sync_status()

  if not ok then
    ngx_log(ngx_ERR, _log_prefix, err, log_suffix)
    return ngx_exit(ngx_ERROR)
  end

  if perr then
    ngx_log(ngx_ERR, _log_prefix, perr, log_suffix)
    return ngx_exit(ngx_ERROR)
  end

  return ngx_exit(ngx_OK)
end


local function push_config_loop(premature, self, push_config_semaphore, delay)
  if premature then
    return
  end

  local ok, err = handle_export_deflated_reconfigure_payload(self)
  if not ok then
    ngx_log(ngx_ERR, _log_prefix, "unable to export initial config from database: ", err)
  end

  while not exiting() do
    local ok, err = push_config_semaphore:wait(1)
    if exiting() then
      return
    end
    if ok then
      ok, err = pcall(self.push_config, self)
      if ok then
        local sleep_left = delay
        while sleep_left > 0 do
          if sleep_left <= 1 then
            ngx.sleep(sleep_left)
            break
          end

          ngx.sleep(1)

          if exiting() then
            return
          end

          sleep_left = sleep_left - 1
        end

      else
        ngx_log(ngx_ERR, _log_prefix, "export and pushing config failed: ", err)
      end

    elseif err ~= "timeout" then
      ngx_log(ngx_ERR, _log_prefix, "semaphore wait error: ", err)
    end
  end
end


function _M:init_worker()
  -- ROLE = "control_plane"

  self.plugins_map = plugins_list_to_map(self.plugins_list)

  self.deflated_reconfigure_payload = nil
  self.reconfigure_payload = nil
  self.plugins_configured = {}
  self.plugin_versions = {}

  for i = 1, #self.plugins_list do
    local plugin = self.plugins_list[i]
    self.plugin_versions[plugin.name] = plugin.version
  end

  local push_config_semaphore = semaphore.new()

  -- Sends "clustering", "push_config" to all workers in the same node, including self
  local function post_push_config_event()
    local res, err = kong.worker_events.post("clustering", "push_config")
    if not res then
      ngx_log(ngx_ERR, _log_prefix, "unable to broadcast event: ", err)
    end
  end

  -- Handles "clustering:push_config" cluster event
  local function handle_clustering_push_config_event(data)
    ngx_log(ngx_DEBUG, _log_prefix, "received clustering:push_config event for ", data)
    post_push_config_event()
  end


  -- Handles "dao:crud" worker event and broadcasts "clustering:push_config" cluster event
  local function handle_dao_crud_event(data)
    if type(data) ~= "table" or data.schema == nil or data.schema.db_export == false then
      return
    end

    kong.cluster_events:broadcast("clustering:push_config", data.schema.name .. ":" .. data.operation)

    -- we have to re-broadcast event using `post` because the dao
    -- events were sent using `post_local` which means not all workers
    -- can receive it
    post_push_config_event()
  end

  -- The "clustering:push_config" cluster event gets inserted in the cluster when there's
  -- a crud change (like an insertion or deletion). Only one worker per kong node receives
  -- this callback. This makes such node post push_config events to all the cp workers on
  -- its node
  kong.cluster_events:subscribe("clustering:push_config", handle_clustering_push_config_event)

  -- The "dao:crud" event is triggered using post_local, which eventually generates an
  -- ""clustering:push_config" cluster event. It is assumed that the workers in the
  -- same node where the dao:crud event originated will "know" about the update mostly via
  -- changes in the cache shared dict. Since data planes don't use the cache, nodes in the same
  -- kong node where the event originated will need to be notified so they push config to
  -- their data planes
  kong.worker_events.register(handle_dao_crud_event, "dao:crud")

  -- When "clustering", "push_config" worker event is received by a worker,
  -- it loads and pushes the config to its the connected data planes
  kong.worker_events.register(function(_)
    if push_config_semaphore:count() <= 0 then
      -- the following line always executes immediately after the `if` check
      -- because `:count` will never yield, end result is that the semaphore
      -- count is guaranteed to not exceed 1
      push_config_semaphore:post()
    end
  end, "clustering", "push_config")

  ngx.timer.at(0, push_config_loop, self, push_config_semaphore,
               self.conf.db_update_frequency)
end


return _M<|MERGE_RESOLUTION|>--- conflicted
+++ resolved
@@ -74,12 +74,6 @@
 end
 
 
-local function handle_export_deflated_reconfigure_payload(self)
-  local ok, p_err, err = pcall(self.export_deflated_reconfigure_payload, self)
-  return ok, p_err or err
-end
-
-
 local function plugins_list_to_map(plugins_list)
   local versions = {}
   for _, plugin in ipairs(plugins_list) do
@@ -547,14 +541,11 @@
   }
 
   self.reconfigure_payload = payload
-<<<<<<< HEAD
 
   payload, err = cjson_encode(payload)
   if not payload then
     return nil, err
   end
-=======
->>>>>>> cb0a13ce
 
   yield()
 
@@ -563,11 +554,8 @@
     return nil, err
   end
 
-<<<<<<< HEAD
   yield()
 
-=======
->>>>>>> cb0a13ce
   self.current_hashes = hashes
   self.current_config_hash = config_hash
   self.deflated_reconfigure_payload = payload
