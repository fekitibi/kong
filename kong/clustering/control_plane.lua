--- conflicted
+++ resolved
@@ -222,7 +222,6 @@
         if not unknown_fields_and_elements[plugin] then
           unknown_fields_and_elements[plugin] = {}
         end
-<<<<<<< HEAD
         for k, f in pairs(fields) do
           if type(f) == "table" then
             if not unknown_fields_and_elements[plugin][k] then
@@ -235,10 +234,6 @@
           else
             table_insert(unknown_fields_and_elements[plugin], f)
           end
-=======
-        for _, k in ipairs(fields) do
-          table_insert(unknown_fields[plugin], k)
->>>>>>> 05b7a4a0
         end
       end
     end
@@ -251,10 +246,8 @@
 
 -- returns has_update, modified_deflated_payload, err
 local function update_compatible_payload(payload, dp_version, log_suffix)
-<<<<<<< HEAD
   local cp_version_num = version_num(tostring(ee_meta.versions.package))
   local dp_version_num = version_num(dp_version)
-
   -- if the CP and DP have the same version, avoid the payload
   -- copy and compatibility updates
   if cp_version_num == dp_version_num then
@@ -285,7 +278,6 @@
         has_update = true
       end
     end
-
     if config_table["plugins"] then
       for _, t in ipairs(config_table["plugins"]) do
         local config = t and t["config"]
@@ -417,19 +409,6 @@
             end
           end
         end
-=======
-  local fields = get_removed_fields(dp_version_num(dp_version))
-  if fields then
-    payload = utils.deep_copy(payload, false)
-    local config_table = payload["config_table"]
-    local has_update = invalidate_keys_from_config(config_table["plugins"], fields)
-    if has_update then
-      local deflated_payload, err = deflate_gzip(cjson_encode(payload))
-      if deflated_payload then
-        return true, deflated_payload
-      else
-        return true, nil, err
->>>>>>> 05b7a4a0
       end
     end
     if config_table["plugins"] then
