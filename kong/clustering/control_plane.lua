--- conflicted
+++ resolved
@@ -15,10 +15,7 @@
 local utils = require("kong.tools.utils")
 local clustering_utils = require("kong.clustering.utils")
 local constants = require("kong.constants")
-<<<<<<< HEAD
 local ee_meta = require("kong.enterprise_edition.meta")
-=======
->>>>>>> 1bfdf97a
 local string = string
 local setmetatable = setmetatable
 local type = type
@@ -239,7 +236,6 @@
 _M._get_removed_fields = get_removed_fields
 
 -- returns has_update, modified_deflated_payload, err
-<<<<<<< HEAD
 local function update_compatible_payload(payload, dp_version, log_suffix)
   local cp_version_num = version_num(tostring(ee_meta.versions.package))
   local dp_version_num = version_num(dp_version)
@@ -256,10 +252,6 @@
   payload = utils.deep_copy(payload, false)
   local config_table = payload["config_table"]
 
-=======
-local function update_compatible_payload(payload, dp_version)
-  local fields = get_removed_fields(dp_version_num(dp_version))
->>>>>>> 1bfdf97a
   if fields then
     has_update = invalidate_items_from_config(config_table["plugins"], fields, log_suffix)
   end
@@ -691,22 +683,12 @@
     log_suffix = ""
   end
 
-<<<<<<< HEAD
-  local _
-
-  -- use mutual TLS authentication
-  local ok, err = self:validate_client_cert(ngx_var.ssl_client_raw_cert, _log_prefix, log_suffix)
-  if not ok then
-    ngx_log(ngx_ERR, err)
-    return ngx_exit(444)
-=======
   do
     local ok, err = clustering_utils.validate_connection_certs(self.conf, self.cert_digest)
     if not ok then
       ngx_log(ngx_ERR, _log_prefix, err)
       return ngx.exit(ngx.HTTP_CLOSE)
     end
->>>>>>> 1bfdf97a
   end
 
   if not dp_id then
