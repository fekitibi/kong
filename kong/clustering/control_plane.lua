--- conflicted
+++ resolved
@@ -21,7 +21,6 @@
 local pairs = pairs
 local ipairs = ipairs
 local tonumber = tonumber
-local tostring = tostring
 local ngx = ngx
 local ngx_log = ngx.log
 local cjson_decode = cjson.decode
@@ -126,27 +125,7 @@
     return nil, err
   end
 
-<<<<<<< HEAD
-  -- reset plugins map
-  for _, plugin_meta in pairs(self.plugins_map) do
-    plugin_meta.included = 0
-  end
-
   -- update plugins map
-  if config_table.plugins then
-    for _, plugin in pairs(config_table.plugins) do
-      self.plugins_map[plugin.name].included = 1
-    end
-  end
-
-
-  -- store serialized plugins map for troubleshooting purposes
-  local shm_key_name = "clustering:cp_plugins_map:worker_" .. ngx.worker.id()
-  kong_dict:set(shm_key_name, cjson_encode(self.plugins_map));
-
-  ngx_log(ngx_DEBUG, "plugin configuration map key: " .. shm_key_name .. " configuration: ", kong_dict:get(shm_key_name))
-
-=======
   self.plugins_configured = {}
   if config_table.plugins then
     for _, plugin in pairs(config_table.plugins) do
@@ -154,7 +133,13 @@
     end
   end
 
->>>>>>> 878d7d91
+
+  -- store serialized plugins map for troubleshooting purposes
+  local shm_key_name = "clustering:cp_plugins_configured:worker_" .. ngx.worker.id()
+  kong_dict:set(shm_key_name, cjson_encode(self.plugins_configured));
+
+  ngx_log(ngx_DEBUG, "plugin configuration map key: " .. shm_key_name .. " configuration: ", kong_dict:get(shm_key_name))
+
   local payload, err = cjson_encode({
     type = "reconfigure",
     timestamp = ngx_now(),
@@ -201,102 +186,12 @@
   ngx_log(ngx_DEBUG, _log_prefix, "config pushed to ", n, " clients")
 end
 
-<<<<<<< HEAD
-=======
-
-function _M:validate_shared_cert()
-  local cert = ngx_var.ssl_client_raw_cert
-
-  if not cert then
-    return nil, "data plane failed to present client certificate during handshake"
-  end
-
-  local err
-  cert, err = openssl_x509.new(cert, "PEM")
-  if not cert then
-    return nil, "unable to load data plane client certificate during handshake: " .. err
-  end
-
-  local digest, err = cert:digest("sha256")
-  if not digest then
-    return nil, "unable to retrieve data plane client certificate digest during handshake: " .. err
-  end
-
-  if digest ~= self.cert_digest then
-    return nil, "data plane presented incorrect client certificate during handshake (expected: " ..
-                self.cert_digest .. ", got: " .. digest .. ")"
-  end
-
-  return true
-end
-
-
-local check_for_revocation_status
-do
-  local get_full_client_certificate_chain = require("resty.kong.tls").get_full_client_certificate_chain
-  check_for_revocation_status = function()
-    local cert, err = get_full_client_certificate_chain()
-    if not cert then
-      return nil, err
-    end
-
-    local der_cert
-    der_cert, err = ssl.cert_pem_to_der(cert)
-    if not der_cert then
-      return nil, "failed to convert certificate chain from PEM to DER: " .. err
-    end
-
-    local ocsp_url
-    ocsp_url, err = ocsp.get_ocsp_responder_from_der_chain(der_cert)
-    if not ocsp_url then
-      return nil, err or "OCSP responder endpoint can not be determined, " ..
-                         "maybe the client certificate is missing the " ..
-                         "required extensions"
-    end
-
-    local ocsp_req
-    ocsp_req, err = ocsp.create_ocsp_request(der_cert)
-    if not ocsp_req then
-      return nil, "failed to create OCSP request: " .. err
-    end
-
-    local c = http.new()
-    local res
-    res, err = c:request_uri(ocsp_url, {
-      headers = {
-        ["Content-Type"] = "application/ocsp-request"
-      },
-      timeout = OCSP_TIMEOUT,
-      method = "POST",
-      body = ocsp_req,
-    })
-
-    if not res then
-      return nil, "failed sending request to OCSP responder: " .. tostring(err)
-    end
-    if res.status ~= 200 then
-      return nil, "OCSP responder returns bad HTTP status code: " .. res.status
-    end
-
-    local ocsp_resp = res.body
-    if not ocsp_resp or #ocsp_resp == 0 then
-      return nil, "unexpected response from OCSP responder: empty body"
-    end
-
-    res, err = ocsp.validate_ocsp_response(ocsp_resp, der_cert)
-    if not res then
-      return false, "failed to validate OCSP response: " .. err
-    end
-
-    return true
-  end
-end
-
->>>>>>> 878d7d91
 
 function _M:check_version_compatibility(dp_version, dp_plugin_map, log_suffix)
   local major_cp, minor_cp = extract_major_minor(KONG_VERSION)
   local major_dp, minor_dp = extract_major_minor(dp_version)
+
+  -- TODO: ignore plugins without a version (route-by-header is deprecated)
 
   if not major_cp then
     return nil, "data plane version " .. dp_version .. " is incompatible with control plane version",
@@ -316,35 +211,6 @@
                 CLUSTERING_SYNC_STATUS.KONG_VERSION_INCOMPATIBLE
   end
 
-<<<<<<< HEAD
-  -- iterate over control plane plugins map
-  for plugin_name, plugin_meta in pairs(self.plugins_map) do
-
-    -- check plugin only if it is included in the current config export
-    if plugin_meta.included == 1 then
-      -- if plugin isn't enabled on the data plane node return immediately
-      if not node_plugins[plugin_name] then
-        return false, "CP and DP do not have same set of plugins installed, " ..
-          "plugin: " .. tostring(plugin_name) .. " is missing",
-                        CLUSTERING_SYNC_STATUS.PLUGIN_SET_INCOMPATIBLE
-      end
-
-      -- ignore plugins without a version (route-by-header is deprecated)
-      if plugin_meta.version and node_plugins[plugin_name].version then
-        local major_minor_p = plugin_meta.version:match("^(%d+%.%d+)") or "not_a_version"
-        local major_minor_np = node_plugins[plugin_name].version:match("^(%d+%.%d+)") or "still_not_a_version"
-        
-        if major_minor_p ~= major_minor_np then
-          return false, "plugin \"" .. plugin_name .. "\" version incompatible, " ..
-            "CP version: " .. tostring(plugin_meta.version) ..
-            " DP version: " .. tostring(node_plugins[plugin_name].version) ..
-            " DP plugin version acceptable is "..
-            major_minor_p .. ".x",
-          CLUSTERING_SYNC_STATUS.PLUGIN_VERSION_INCOMPATIBLE
-        end
-      end
-    end
-=======
   if minor_cp < minor_dp then
     return nil, "data plane version " .. dp_version ..
                 " is incompatible with older control plane version " .. KONG_VERSION,
@@ -449,7 +315,6 @@
 
   if type(dp_hostname) == "string" then
     table_insert(log_suffix, "host: " .. dp_hostname)
->>>>>>> 878d7d91
   end
 
   if type(dp_ip) == "string" then
@@ -466,34 +331,13 @@
     log_suffix = ""
   end
 
-  local _, err
+  local _
 
   -- use mutual TLS authentication
-<<<<<<< HEAD
-  local ok, err = self:validate_client_cert(ngx_var.ssl_client_raw_cert)
+  local ok, err = self:validate_client_cert(ngx_var.ssl_client_raw_cert, _log_prefix, log_suffix)
   if not ok then
     ngx_log(ngx_ERR, err)
     return ngx_exit(444)
-=======
-  if self.conf.cluster_mtls == "shared" then
-    _, err = self:validate_shared_cert()
-
-  elseif self.conf.cluster_ocsp ~= "off" then
-    local ok
-    ok, err = check_for_revocation_status()
-    if ok == false then
-      err = "data plane client certificate was revoked: " ..  err
-
-    elseif not ok then
-      if self.conf.cluster_ocsp == "on" then
-        err = "data plane client certificate revocation check failed: " .. err
-
-      else
-        ngx_log(ngx_WARN, _log_prefix, "data plane client certificate revocation check failed: ", err, log_suffix)
-        err = nil
-      end
-    end
->>>>>>> 878d7d91
   end
 
   if err then
@@ -599,37 +443,11 @@
     }
   end
 
-  local NODE_PLUGINS_MAP = {}
-  for _, plugin in pairs(node_plugins) do
-    NODE_PLUGINS_MAP[plugin.name] = { version = plugin.version }
-  end
-
-  self.clients[wb] = {
-    queue = queue,
-    node_hostname = node_hostname,
-    node_ip = node_ip,
-    node_version = node_version,
-    node_plugins = NODE_PLUGINS_MAP
-  }
-
-  if not self.deflated_reconfigure_payload then
-    assert(self:export_deflated_reconfigure_payload())
-  end
-
-<<<<<<< HEAD
-  local res, sync_status
-  res, err, sync_status = self:should_send_config_update(node_version, NODE_PLUGINS_MAP)
-  if res then
-    sync_status = CLUSTERING_SYNC_STATUS.NORMAL
-
-    if self.deflated_reconfigure_payload then
-      table_insert(queue, self.deflated_reconfigure_payload)
-      queue.post()
-=======
+  self.clients[wb] = queue
+
   if not self.deflated_reconfigure_payload then
     _, err = self:export_deflated_reconfigure_payload()
   end
->>>>>>> 878d7d91
 
   if self.deflated_reconfigure_payload then
     table_insert(queue, self.deflated_reconfigure_payload)
@@ -723,12 +541,8 @@
           end
 
         else
-<<<<<<< HEAD
-          ok, err = self:should_send_config_update(node_version, NODE_PLUGINS_MAP)
-=======
           local previous_sync_status = sync_status
           ok, err, sync_status = self:check_configuration_compatibility(dp_plugins_map)
->>>>>>> 878d7d91
           if ok then
             -- config update
             local _, err = wb:send_binary(payload)
