--- conflicted
+++ resolved
@@ -6,15 +6,10 @@
 -- [ END OF LICENSE 0867164ffc95e54f04670b5169c09574bdbd9bba ]
 
 local _M = {}
-<<<<<<< HEAD
 local clustering_utils = require("kong.clustering.utils")
 local http = require("resty.http")
 local constants = require("kong.constants")
 local version_negotiation = require("kong.clustering.version_negotiation")
-=======
-
-local constants = require("kong.constants")
->>>>>>> cb0a13ce
 local pl_file = require("pl.file")
 local pl_tablex = require("pl.tablex")
 local ws_server = require("resty.websocket.server")
@@ -70,10 +65,7 @@
   max_payload_len = MAX_PAYLOAD,
 }
 
-
-local DECLARATIVE_EMPTY_CONFIG_HASH = constants.DECLARATIVE_EMPTY_CONFIG_HASH
 local _log_prefix = "[clustering] "
-
 
 local DECLARATIVE_EMPTY_CONFIG_HASH = constants.DECLARATIVE_EMPTY_CONFIG_HASH
 
@@ -225,49 +217,6 @@
     local config_hash = ngx_md5(to_sorted_string(config_table))
     return config_hash, { config = config_hash }
   end
-<<<<<<< HEAD
-=======
-
-  local routes    = config_table.routes
-  local services  = config_table.services
-  local plugins   = config_table.plugins
-  local upstreams = config_table.upstreams
-  local targets   = config_table.targets
-
-  local routes_hash    = routes    and ngx_md5(to_sorted_string(routes))    or DECLARATIVE_EMPTY_CONFIG_HASH
-  local services_hash  = services  and ngx_md5(to_sorted_string(services))  or DECLARATIVE_EMPTY_CONFIG_HASH
-  local plugins_hash   = plugins   and ngx_md5(to_sorted_string(plugins))   or DECLARATIVE_EMPTY_CONFIG_HASH
-  local upstreams_hash = upstreams and ngx_md5(to_sorted_string(upstreams)) or DECLARATIVE_EMPTY_CONFIG_HASH
-  local targets_hash   = targets   and ngx_md5(to_sorted_string(targets))   or DECLARATIVE_EMPTY_CONFIG_HASH
-
-  config_table.routes    = nil
-  config_table.services  = nil
-  config_table.plugins   = nil
-  config_table.upstreams = nil
-  config_table.targets   = nil
-
-  local config_hash = ngx_md5(to_sorted_string(config_table) .. routes_hash
-                                                             .. services_hash
-                                                             .. plugins_hash
-                                                             .. upstreams_hash
-                                                             .. targets_hash)
-
-  config_table.routes    = routes
-  config_table.services  = services
-  config_table.plugins   = plugins
-  config_table.upstreams = upstreams
-  config_table.targets   = targets
-
-  return config_hash, {
-    config    = config_hash,
-    routes    = routes_hash,
-    services  = services_hash,
-    plugins   = plugins_hash,
-    upstreams = upstreams_hash,
-    targets   = targets_hash,
-  }
-end
->>>>>>> cb0a13ce
 
   local routes    = config_table.routes
   local services  = config_table.services
