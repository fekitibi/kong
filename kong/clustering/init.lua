--- conflicted
+++ resolved
@@ -9,11 +9,6 @@
 
 local http = require("resty.http")
 local constants = require("kong.constants")
-<<<<<<< HEAD
-local clustering_utils = require("kong.clustering.utils")
-=======
-local declarative = require("kong.db.declarative")
->>>>>>> a8340886
 local version_negotiation = require("kong.clustering.version_negotiation")
 local pl_file = require("pl.file")
 local pl_tablex = require("pl.tablex")
@@ -40,11 +35,11 @@
 
 local check_for_revocation_status = clustering_utils.check_for_revocation_status
 
-<<<<<<< HEAD
 -- XXX EE
 local semaphore = require("ngx.semaphore")
 local cjson = require("cjson.safe")
 local utils = require("kong.tools.utils")
+local clustering_utils = require("kong.clustering.utils")
 local declarative = require("kong.db.declarative")
 local assert = assert
 local setmetatable = setmetatable
@@ -62,9 +57,6 @@
 local inflate_gzip = utils.inflate_gzip
 local deflate_gzip = utils.deflate_gzip
 local get_cn_parent_domain = utils.get_cn_parent_domain
-=======
-
->>>>>>> a8340886
 local ngx_ERR = ngx.ERR
 local ngx_DEBUG = ngx.DEBUG
 local server_on_message_callbacks = {}
@@ -356,14 +348,6 @@
     return nil, err
   end
 
-<<<<<<< HEAD
-  if update_cache and self.config_cache then
-    -- local persistence only after load finishes without error
-    clustering_utils.save_config_cache(self, config_table)
-  end
-
-=======
->>>>>>> a8340886
   return true
 end
 
@@ -705,12 +689,6 @@
       --- EE
 
       if self.child then
-<<<<<<< HEAD
-        if self.child.config_cache then
-          clustering_utils.load_config_cache(self.child)
-        end
-=======
->>>>>>> a8340886
         self.child:communicate()
       end
 
