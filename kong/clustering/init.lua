--- conflicted
+++ resolved
@@ -15,10 +15,6 @@
 local ssl = require("ngx.ssl")
 local http = require("resty.http")
 local openssl_x509 = require("resty.openssl.x509")
-<<<<<<< HEAD
-local constants = require("kong.constants")
-local declarative = require("kong.db.declarative")
-=======
 local ngx_null = ngx.null
 local ngx_md5 = ngx.md5
 local tostring = tostring
@@ -27,12 +23,13 @@
 local concat = table.concat
 local sort = table.sort
 local type = type
->>>>>>> 00a1e822
 
 -- XXX EE
 local semaphore = require("ngx.semaphore")
 local cjson = require("cjson.safe")
 local utils = require("kong.tools.utils")
+local constants = require("kong.constants")
+local declarative = require("kong.db.declarative")
 local assert = assert
 local setmetatable = setmetatable
 local ngx = ngx
