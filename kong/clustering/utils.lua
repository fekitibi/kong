--- conflicted
+++ resolved
@@ -13,29 +13,21 @@
 local ws_server = require("resty.websocket.server")
 local utils = require("kong.tools.utils")
 local meta = require("kong.meta")
-<<<<<<< HEAD
 local ee_meta = require("kong.enterprise_edition.meta")
 local regex_router_migrate = require("kong.clustering.compat.regex_router_path_280_300")
-=======
 local parse_url = require("socket.url").parse
->>>>>>> a3ec505f
 
 local type = type
 local tonumber = tonumber
 local ipairs = ipairs
 local table_insert = table.insert
 local table_concat = table.concat
-<<<<<<< HEAD
 local table_remove = table.remove
 local gsub = string.gsub
 local process_type = require("ngx.process").type
 local null = ngx.null
-=======
-local gsub = string.gsub
-local process_type = require("ngx.process").type
 local encode_base64 = ngx.encode_base64
 local fmt = string.format
->>>>>>> a3ec505f
 
 local kong = kong
 
@@ -58,13 +50,9 @@
 
 local KONG_VERSION = kong.version
 
-<<<<<<< HEAD
 local EMPTY = {}
-=======
-
 local prefix = kong.configuration.prefix or require("pl.path").abspath(ngx.config.prefix())
 local CLUSTER_PROXY_SSL_TERMINATOR_SOCK = fmt("unix:%s/cluster_proxy_ssl_terminator.sock", prefix)
->>>>>>> a3ec505f
 
 local _M = {}
 
@@ -660,7 +648,6 @@
 end
 
 
-<<<<<<< HEAD
 -- [[ XXX EE: TODO: Backport find_field_element function to OSS
 local function find_field_element(table, field_element)
   if type(table) == "table" then
@@ -678,9 +665,6 @@
 -- [[ XXX EE: TODO: Backport function rename, logging, and element removal to OSS
 --                  invalidate_keys_from_config => invalidate_items_from_config
 local function invalidate_items_from_config(config_plugins, keys, log_suffix)
-=======
-local function invalidate_keys_from_config(config_plugins, keys)
->>>>>>> a3ec505f
   if not config_plugins then
     return false
   end
@@ -693,19 +677,12 @@
       local name = gsub(t["name"], "-", "_")
 
       -- Handle Redis configurations (regardless of plugin)
-<<<<<<< HEAD
       if config.redis and keys["redis"] then
         local config_plugin_redis = config.redis
         for _, key in ipairs(keys["redis"]) do
           if config_plugin_redis[key] ~= nil then
             ngx_log(ngx_WARN, _log_prefix, name, " plugin contains redis configuration '", key,
               "' which is incompatible with dataplane and will be ignored", log_suffix)
-=======
-      if config.redis then
-        local config_plugin_redis = config.redis
-        for _, key in ipairs(keys["redis"]) do
-          if config_plugin_redis[key] ~= nil then
->>>>>>> a3ec505f
             config_plugin_redis[key] = nil
             has_update = true
           end
@@ -714,7 +691,6 @@
 
       -- Handle fields in specific plugins
       if keys[name] ~= nil then
-<<<<<<< HEAD
         for key, field in pairs(keys[name]) do
           if type(field) == "table" then
             if config[key] ~= nil then
@@ -741,12 +717,6 @@
               config[field] = nil
               has_update = true
             end
-=======
-        for _, key in ipairs(keys[name]) do
-          if config[key] ~= nil then
-            config[key] = nil
-            has_update = true
->>>>>>> a3ec505f
           end
         end
       end
@@ -756,7 +726,6 @@
   return has_update
 end
 
-<<<<<<< HEAD
 
 -- [[ XXX EE: TODO: Backport function changes and descriptive variable name change to OSS
 local function get_removed_fields(dp_version_number)
@@ -764,33 +733,10 @@
   local has_fields
 
   -- Merge dataplane unknown fields and field elements; if needed based on DP version
-=======
-local function version_num(dp_version)
-  local base = 1000000000
-  local num = 0
-  for _, v in ipairs(utils.split(dp_version, ".", 4)) do
-    v = v:match("^(%d+)")
-    num = num + base * (tonumber(v, 10) or 0)
-    base = base / 1000
-  end
-
-  return num
-end
-
-_M.version_num = version_num
-
-
-local function get_removed_fields(dp_version_number)
-  local unknown_fields = {}
-  local has_fields
-
-  -- Merge dataplane unknown fields; if needed based on DP version
->>>>>>> a3ec505f
   for v, list in pairs(REMOVED_FIELDS) do
     if dp_version_number < v then
       has_fields = true
       for plugin, fields in pairs(list) do
-<<<<<<< HEAD
         if not unknown_fields_and_elements[plugin] then
           unknown_fields_and_elements[plugin] = {}
         end
@@ -806,29 +752,17 @@
           else
             table_insert(unknown_fields_and_elements[plugin], f)
           end
-=======
-        if not unknown_fields[plugin] then
-          unknown_fields[plugin] = {}
-        end
-        for _, k in ipairs(fields) do
-          table_insert(unknown_fields[plugin], k)
->>>>>>> a3ec505f
-        end
-      end
-    end
-  end
-
-<<<<<<< HEAD
+        end
+      end
+    end
+  end
+
   return has_fields and unknown_fields_and_elements or nil
-=======
-  return has_fields and unknown_fields or nil
->>>>>>> a3ec505f
 end
 -- for test
 _M._get_removed_fields = get_removed_fields
 
 
-<<<<<<< HEAD
 local function kafka_mechanism_compat(conf, plugin_name, dp_version, log_suffix)
   if plugin_name ~= "kafka-log" and plugin_name ~= "kafka-upstream" then
     return false
@@ -853,18 +787,10 @@
 
   -- if the CP and DP have the same version, avoid the payload
   -- copy and compatibility updates
-=======
--- returns has_update, modified_config_table
-function _M.update_compatible_payload(config_table, dp_version, log_suffix)
-  local cp_version_num = version_num(meta.version)
-  local dp_version_num = version_num(dp_version)
-
->>>>>>> a3ec505f
   if cp_version_num == dp_version_num then
     return false
   end
 
-<<<<<<< HEAD
   local has_update = false
   config_table = utils.deep_copy(config_table, false)
   local origin_config_table = utils.deep_copy(config_table, false)
@@ -1351,20 +1277,9 @@
   if has_update then
     return true, config_table
   end
+  end
 
   return false, nil
-=======
-  local fields = get_removed_fields(dp_version_num)
-  if fields then
-    config_table = utils.deep_copy(config_table, false)
-    local has_update = invalidate_keys_from_config(config_table["plugins"], fields)
-    if has_update then
-      return true, config_table
-    end
-  end
-
-  return false
->>>>>>> a3ec505f
 end
 
 
