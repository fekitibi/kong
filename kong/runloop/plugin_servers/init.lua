-- This software is copyright Kong Inc. and its licensors.
-- Use of the software is subject to the agreement between your organization
-- and Kong Inc. If there is no such agreement, use is governed by and
-- subject to the terms of the Kong Master Software License Agreement found
-- at https://konghq.com/enterprisesoftwarelicense/.
-- [ END OF LICENSE 0867164ffc95e54f04670b5169c09574bdbd9bba ]


local proc_mgmt = require "kong.runloop.plugin_servers.process"
local cjson = require "cjson.safe"
local clone = require "table.clone"
local ngx_ssl = require "ngx.ssl"
local SIGTERM = 15

local type = type
local pairs = pairs
local ipairs = ipairs
local tonumber = tonumber

local ngx = ngx
local kong = kong
local ngx_var = ngx.var
local ngx_sleep = ngx.sleep
local worker_id = ngx.worker.id

local coroutine_running = coroutine.running
local get_plugin_info = proc_mgmt.get_plugin_info
local get_ctx_table = require("resty.core.ctx").get_ctx_table

local cjson_encode = cjson.encode
local native_timer_at = _G.native_timer_at or ngx.timer.at

local req_start_time
local req_get_headers
local resp_get_headers

if ngx.config.subsystem == "http" then
  req_start_time   = ngx.req.start_time
  req_get_headers  = ngx.req.get_headers
  resp_get_headers = ngx.resp.get_headers

else
  local NOOP = function() end

  req_start_time   = NOOP
  req_get_headers  = NOOP
  resp_get_headers = NOOP
end

local SLEEP_STEP = 0.1
local WAIT_TIME = 10
local MAX_WAIT_STEPS = WAIT_TIME / SLEEP_STEP

--- keep request data a bit longer, into the log timer
local save_for_later = {}

--- handle notifications from pluginservers
local rpc_notifications = {}

--- currently running plugin instances
local running_instances = {}

local function get_saved()
  return save_for_later[coroutine_running()]
end

local exposed_api = {
  kong = kong,

  ["kong.log.serialize"] = function()
    local saved = get_saved()
    return cjson_encode(saved and saved.serialize_data or kong.log.serialize())
  end,

  ["kong.nginx.get_var"] = function(v)
    return ngx_var[v]
  end,

  ["kong.nginx.get_tls1_version_str"] = ngx_ssl.get_tls1_version_str,

  ["kong.nginx.get_ctx"] = function(k)
    local saved = get_saved()
    local ngx_ctx = saved and saved.ngx_ctx or ngx.ctx
    return ngx_ctx[k]
  end,

  ["kong.nginx.set_ctx"] = function(k, v)
    local saved = get_saved()
    local ngx_ctx = saved and saved.ngx_ctx or ngx.ctx
    ngx_ctx[k] = v
  end,

  ["kong.ctx.shared.get"] = function(k)
    local saved = get_saved()
    local ctx_shared = saved and saved.ctx_shared or kong.ctx.shared
    return ctx_shared[k]
  end,

  ["kong.ctx.shared.set"] = function(k, v)
    local saved = get_saved()
    local ctx_shared = saved and saved.ctx_shared or kong.ctx.shared
    ctx_shared[k] = v
  end,

  ["kong.request.get_headers"] = function(max)
    local saved = get_saved()
    return saved and saved.request_headers or kong.request.get_headers(max)
  end,

  ["kong.request.get_header"] = function(name)
    local saved = get_saved()
    if not saved then
      return kong.request.get_header(name)
    end

    local header_value = saved.request_headers[name]
    if type(header_value) == "table" then
      header_value = header_value[1]
    end

    return header_value
  end,

  ["kong.request.get_uri_captures"] = function()
    local saved = get_saved()
    local ngx_ctx = saved and saved.ngx_ctx or ngx.ctx
    return kong.request.get_uri_captures(ngx_ctx)
  end,

  ["kong.response.get_status"] = function()
    local saved = get_saved()
    return saved and saved.response_status or kong.response.get_status()
  end,

  ["kong.response.get_headers"] = function(max)
    local saved = get_saved()
    return saved and saved.response_headers or kong.response.get_headers(max)
  end,

  ["kong.response.get_header"] = function(name)
    local saved = get_saved()
    if not saved then
      return kong.response.get_header(name)
    end

    local header_value = saved.response_headers and saved.response_headers[name]
    if type(header_value) == "table" then
      header_value = header_value[1]
    end

    return header_value
  end,

  ["kong.response.get_source"] = function()
    local saved = get_saved()
    return kong.response.get_source(saved and saved.ngx_ctx or nil)
  end,

  ["kong.nginx.req_start_time"] = function()
    local saved = get_saved()
    return saved and saved.req_start_time or req_start_time()
  end,
}


local get_instance_id
local reset_instance

local protocol_implementations = {
  ["MsgPack:1"] = "kong.runloop.plugin_servers.mp_rpc",
  ["ProtoBuf:1"] = "kong.runloop.plugin_servers.pb_rpc",
}

local function get_server_rpc(server_def)
  if not server_def.rpc then

    local rpc_modname = protocol_implementations[server_def.protocol]
    if not rpc_modname then
      kong.log.err("Unknown protocol implementation: ", server_def.protocol)
      return nil, "Unknown protocol implementation"
    end

    local rpc = require (rpc_modname)
    rpc.get_instance_id = rpc.get_instance_id or get_instance_id
    rpc.reset_instance = rpc.reset_instance or reset_instance
    rpc.save_for_later = rpc.save_for_later or save_for_later
    rpc.exposed_api = rpc.exposed_api or exposed_api

    server_def.rpc = rpc.new(server_def.socket, rpc_notifications)
  end

  return server_def.rpc
end



--- get_instance_id: gets an ID to reference a plugin instance running in a
--- pluginserver each configuration in the database is handled by a different
--- instance.  Biggest complexity here is due to the remote (and thus non-atomic
--- and fallible) operation of starting the instance at the server.
function get_instance_id(plugin_name, conf)
  local key = type(conf) == "table" and kong.plugin.get_id() or plugin_name
  local instance_info = running_instances[key]

  local wait_count = 0
  while instance_info and not instance_info.id do
    -- some other thread is already starting an instance
    -- prevent busy-waiting
    ngx_sleep(SLEEP_STEP)

    -- to prevent a potential dead loop when someone failed to release the ID
    wait_count = wait_count + 1
    if wait_count > MAX_WAIT_STEPS then
      return nil, "Could not claim instance_id for " .. plugin_name .. " (key: " .. key .. ")"
    end
    instance_info = running_instances[key]
  end

  if instance_info
    and instance_info.id
    and instance_info.seq == conf.__seq__
  then
    -- exact match, return it
    return instance_info.id
  end

  local old_instance_id = instance_info and instance_info.id
  if not instance_info then
    -- we're the first, put something to claim
    instance_info          = {
      conf = conf,
      seq = conf.__seq__,
    }
    running_instances[key] = instance_info
  else

    -- there already was something, make it evident that we're changing it
    instance_info.id = nil
  end

  local plugin_info = get_plugin_info(plugin_name)
  local server_rpc  = get_server_rpc(plugin_info.server_def)

  local new_instance_info, err = server_rpc:call_start_instance(plugin_name, conf)
  if new_instance_info == nil then
    kong.log.err("starting instance: ", err)
    -- remove claim, some other thread might succeed
    running_instances[key] = nil
    error(err)
  end

  instance_info.id = new_instance_info.id
  instance_info.conf = new_instance_info.conf
  instance_info.seq = new_instance_info.seq
  instance_info.Config = new_instance_info.Config
  instance_info.rpc = new_instance_info.rpc

  if old_instance_id then
    -- there was a previous instance with same key, close it
    server_rpc:call_close_instance(old_instance_id)
    -- don't care if there's an error, maybe other thread closed it first.
  end

  return instance_info.id
end

--- reset_instance: removes an instance from the table.
function reset_instance(plugin_name, conf)
  local key = type(conf) == "table" and kong.plugin.get_id() or plugin_name
  local current_instance = running_instances[key]

  --
  -- the same plugin (which acts as a plugin server) is shared among
  -- instances of the plugin; for example, the same plugin can be applied
  -- to many routes
  -- `reset_instance` is called when (but not only) the plugin server died;
  -- in such case, all associated instances must be removed, not only the current
  --
  for k, instance in pairs(running_instances) do
    if instance.rpc == current_instance.rpc then
      running_instances[k] = nil
    end
  end
end


--- serverPid notification sent by the pluginserver.  if it changes,
--- all instances tied to this RPC socket should be restarted.
function rpc_notifications:serverPid(n)
  n = tonumber(n)
  if self.pluginserver_pid and n ~= self.pluginserver_pid then
    for key, instance in pairs(running_instances) do
      if instance.rpc == self then
        running_instances[key] = nil
      end
    end
  end

  self.pluginserver_pid = n
end





--- Phase closures
local function build_phases(plugin)
  if not plugin then
    return
  end

  local server_rpc = get_server_rpc(plugin.server_def)

  for _, phase in ipairs(plugin.phases) do
    if phase == "log" then
      plugin[phase] = function(self, conf)
        native_timer_at(0, function(premature, saved)
          if premature then
            return
          end
          get_ctx_table(saved.ngx_ctx)
          local co = coroutine_running()
          save_for_later[co] = saved
          server_rpc:handle_event(self.name, conf, phase)
          save_for_later[co] = nil
        end, {
          plugin_name = self.name,
          serialize_data = kong.log.serialize(),
          ngx_ctx = clone(ngx.ctx),
          ctx_shared = kong.ctx.shared,
          request_headers = req_get_headers(),
          response_headers = resp_get_headers(),
          response_status = ngx.status,
          req_start_time = req_start_time(),
        })
      end

    else
      plugin[phase] = function(self, conf)
        server_rpc:handle_event(self.name, conf, phase)
      end
    end
  end

  return plugin
end



--- module table
local plugin_servers = {}


local loaded_plugins = {}

local function get_plugin(plugin_name)
  kong = kong or _G.kong    -- some CLI cmds set the global after loading the module.
  if not loaded_plugins[plugin_name] then
    local plugin = get_plugin_info(plugin_name)
    loaded_plugins[plugin_name] = build_phases(plugin)
  end

  return loaded_plugins[plugin_name]
end

function plugin_servers.load_plugin(plugin_name)
  local plugin = get_plugin(plugin_name)
  if plugin and plugin.PRIORITY then
    return true, plugin
  end

  return false, "no plugin found"
end

function plugin_servers.load_schema(plugin_name)
  local plugin = get_plugin(plugin_name)
  if plugin and plugin.PRIORITY then
    return true, plugin.schema
  end

  return false, "no plugin found"
end


function plugin_servers.start()
<<<<<<< HEAD
  -- only worker 0 managers the plugin server
  if worker_id() == 0 then
    local pluginserver_timer = proc_mgmt.pluginserver_timer

    for _, server_def in ipairs(proc_mgmt.get_server_defs()) do
      if server_def.start_command then
        native_timer_at(0, pluginserver_timer, server_def)
      end
    end
  end

  -- workers != 0 still need to get plugin servers definitions
  --
  local connection_check_timer = proc_mgmt.connection_check_timer
=======
  if worker_id() ~= 0 then
    return
  end

  local pluginserver_timer = proc_mgmt.pluginserver_timer
>>>>>>> 62ee8fa5

  for _, server_def in ipairs(proc_mgmt.get_server_defs()) do
    if server_def.start_command then
      native_timer_at(0, pluginserver_timer, server_def)
    end
  end

  -- in case plugin server restarts, all workers need to update their defs
  kong.worker_events.register(function (data)
    reset_instance(data.plugin_name, data.conf)
  end, "plugin_server", "reset_instances")
end

function plugin_servers.stop()
  if worker_id() ~= 0 then
    return
  end

  for _, server_def in ipairs(proc_mgmt.get_server_defs()) do
    if server_def.proc then
      server_def.proc:kill(SIGTERM)
    end
  end
end

return plugin_servers<|MERGE_RESOLUTION|>--- conflicted
+++ resolved
@@ -383,28 +383,11 @@
 
 
 function plugin_servers.start()
-<<<<<<< HEAD
-  -- only worker 0 managers the plugin server
-  if worker_id() == 0 then
-    local pluginserver_timer = proc_mgmt.pluginserver_timer
-
-    for _, server_def in ipairs(proc_mgmt.get_server_defs()) do
-      if server_def.start_command then
-        native_timer_at(0, pluginserver_timer, server_def)
-      end
-    end
-  end
-
-  -- workers != 0 still need to get plugin servers definitions
-  --
-  local connection_check_timer = proc_mgmt.connection_check_timer
-=======
   if worker_id() ~= 0 then
     return
   end
 
   local pluginserver_timer = proc_mgmt.pluginserver_timer
->>>>>>> 62ee8fa5
 
   for _, server_def in ipairs(proc_mgmt.get_server_defs()) do
     if server_def.start_command then
