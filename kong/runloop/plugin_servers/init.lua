--- conflicted
+++ resolved
@@ -17,10 +17,7 @@
 local ngx_var = ngx.var
 local coroutine_running = coroutine.running
 local get_plugin_info = proc_mgmt.get_plugin_info
-<<<<<<< HEAD
-=======
 local get_ctx_table = require("resty.core.ctx").get_ctx_table
->>>>>>> 5d721ac9
 local subsystem = ngx.config.subsystem
 
 --- keep request data a bit longer, into the log timer
@@ -269,25 +266,7 @@
           request_headers = subsystem == "http" and ngx.req.get_headers(100) or nil,
           response_headers = subsystem == "http" and ngx.resp.get_headers(100) or nil,
           response_status = ngx.status,
-<<<<<<< HEAD
-        }
-
-        _G.native_timer_at(0, function()
-          local co = coroutine_running()
-          save_for_later[co] = saved
-
-          -- recover KONG_PHASE so check phase works properly
-          -- for functions not supported by log phase
-          if ngx.ctx then
-            ngx.ctx.KONG_PHASE = saved.ngx_ctx.KONG_PHASE
-          end
-          server_rpc:handle_event(self.name, conf, phase)
-
-          save_for_later[co] = nil
-        end)
-=======
         })
->>>>>>> 5d721ac9
       end
 
     else
@@ -348,8 +327,6 @@
   for _, server_def in ipairs(proc_mgmt.get_server_defs()) do
     if server_def.start_command then
       _G.native_timer_at(0, pluginserver_timer, server_def)
-<<<<<<< HEAD
-=======
     end
   end
 end
@@ -363,7 +340,6 @@
   for _, server_def in ipairs(proc_mgmt.get_server_defs()) do
     if server_def.proc then
       server_def.proc:kill(SIGTERM)
->>>>>>> 5d721ac9
     end
   end
 end
