-- Kong runloop
--
-- This consists of local_events that need to
-- be ran at the very beginning and very end of the lua-nginx-module contexts.
-- It mainly carries information related to a request from one context to the next one,
-- through the `ngx.ctx` table.
--
-- In the `access_by_lua` phase, it is responsible for retrieving the route being proxied by
-- a consumer. Then it is responsible for loading the plugins to execute on this request.
<<<<<<< HEAD
local ck          = require "resty.cookie"
local meta        = require "kong.meta"
local utils       = require "kong.tools.utils"
local Router      = require "kong.router"
local reports     = require "kong.reports"
local balancer    = require "kong.runloop.balancer"
local mesh        = require "kong.runloop.mesh"
local constants   = require "kong.constants"
local semaphore   = require "ngx.semaphore"
local singletons  = require "kong.singletons"
local certificate = require "kong.runloop.certificate"
local workspaces  = require "kong.workspaces"
local tracing     = require "kong.tracing"


local kong        = kong
local tostring    = tostring
local tonumber    = tonumber
local sub         = string.sub
local lower       = string.lower
local fmt         = string.format
local sort        = table.sort
local ngx         = ngx
local log         = ngx.log
local ngx_now     = ngx.now
local update_time = ngx.update_time
local subsystem   = ngx.config.subsystem
local unpack      = unpack


local ERR         = ngx.ERR
local WARN        = ngx.WARN
local DEBUG       = ngx.DEBUG
=======
local ck           = require "resty.cookie"
local meta         = require "kong.meta"
local utils        = require "kong.tools.utils"
local Router       = require "kong.router"
local balancer     = require "kong.runloop.balancer"
local reports      = require "kong.reports"
local mesh         = require "kong.runloop.mesh"
local constants    = require "kong.constants"
local singletons   = require "kong.singletons"
local certificate  = require "kong.runloop.certificate"
local concurrency  = require "kong.concurrency"
local ngx_re       = require "ngx.re"
local PluginsIterator = require "kong.runloop.plugins_iterator"


local kong         = kong
local ipairs       = ipairs
local tostring     = tostring
local tonumber     = tonumber
local sub          = string.sub
local find         = string.find
local lower        = string.lower
local fmt          = string.format
local sort         = table.sort
local ngx          = ngx
local arg          = ngx.arg
local var          = ngx.var
local log          = ngx.log
local exit         = ngx.exit
local header       = ngx.header
local ngx_now      = ngx.now
local timer_at     = ngx.timer.at
local timer_every  = ngx.timer.every
local re_match     = ngx.re.match
local re_find      = ngx.re.find
local re_split     = ngx_re.split
local update_time  = ngx.update_time
local subsystem    = ngx.config.subsystem
local start_time   = ngx.req.start_time
local clear_header = ngx.req.clear_header
local starttls     = ngx.req.starttls -- luacheck: ignore
local unpack       = unpack


local ERR          = ngx.ERR
local INFO         = ngx.INFO
local WARN         = ngx.WARN
local CRIT         = ngx.CRIT
local DEBUG        = ngx.DEBUG
local ERROR        = ngx.ERROR
>>>>>>> 5e9a43a3


local CACHE_ROUTER_OPTS = { ttl = 0 }
local SUBSYSTEMS = constants.PROTOCOLS_WITH_SUBSYSTEM
local EMPTY_T = {}
local TTL_ZERO = { ttl = 0 }


local ROUTER_SYNC_OPTS
local ROUTER_ASYNC_OPTS
local PLUGINS_ITERATOR_SYNC_OPTS
local PLUGINS_ITERATOR_ASYNC_OPTS


local get_plugins_iterator, get_updated_plugins_iterator
local build_plugins_iterator, update_plugins_iterator
local rebuild_plugins_iterator

local get_updated_router, build_router, update_router
local server_header = meta._SERVER_TOKENS
local rebuild_router

-- for tests
local _set_update_plugins_iterator
local _set_update_router
local _set_build_router
local _set_router
local _set_router_version


local update_lua_mem
do
  local pid = ngx.worker.pid
  local kong_shm = ngx.shared.kong

  local LUA_MEM_SAMPLE_RATE = 10 -- seconds
  local last = ngx.time()

  update_lua_mem = function(force)
    local time = ngx.time()

    if force or time - last >= LUA_MEM_SAMPLE_RATE then
      local count = collectgarbage("count")

      local ok, err = kong_shm:safe_set("kong:mem:" .. pid(), count)
      if not ok then
        log(ERROR, "could not record Lua VM allocated memory: ", err)
      end

      last = ngx.time()
    end
  end
end


local function get_now()
  update_time()
  return ngx_now() * 1000 -- time is kept in seconds with millisecond resolution.
end


local function register_events()
  -- initialize local local_events hooks
  local db             = kong.db
  local cache          = kong.cache
  local worker_events  = kong.worker_events
  local cluster_events = kong.cluster_events


  -- events dispatcher


  worker_events.register(function(data)
    if not data.schema then
      log(ERR, "[events] missing schema in crud subscriber")
      return
    end

    if not data.entity then
      log(ERR, "[events] missing entity in crud subscriber")
      return
    end

    -- invalidate this entity anywhere it is cached if it has a
    -- caching key

    local cache_key = db[data.schema.name]:cache_key(data.entity)

    if cache_key then
      cache:invalidate(cache_key)
    end

    -- if we had an update, but the cache key was part of what was updated,
    -- we need to invalidate the previous entity as well

    if data.old_entity then
      cache_key = db[data.schema.name]:cache_key(data.old_entity)
      if cache_key then
        cache:invalidate(cache_key)
      end
    end

    if not data.operation then
      log(ERR, "[events] missing operation in crud subscriber")
      return
    end

    -- public worker events propagation

    local entity_channel           = data.schema.table or data.schema.name
    local entity_operation_channel = fmt("%s:%s", entity_channel,
      data.operation)

    -- crud:routes
    local _, err = worker_events.post_local("crud", entity_channel, data)
    if err then
      log(ERR, "[events] could not broadcast crud event: ", err)
      return
    end

    -- crud:routes:create
    _, err = worker_events.post_local("crud", entity_operation_channel, data)
    if err then
      log(ERR, "[events] could not broadcast crud event: ", err)
      return
    end
  end, "dao:crud")


  -- local events (same worker)


  worker_events.register(function()
    log(DEBUG, "[events] Route updated, invalidating router")
    cache:invalidate("router:version")
  end, "crud", "routes")


  worker_events.register(function(data)
    if data.operation ~= "create" and
      data.operation ~= "delete"
      then
      -- no need to rebuild the router if we just added a Service
      -- since no Route is pointing to that Service yet.
      -- ditto for deletion: if a Service if being deleted, it is
      -- only allowed because no Route is pointing to it anymore.
      log(DEBUG, "[events] Service updated, invalidating router")
      cache:invalidate("router:version")
    end
  end, "crud", "services")


  worker_events.register(function(data)
    log(DEBUG, "[events] Plugin updated, invalidating plugins iterator")
    cache:invalidate("plugins_iterator:version")
  end, "crud", "plugins")


  -- SSL certs / SNIs invalidations


  worker_events.register(function(data)
    log(DEBUG, "[events] SNI updated, invalidating cached certificates")
    local sni = data.old_entity or data.entity
    local sni_wild_pref, sni_wild_suf = certificate.produce_wild_snis(sni.name)
    cache:invalidate("snis:" .. sni.name)

    if sni_wild_pref then
      cache:invalidate("snis:" .. sni_wild_pref)
    end

    if sni_wild_suf then
      cache:invalidate("snis:" .. sni_wild_suf)
    end
  end, "crud", "snis")


  worker_events.register(function(data)
    log(DEBUG, "[events] SSL cert updated, invalidating cached certificates")
    local certificate = data.entity

    for sni, err in db.snis:each_for_certificate({ id = certificate.id }, 1000) do
      if err then
        log(ERR, "[events] could not find associated snis for certificate: ",
          err)
        break
      end

      local cache_key = "certificates:" .. sni.certificate.id
      cache:invalidate(cache_key)
    end
  end, "crud", "certificates")


  -- target updates


  -- worker_events local handler: event received from DAO
  worker_events.register(function(data)
    local operation = data.operation
    local target = data.entity
    -- => to worker_events node handler
    local _, err = worker_events.post("balancer", "targets", {
        operation = data.operation,
        entity = data.entity,
      })
    if err then
      log(ERR, "failed broadcasting target ",
        operation, " to workers: ", err)
    end
    -- => to cluster_events handler
    local key = fmt("%s:%s", operation, target.upstream.id)
    _, err = cluster_events:broadcast("balancer:targets", key)
    if err then
      log(ERR, "failed broadcasting target ", operation, " to cluster: ", err)
    end
  end, "crud", "targets")


  -- worker_events node handler
  worker_events.register(function(data)
    local operation = data.operation
    local target = data.entity

    -- => to balancer update
    balancer.on_target_event(operation, target)
  end, "balancer", "targets")


  -- cluster_events handler
  cluster_events:subscribe("balancer:targets", function(data)
    local operation, key = unpack(utils.split(data, ":"))
    -- => to worker_events node handler
    local _, err = worker_events.post("balancer", "targets", {
        operation = operation,
        entity = {
          upstream = { id = key },
        }
      })
    if err then
      log(ERR, "failed broadcasting target ", operation, " to workers: ", err)
    end
  end)


  -- manual health updates
  cluster_events:subscribe("balancer:post_health", function(data)
    local pattern = "([^|]+)|([^|]+)|([^|]+)|([^|]+)|(.*)"
    local ip, port, health, id, name = data:match(pattern)
    port = tonumber(port)
    local upstream = { id = id, name = name }
    local _, err = balancer.post_health(upstream, ip, port, health == "1")
    if err then
      log(ERR, "failed posting health of ", name, " to workers: ", err)
    end
  end)


  -- upstream updates


  -- worker_events local handler: event received from DAO
  worker_events.register(function(data)
    local operation = data.operation
    local upstream = data.entity
    -- => to worker_events node handler
    local _, err = worker_events.post("balancer", "upstreams", {
        operation = data.operation,
        entity = data.entity,
      })
    if err then
      log(ERR, "failed broadcasting upstream ",
        operation, " to workers: ", err)
    end
    -- => to cluster_events handler
    local key = fmt("%s:%s:%s", operation, upstream.id, upstream.name)
    local ok, err = cluster_events:broadcast("balancer:upstreams", key)
    if not ok then
      log(ERR, "failed broadcasting upstream ", operation, " to cluster: ", err)
    end
  end, "crud", "upstreams")


  -- worker_events node handler
  worker_events.register(function(data)
    local operation = data.operation
    local upstream = data.entity

    -- => to balancer update
    balancer.on_upstream_event(operation, upstream)
  end, "balancer", "upstreams")


  cluster_events:subscribe("balancer:upstreams", function(data)
    local operation, id, name = unpack(utils.split(data, ":"))
    -- => to worker_events node handler
    local _, err = worker_events.post("balancer", "upstreams", {
        operation = operation,
        entity = {
          id = id,
          name = name,
        }
      })
    if err then
      log(ERR, "failed broadcasting upstream ", operation, " to workers: ", err)
    end
  end)


  -- declarative config updates


  if db.strategy == "off" then
    worker_events.register(function()
      cache:flip()
    end, "declarative", "flip_config")
  end


end


-- @param name "router" or "plugins_iterator"
-- @param callback A function that will update the router or plugins_iterator
-- @param version target version
-- @param opts concurrency options, including lock name and timeout.
-- @returns true if callback was either successfully executed synchronously,
-- enqueued via async timer, or not needed (because current_version == target).
-- nil otherwise (callback was neither called successfully nor enqueued,
-- or an error happened).
-- @returns error message as a second return value in case of failure/error
local function rebuild(name, callback, version, opts)
  local current_version, err = kong.cache:get(name .. ":version", TTL_ZERO,
                                              utils.uuid)
  if err then
    return nil, "could not ensure " .. name .. " is up to date: " .. err
  end

  if current_version == version then
    return true
  end

  return concurrency.with_coroutine_mutex(opts, callback)
end


do
  local plugins_iterator


  build_plugins_iterator = function(version)
    local new_iterator, err = PluginsIterator.new(version)
    if not new_iterator then
      return nil, err
    end
    plugins_iterator = new_iterator
    return true
  end


  update_plugins_iterator = function()
    local version, err = kong.cache:get("plugins_iterator:version", TTL_ZERO, utils.uuid)
    if err then
      return nil, "failed to retrieve plugins iterator version: " .. err
    end

    if plugins_iterator and plugins_iterator.version == version then
      return true
    end

    local ok, err = build_plugins_iterator(version)
    if not ok then
      return nil, "error found when building plugins iterator: " .. err
    end

    return true
  end


  rebuild_plugins_iterator = function(timeout)
    local plugins_iterator_version = plugins_iterator and plugins_iterator.version
    return rebuild("plugins_iterator", update_plugins_iterator,
                   plugins_iterator_version, timeout)
  end


  get_updated_plugins_iterator = function()
    if kong.configuration.router_consistency == "strict" then
      local ok, err = rebuild_plugins_iterator(PLUGINS_ITERATOR_SYNC_OPTS)
      if not ok then
        -- If an error happens while updating, log it and return non-updated version
        log(CRIT, "error while updating plugins iterator: ", err)
      end
    end
    return plugins_iterator
  end


  get_plugins_iterator = function()
    return plugins_iterator
  end


  -- for tests only
  _set_update_plugins_iterator = function(f)
    update_plugins_iterator = f
  end
end


do
  -- Given a protocol, return the subsystem that handles it
  local router
  local router_version

  local function should_process_route(route)
    for _, protocol in ipairs(route.protocols) do
      if SUBSYSTEMS[protocol] == subsystem then
        return true
      end
    end

    return false
  end


  local function load_service_from_db(service_pk)
    local service, err = kong.db.services:select(service_pk)
    if service == nil then
      -- the third value means "do not cache"
      return nil, err, -1
    end
    return service
  end


  local function build_services_init_cache(db)
    local services_init_cache = {}

    for service, err in db.services:each(1000) do
      if err then
        return nil, err
      end

      services_init_cache[service.id] = service
    end

    return services_init_cache
  end


  local function get_service_for_route(db, route, services_init_cache)
    local service_pk = route.service
    if not service_pk then
      return nil
    end

    local id = service_pk.id
    local service = services_init_cache[id]
    if service then
      return service
    end

    local err

    -- kong.cache is not available on init phase
    if kong.cache then
      local cache_key = db.services:cache_key(service_pk.id)
      service, err = kong.cache:get(cache_key, CACHE_ROUTER_OPTS,
                                    load_service_from_db, service_pk)

    else -- init phase, not present on init cache

      -- A new service/route has been inserted while the initial route
      -- was being created, on init (perhaps by a different Kong node).
      -- Load the service individually and update services_init_cache with it
      service, err = load_service_from_db(service_pk)
      services_init_cache[id] = service
    end

    if err then
      return nil, "error raised while finding service for route (" .. route.id .. "): " ..
                  err

    elseif not service then
      return nil, "could not find service for route (" .. route.id .. ")"
    end


    -- TODO: this should not be needed as the schema should check it already
    if SUBSYSTEMS[service.protocol] ~= subsystem then
      log(WARN, "service with protocol '", service.protocol,
                "' cannot be used with '", subsystem, "' subsystem")

      return nil
    end

    return service
  end

  build_router = function(version)
    local db = kong.db
    local routes, i = {}, 0

    local err
    -- The router is initially created on init phase, where kong.cache is still not ready
    -- For those cases, use a plain Lua table as a cache instead
    local services_init_cache = {}
    if not kong.cache then
      services_init_cache, err = build_services_init_cache(db)
      if err then
        services_init_cache = {}
        log(WARN, "could not build services init cache: ", err)
      end
    end

    for route, err in db.routes:each(1000) do
      if err then
        return nil, "could not load routes: " .. err
      end

      if should_process_route(route) then
        local service, err = get_service_for_route(db, route, services_init_cache)
        if err then
          return nil, err
        end

        local r = {
          route   = route,
          service = service,
        }

        local service_subsystem
        if service then
          service_subsystem = SUBSYSTEMS[service.protocol]
        else
          service_subsystem = subsystem
        end

        if service_subsystem == "http" and route.hosts then
          -- TODO: headers should probably be moved to route
          r.headers = {
            host = route.hosts,
          }
        end

        i = i + 1
        routes[i] = r
      end
    end

    -- inject internal proxies into the router
    local _, err = singletons.internal_proxies:build_routes(i, routes)
    if err then
      return nil, err
    end

    sort(routes, function(r1, r2)
      r1, r2 = r1.route, r2.route

      local rp1 = r1.regex_priority or 0
      local rp2 = r2.regex_priority or 0

      if rp1 == rp2 then
        return r1.created_at < r2.created_at
      end

      return rp1 > rp2
    end)

<<<<<<< HEAD
    local err
    router, err = Router.new(routes)
    tracing.wrap_router(router)
    if not router then
=======
    local new_router, err = Router.new(routes)
    if not new_router then
>>>>>>> 5e9a43a3
      return nil, "could not create router: " .. err
    end

    router = new_router

    if version then
      router_version = version
    end

    singletons.router = router

    return true
  end


  update_router = function()
    -- we might not need to rebuild the router (if we were not
    -- the first request in this process to enter this code path)
    -- check again and rebuild only if necessary
    local version, err = kong.cache:get("router:version",
                                        CACHE_ROUTER_OPTS,
                                        utils.uuid)
    if err then
      log(CRIT, "could not ensure router is up to date: ", err)
      return nil, err
    end

    if version == router_version then
      return true
    end

    local ok, err = build_router(version)
    if not ok then
      return nil, "error found when building router: " .. err
    end

    return true
  end


  rebuild_router = function(opts)
    return rebuild("router", update_router, router_version, opts)
  end


  get_updated_router = function()
    if kong.configuration.router_consistency == "strict" then
      local ok, err = rebuild_router(ROUTER_SYNC_OPTS)
      if not ok then
        -- If an error happens while updating, log it and return non-updated version
        log(CRIT, "error while updating router(reason: ", err, ")")
      end
    end
    return router
  end


  -- for tests only
  _set_update_router = function(f)
    update_router = f
  end


  -- for tests only
  _set_build_router = function(f)
    build_router = f
  end


  -- for tests only
  _set_router = function(r)
    router = r
  end


  -- for tests only
  _set_router_version = function(v)
    router_version = v
  end
end


local function balancer_setup_stage1(ctx, scheme, host_type, host, port,
                                     service, route)
  local balancer_data = {
    scheme         = scheme,    -- scheme for balancer: http, https
    type           = host_type, -- type of 'host': ipv4, ipv6, name
    host           = host,      -- target host per `upstream_url`
    port           = port,      -- final target port
    try_count      = 0,         -- retry counter
    tries          = {},        -- stores info per try
    ssl_ctx        = kong.default_client_ssl_ctx, -- SSL_CTX* to use
    -- ip          = nil,       -- final target IP address
    -- balancer    = nil,       -- the balancer object, if any
    -- hostname    = nil,       -- hostname of the final target IP
    -- hash_cookie = nil,       -- if Upstream sets hash_on_cookie
    -- balancer_handle = nil,   -- balancer handle for the current connection
  }

  do
    local s = service or EMPTY_T

    balancer_data.retries         = s.retries         or 5
    balancer_data.connect_timeout = s.connect_timeout or 60000
    balancer_data.send_timeout    = s.write_timeout   or 60000
    balancer_data.read_timeout    = s.read_timeout    or 60000
  end

  ctx.service          = service
  ctx.route            = route
  ctx.balancer_data    = balancer_data
  ctx.balancer_address = balancer_data -- for plugin backward compatibility

  -- Add internal flag to requests which communicate through the internal
  -- proxies to reduce repeated lookups throughout the codebase
  local internal_proxies = singletons.internal_proxies
  if ctx.service and internal_proxies:has_service(ctx.service.id) then
    ctx.is_internal = true
  end
end


local function balancer_setup_stage2(ctx)
  local balancer_data = ctx.balancer_data

  do -- Check for KONG_ORIGINS override
    local origin_key = balancer_data.scheme .. "://" ..
                       utils.format_host(balancer_data)
    local origin = singletons.origins[origin_key]
    if origin then
      balancer_data.scheme = origin.scheme
      balancer_data.type = origin.type
      balancer_data.host = origin.host
      balancer_data.port = origin.port
    end
  end

  local ok, err, errcode = balancer.execute(balancer_data, ctx)
  if not ok and errcode == 500 then
    err = "failed the initial dns/balancer resolve for '" ..
          balancer_data.host .. "' with: " .. tostring(err)
  end

  return ok, err, errcode
end


local function set_init_versions_in_cache()
  local ok, err = kong.cache:get("router:version", TTL_ZERO, function()
    return "init"
  end)
  if not ok then
    return nil, "could not set router version in cache: " .. tostring(err)
  end

  local ok, err = kong.cache:get("plugins_iterator:version", TTL_ZERO, function()
    return "init"
  end)
  if not ok then
    return nil, "could not set plugins iterator version in cache: " .. tostring(err)
  end

  return true
end


-- in the table below the `before` and `after` is to indicate when they run:
-- before or after the plugins
return {
  build_router = build_router,

  build_plugins_iterator = build_plugins_iterator,
  update_plugins_iterator = update_plugins_iterator,
  get_plugins_iterator = get_plugins_iterator,
  get_updated_plugins_iterator = get_updated_plugins_iterator,
  set_init_versions_in_cache = set_init_versions_in_cache,

  -- exposed only for tests
  _set_router = _set_router,
  _set_update_router = _set_update_router,
  _set_build_router = _set_build_router,
  _set_router_version = _set_router_version,
  _set_update_plugins_iterator = _set_update_plugins_iterator,
  _get_updated_router = get_updated_router,
  _update_lua_mem = update_lua_mem,

  init_worker = {
    before = function()
      reports.init_worker()
      update_lua_mem(true)

      register_events()

<<<<<<< HEAD
      worker_events.register(function(data)
        if not data.schema then
          log(ngx.ERR, "[events] missing schema in crud subscriber")
          return
        end

        local workspaces, err = db.workspaces:select_all(nil, {skip_rbac = true})
        if err then
          log(ngx.ERR, "[events] could not fetch workspaces: ", err)
          return
        end

        -- invalidate this entity anywhere it is cached if it has a
        -- caching key

        local cache_key = db[data.schema.name]:cache_key(data.entity, nil, nil, nil, nil, true)

        if cache_key then
          cache:invalidate(cache_key, workspaces)
        end

        -- if we had an update, but the cache key was part of what was updated,
        -- we need to invalidate the previous entity as well

        if data.old_entity then
          cache_key = db[data.schema.name]:cache_key(data.old_entity, nil, nil, nil, nil, true)
          if cache_key then
            cache:invalidate(cache_key, workspaces)
          end
        end

        if not data.operation then
          log(ngx.ERR, "[events] missing operation in crud subscriber")
          return
        end

        -- public worker events propagation

        local entity_channel           = data.schema.table or data.schema.name
        local entity_operation_channel = fmt("%s:%s", entity_channel,
                                             data.operation)

        -- crud:routes
        local _, err = worker_events.post_local("crud", entity_channel, data)
        if err then
          log(ngx.ERR, "[events] could not broadcast crud event: ", err)
          return
        end
=======

      -- initialize balancers for active healthchecks
      timer_at(0, function()
        balancer.init()
      end)
>>>>>>> 5e9a43a3

      timer_every(1, function(premature)
        if premature then
          return
        end

        -- Don't wait for the semaphore (timeout = 0) when updating via the timer
        -- If the semaphore is locked, that means that the rebuild is already ongoing
        local ok, err = rebuild_router(ROUTER_ASYNC_OPTS)
        if not ok then
<<<<<<< HEAD
          log(ERR, "failed broadcasting target ", operation, " to cluster: ", err)
        end
      end, "crud", "targets")


      -- worker_events node handler
      worker_events.register(function(data)
        local operation = data.operation
        local target = data.entity

        -- => to balancer update
        workspaces.run_with_ws_scope({}, balancer.on_target_event,
                                     operation, target)
      end, "balancer", "targets")


      -- cluster_events handler
      cluster_events:subscribe("balancer:targets", function(data)
        local operation, key = unpack(utils.split(data, ":"))
        -- => to worker_events node handler
        local ok, err = worker_events.post("balancer", "targets", {
          operation = operation,
          entity = {
            upstream = { id = key },
          }
        })
        if not ok then
          log(ERR, "failed broadcasting target ", operation, " to workers: ", err)
        end
      end)


      -- manual health updates
      cluster_events:subscribe("balancer:post_health", function(data)
        local pattern = "([^|]+)|([^|]+)|([^|]+)|([^|]+)|(.*)"
        local ip, port, health, id, name = data:match(pattern)
        port = tonumber(port)
        local upstream = { id = id, name = name }
        local ok, err = balancer.post_health(upstream, ip, port, health == "1")
        if not ok then
          log(ERR, "failed posting health of ", name, " to workers: ", err)
=======
          log(ERR, "failure while rebuilding router via timer: ", err)
>>>>>>> 5e9a43a3
        end
      end)

      timer_every(1, function(premature)
        if premature then
          return
        end

<<<<<<< HEAD

      -- worker_events node handler
      worker_events.register(function(data)
        local operation = data.operation
        local upstream = data.entity

        local workspace_list, err = db.workspaces:select_all(nil, {skip_rbac = true})
        if err then
          log(ngx.ERR, "[events] could not fetch workspaces: ", err)
          return
        end

        -- => to balancer update
        workspaces.run_with_ws_scope({}, balancer.on_upstream_event, operation,
                                     upstream, workspace_list)
      end, "balancer", "upstreams")


      cluster_events:subscribe("balancer:upstreams", function(data)
        local operation, id, name = unpack(utils.split(data, ":"))
        -- => to worker_events node handler
        local ok, err = worker_events.post("balancer", "upstreams", {
          operation = operation,
          entity = {
            id = id,
            name = name,
          }
        })
=======
        local ok, err = rebuild_plugins_iterator(PLUGINS_ITERATOR_ASYNC_OPTS)
>>>>>>> 5e9a43a3
        if not ok then
          log(ERR, "failure while rebuilding plugins_iterator via timer: ", err)
        end
      end)

<<<<<<< HEAD

      worker_events.register(function(data)
        log(DEBUG, "[events] workspace_entites updated, invalidating API workspace scope")
        local target = data.entity
        if target.entity_type == "apis" or target.entity_type == "routes" then
          local ws_scope_key = fmt("apis_ws_resolution:%s", target.entity_id)
          cache:invalidate(ws_scope_key)
        end
      end, "crud", "workspace_entities")

      -- initialize balancers for active healthchecks
      ngx.timer.at(0, function()
        workspaces.run_with_ws_scope({}, balancer.init)
      end)

      if singletons.configuration.audit_log then
        log(DEBUG, "register audit log events handler")
        local audit_log = require "kong.enterprise_edition.audit_log"
        worker_events.register(audit_log.dao_audit_handler, "dao:crud")
      end

      -- rbac token ident cache handling
      worker_events.register(function(data)
        singletons.cache:invalidate("rbac_user_token_ident:" ..
                                    data.entity.user_token_ident)

        -- clear a patched ident range cache, if appropriate
        -- this might be nil if we in-place upgrade a pt token
        if data.old_entity and data.old_entity.user_token_ident then
          singletons.cache:invalidate("rbac_user_token_ident:" ..
                                      data.old_entity.user_token_ident)
        end
      end, "crud", "rbac_users")

=======
>>>>>>> 5e9a43a3
      do
        local rebuild_timeout = 60

        if kong.configuration.database == "cassandra" then
          rebuild_timeout = kong.configuration.cassandra_timeout / 1000
        end

        if kong.configuration.database == "postgres" then
          rebuild_timeout = kong.configuration.pg_timeout / 1000
        end

        ROUTER_SYNC_OPTS = {
          name = "router",
          timeout = rebuild_timeout,
          on_timeout = "run_unlocked",
        }
        ROUTER_ASYNC_OPTS = {
          name = "router",
          timeout = 0,
          on_timeout = "return_true",
        }
        PLUGINS_ITERATOR_SYNC_OPTS = {
          name = "plugins_iterator",
          timeout = rebuild_timeout,
          on_timeout = "run_unlocked",
        }
        PLUGINS_ITERATOR_ASYNC_OPTS = {
          name = "plugins_iterator",
          timeout = 0,
          on_timeout = "return_true",
        }
      end

    end
  },
  certificate = {
    before = function(_)
      certificate.execute()
    end
  },
  rewrite = {
    before = function(ctx)
      ctx.KONG_REWRITE_START = get_now()

      -- special handling for proxy-authorization and te headers in case
      -- the plugin(s) want to specify them (store the original)
      ctx.http_proxy_authorization = var.http_proxy_authorization
      ctx.http_te                  = var.http_te

      mesh.rewrite(ctx)
    end,
    after = function(ctx)
      ctx.KONG_REWRITE_TIME = get_now() - ctx.KONG_REWRITE_START -- time spent in Kong's rewrite_by_lua
    end
  },
  preread = {
    before = function(ctx)
      local router = get_updated_router()

      local match_t = router.exec()
      if not match_t then
        log(ERR, "no Route found with those values")
        return exit(500)
      end

      local ssl_termination_ctx -- OpenSSL SSL_CTX to use for termination

      local ssl_preread_alpn_protocols = var.ssl_preread_alpn_protocols
      -- ssl_preread_alpn_protocols is a comma separated list
      -- see https://trac.nginx.org/nginx/ticket/1616
      if ssl_preread_alpn_protocols and
         ssl_preread_alpn_protocols:find(mesh.get_mesh_alpn(), 1, true) then
        -- Is probably an incoming service mesh connection
        -- terminate service-mesh Mutual TLS
        ssl_termination_ctx = mesh.mesh_server_ssl_ctx
        ctx.is_service_mesh_request = true
      else
        -- TODO: stream router should decide if TLS is terminated or not
        -- XXX: for now, use presence of SNI to terminate.
        local sni = var.ssl_preread_server_name
        if sni then
          log(DEBUG, "SNI: ", sni)

          local err
          ssl_termination_ctx, err = certificate.find_certificate(sni)
          if not ssl_termination_ctx then
            log(ERR, err)
            return exit(ERROR)
          end

          -- TODO Fake certificate phase?

          log(INFO, "attempting to terminate TLS")
        end
      end

      -- Terminate TLS
      if ssl_termination_ctx and not starttls(ssl_termination_ctx) then
        -- errors are logged by nginx core
        return exit(ERROR)
      end

      ctx.KONG_PREREAD_START = get_now()

      local route = match_t.route
      local service = match_t.service
      local upstream_url_t = match_t.upstream_url_t

      if not service then
        -----------------------------------------------------------------------
        -- Serviceless stream route
        -----------------------------------------------------------------------
        local service_scheme = ssl_termination_ctx and "tls" or "tcp"
        local service_host   = var.server_addr

        match_t.upstream_scheme = service_scheme
        upstream_url_t.scheme = service_scheme -- for completeness
        upstream_url_t.type = utils.hostname_type(service_host)
        upstream_url_t.host = service_host
        upstream_url_t.port = tonumber(var.server_port, 10)
      end

      balancer_setup_stage1(ctx, match_t.upstream_scheme,
                            upstream_url_t.type,
                            upstream_url_t.host,
                            upstream_url_t.port,
                            service, route)
    end,
    after = function(ctx)
      local ok, err, errcode = balancer_setup_stage2(ctx)
      if not ok then
        local body = utils.get_default_exit_body(errcode, err)
        return kong.response.exit(errcode, body)
      end

      local now = get_now()

      -- time spent in Kong's preread_by_lua
      ctx.KONG_PREREAD_TIME     = now - ctx.KONG_PREREAD_START
      ctx.KONG_PREREAD_ENDED_AT = now
      -- time spent in Kong before sending the request to upstream
      -- start_time() is kept in seconds with millisecond resolution.
      ctx.KONG_PROXY_LATENCY   = now - start_time() * 1000
      ctx.KONG_PROXIED         = true
    end
  },
  access = {
    before = function(ctx)
      -- router for Routes/Services
      local router = get_updated_router()

      -- routing request

      ctx.KONG_ACCESS_START = get_now()

      local match_t = router.exec()
      if not match_t then
        return kong.response.exit(404, { message = "no Route matched with those values" })
      end

      local scheme         = var.scheme
      local host           = var.host
      local port           = tonumber(var.server_port, 10)

      local route          = match_t.route
      local service        = match_t.service
      local upstream_url_t = match_t.upstream_url_t

      local realip_remote_addr = var.realip_remote_addr
      local forwarded_proto
      local forwarded_host
      local forwarded_port

      -- X-Forwarded-* Headers Parsing
      --
      -- We could use $proxy_add_x_forwarded_for, but it does not work properly
      -- with the realip module. The realip module overrides $remote_addr and it
      -- is okay for us to use it in case no X-Forwarded-For header was present.
      -- But in case it was given, we will append the $realip_remote_addr that
      -- contains the IP that was originally in $remote_addr before realip
      -- module overrode that (aka the client that connected us).

      local trusted_ip = kong.ip.is_trusted(realip_remote_addr)
      if trusted_ip then
        forwarded_proto = var.http_x_forwarded_proto or scheme
        forwarded_host  = var.http_x_forwarded_host  or host
        forwarded_port  = var.http_x_forwarded_port  or port

      else
        forwarded_proto = scheme
        forwarded_host  = host
        forwarded_port  = port
      end

      local protocols = route.protocols
      if (protocols and protocols.https and not protocols.http and
          forwarded_proto ~= "https")
      then
        local redirect_status_code = route.https_redirect_status_code or 426

        if redirect_status_code == 426 then
          ngx.header["connection"] = "Upgrade"
          ngx.header["upgrade"]    = "TLS/1.2, HTTP/1.1"
          return kong.response.exit(426, { message = "Please use HTTPS protocol" })
        end

        if redirect_status_code == 301 or
          redirect_status_code == 302 or
          redirect_status_code == 307 or
          redirect_status_code == 308 then
          ngx.header["Location"] = "https://" .. forwarded_host .. var.request_uri
          return kong.response.exit(redirect_status_code)
        end
      end

      if not service then
        -----------------------------------------------------------------------
        -- Serviceless HTTP / HTTPS / HTTP2 route
        -----------------------------------------------------------------------
        local service_scheme
        local service_host
        local service_port

        -- 1. try to find information from a request-line
        local request_line = var.request
        if request_line then
          local matches, err = re_match(request_line, [[\w+ (https?)://([^/?#\s]+)]], "ajos")
          if err then
            log(WARN, "pcre runtime error when matching a request-line: ", err)

          elseif matches then
            local uri_scheme = lower(matches[1])
            if uri_scheme == "https" or uri_scheme == "http" then
              service_scheme = uri_scheme
              service_host   = lower(matches[2])
            end
            --[[ TODO: check if these make sense here?
            elseif uri_scheme == "wss" then
              service_scheme = "https"
              service_host   = lower(matches[2])
            elseif uri_scheme == "ws" then
              service_scheme = "http"
              service_host   = lower(matches[2])
            end
            --]]
          end
        end

        -- 2. try to find information from a host header
        if not service_host then
          local http_host = var.http_host
          if http_host then
            service_scheme = scheme
            service_host   = lower(http_host)
          end
        end

        -- 3. split host to host and port
        if service_host then
          -- remove possible userinfo
          local pos = find(service_host, "@", 1, true)
          if pos then
            service_host = sub(service_host, pos + 1)
          end

          pos = find(service_host, ":", 2, true)
          if pos then
            service_port = sub(service_host, pos + 1)
            service_host = sub(service_host, 1, pos - 1)

            local found, _, err = re_find(service_port, [[[1-9]{1}\d{0,4}$]], "adjo")
            if err then
              log(WARN, "pcre runtime error when matching a port number: ", err)

            elseif found then
              service_port = tonumber(service_port, 10)
              if not service_port or service_port > 65535 then
                service_scheme = nil
                service_host   = nil
                service_port   = nil
              end

            else
              service_scheme = nil
              service_host   = nil
              service_port   = nil
            end
          end
        end

        -- 4. use known defaults
        if service_host and not service_port then
          if service_scheme == "http" then
            service_port = 80
          elseif service_scheme == "https" then
            service_port = 443
          else
            service_port = port
          end
        end

        -- 5. fall-back to server address
        if not service_host then
          service_scheme = scheme
          service_host   = var.server_addr
          service_port   = port
        end

        match_t.upstream_scheme = service_scheme
        upstream_url_t.scheme = service_scheme -- for completeness
        upstream_url_t.type = utils.hostname_type(service_host)
        upstream_url_t.host = service_host
        upstream_url_t.port = service_port
      end

      balancer_setup_stage1(ctx, match_t.upstream_scheme,
                            upstream_url_t.type,
                            upstream_url_t.host,
                            upstream_url_t.port,
                            service, route)

      ctx.router_matches = match_t.matches

      -- `uri` is the URI with which to call upstream, as returned by the
      --       router, which might have truncated it (`strip_uri`).
      -- `host` is the original header to be preserved if set.
      var.upstream_scheme = match_t.upstream_scheme -- COMPAT: pdk
      var.upstream_uri    = match_t.upstream_uri
      var.upstream_host   = match_t.upstream_host

      -- Keep-Alive and WebSocket Protocol Upgrade Headers
      if var.http_upgrade and lower(var.http_upgrade) == "websocket" then
        var.upstream_connection = "upgrade"
        var.upstream_upgrade    = "websocket"

      else
        var.upstream_connection = "keep-alive"
      end

      -- X-Forwarded-* Headers
      local http_x_forwarded_for = var.http_x_forwarded_for
      if http_x_forwarded_for then
        var.upstream_x_forwarded_for = http_x_forwarded_for .. ", " ..
                                       realip_remote_addr

      else
        var.upstream_x_forwarded_for = var.remote_addr
      end

      var.upstream_x_forwarded_proto = forwarded_proto
      var.upstream_x_forwarded_host  = forwarded_host
      var.upstream_x_forwarded_port  = forwarded_port

      local err
      ctx.workspaces, err = workspaces.resolve_ws_scope(ctx, route.protocols and route)
      ctx.log_request_workspaces = ctx.workspaces
      if err then
        ngx.log(ngx.ERR, "failed to retrieve workspace for the request (reason: "
                         .. tostring(err) .. ")")

        return kong.response.exit(500, { message = "An unexpected error occurred"})
      end
    end,
    -- Only executed if the `router` module found a route and allows nginx to proxy it.
    after = function(ctx)
      do
        -- Nginx's behavior when proxying a request with an empty querystring
        -- `/foo?` is to keep `$is_args` an empty string, hence effectively
        -- stripping the empty querystring.
        -- We overcome this behavior with our own logic, to preserve user
        -- desired semantics.
        local upstream_uri = var.upstream_uri

        if var.is_args == "?" or sub(var.request_uri, -1) == "?" then
          var.upstream_uri = upstream_uri .. "?" .. (var.args or "")
        end
      end

      local balancer_data = ctx.balancer_data
      balancer_data.scheme = var.upstream_scheme -- COMPAT: pdk

      local ok, err, errcode = balancer_setup_stage2(ctx)
      if not ok then
        local body = utils.get_default_exit_body(errcode, err)
        return kong.response.exit(errcode, body)
      end

      var.upstream_scheme = balancer_data.scheme

      do
        -- set the upstream host header if not `preserve_host`
        local upstream_host = var.upstream_host

        if not upstream_host or upstream_host == "" then
          upstream_host = balancer_data.hostname

          local upstream_scheme = var.upstream_scheme
          if upstream_scheme == "http"  and balancer_data.port ~= 80 or
             upstream_scheme == "https" and balancer_data.port ~= 443
          then
            upstream_host = upstream_host .. ":" .. balancer_data.port
          end

          var.upstream_host = upstream_host
        end
      end

      -- clear hop-by-hop request headers:
      local connection = var.http_connection
      if connection then
        local header_names = re_split(connection .. ",", [[\s*,\s*]], "djo")
        if header_names then
          for i=1, #header_names do
            if header_names[i] ~= "" then
              local header_name = lower(header_names[i])
              -- some of these are already handled by the proxy module,
              -- proxy-authorization being an exception that is handled
              -- below with special semantics.
              if header_name ~= "close" and
                 header_name ~= "upgrade" and
                 header_name ~= "keep-alive" and
                 header_name ~= "proxy-authorization" then
                clear_header(header_names[i])
              end
            end
          end
        end
      end

      -- add te header only when client requests trailers (proxy removes it)
      local te = var.http_te
      if te and te == ctx.http_te then
        local te_values = re_split(te .. ",", [[\s*,\s*]], "djo")
        if te_values then
          for i=1, #te_values do
            if te_values[i] ~= "" and lower(te_values[i]) == "trailers" then
              var.upstream_te = "trailers"
              break
            end
          end
        end
      end

      if var.http_proxy then
        clear_header("Proxy")
      end

      if var.http_proxy_connection then
        clear_header("Proxy-Connection")
      end

      -- clear the proxy-authorization header only in case the plugin didn't
      -- specify it, assuming that the plugin didn't specify the same value.
      local proxy_authorization = var.http_proxy_authorization
      if proxy_authorization and
         proxy_authorization == var.http_proxy_authorization then
        clear_header("Proxy-Authorization")
      end

      local now = get_now()

      -- time spent in Kong's access_by_lua
      ctx.KONG_ACCESS_TIME     = now - ctx.KONG_ACCESS_START
      ctx.KONG_ACCESS_ENDED_AT = now
      -- time spent in Kong before sending the request to upstream
      -- start_time() is kept in seconds with millisecond resolution.
      ctx.KONG_PROXY_LATENCY   = now - start_time() * 1000
      ctx.KONG_PROXIED         = true
    end
  },
  balancer = {
    before = function(ctx)
      local balancer_data = ctx.balancer_data
      local current_try = balancer_data.tries[balancer_data.try_count]
      current_try.balancer_start = get_now()
    end,
    after = function(ctx)
      local balancer_data = ctx.balancer_data
      local current_try = balancer_data.tries[balancer_data.try_count]

      -- record try-latency
      local try_latency = get_now() - current_try.balancer_start
      current_try.balancer_latency = try_latency

      -- record overall latency
      ctx.KONG_BALANCER_TIME = (ctx.KONG_BALANCER_TIME or 0) + try_latency
    end
  },
  header_filter = {
    before = function(ctx)
      if not ctx.KONG_PROXIED then
        return
      end

      local now = get_now()
      -- time spent waiting for a response from upstream
      ctx.KONG_WAITING_TIME             = now - ctx.KONG_ACCESS_ENDED_AT
      ctx.KONG_HEADER_FILTER_STARTED_AT = now

      -- clear hop-by-hop response headers:
      local connection = var.upstream_http_connection
      if connection then
        local header_names = re_split(connection .. ",", [[\s*,\s*]], "djo")
        if header_names then
          for i=1, #header_names do
            if header_names[i] ~= "" then
              local header_name = lower(header_names[i])
              if header_name ~= "close" and
                 header_name ~= "upgrade" and
                 header_name ~= "keep-alive" then
                header[header_names[i]] = nil
              end
            end
          end
        end
      end

      if var.upstream_http_upgrade then
        header["Upgrade"] = nil
      end

      if var.upstream_http_proxy_authenticate then
        header["Proxy-Authenticate"] = nil
      end

      -- remove trailer response header when client didn't ask for them
      if var.upstream_te == "" and var.upstream_http_trailer then
        header["Trailer"] = nil
      end

      local upstream_status_header = constants.HEADERS.UPSTREAM_STATUS
      if singletons.configuration.enabled_headers[upstream_status_header] then
        header[upstream_status_header] = tonumber(sub(var.upstream_status or "", -3))
        if not header[upstream_status_header] then
          log(ERR, "failed to set ", upstream_status_header, " header")
        end
      end

      local hash_cookie = ctx.balancer_data.hash_cookie
      if not hash_cookie then
        return
      end

      local cookie = ck:new()
      local ok, err = cookie:set(hash_cookie)

      if not ok then
        log(WARN, "failed to set the cookie for hash-based load balancing: ", err,
                  " (key=", hash_cookie.key,
                  ", path=", hash_cookie.path, ")")
      end
    end,
    after = function(ctx)
      if ctx.KONG_PROXIED then
        if singletons.configuration.enabled_headers[constants.HEADERS.UPSTREAM_LATENCY] then
          header[constants.HEADERS.UPSTREAM_LATENCY] = ctx.KONG_WAITING_TIME
        end

        if singletons.configuration.enabled_headers[constants.HEADERS.PROXY_LATENCY] then
          header[constants.HEADERS.PROXY_LATENCY] = ctx.KONG_PROXY_LATENCY
        end

        if singletons.configuration.enabled_headers[constants.HEADERS.VIA] then
          header[constants.HEADERS.VIA] = server_header
        end

      else
        if singletons.configuration.enabled_headers[constants.HEADERS.SERVER] then
          header[constants.HEADERS.SERVER] = server_header

        else
          header[constants.HEADERS.SERVER] = nil
        end
      end
    end
  },
  body_filter = {
    after = function(ctx)
      if not arg[2] then
        return
      end

      local now = get_now()
      ctx.KONG_BODY_FILTER_ENDED_AT = now

      if ctx.KONG_PROXIED then
        -- time spent receiving the response (header_filter + body_filter)
        -- we could use $upstream_response_time but we need to distinguish the waiting time
        -- from the receiving time in our logging plugins (especially ALF serializer).
        ctx.KONG_RECEIVE_TIME = now - ctx.KONG_HEADER_FILTER_STARTED_AT
      end
    end
  },
  log = {
    after = function(ctx)
      update_lua_mem()

      reports.log()

      if not ctx.KONG_PROXIED then
        return
      end

      -- If response was produced by an upstream (ie, not by a Kong plugin)
      -- Report HTTP status for health checks
      local balancer_data = ctx.balancer_data
      if balancer_data and balancer_data.balancer and balancer_data.ip then
        local status = ngx.status
        if status == 504 then
          balancer_data.balancer.report_timeout(balancer_data.balancer_handle)
        else
          balancer_data.balancer.report_http_status(
            balancer_data.balancer_handle, status)
        end
        -- release the handle, so the balancer can update its statistics
        balancer_data.balancer_handle:release()
      end

      tracing.flush()
    end
  }
}<|MERGE_RESOLUTION|>--- conflicted
+++ resolved
@@ -7,92 +7,58 @@
 --
 -- In the `access_by_lua` phase, it is responsible for retrieving the route being proxied by
 -- a consumer. Then it is responsible for loading the plugins to execute on this request.
-<<<<<<< HEAD
 local ck          = require "resty.cookie"
 local meta        = require "kong.meta"
 local utils       = require "kong.tools.utils"
 local Router      = require "kong.router"
-local reports     = require "kong.reports"
 local balancer    = require "kong.runloop.balancer"
+local reports      = require "kong.reports"
 local mesh        = require "kong.runloop.mesh"
 local constants   = require "kong.constants"
-local semaphore   = require "ngx.semaphore"
 local singletons  = require "kong.singletons"
 local certificate = require "kong.runloop.certificate"
 local workspaces  = require "kong.workspaces"
 local tracing     = require "kong.tracing"
+local concurrency  = require "kong.concurrency"
+local ngx_re       = require "ngx.re"
+local PluginsIterator = require "kong.runloop.plugins_iterator"
 
 
 local kong        = kong
+local ipairs       = ipairs
 local tostring    = tostring
 local tonumber    = tonumber
 local sub         = string.sub
+local find         = string.find
 local lower       = string.lower
 local fmt         = string.format
 local sort        = table.sort
 local ngx         = ngx
-local log         = ngx.log
-local ngx_now     = ngx.now
-local update_time = ngx.update_time
-local subsystem   = ngx.config.subsystem
-local unpack      = unpack
-
-
-local ERR         = ngx.ERR
-local WARN        = ngx.WARN
-local DEBUG       = ngx.DEBUG
-=======
-local ck           = require "resty.cookie"
-local meta         = require "kong.meta"
-local utils        = require "kong.tools.utils"
-local Router       = require "kong.router"
-local balancer     = require "kong.runloop.balancer"
-local reports      = require "kong.reports"
-local mesh         = require "kong.runloop.mesh"
-local constants    = require "kong.constants"
-local singletons   = require "kong.singletons"
-local certificate  = require "kong.runloop.certificate"
-local concurrency  = require "kong.concurrency"
-local ngx_re       = require "ngx.re"
-local PluginsIterator = require "kong.runloop.plugins_iterator"
-
-
-local kong         = kong
-local ipairs       = ipairs
-local tostring     = tostring
-local tonumber     = tonumber
-local sub          = string.sub
-local find         = string.find
-local lower        = string.lower
-local fmt          = string.format
-local sort         = table.sort
-local ngx          = ngx
 local arg          = ngx.arg
 local var          = ngx.var
-local log          = ngx.log
+local log         = ngx.log
 local exit         = ngx.exit
 local header       = ngx.header
-local ngx_now      = ngx.now
+local ngx_now     = ngx.now
 local timer_at     = ngx.timer.at
 local timer_every  = ngx.timer.every
 local re_match     = ngx.re.match
 local re_find      = ngx.re.find
 local re_split     = ngx_re.split
-local update_time  = ngx.update_time
-local subsystem    = ngx.config.subsystem
+local update_time = ngx.update_time
+local subsystem   = ngx.config.subsystem
 local start_time   = ngx.req.start_time
 local clear_header = ngx.req.clear_header
 local starttls     = ngx.req.starttls -- luacheck: ignore
-local unpack       = unpack
-
-
-local ERR          = ngx.ERR
+local unpack      = unpack
+
+
+local ERR         = ngx.ERR
 local INFO         = ngx.INFO
-local WARN         = ngx.WARN
+local WARN        = ngx.WARN
 local CRIT         = ngx.CRIT
-local DEBUG        = ngx.DEBUG
+local DEBUG       = ngx.DEBUG
 local ERROR        = ngx.ERROR
->>>>>>> 5e9a43a3
 
 
 local CACHE_ROUTER_OPTS = { ttl = 0 }
@@ -155,107 +121,111 @@
 
 
 local function register_events()
-  -- initialize local local_events hooks
+      -- initialize local local_events hooks
   local db             = kong.db
   local cache          = kong.cache
   local worker_events  = kong.worker_events
   local cluster_events = kong.cluster_events
 
 
-  -- events dispatcher
-
-
-  worker_events.register(function(data)
-    if not data.schema then
-      log(ERR, "[events] missing schema in crud subscriber")
-      return
-    end
-
-    if not data.entity then
-      log(ERR, "[events] missing entity in crud subscriber")
-      return
-    end
-
-    -- invalidate this entity anywhere it is cached if it has a
-    -- caching key
-
-    local cache_key = db[data.schema.name]:cache_key(data.entity)
-
-    if cache_key then
-      cache:invalidate(cache_key)
-    end
-
-    -- if we had an update, but the cache key was part of what was updated,
-    -- we need to invalidate the previous entity as well
-
-    if data.old_entity then
-      cache_key = db[data.schema.name]:cache_key(data.old_entity)
-      if cache_key then
-        cache:invalidate(cache_key)
-      end
-    end
-
-    if not data.operation then
+      -- events dispatcher
+
+      worker_events.register(function(data)
+        if not data.schema then
+          log(ERR, "[events] missing schema in crud subscriber")
+          return
+        end
+
+        local workspaces, err = db.workspaces:select_all(nil, {skip_rbac = true})
+        if err then
+          log(ngx.ERR, "[events] could not fetch workspaces: ", err)
+        end
+
+        if not data.entity then
+          log(ERR, "[events] missing entity in crud subscriber")
+          return
+        end
+
+        -- invalidate this entity anywhere it is cached if it has a
+        -- caching key
+
+        local cache_key = db[data.schema.name]:cache_key(data.entity, nil, nil, nil, nil, true)
+
+        if cache_key then
+          cache:invalidate(cache_key, workspaces)
+        end
+
+        -- if we had an update, but the cache key was part of what was updated,
+        -- we need to invalidate the previous entity as well
+
+        if data.old_entity then
+          cache_key = db[data.schema.name]:cache_key(data.old_entity, nil, nil, nil, nil, true)
+          if cache_key then
+            cache:invalidate(cache_key, workspaces)
+          end
+        end
+
+        if not data.operation then
       log(ERR, "[events] missing operation in crud subscriber")
-      return
-    end
-
-    -- public worker events propagation
-
-    local entity_channel           = data.schema.table or data.schema.name
-    local entity_operation_channel = fmt("%s:%s", entity_channel,
-      data.operation)
-
-    -- crud:routes
-    local _, err = worker_events.post_local("crud", entity_channel, data)
-    if err then
+          return
+        end
+
+        -- public worker events propagation
+
+        local entity_channel           = data.schema.table or data.schema.name
+        local entity_operation_channel = fmt("%s:%s", entity_channel,
+                                             data.operation)
+
+        -- crud:routes
+        local _, err = worker_events.post_local("crud", entity_channel, data)
+        if err then
       log(ERR, "[events] could not broadcast crud event: ", err)
-      return
-    end
-
-    -- crud:routes:create
-    _, err = worker_events.post_local("crud", entity_operation_channel, data)
-    if err then
+          return
+        end
+
+        -- crud:routes:create
+        _, err = worker_events.post_local("crud", entity_operation_channel, data)
+        if err then
       log(ERR, "[events] could not broadcast crud event: ", err)
-      return
-    end
-  end, "dao:crud")
-
-
-  -- local events (same worker)
-
-
-  worker_events.register(function()
-    log(DEBUG, "[events] Route updated, invalidating router")
-    cache:invalidate("router:version")
-  end, "crud", "routes")
-
-
-  worker_events.register(function(data)
-    if data.operation ~= "create" and
-      data.operation ~= "delete"
-      then
-      -- no need to rebuild the router if we just added a Service
-      -- since no Route is pointing to that Service yet.
-      -- ditto for deletion: if a Service if being deleted, it is
-      -- only allowed because no Route is pointing to it anymore.
-      log(DEBUG, "[events] Service updated, invalidating router")
-      cache:invalidate("router:version")
-    end
-  end, "crud", "services")
-
-
-  worker_events.register(function(data)
+          return
+        end
+      end, "dao:crud")
+
+
+      -- local events (same worker)
+
+
+      worker_events.register(function()
+        log(DEBUG, "[events] Route updated, invalidating router")
+        cache:invalidate("router:version")
+      end, "crud", "routes")
+
+
+      worker_events.register(function(data)
+        if data.operation ~= "create" and
+           data.operation ~= "delete"
+        then
+          -- no need to rebuild the router if we just added a Service
+          -- since no Route is pointing to that Service yet.
+          -- ditto for deletion: if a Service if being deleted, it is
+          -- only allowed because no Route is pointing to it anymore.
+          log(DEBUG, "[events] Service updated, invalidating router")
+          cache:invalidate("router:version")
+        end
+      end, "crud", "services")
+
+
+      worker_events.register(function(data)
     log(DEBUG, "[events] Plugin updated, invalidating plugins iterator")
     cache:invalidate("plugins_iterator:version")
-  end, "crud", "plugins")
-
-
-  -- SSL certs / SNIs invalidations
-
-
-  worker_events.register(function(data)
-    log(DEBUG, "[events] SNI updated, invalidating cached certificates")
+      end, "crud", "plugins")
+
+
+      -- SSL certs / SNIs invalidations
+
+
+      worker_events.register(function(data)
+        log(DEBUG, "[events] SNI updated, invalidating cached certificates")
     local sni = data.old_entity or data.entity
     local sni_wild_pref, sni_wild_suf = certificate.produce_wild_snis(sni.name)
     cache:invalidate("snis:" .. sni.name)
@@ -267,141 +237,181 @@
     if sni_wild_suf then
       cache:invalidate("snis:" .. sni_wild_suf)
     end
-  end, "crud", "snis")
-
-
-  worker_events.register(function(data)
-    log(DEBUG, "[events] SSL cert updated, invalidating cached certificates")
-    local certificate = data.entity
+      end, "crud", "snis")
+
+
+      worker_events.register(function(data)
+        log(DEBUG, "[events] SSL cert updated, invalidating cached certificates")
+        local certificate = data.entity
 
     for sni, err in db.snis:each_for_certificate({ id = certificate.id }, 1000) do
-      if err then
-        log(ERR, "[events] could not find associated snis for certificate: ",
-          err)
-        break
-      end
+          if err then
+            log(ERR, "[events] could not find associated snis for certificate: ",
+                     err)
+            break
+          end
 
       local cache_key = "certificates:" .. sni.certificate.id
       cache:invalidate(cache_key)
-    end
-  end, "crud", "certificates")
-
-
-  -- target updates
-
-
-  -- worker_events local handler: event received from DAO
-  worker_events.register(function(data)
-    local operation = data.operation
-    local target = data.entity
-    -- => to worker_events node handler
+        end
+      end, "crud", "certificates")
+
+
+      -- target updates
+
+
+      -- worker_events local handler: event received from DAO
+      worker_events.register(function(data)
+        local operation = data.operation
+        local target = data.entity
+        -- => to worker_events node handler
     local _, err = worker_events.post("balancer", "targets", {
-        operation = data.operation,
-        entity = data.entity,
-      })
+          operation = data.operation,
+          entity = data.entity,
+        })
     if err then
-      log(ERR, "failed broadcasting target ",
-        operation, " to workers: ", err)
-    end
-    -- => to cluster_events handler
-    local key = fmt("%s:%s", operation, target.upstream.id)
+          log(ERR, "failed broadcasting target ",
+              operation, " to workers: ", err)
+        end
+        -- => to cluster_events handler
+        local key = fmt("%s:%s", operation, target.upstream.id)
     _, err = cluster_events:broadcast("balancer:targets", key)
     if err then
-      log(ERR, "failed broadcasting target ", operation, " to cluster: ", err)
-    end
-  end, "crud", "targets")
-
-
-  -- worker_events node handler
-  worker_events.register(function(data)
-    local operation = data.operation
-    local target = data.entity
-
-    -- => to balancer update
-    balancer.on_target_event(operation, target)
-  end, "balancer", "targets")
-
-
-  -- cluster_events handler
-  cluster_events:subscribe("balancer:targets", function(data)
-    local operation, key = unpack(utils.split(data, ":"))
-    -- => to worker_events node handler
+          log(ERR, "failed broadcasting target ", operation, " to cluster: ", err)
+        end
+      end, "crud", "targets")
+
+
+      -- worker_events node handler
+      worker_events.register(function(data)
+        local operation = data.operation
+        local target = data.entity
+
+        -- => to balancer update
+        workspaces.run_with_ws_scope({}, balancer.on_target_event,
+                                     operation, target)
+      end, "balancer", "targets")
+
+
+      -- cluster_events handler
+      cluster_events:subscribe("balancer:targets", function(data)
+        local operation, key = unpack(utils.split(data, ":"))
+        -- => to worker_events node handler
     local _, err = worker_events.post("balancer", "targets", {
-        operation = operation,
-        entity = {
-          upstream = { id = key },
-        }
-      })
+          operation = operation,
+          entity = {
+            upstream = { id = key },
+          }
+        })
     if err then
-      log(ERR, "failed broadcasting target ", operation, " to workers: ", err)
-    end
-  end)
-
-
-  -- manual health updates
-  cluster_events:subscribe("balancer:post_health", function(data)
-    local pattern = "([^|]+)|([^|]+)|([^|]+)|([^|]+)|(.*)"
-    local ip, port, health, id, name = data:match(pattern)
-    port = tonumber(port)
-    local upstream = { id = id, name = name }
+          log(ERR, "failed broadcasting target ", operation, " to workers: ", err)
+        end
+      end)
+
+
+      -- manual health updates
+      cluster_events:subscribe("balancer:post_health", function(data)
+        local pattern = "([^|]+)|([^|]+)|([^|]+)|([^|]+)|(.*)"
+        local ip, port, health, id, name = data:match(pattern)
+        port = tonumber(port)
+        local upstream = { id = id, name = name }
     local _, err = balancer.post_health(upstream, ip, port, health == "1")
     if err then
-      log(ERR, "failed posting health of ", name, " to workers: ", err)
-    end
-  end)
-
-
-  -- upstream updates
-
-
-  -- worker_events local handler: event received from DAO
-  worker_events.register(function(data)
-    local operation = data.operation
-    local upstream = data.entity
-    -- => to worker_events node handler
+          log(ERR, "failed posting health of ", name, " to workers: ", err)
+        end
+      end)
+
+
+      -- upstream updates
+
+
+      -- worker_events local handler: event received from DAO
+      worker_events.register(function(data)
+        local operation = data.operation
+        local upstream = data.entity
+        -- => to worker_events node handler
     local _, err = worker_events.post("balancer", "upstreams", {
-        operation = data.operation,
-        entity = data.entity,
-      })
+          operation = data.operation,
+          entity = data.entity,
+        })
     if err then
-      log(ERR, "failed broadcasting upstream ",
-        operation, " to workers: ", err)
-    end
-    -- => to cluster_events handler
-    local key = fmt("%s:%s:%s", operation, upstream.id, upstream.name)
+          log(ERR, "failed broadcasting upstream ",
+              operation, " to workers: ", err)
+        end
+        -- => to cluster_events handler
+        local key = fmt("%s:%s:%s", operation, upstream.id, upstream.name)
     local ok, err = cluster_events:broadcast("balancer:upstreams", key)
-    if not ok then
-      log(ERR, "failed broadcasting upstream ", operation, " to cluster: ", err)
-    end
-  end, "crud", "upstreams")
-
-
-  -- worker_events node handler
-  worker_events.register(function(data)
-    local operation = data.operation
-    local upstream = data.entity
-
-    -- => to balancer update
-    balancer.on_upstream_event(operation, upstream)
-  end, "balancer", "upstreams")
-
-
-  cluster_events:subscribe("balancer:upstreams", function(data)
-    local operation, id, name = unpack(utils.split(data, ":"))
-    -- => to worker_events node handler
-    local _, err = worker_events.post("balancer", "upstreams", {
-        operation = operation,
-        entity = {
-          id = id,
-          name = name,
-        }
-      })
-    if err then
-      log(ERR, "failed broadcasting upstream ", operation, " to workers: ", err)
-    end
-  end)
-
-
+        if not ok then
+          log(ERR, "failed broadcasting upstream ", operation, " to cluster: ", err)
+        end
+      end, "crud", "upstreams")
+
+
+      -- worker_events node handler
+      worker_events.register(function(data)
+        local operation = data.operation
+        local upstream = data.entity
+
+        local workspace_list, err = db.workspaces:select_all(nil, {skip_rbac = true})
+        if err then
+          log(ngx.ERR, "[events] could not fetch workspaces: ", err)
+          return
+        end
+
+        -- => to balancer update
+        workspaces.run_with_ws_scope({}, balancer.on_upstream_event, operation,
+                                     upstream, workspace_list)
+      end, "balancer", "upstreams")
+
+
+      cluster_events:subscribe("balancer:upstreams", function(data)
+        local operation, id, name = unpack(utils.split(data, ":"))
+        -- => to worker_events node handler
+        local _, err = worker_events.post("balancer", "upstreams", {
+          operation = operation,
+          entity = {
+            id = id,
+            name = name,
+          }
+        })
+        if err then
+          log(ERR, "failed broadcasting upstream ", operation, " to workers: ", err)
+        end
+      end)
+
+
+      worker_events.register(function(data)
+        log(DEBUG, "[events] workspace_entites updated, invalidating API workspace scope")
+        local target = data.entity
+        if target.entity_type == "apis" or target.entity_type == "routes" then
+          local ws_scope_key = fmt("apis_ws_resolution:%s", target.entity_id)
+          cache:invalidate(ws_scope_key)
+        end
+      end, "crud", "workspace_entities")
+
+      -- initialize balancers for active healthchecks
+      ngx.timer.at(0, function()
+        workspaces.run_with_ws_scope({}, balancer.init)
+      end)
+
+      if singletons.configuration.audit_log then
+        log(DEBUG, "register audit log events handler")
+        local audit_log = require "kong.enterprise_edition.audit_log"
+        worker_events.register(audit_log.dao_audit_handler, "dao:crud")
+      end
+
+      -- rbac token ident cache handling
+      worker_events.register(function(data)
+        singletons.cache:invalidate("rbac_user_token_ident:" ..
+                                    data.entity.user_token_ident)
+
+        -- clear a patched ident range cache, if appropriate
+        -- this might be nil if we in-place upgrade a pt token
+        if data.old_entity and data.old_entity.user_token_ident then
+          singletons.cache:invalidate("rbac_user_token_ident:" ..
+                                      data.old_entity.user_token_ident)
+        end
+      end, "crud", "rbac_users")
   -- declarative config updates
 
 
@@ -644,12 +654,6 @@
       end
     end
 
-    -- inject internal proxies into the router
-    local _, err = singletons.internal_proxies:build_routes(i, routes)
-    if err then
-      return nil, err
-    end
-
     sort(routes, function(r1, r2)
       r1, r2 = r1.route, r2.route
 
@@ -663,15 +667,8 @@
       return rp1 > rp2
     end)
 
-<<<<<<< HEAD
-    local err
-    router, err = Router.new(routes)
-    tracing.wrap_router(router)
-    if not router then
-=======
     local new_router, err = Router.new(routes)
     if not new_router then
->>>>>>> 5e9a43a3
       return nil, "could not create router: " .. err
     end
 
@@ -784,13 +781,6 @@
   ctx.route            = route
   ctx.balancer_data    = balancer_data
   ctx.balancer_address = balancer_data -- for plugin backward compatibility
-
-  -- Add internal flag to requests which communicate through the internal
-  -- proxies to reduce repeated lookups throughout the codebase
-  local internal_proxies = singletons.internal_proxies
-  if ctx.service and internal_proxies:has_service(ctx.service.id) then
-    ctx.is_internal = true
-  end
 end
 
 
@@ -865,62 +855,11 @@
 
       register_events()
 
-<<<<<<< HEAD
-      worker_events.register(function(data)
-        if not data.schema then
-          log(ngx.ERR, "[events] missing schema in crud subscriber")
-          return
-        end
-
-        local workspaces, err = db.workspaces:select_all(nil, {skip_rbac = true})
-        if err then
-          log(ngx.ERR, "[events] could not fetch workspaces: ", err)
-          return
-        end
-
-        -- invalidate this entity anywhere it is cached if it has a
-        -- caching key
-
-        local cache_key = db[data.schema.name]:cache_key(data.entity, nil, nil, nil, nil, true)
-
-        if cache_key then
-          cache:invalidate(cache_key, workspaces)
-        end
-
-        -- if we had an update, but the cache key was part of what was updated,
-        -- we need to invalidate the previous entity as well
-
-        if data.old_entity then
-          cache_key = db[data.schema.name]:cache_key(data.old_entity, nil, nil, nil, nil, true)
-          if cache_key then
-            cache:invalidate(cache_key, workspaces)
-          end
-        end
-
-        if not data.operation then
-          log(ngx.ERR, "[events] missing operation in crud subscriber")
-          return
-        end
-
-        -- public worker events propagation
-
-        local entity_channel           = data.schema.table or data.schema.name
-        local entity_operation_channel = fmt("%s:%s", entity_channel,
-                                             data.operation)
-
-        -- crud:routes
-        local _, err = worker_events.post_local("crud", entity_channel, data)
-        if err then
-          log(ngx.ERR, "[events] could not broadcast crud event: ", err)
-          return
-        end
-=======
 
       -- initialize balancers for active healthchecks
       timer_at(0, function()
         balancer.init()
       end)
->>>>>>> 5e9a43a3
 
       timer_every(1, function(premature)
         if premature then
@@ -931,51 +870,7 @@
         -- If the semaphore is locked, that means that the rebuild is already ongoing
         local ok, err = rebuild_router(ROUTER_ASYNC_OPTS)
         if not ok then
-<<<<<<< HEAD
-          log(ERR, "failed broadcasting target ", operation, " to cluster: ", err)
-        end
-      end, "crud", "targets")
-
-
-      -- worker_events node handler
-      worker_events.register(function(data)
-        local operation = data.operation
-        local target = data.entity
-
-        -- => to balancer update
-        workspaces.run_with_ws_scope({}, balancer.on_target_event,
-                                     operation, target)
-      end, "balancer", "targets")
-
-
-      -- cluster_events handler
-      cluster_events:subscribe("balancer:targets", function(data)
-        local operation, key = unpack(utils.split(data, ":"))
-        -- => to worker_events node handler
-        local ok, err = worker_events.post("balancer", "targets", {
-          operation = operation,
-          entity = {
-            upstream = { id = key },
-          }
-        })
-        if not ok then
-          log(ERR, "failed broadcasting target ", operation, " to workers: ", err)
-        end
-      end)
-
-
-      -- manual health updates
-      cluster_events:subscribe("balancer:post_health", function(data)
-        local pattern = "([^|]+)|([^|]+)|([^|]+)|([^|]+)|(.*)"
-        local ip, port, health, id, name = data:match(pattern)
-        port = tonumber(port)
-        local upstream = { id = id, name = name }
-        local ok, err = balancer.post_health(upstream, ip, port, health == "1")
-        if not ok then
-          log(ERR, "failed posting health of ", name, " to workers: ", err)
-=======
           log(ERR, "failure while rebuilding router via timer: ", err)
->>>>>>> 5e9a43a3
         end
       end)
 
@@ -984,80 +879,12 @@
           return
         end
 
-<<<<<<< HEAD
-
-      -- worker_events node handler
-      worker_events.register(function(data)
-        local operation = data.operation
-        local upstream = data.entity
-
-        local workspace_list, err = db.workspaces:select_all(nil, {skip_rbac = true})
-        if err then
-          log(ngx.ERR, "[events] could not fetch workspaces: ", err)
-          return
-        end
-
-        -- => to balancer update
-        workspaces.run_with_ws_scope({}, balancer.on_upstream_event, operation,
-                                     upstream, workspace_list)
-      end, "balancer", "upstreams")
-
-
-      cluster_events:subscribe("balancer:upstreams", function(data)
-        local operation, id, name = unpack(utils.split(data, ":"))
-        -- => to worker_events node handler
-        local ok, err = worker_events.post("balancer", "upstreams", {
-          operation = operation,
-          entity = {
-            id = id,
-            name = name,
-          }
-        })
-=======
         local ok, err = rebuild_plugins_iterator(PLUGINS_ITERATOR_ASYNC_OPTS)
->>>>>>> 5e9a43a3
         if not ok then
           log(ERR, "failure while rebuilding plugins_iterator via timer: ", err)
         end
       end)
 
-<<<<<<< HEAD
-
-      worker_events.register(function(data)
-        log(DEBUG, "[events] workspace_entites updated, invalidating API workspace scope")
-        local target = data.entity
-        if target.entity_type == "apis" or target.entity_type == "routes" then
-          local ws_scope_key = fmt("apis_ws_resolution:%s", target.entity_id)
-          cache:invalidate(ws_scope_key)
-        end
-      end, "crud", "workspace_entities")
-
-      -- initialize balancers for active healthchecks
-      ngx.timer.at(0, function()
-        workspaces.run_with_ws_scope({}, balancer.init)
-      end)
-
-      if singletons.configuration.audit_log then
-        log(DEBUG, "register audit log events handler")
-        local audit_log = require "kong.enterprise_edition.audit_log"
-        worker_events.register(audit_log.dao_audit_handler, "dao:crud")
-      end
-
-      -- rbac token ident cache handling
-      worker_events.register(function(data)
-        singletons.cache:invalidate("rbac_user_token_ident:" ..
-                                    data.entity.user_token_ident)
-
-        -- clear a patched ident range cache, if appropriate
-        -- this might be nil if we in-place upgrade a pt token
-        if data.old_entity and data.old_entity.user_token_ident then
-          singletons.cache:invalidate("rbac_user_token_ident:" ..
-                                      data.old_entity.user_token_ident)
-        end
-      end, "crud", "rbac_users")
-
-=======
->>>>>>> 5e9a43a3
       do
         local rebuild_timeout = 60
 
@@ -1067,7 +894,7 @@
 
         if kong.configuration.database == "postgres" then
           rebuild_timeout = kong.configuration.pg_timeout / 1000
-        end
+      end
 
         ROUTER_SYNC_OPTS = {
           name = "router",
@@ -1224,7 +1051,7 @@
 
       local route          = match_t.route
       local service        = match_t.service
-      local upstream_url_t = match_t.upstream_url_t
+      local upstream_url_t     = match_t.upstream_url_t
 
       local realip_remote_addr = var.realip_remote_addr
       local forwarded_proto
@@ -1259,10 +1086,10 @@
         local redirect_status_code = route.https_redirect_status_code or 426
 
         if redirect_status_code == 426 then
-          ngx.header["connection"] = "Upgrade"
-          ngx.header["upgrade"]    = "TLS/1.2, HTTP/1.1"
-          return kong.response.exit(426, { message = "Please use HTTPS protocol" })
-        end
+        ngx.header["connection"] = "Upgrade"
+        ngx.header["upgrade"]    = "TLS/1.2, HTTP/1.1"
+        return kong.response.exit(426, { message = "Please use HTTPS protocol" })
+      end
 
         if redirect_status_code == 301 or
           redirect_status_code == 302 or
@@ -1606,8 +1433,8 @@
 
       if not ok then
         log(WARN, "failed to set the cookie for hash-based load balancing: ", err,
-                  " (key=", hash_cookie.key,
-                  ", path=", hash_cookie.path, ")")
+                      " (key=", hash_cookie.key,
+                      ", path=", hash_cookie.path, ")")
       end
     end,
     after = function(ctx)
