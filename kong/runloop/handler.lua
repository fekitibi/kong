-- This software is copyright Kong Inc. and its licensors.
-- Use of the software is subject to the agreement between your organization
-- and Kong Inc. If there is no such agreement, use is governed by and
-- subject to the terms of the Kong Master Software License Agreement found
-- at https://konghq.com/enterprisesoftwarelicense/.
-- [ END OF LICENSE 0867164ffc95e54f04670b5169c09574bdbd9bba ]

-- Kong runloop

local ee           = require "kong.enterprise_edition.runloop.handler"
local meta         = require "kong.meta"
local utils        = require "kong.tools.utils"
local Router       = require "kong.router"
local balancer     = require "kong.runloop.balancer"
local events       = require "kong.runloop.events"
local reports      = require "kong.reports"
local constants    = require "kong.constants"
local certificate  = require "kong.runloop.certificate"
local concurrency  = require "kong.concurrency"
local lrucache     = require "resty.lrucache"
local marshall     = require "kong.cache.marshall"
local ktls         = require("resty.kong.tls")

local PluginsIterator = require "kong.runloop.plugins_iterator"
local instrumentation = require "kong.tracing.instrumentation"


local kong              = kong
local type              = type
local ipairs            = ipairs
local tostring          = tostring
local tonumber          = tonumber
local setmetatable      = setmetatable
local max               = math.max
local min               = math.min
local ceil              = math.ceil
local sub               = string.sub
local byte              = string.byte
local gsub              = string.gsub
local find              = string.find
local lower             = string.lower
local fmt               = string.format
local ngx               = ngx
local var               = ngx.var
local log               = ngx.log
local exit              = ngx.exit
local exec              = ngx.exec
local header            = ngx.header
local timer_at          = ngx.timer.at
local subsystem         = ngx.config.subsystem
local clear_header      = ngx.req.clear_header
local http_version      = ngx.req.http_version
local escape            = require("kong.tools.uri").escape


local is_http_module   = subsystem == "http"
local is_stream_module = subsystem == "stream"


local DEFAULT_MATCH_LRUCACHE_SIZE = Router.DEFAULT_MATCH_LRUCACHE_SIZE


local ROUTER_CACHE_SIZE = DEFAULT_MATCH_LRUCACHE_SIZE
local ROUTER_CACHE = lrucache.new(ROUTER_CACHE_SIZE)
local ROUTER_CACHE_NEG = lrucache.new(ROUTER_CACHE_SIZE)


local NOOP = function() end


local ERR   = ngx.ERR
local CRIT  = ngx.CRIT
local NOTICE = ngx.NOTICE
local WARN  = ngx.WARN
local INFO  = ngx.INFO
local DEBUG = ngx.DEBUG
local COMMA = byte(",")
local SPACE = byte(" ")
local QUESTION_MARK = byte("?")
local ARRAY_MT = require("cjson.safe").array_mt
local get_sys_filter_level = require("ngx.errlog").get_sys_filter_level

local HOST_PORTS = {}


local SUBSYSTEMS = constants.PROTOCOLS_WITH_SUBSYSTEM
local TTL_ZERO = { ttl = 0 }


local ROUTER
local ROUTER_VERSION
local ROUTER_SYNC_OPTS

local PLUGINS_ITERATOR
local PLUGINS_ITERATOR_SYNC_OPTS

local RECONFIGURE_OPTS
local GLOBAL_QUERY_OPTS = { workspace = ngx.null, show_ws_id = true }

local SERVER_HEADER = meta._SERVER_TOKENS


local STREAM_TLS_TERMINATE_SOCK
local STREAM_TLS_PASSTHROUGH_SOCK


local set_authority
local set_log_level
local set_upstream_cert_and_key = ktls.set_upstream_cert_and_key
local set_upstream_ssl_verify = ktls.set_upstream_ssl_verify
local set_upstream_ssl_verify_depth = ktls.set_upstream_ssl_verify_depth
local set_upstream_ssl_trusted_store = ktls.set_upstream_ssl_trusted_store

if is_http_module then
  set_authority = require("resty.kong.grpc").set_authority
  set_log_level = require("resty.kong.log").set_log_level
end


local disable_proxy_ssl
if is_stream_module then
  disable_proxy_ssl = ktls.disable_proxy_ssl
end


local update_lua_mem
do
  local pid = ngx.worker.pid
  local ngx_time = ngx.time
  local kong_shm = ngx.shared.kong

  local LUA_MEM_SAMPLE_RATE = 10 -- seconds
  local last = ngx_time()

  local collectgarbage = collectgarbage

  update_lua_mem = function(force)
    local time = ngx_time()

    if force or time - last >= LUA_MEM_SAMPLE_RATE then
      local count = collectgarbage("count")

      local ok, err = kong_shm:safe_set("kong:mem:" .. pid(), count)
      if not ok then
        log(ERR, "could not record Lua VM allocated memory: ", err)
      end

      last = time
    end
  end
end


local function csv_iterator(s, b)
  if b == -1 then
    return
  end

  local e = find(s, ",", b, true)
  local v
  local l
  if e then
    if e == b then
      return csv_iterator(s, b + 1) -- empty string
    end
    v = sub(s, b, e - 1)
    l = e - b
    b = e + 1

  else
    if b > 1 then
      v = sub(s, b)
    else
      v = s
    end

    l = #v
    b = -1 -- end iteration
  end

  if l == 1 and (byte(v) == SPACE or byte(v) == COMMA) then
    return csv_iterator(s, b)
  end

  if byte(v, 1, 1) == SPACE then
    v = gsub(v, "^%s+", "")
  end

  if byte(v, -1) == SPACE then
    v = gsub(v, "%s+$", "")
  end

  if v == "" then
    return csv_iterator(s, b)
  end

  return b, v
end


local function csv(s)
  if type(s) ~= "string" or s == "" then
    return csv_iterator, s, -1
  end

  s = lower(s)
  if s == "close" or s == "upgrade" or s == "keep-alive" then
    return csv_iterator, s, -1
  end

  return csv_iterator, s, 1
end


-- @param name "router" or "plugins_iterator"
-- @param callback A function that will update the router or plugins_iterator
-- @param version target version
-- @param opts concurrency options, including lock name and timeout.
-- @returns true if callback was either successfully executed synchronously,
-- enqueued via async timer, or not needed (because current_version == target).
-- nil otherwise (callback was neither called successfully nor enqueued,
-- or an error happened).
-- @returns error message as a second return value in case of failure/error
local function rebuild(name, callback, version, opts)
  local current_version, err = kong.core_cache:get(name .. ":version", TTL_ZERO, utils.uuid)
  if err then
    return nil, "failed to retrieve " .. name .. " version: " .. err
  end

  if current_version == version then
    return true
  end

  return concurrency.with_coroutine_mutex(opts, callback)
end


-- Given a protocol, return the subsystem that handles it
local function should_process_route(route)
  for _, protocol in ipairs(route.protocols) do
    if SUBSYSTEMS[protocol] == subsystem then
      return true
    end
  end

  return false
end


local function load_service_from_db(service_pk)
  local service, err = kong.db.services:select(service_pk, GLOBAL_QUERY_OPTS)
  if service == nil then
    -- the third value means "do not cache"
    return nil, err, -1
  end
  return service
end


local function build_services_init_cache(db)
  local services_init_cache = {}
  local services = db.services
  local page_size
  if services.pagination then
    page_size = services.pagination.max_page_size
  end

  for service, err in services:each(page_size, GLOBAL_QUERY_OPTS) do
    if err then
      return nil, err
    end

    services_init_cache[service.id] = service
  end

  return services_init_cache
end


local function get_service_for_route(db, route, services_init_cache)
  local service_pk = route.service
  if not service_pk then
    return nil
  end

  local id = service_pk.id
  local service = services_init_cache[id]
  if service then
    return service
  end

  local err

  -- kong.core_cache is available, not in init phase
  if kong.core_cache and db.strategy ~= "off" then
    local cache_key = db.services:cache_key(service_pk.id, nil, nil, nil, nil,
                                            route.ws_id)
    service, err = kong.core_cache:get(cache_key, TTL_ZERO,
                                       load_service_from_db, service_pk)

  else -- dbless or init phase, kong.core_cache not needed/available

    -- A new service/route has been inserted while the initial route
    -- was being created, on init (perhaps by a different Kong node).
    -- Load the service individually and update services_init_cache with it
    service, err = load_service_from_db(service_pk)
    services_init_cache[id] = service
  end

  if err then
    return nil, "error raised while finding service for route (" .. route.id .. "): " ..
                err

  elseif not service then
    return nil, "could not find service for route (" .. route.id .. ")"
  end


  -- TODO: this should not be needed as the schema should check it already
  if SUBSYSTEMS[service.protocol] ~= subsystem then
    log(WARN, "service with protocol '", service.protocol,
              "' cannot be used with '", subsystem, "' subsystem")

    return nil
  end

  return service
end


local function get_router_version()
  return kong.core_cache:get("router:version", TTL_ZERO, utils.uuid)
end


local function new_router(version)
  local db = kong.db
  local routes, i = {}, 0

  local err
  -- The router is initially created on init phase, where kong.core_cache is
  -- still not ready. For those cases, use a plain Lua table as a cache
  -- instead
  local services_init_cache = {}
  if not kong.core_cache and db.strategy ~= "off" then
    services_init_cache, err = build_services_init_cache(db)
    if err then
      services_init_cache = {}
      log(WARN, "could not build services init cache: ", err)
    end
  end

  local detect_changes = db.strategy ~= "off" and kong.core_cache
  local counter = 0
  local page_size = db.routes.pagination.max_page_size
  for route, err in db.routes:each(page_size, GLOBAL_QUERY_OPTS) do
    if err then
      return nil, "could not load routes: " .. err
    end

    if detect_changes then
      if counter > 0 and counter % page_size == 0 then
        local new_version, err = get_router_version()
        if err then
          return nil, "failed to retrieve router version: " .. err
        end

        if new_version ~= version then
          return nil, "router was changed while rebuilding it"
        end
      end
      counter = counter + 1
    end

    if should_process_route(route) then
      local service, err = get_service_for_route(db, route, services_init_cache)
      if err then
        return nil, err
      end

      -- routes with no services are added to router
      -- but routes where the services.enabled == false are not put in router
      if service == nil or service.enabled ~= false then
        local r = {
          route   = route,
          service = service,
        }

        i = i + 1
        routes[i] = r
      end
    end
  end

  local n = DEFAULT_MATCH_LRUCACHE_SIZE
  local cache_size = min(ceil(max(i / n, 1)) * n, n * 20)

  if cache_size ~= ROUTER_CACHE_SIZE then
    ROUTER_CACHE = lrucache.new(cache_size)
    ROUTER_CACHE_SIZE = cache_size
  end

  local new_router, err = Router.new(routes, ROUTER_CACHE, ROUTER_CACHE_NEG, ROUTER)
  if not new_router then
    return nil, "could not create router: " .. err
  end

  -- XXXCORE replace with a hook
  new_router = ee.new_router(new_router)

  if not new_router then
    return nil, "could not create router: " .. err
  end

  return new_router
end


local function build_router(version)
  local router, err = new_router(version)
  if not router then
    return nil, err
  end

  ROUTER = router

  if version then
    ROUTER_VERSION = version
  end

  ROUTER_CACHE:flush_all()
  ROUTER_CACHE_NEG:flush_all()

  return true
end


local function update_router()
  -- we might not need to rebuild the router (if we were not
  -- the first request in this process to enter this code path)
  -- check again and rebuild only if necessary
  local version, err = get_router_version()
  if err then
    return nil, "failed to retrieve router version: " .. err
  end

  if version == ROUTER_VERSION then
    return true
  end

  local ok, err = build_router(version)
  if not ok then
    return nil, --[[ 'err' fully formatted ]] err
  end

  return true
end


local function rebuild_router(opts)
  return rebuild("router", update_router, ROUTER_VERSION, opts)
end


-- EE: to use in router_collision
-- like get_updated_router, but triggers a router rebuild
-- regardless of `worker_consistency`
local get_updated_router_immediate do
  local ROUTER_SYNC_OPTS = {
    name = "router",
    timeout = 60,
    on_timeout = "run_unlocked",
  }
  get_updated_router_immediate =  function()
    if kong.configuration.route_validation_strategy == "smart" then
      local ok, err = rebuild_router(ROUTER_SYNC_OPTS)
      if not ok then
        -- If an error happens while updating, log it and return non-updated
        -- version.
        log(ERR, "could not rebuild router: ", err, " (stale router will be used)")
      end
    end

    return ROUTER
  end
end
-- EE


local function get_updated_router()
  if kong.db.strategy ~= "off" and kong.configuration.worker_consistency == "strict" then
    local ok, err = rebuild_router(ROUTER_SYNC_OPTS)
    if not ok then
      -- If an error happens while updating, log it and return non-updated
      -- version.
      log(ERR, "could not rebuild router: ", err, " (stale router will be used)")
    end
  end
  return ROUTER
end


-- for tests only
local function _set_update_router(f)
  update_router = f
end

local function _set_build_router(f)
  build_router = f
end

local function _set_router(r)
  ROUTER = r
end

local function _set_router_version(v)
  ROUTER_VERSION = v
end


local new_plugins_iterator = PluginsIterator.new


local function build_plugins_iterator(version)
  local plugins_iterator, err = new_plugins_iterator(version)
  if not plugins_iterator then
    return nil, err
  end
  PLUGINS_ITERATOR = plugins_iterator
  return true
end


local function update_plugins_iterator()
  local version, err = kong.core_cache:get("plugins_iterator:version", TTL_ZERO, utils.uuid)
  if err then
    return nil, "failed to retrieve plugins iterator version: " .. err
  end

  if PLUGINS_ITERATOR and PLUGINS_ITERATOR.version == version then
    return true
  end

  local ok, err = build_plugins_iterator(version)
  if not ok then
    return nil, --[[ 'err' fully formatted ]] err
  end

  return true
end


local function rebuild_plugins_iterator(opts)
  local plugins_iterator_version = PLUGINS_ITERATOR and PLUGINS_ITERATOR.version
  return rebuild("plugins_iterator", update_plugins_iterator, plugins_iterator_version, opts)
end


local function get_updated_plugins_iterator()
  if kong.db.strategy ~= "off" and kong.configuration.worker_consistency == "strict" then
    local ok, err = rebuild_plugins_iterator(PLUGINS_ITERATOR_SYNC_OPTS)
    if not ok then
      -- If an error happens while updating, log it and return non-updated
      -- version
      log(ERR, "could not rebuild plugins iterator: ", err,
               " (stale plugins iterator will be used)")
    end
  end
  return PLUGINS_ITERATOR
end


local function get_plugins_iterator()
  return PLUGINS_ITERATOR
end


-- for tests only
local function _set_update_plugins_iterator(f)
  update_plugins_iterator = f
end


local reconfigure_handler
do
  local now = ngx.now
  local update_time = ngx.update_time
  local ngx_worker_id = ngx.worker.id
  local exiting = ngx.worker.exiting

  local CLEAR_HEALTH_STATUS_DELAY = constants.CLEAR_HEALTH_STATUS_DELAY

  -- '0' for compare with nil
  local CURRENT_ROUTER_HASH   = 0
  local CURRENT_PLUGINS_HASH  = 0
  local CURRENT_BALANCER_HASH = 0

  local function get_now_ms()
    update_time()
    return now() * 1000
  end

  reconfigure_handler = function(data)
    local worker_id = ngx_worker_id()

    if exiting() then
      log(NOTICE, "declarative reconfigure was canceled on worker #", worker_id,
                  ": process exiting")
      return true
    end

    local reconfigure_started_at = get_now_ms()

    log(INFO, "declarative reconfigure was started on worker #", worker_id)

    local default_ws
    local router_hash
    local plugins_hash
    local balancer_hash

    if type(data) == "table" then
      default_ws    = data[1]
      router_hash   = data[2]
      plugins_hash  = data[3]
      balancer_hash = data[4]
    end

    local ok, err = concurrency.with_coroutine_mutex(RECONFIGURE_OPTS, function()
      -- below you are encouraged to yield for cooperative threading

      local rebuild_balancer = balancer_hash ~= CURRENT_BALANCER_HASH
      if rebuild_balancer then
        log(DEBUG, "stopping previously started health checkers on worker #", worker_id)
        balancer.stop_healthcheckers(CLEAR_HEALTH_STATUS_DELAY)
      end

      kong.default_workspace = default_ws
      ngx.ctx.workspace = default_ws

      local router, err
      if router_hash ~= CURRENT_ROUTER_HASH then
        local start = get_now_ms()

        router, err = new_router()
        if not router then
          return nil, err
        end

        log(INFO, "building a new router took ",  get_now_ms() - start,
                  " ms on worker #", worker_id)
      end

      local plugins_iterator
      if plugins_hash ~= CURRENT_PLUGINS_HASH then
        local start = get_now_ms()

        plugins_iterator, err = new_plugins_iterator()
        if not plugins_iterator then
          return nil, err
        end

        log(INFO, "building a new plugins iterator took ", get_now_ms() - start,
                  " ms on worker #", worker_id)
      end

      -- below you are not supposed to yield and this should be fast and atomic

      -- TODO: we should perhaps only purge the configuration related cache.

      log(DEBUG, "flushing caches as part of the reconfiguration on worker #", worker_id)

      kong.core_cache:purge()
      kong.cache:purge()

      if router then
        ROUTER = router
        ROUTER_CACHE:flush_all()
        ROUTER_CACHE_NEG:flush_all()
        CURRENT_ROUTER_HASH = router_hash or 0
      end

      if plugins_iterator then
        PLUGINS_ITERATOR = plugins_iterator
        CURRENT_PLUGINS_HASH = plugins_hash or 0
      end

      if rebuild_balancer then
        -- TODO: balancer is a big blob of global state and you cannot easily
        --       initialize new balancer and then atomically flip it.
        log(DEBUG, "reinitializing balancer with a new configuration on worker #", worker_id)
        balancer.init()
        CURRENT_BALANCER_HASH = balancer_hash or 0
      end

      return true
    end)  -- concurrency.with_coroutine_mutex

    local reconfigure_time = get_now_ms() - reconfigure_started_at

    if ok then
      log(INFO, "declarative reconfigure took ", reconfigure_time,
                " ms on worker #", worker_id)

    else
      log(ERR, "declarative reconfigure failed after ", reconfigure_time,
               " ms on worker #", worker_id, ": ", err)
    end
  end -- reconfigure_handler
end


local function register_events()
  events.register_events(reconfigure_handler)
<<<<<<< HEAD

  ee.register_events()
=======
>>>>>>> 2b2201c9
end


local balancer_prepare
do
  local get_certificate = certificate.get_certificate
  local get_ca_certificate_store = certificate.get_ca_certificate_store

  local function sleep_once_for_balancer_init()
    ngx.sleep(0)
    sleep_once_for_balancer_init = NOOP
  end

  function balancer_prepare(ctx, scheme, host_type, host, port,
                            service, route)

    sleep_once_for_balancer_init()

    local retries
    local connect_timeout
    local send_timeout
    local read_timeout

    if service then
      retries         = service.retries
      connect_timeout = service.connect_timeout
      send_timeout    = service.write_timeout
      read_timeout    = service.read_timeout
    end

    local balancer_data = {
      scheme             = scheme,    -- scheme for balancer: http, https
      type               = host_type, -- type of 'host': ipv4, ipv6, name
      host               = host,      -- target host per `service` entity
      port               = port,      -- final target port
      try_count          = 0,         -- retry counter

      retries            = retries         or 5,
      connect_timeout    = connect_timeout or 60000,
      send_timeout       = send_timeout    or 60000,
      read_timeout       = read_timeout    or 60000,

      -- stores info per try, metatable is needed for basic log serializer
      -- see #6390
      tries              = setmetatable({}, ARRAY_MT),
      -- ip              = nil,       -- final target IP address
      -- balancer        = nil,       -- the balancer object, if any
      -- hostname        = nil,       -- hostname of the final target IP
      -- hash_cookie     = nil,       -- if Upstream sets hash_on_cookie
      -- balancer_handle = nil,       -- balancer handle for the current connection
    }

    ctx.service          = service
    ctx.route            = route
    ctx.balancer_data    = balancer_data

    if service then
      local res, err
      local client_certificate = service.client_certificate

      if client_certificate then
        local cert, err = get_certificate(client_certificate)
        if not cert then
          log(ERR, "unable to fetch upstream client TLS certificate ",
                   client_certificate.id, ": ", err)
          return
        end

        res, err = set_upstream_cert_and_key(cert.cert, cert.key)
        if not res then
          log(ERR, "unable to apply upstream client TLS certificate ",
                   client_certificate.id, ": ", err)
        end
      end

      local tls_verify = service.tls_verify
      if tls_verify then
        res, err = set_upstream_ssl_verify(tls_verify)
        if not res then
          log(CRIT, "unable to set upstream TLS verification to: ",
                   tls_verify, ", err: ", err)
        end
      end

      local tls_verify_depth = service.tls_verify_depth
      if tls_verify_depth then
        res, err = set_upstream_ssl_verify_depth(tls_verify_depth)
        if not res then
          log(CRIT, "unable to set upstream TLS verification to: ",
                   tls_verify, ", err: ", err)
          -- in case verify can not be enabled, request can no longer be
          -- processed without potentially compromising security
          return kong.response.exit(500)
        end
      end

      local ca_certificates = service.ca_certificates
      if ca_certificates then
        res, err = get_ca_certificate_store(ca_certificates)
        if not res then
          log(CRIT, "unable to get upstream TLS CA store, err: ", err)

        else
          res, err = set_upstream_ssl_trusted_store(res)
          if not res then
            log(CRIT, "unable to set upstream TLS CA store, err: ", err)
          end
        end
      end
    end

    if is_stream_module and scheme == "tcp" then
      local res, err = disable_proxy_ssl()
      if not res then
        log(ERR, "unable to disable upstream TLS handshake: ", err)
      end
    end
  end
end


local function balancer_execute(ctx)
  local balancer_data = ctx.balancer_data
  local ok, err, errcode = balancer.execute(balancer_data, ctx)
  if not ok and errcode == 500 then
    err = "failed the initial dns/balancer resolve for '" ..
          balancer_data.host .. "' with: " .. tostring(err)
  end
  return ok, err, errcode
end


local function set_init_versions_in_cache()
  -- because of worker events, kong.cache can not be initialized in `init` phase
  -- therefore, we need to use the shdict API directly to set the initial value
  assert(kong.configuration.role ~= "control_plane")
  assert(ngx.get_phase() == "init")
  local core_cache_shm = ngx.shared["kong_core_db_cache"]

  -- ttl = forever is okay as "*:versions" keys are always manually invalidated
  local marshalled_value = marshall("init", 0, 0)

  -- see kong.cache.safe_set function
  local ok, err = core_cache_shm:safe_set("kong_core_db_cacherouter:version", marshalled_value)
  if not ok then
    return nil, "failed to set initial router version in cache: " .. tostring(err)
  end

  ok, err = core_cache_shm:safe_set("kong_core_db_cacheplugins_iterator:version", marshalled_value)
  if not ok then
    return nil, "failed to set initial plugins iterator version in cache: " .. tostring(err)
  end

  return true
end


-- in the table below the `before` and `after` is to indicate when they run:
-- before or after the plugins
return {
  build_router = build_router,
  update_router = update_router,
  build_plugins_iterator = build_plugins_iterator,
  update_plugins_iterator = update_plugins_iterator,
  get_plugins_iterator = get_plugins_iterator,
  get_updated_plugins_iterator = get_updated_plugins_iterator,
  set_init_versions_in_cache = set_init_versions_in_cache,

  -- EE: to use in router_collision
  get_updated_router_immediate = get_updated_router_immediate,
  -- EE

  -- exposed only for tests
  _set_router = _set_router,
  _set_update_router = _set_update_router,
  _set_build_router = _set_build_router,
  _set_router_version = _set_router_version,
  _set_update_plugins_iterator = _set_update_plugins_iterator,
  _get_updated_router = get_updated_router,
  _update_lua_mem = update_lua_mem,

  init_worker = {
    before = function()
      -- TODO: PR #9337 may affect the following line
      local prefix = kong.configuration.prefix or ngx.config.prefix()

      STREAM_TLS_TERMINATE_SOCK = fmt("unix:%s/stream_tls_terminate.sock", prefix)
      STREAM_TLS_PASSTHROUGH_SOCK = fmt("unix:%s/stream_tls_passthrough.sock", prefix)

      if is_http_module then
        -- if worker has outdated log level (e.g. newly spawned), updated it
        timer_at(0, function()
          local cur_log_level = get_sys_filter_level()
          local shm_log_level = ngx.shared.kong:get("kong:log_level")
          if cur_log_level and shm_log_level and cur_log_level ~= shm_log_level then
            local ok, err = pcall(set_log_level, shm_log_level)
            if not ok then
              local worker = ngx.worker.id()
              log(ERR, "worker" , worker, " failed setting log level: ", err)
            end
          end
        end)

        -- log level cluster event updates
        kong.cluster_events:subscribe("log_level", function(data)
          log(NOTICE, "log level cluster event received")

          if not data then
            kong.log.err("received empty data in cluster_events subscription")
            return
          end

          local ok, err = kong.worker_events.post("debug", "log_level", tonumber(data))

          if not ok then
            kong.log.err("failed broadcasting to workers: ", err)
            return
          end

          log(NOTICE, "log level event posted for node")
        end)

        -- log level worker event updates
        kong.worker_events.register(function(data)
          local worker = ngx.worker.id()

          log(NOTICE, "log level worker event received for worker ", worker)

          local ok, err = pcall(set_log_level, data)

          if not ok then
            log(ERR, "worker ", worker, " failed setting log level: ", err)
            return
          end

          log(NOTICE, "log level changed to ", data, " for worker ", worker)
        end, "debug", "log_level")
      end

      if kong.configuration.host_ports then
        HOST_PORTS = kong.configuration.host_ports
      end

      reports.configure_ping(kong.configuration)
      reports.add_ping_value("database_version", kong.db.infos.db_ver)
      reports.toggle(true)
      reports.init_worker()

      update_lua_mem(true)

      register_events()

      if kong.configuration.role == "control_plane" then
        return
      end

      -- initialize balancers for active healthchecks
      timer_at(0, function()
        balancer.init()
      end)

      local strategy = kong.db.strategy

      do
        local rebuild_timeout = 60

        if strategy == "cassandra" then
          rebuild_timeout = kong.configuration.cassandra_timeout / 1000
        end

        if strategy == "postgres" then
          rebuild_timeout = kong.configuration.pg_timeout / 1000
        end

        if strategy == "off" then
          RECONFIGURE_OPTS = {
            name = "reconfigure",
            timeout = rebuild_timeout,
          }

        elseif kong.configuration.worker_consistency == "strict" then
          ROUTER_SYNC_OPTS = {
            name = "router",
            timeout = rebuild_timeout,
            on_timeout = "run_unlocked",
          }

          PLUGINS_ITERATOR_SYNC_OPTS = {
            name = "plugins_iterator",
            timeout = rebuild_timeout,
            on_timeout = "run_unlocked",
          }
        end
      end

      if strategy ~= "off" then
        local worker_state_update_frequency = kong.configuration.worker_state_update_frequency or 1

        local router_async_opts = {
          name = "router",
          timeout = 0,
          on_timeout = "return_true",
        }

        local function rebuild_router_timer(premature)
          if premature then
            return
          end

          -- Don't wait for the semaphore (timeout = 0) when updating via the
          -- timer.
          -- If the semaphore is locked, that means that the rebuild is
          -- already ongoing.
          local ok, err = rebuild_router(router_async_opts)
          if not ok then
            log(ERR, "could not rebuild router via timer: ", err)
          end
        end

        local _, err = kong.timer:named_every("router-rebuild",
                                         worker_state_update_frequency,
                                         rebuild_router_timer)
        if err then
          log(ERR, "could not schedule timer to rebuild router: ", err)
        end

        local plugins_iterator_async_opts = {
          name = "plugins_iterator",
          timeout = 0,
          on_timeout = "return_true",
        }

        local function rebuild_plugins_iterator_timer(premature)
          if premature then
            return
          end

          local _, err = rebuild_plugins_iterator(plugins_iterator_async_opts)
          if err then
            log(ERR, "could not rebuild plugins iterator via timer: ", err)
          end
        end

        local _, err = kong.timer:named_every("plugins-iterator-rebuild",
                                         worker_state_update_frequency,
                                         rebuild_plugins_iterator_timer)
        if err then
          log(ERR, "could not schedule timer to rebuild plugins iterator: ", err)
        end

      end
    end,
    after = NOOP,
  },
  certificate = {
    before = function(ctx) -- Note: ctx here is for a connection (not for a single request)
      certificate.execute()
    end,
    after = NOOP,
  },
  preread = {
    before = function(ctx)
      local server_port = var.server_port
      ctx.host_port = HOST_PORTS[server_port] or server_port

      local router = get_updated_router()

      local match_t = router:exec(ctx)
      if not match_t then
        log(ERR, "no Route found with those values")
        return exit(500)
      end

      local route = match_t.route
      -- if matched route doesn't do tls_passthrough and we are in the preread server block
      -- this request should be TLS terminated; return immediately and not run further steps
      -- (even bypassing the balancer)
      if var.kong_tls_preread_block == "1" then
        local protocols = route.protocols
        if protocols and protocols.tls then
          log(DEBUG, "TLS termination required, return to second layer proxying")
          var.kong_tls_preread_block_upstream = STREAM_TLS_TERMINATE_SOCK

        elseif protocols and protocols.tls_passthrough then
          var.kong_tls_preread_block_upstream = STREAM_TLS_PASSTHROUGH_SOCK

        else
          log(ERR, "unexpected protocols in matched Route")
          return exit(500)
        end

        return true
      end


      ctx.workspace = match_t.route and match_t.route.ws_id

      local service = match_t.service
      local upstream_url_t = match_t.upstream_url_t

      balancer_prepare(ctx, match_t.upstream_scheme,
                       upstream_url_t.type,
                       upstream_url_t.host,
                       upstream_url_t.port,
                       service, route)
      var.upstream_host = upstream_url_t.host
    end,
    after = function(ctx)
      local ok, err, errcode = balancer_execute(ctx)
      if not ok then
        local body = utils.get_default_exit_body(errcode, err)
        return kong.response.exit(errcode, body)
      end
    end
  },
  rewrite = {
    before = function(ctx)
      local server_port = var.server_port
      ctx.host_port = HOST_PORTS[server_port] or server_port
      instrumentation.request(ctx)
    end,
    after = NOOP,
  },
  access = {
    before = function(ctx)
      -- if there is a gRPC service in the context, don't re-execute the pre-access
      -- phase handler - it has been executed before the internal redirect
      if ctx.service and (ctx.service.protocol == "grpc" or
                          ctx.service.protocol == "grpcs")
      then
        return
      end

      ctx.scheme = var.scheme
      ctx.request_uri = var.request_uri

      -- trace router
      local span = instrumentation.router()

      -- routing request
      local router = get_updated_router()
      local match_t = router:exec(ctx)
      if not match_t then
        -- tracing
        if span then
          span:set_status(2)
          span:finish()
        end

        return kong.response.exit(404, { message = "no Route matched with those values" })
      end

      -- ends tracing span
      if span then
        span:finish()
      end

      ctx.workspace = match_t.route and match_t.route.ws_id

      local host           = var.host
      local port           = tonumber(ctx.host_port, 10)
                          or tonumber(var.server_port, 10)

      local route          = match_t.route
      local service        = match_t.service
      local upstream_url_t = match_t.upstream_url_t

      local realip_remote_addr = var.realip_remote_addr
      local forwarded_proto
      local forwarded_host
      local forwarded_port
      local forwarded_path
      local forwarded_prefix

      -- X-Forwarded-* Headers Parsing
      --
      -- We could use $proxy_add_x_forwarded_for, but it does not work properly
      -- with the realip module. The realip module overrides $remote_addr and it
      -- is okay for us to use it in case no X-Forwarded-For header was present.
      -- But in case it was given, we will append the $realip_remote_addr that
      -- contains the IP that was originally in $remote_addr before realip
      -- module overrode that (aka the client that connected us).

      local trusted_ip = kong.ip.is_trusted(realip_remote_addr)
      if trusted_ip then
        forwarded_proto  = var.http_x_forwarded_proto  or ctx.scheme
        forwarded_host   = var.http_x_forwarded_host   or host
        forwarded_port   = var.http_x_forwarded_port   or port
        forwarded_path   = var.http_x_forwarded_path
        forwarded_prefix = var.http_x_forwarded_prefix

      else
        forwarded_proto  = ctx.scheme
        forwarded_host   = host
        forwarded_port   = port
      end

      if not forwarded_path then
        forwarded_path = ctx.request_uri
        local p = find(forwarded_path, "?", 2, true)
        if p then
          forwarded_path = sub(forwarded_path, 1, p - 1)
        end
      end

      if not forwarded_prefix and match_t.prefix ~= "/" then
        forwarded_prefix = match_t.prefix
      end

      -- EE [[
      -- wss-only routes get the same treatment as https-only routes
      local protocols = route.protocols
      local https_required = false
      if protocols then
        https_required = (protocols.https and not protocols.http)
                      or (protocols.wss and not protocols.ws)
      end

      if https_required and forwarded_proto ~= "https"
      -- ]] EE
      then
        local redirect_status_code = route.https_redirect_status_code or 426

        if redirect_status_code == 426 then
          return kong.response.exit(426, { message = "Please use HTTPS protocol" }, {
            ["Connection"] = "Upgrade",
            ["Upgrade"]    = "TLS/1.2, HTTP/1.1",
          })
        end

        if redirect_status_code == 301
        or redirect_status_code == 302
        or redirect_status_code == 307
        or redirect_status_code == 308
        then
          header["Location"] = "https://" .. forwarded_host .. ctx.request_uri
          return kong.response.exit(redirect_status_code)
        end
      end

      local protocol_version = http_version()
      if protocols.grpc or protocols.grpcs then
        -- perf: branch usually not taken, don't cache var outside
        local content_type = var.content_type

        if content_type and sub(content_type, 1, #"application/grpc") == "application/grpc" then
          if protocol_version ~= 2 then
            -- mismatch: non-http/2 request matched grpc route
            return kong.response.exit(426, { message = "Please use HTTP2 protocol" }, {
              ["connection"] = "Upgrade",
              ["upgrade"]    = "HTTP/2",
            })
          end

        else
          -- mismatch: non-grpc request matched grpc route
          return kong.response.exit(415, { message = "Non-gRPC request matched gRPC route" })
        end

        if not protocols.grpc and forwarded_proto ~= "https" then
          -- mismatch: grpc request matched grpcs route
          return kong.response.exit(200, nil, {
            ["content-type"] = "application/grpc",
            ["grpc-status"] = 1,
            ["grpc-message"] = "gRPC request matched gRPCs route",
          })
        end
      end

      balancer_prepare(ctx, match_t.upstream_scheme,
                       upstream_url_t.type,
                       upstream_url_t.host,
                       upstream_url_t.port,
                       service, route)

      ctx.router_matches = match_t.matches

      -- `uri` is the URI with which to call upstream, as returned by the
      --       router, which might have truncated it (`strip_uri`).
      -- `host` is the original header to be preserved if set.
      var.upstream_scheme = match_t.upstream_scheme -- COMPAT: pdk
      var.upstream_uri    = escape(match_t.upstream_uri)
      if match_t.upstream_host then
        var.upstream_host = match_t.upstream_host
      end

      -- Keep-Alive and WebSocket Protocol Upgrade Headers
      local upgrade = var.http_upgrade
      if upgrade and lower(upgrade) == "websocket" then
        var.upstream_connection = "keep-alive, Upgrade"
        var.upstream_upgrade    = "websocket"

      else
        var.upstream_connection = "keep-alive"
      end

      -- X-Forwarded-* Headers
      local http_x_forwarded_for = var.http_x_forwarded_for
      if http_x_forwarded_for then
        var.upstream_x_forwarded_for = http_x_forwarded_for .. ", " ..
                                       realip_remote_addr

      else
        var.upstream_x_forwarded_for = var.remote_addr
      end

      var.upstream_x_forwarded_proto  = forwarded_proto
      var.upstream_x_forwarded_host   = forwarded_host
      var.upstream_x_forwarded_port   = forwarded_port
      var.upstream_x_forwarded_path   = forwarded_path
      var.upstream_x_forwarded_prefix = forwarded_prefix

      -- At this point, the router and `balancer_setup_stage1` have been
      -- executed; detect requests that need to be redirected from `proxy_pass`
      -- to `grpc_pass`. After redirection, this function will return early
      if service and var.kong_proxy_mode == "http" then
        if service.protocol == "grpc" or service.protocol == "grpcs" then
          return exec("@grpc")
        end

        -- EE websockets [[
        if service.protocol == "ws" or service.protocol == "wss" then
          -- Jump over to our WebSocket-specific location
          --
          -- From a technical standpoint, this isn't strictly necessary, and
          -- I'd be surprised if it doesn't incur a performance penalty), but
          -- it seems like the easiest way to branch away from the regular
          -- proxying code path without needing to modify a lot of OSS code.
          return exec("@websocket")
        end
        -- ]]

        if protocol_version == 1.1 then
          if route.request_buffering == false then
            if route.response_buffering == false then
              return exec("@unbuffered")
            end

            return exec("@unbuffered_request")
          end

          if route.response_buffering == false then
            return exec("@unbuffered_response")
          end
        end
      end
    end,
    -- Only executed if the `router` module found a route and allows nginx to proxy it.
    after = function(ctx)
      -- Nginx's behavior when proxying a request with an empty querystring
      -- `/foo?` is to keep `$is_args` an empty string, hence effectively
      -- stripping the empty querystring.
      -- We overcome this behavior with our own logic, to preserve user
      -- desired semantics.
      -- perf: branch usually not taken, don't cache var outside
      if byte(ctx.request_uri or var.request_uri, -1) == QUESTION_MARK then
        var.upstream_uri = var.upstream_uri .. "?"
      elseif var.is_args == "?" then
        var.upstream_uri = var.upstream_uri .. "?" .. (var.args or "")
      end

      local upstream_scheme = var.upstream_scheme

      local balancer_data = ctx.balancer_data
      balancer_data.scheme = upstream_scheme -- COMPAT: pdk

      -- The content of var.upstream_host is only set by the router if
      -- preserve_host is true
      --
      -- We can't rely on var.upstream_host for balancer retries inside
      -- `set_host_header` because it would never be empty after the first -- balancer try
      local upstream_host = var.upstream_host
      if upstream_host ~= nil and upstream_host ~= "" then
        balancer_data.preserve_host = true

        -- the nginx grpc module does not offer a way to override the
        -- :authority pseudo-header; use our internal API to do so
        -- this call applies to routes with preserve_host=true; for
        -- preserve_host=false, the header is set in `set_host_header`,
        -- so that it also applies to balancer retries
        if upstream_scheme == "grpc" or upstream_scheme == "grpcs" then
          local ok, err = set_authority(upstream_host)
          if not ok then
            log(ERR, "failed to set :authority header: ", err)
          end
        end
      end

      local ok, err, errcode = balancer_execute(ctx)
      if not ok then
        local body = utils.get_default_exit_body(errcode, err)
        return kong.response.exit(errcode, body)
      end

      local ok, err = balancer.set_host_header(balancer_data, upstream_scheme, upstream_host)
      if not ok then
        log(ERR, "failed to set balancer Host header: ", err)
        return exit(500)
      end

      -- clear hop-by-hop request headers:
      local http_connection = var.http_connection
      if http_connection ~= "keep-alive" and
         http_connection ~= "close"      and
         http_connection ~= "upgrade"
      then
        for _, header_name in csv(http_connection) do
          -- some of these are already handled by the proxy module,
          -- upgrade being an exception that is handled below with
          -- special semantics.
          if header_name == "upgrade" then
            if var.upstream_connection == "keep-alive" then
              clear_header(header_name)
            end

          else
            clear_header(header_name)
          end
        end
      end

      -- add te header only when client requests trailers (proxy removes it)
      local http_te = var.http_te
      if http_te then
        if http_te == "trailers" then
          var.upstream_te = "trailers"

        else
          for _, header_name in csv(http_te) do
            if header_name == "trailers" then
              var.upstream_te = "trailers"
              break
            end
          end
        end
      end

      if var.http_proxy then
        clear_header("Proxy")
      end

      if var.http_proxy_connection then
        clear_header("Proxy-Connection")
      end
    end
  },
  response = {
    before = NOOP,
    after = NOOP,
  },
  header_filter = {
    before = function(ctx)
      if not ctx.KONG_PROXIED then
        return
      end

      -- clear hop-by-hop response headers:
      local upstream_http_connection = var.upstream_http_connection
      if upstream_http_connection ~= "keep-alive" and
         upstream_http_connection ~= "close"      and
         upstream_http_connection ~= "upgrade"
      then
        for _, header_name in csv(upstream_http_connection) do
          if header_name ~= "close" and header_name ~= "upgrade" and header_name ~= "keep-alive" then
            header[header_name] = nil
          end
        end
      end

      local upgrade = var.upstream_http_upgrade
      if upgrade and lower(upgrade) ~= lower(var.upstream_upgrade) then
        header["Upgrade"] = nil
      end

      -- remove trailer response header when client didn't ask for them
      if var.upstream_te == "" and var.upstream_http_trailer then
        header["Trailer"] = nil
      end

      local upstream_status_header = constants.HEADERS.UPSTREAM_STATUS
      if kong.configuration.enabled_headers[upstream_status_header] then
        local upstream_status = ctx.buffered_status or tonumber(sub(var.upstream_status or "", -3))
        header[upstream_status_header] = upstream_status
        if not header[upstream_status_header] then
          log(ERR, "failed to set ", upstream_status_header, " header")
        end
      end

      -- if this is the last try and it failed, save its state to correctly log it
      local status = ngx.status
      if status > 499 and ctx.balancer_data then
        local balancer_data = ctx.balancer_data
        local try_count = balancer_data.try_count
        local retries = balancer_data.retries
        if try_count > retries then
          local current_try = balancer_data.tries[try_count]
          current_try.state = "failed"
          current_try.code = status
        end
      end

      instrumentation.runloop_before_header_filter(status)

      local hash_cookie = ctx.balancer_data.hash_cookie
      if hash_cookie then
        balancer.set_cookie(hash_cookie)
      end
    end,
    after = function(ctx)
      local enabled_headers = kong.configuration.enabled_headers
      local headers = constants.HEADERS
      if ctx.KONG_PROXIED then
        if enabled_headers[headers.UPSTREAM_LATENCY] then
          header[headers.UPSTREAM_LATENCY] = ctx.KONG_WAITING_TIME
        end

        if enabled_headers[headers.PROXY_LATENCY] then
          header[headers.PROXY_LATENCY] = ctx.KONG_PROXY_LATENCY
        end

        if enabled_headers[headers.VIA] then
          header[headers.VIA] = SERVER_HEADER
        end

      else
        if enabled_headers[headers.RESPONSE_LATENCY] then
          header[headers.RESPONSE_LATENCY] = ctx.KONG_RESPONSE_LATENCY
        end

        -- Some plugins short-circuit the request with Via-header, and in those cases
        -- we don't want to set the Server-header, if the Via-header matches with
        -- the Kong server header.
        if not (enabled_headers[headers.VIA] and header[headers.VIA] == SERVER_HEADER) then
          if enabled_headers[headers.SERVER] then
            header[headers.SERVER] = SERVER_HEADER

          else
            header[headers.SERVER] = nil
          end
        end
      end
    end
  },
  log = {
    before = function(ctx)
      instrumentation.runloop_log_before(ctx)
    end,
    after = function(ctx)
      instrumentation.runloop_log_after(ctx)

      update_lua_mem()

      if kong.configuration.anonymous_reports then
        reports.log(ctx)
      end

      if not ctx.KONG_PROXIED then
        return
      end

      -- If response was produced by an upstream (ie, not by a Kong plugin)
      -- Report HTTP status for health checks
      local balancer_data = ctx.balancer_data
      if balancer_data and balancer_data.balancer_handle then
        local status = ngx.status
        if status == 504 then
          balancer_data.balancer.report_timeout(balancer_data.balancer_handle)
        else
          balancer_data.balancer.report_http_status(
            balancer_data.balancer_handle, status)
        end
        -- release the handle, so the balancer can update its statistics
        if balancer_data.balancer_handle.release then
          balancer_data.balancer_handle:release()
        end
      end
      balancer.after_balance(balancer_data, ctx)
    end
  }
}<|MERGE_RESOLUTION|>--- conflicted
+++ resolved
@@ -711,11 +711,8 @@
 
 local function register_events()
   events.register_events(reconfigure_handler)
-<<<<<<< HEAD
 
   ee.register_events()
-=======
->>>>>>> 2b2201c9
 end
 
 
