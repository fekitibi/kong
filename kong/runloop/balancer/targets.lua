-- This software is copyright Kong Inc. and its licensors.
-- Use of the software is subject to the agreement between your organization
-- and Kong Inc. If there is no such agreement, use is governed by and
-- subject to the terms of the Kong Master Software License Agreement found
-- at https://konghq.com/enterprisesoftwarelicense/.
-- [ END OF LICENSE 0867164ffc95e54f04670b5169c09574bdbd9bba ]

---
--- manages a cache of targets belonging to an upstream.
--- each one represents a hostname with a weight,
--- health status and a list of addresses.
---
--- maybe it could eventually be merged into the DAO object?
---

local singletons = require "kong.singletons"

local dns_client = require "kong.resty.dns.client"
local upstreams = require "kong.runloop.balancer.upstreams"
local balancers = require "kong.runloop.balancer.balancers"
<<<<<<< HEAD
local dns_utils = require "resty.dns.utils"
=======
local dns_utils = require "kong.resty.dns.utils"
>>>>>>> bf7a54d7

local ngx = ngx
local null = ngx.null
local ngx_now = ngx.now
local log = ngx.log
local string_format = string.format
local string_match  = string.match
local ipairs = ipairs
local tonumber = tonumber
local table_sort = table.sort
local assert = assert

local ERR = ngx.ERR
local WARN = ngx.WARN
local DEBUG = ngx.DEBUG

local SRV_0_WEIGHT = 1      -- SRV record with weight 0 should be hit minimally, hence we replace by 1
local EMPTY = setmetatable({},
  {__newindex = function() error("The 'EMPTY' table is read-only") end})
local GLOBAL_QUERY_OPTS = { workspace = null, show_ws_id = true }


local targets_M = {}

-- forward local declarations
local resolve_timer_callback
local resolve_timer_running
local queryDns

function targets_M.init()
  dns_client = require("kong.tools.dns")(kong.configuration)    -- configure DNS client
<<<<<<< HEAD
  ngx.timer.every(1, resolve_timer_callback)
=======

  if not resolve_timer_running then
    resolve_timer_running = assert(ngx.timer.every(1, resolve_timer_callback))
  end
>>>>>>> bf7a54d7
end


local _rtype_to_name
function targets_M.get_dns_name_from_record_type(rtype)
  if not _rtype_to_name then
    _rtype_to_name = {}

    for k, v in pairs(dns_client) do
      if tostring(k):sub(1,5) == "TYPE_" then
        _rtype_to_name[v] = k:sub(6,-1)
      end
    end
  end

  return _rtype_to_name[rtype] or "unknown"
end

------------------------------------------------------------------------------
-- Loads the targets from the DB.
-- @param upstream_id Upstream uuid for which to load the target
-- @return The target array, with target entity tables.
local function load_targets_into_memory(upstream_id)

  local targets, err, err_t = singletons.db.targets:select_by_upstream_raw(
      { id = upstream_id }, GLOBAL_QUERY_OPTS)

  if not targets then
    return nil, err, err_t
  end

  -- perform some raw data updates
  for _, target in ipairs(targets) do
    -- split `target` field into `name` and `port`
    local port
    target.name, port = string_match(target.target, "^(.-):(%d+)$")
    target.port = tonumber(port)
    target.addresses = {}
    target.totalWeight = 0
    target.unavailableWeight = 0
    target.nameType = dns_utils.hostnameType(target.name)
  end

  return targets
end
--_load_targets_into_memory = load_targets_into_memory


------------------------------------------------------------------------------
-- Fetch targets, from cache or the DB.
-- @param upstream The upstream entity object
-- @return The targets array, with target entity tables.
function targets_M.fetch_targets(upstream)
  local targets_cache_key = "balancer:targets:" .. upstream.id

  return singletons.core_cache:get(
      targets_cache_key, nil,
      load_targets_into_memory, upstream.id)
end


function targets_M.resolve_targets(targets_list)
  for _, target in ipairs(targets_list) do
    queryDns(target)
  end

  return targets_list
end

--==============================================================================
-- Event Callbacks
--==============================================================================



--------------------------------------------------------------------------------
-- Called on any changes to a target.
-- @param operation "create", "update" or "delete"
-- @param target Target table with `upstream.id` field
function targets_M.on_target_event(operation, target)
  local upstream_id = target.upstream.id
  local upstream_name = target.upstream.name

  log(DEBUG, "target ", operation, " for upstream ", upstream_id,
    upstream_name and " (" .. upstream_name ..")" or "")

  singletons.core_cache:invalidate_local("balancer:targets:" .. upstream_id)

  local upstream = upstreams.get_upstream_by_id(upstream_id)
  if not upstream then
    log(ERR, "target ", operation, ": upstream not found for ", upstream_id,
      upstream_name and " (" .. upstream_name ..")" or "")
    return
  end

-- move this to upstreams?
  local balancer = balancers.get_balancer_by_id(upstream_id)
  if not balancer then
    log(ERR, "target ", operation, ": balancer not found for ", upstream_id,
      upstream_name and " (" .. upstream_name ..")" or "")
    return
  end

  local new_balancer, err = balancers.create_balancer(upstream, true)
  if not new_balancer then
    return nil, err
  end

  return true
end


--==============================================================================
-- DNS
--==============================================================================

-- global binary heap for all balancers to share as a single update timer for
-- renewing DNS records
local renewal_heap = require("binaryheap").minUnique()
local renewal_weak_cache = setmetatable({}, { __mode = "v" })

-- define sort order for DNS query results
local sortQuery = function(a,b) return a.__balancerSortKey < b.__balancerSortKey end
local sorts = {
  [dns_client.TYPE_A] = function(result)
    local sorted = {}
    -- build table with keys
    for i, v in ipairs(result) do
      sorted[i] = v
      v.__balancerSortKey = v.address
    end
    -- sort by the keys
    table_sort(sorted, sortQuery)
    -- reverse index
    for i, v in ipairs(sorted) do sorted[v.__balancerSortKey] = i end
    return sorted
  end,

  [dns_client.TYPE_SRV] = function(result)
    local sorted = {}
    -- build table with keys
    for i, v in ipairs(result) do
      sorted[i] = v
      v.__balancerSortKey = string_format("%06d:%s:%s", v.priority, v.target, v.port)
    end
    -- sort by the keys
    table_sort(sorted, sortQuery)
    -- reverse index
    for i, v in ipairs(sorted) do sorted[v.__balancerSortKey] = i end
    return sorted
  end,
}

sorts[dns_client.TYPE_AAAA] = sorts[dns_client.TYPE_A] -- A and AAAA use the same sorting order

sorts = setmetatable(sorts,{
  -- all record types not mentioned above are unsupported, throw error
  __index = function(_, key)
    error("Unknown/unsupported DNS record type; "..tostring(key))
  end,
})


local atomic_tracker = setmetatable({},{ __mode = "k" })
local function assert_atomicity(f, self, ...)
  -- if the following assertion failed, then the function probably yielded and
  -- allowed other threads to enter simultaneously.
  -- This was added to prevent issues like
  -- https://github.com/Kong/lua-resty-dns-client/issues/49
  -- to reappear in the future, providing a clear understanding of what is wrong
  atomic_tracker[self.balancer] = assert(not atomic_tracker[self.balancer],
    "Failed to run atomically, multiple threads updating balancer simultaneously")

  local ok, err = f(self, ...)
  atomic_tracker[self.balancer] = nil

  return ok, err
end


-- Timer invoked to update DNS records
function resolve_timer_callback()
  local now = ngx_now()

  while (renewal_heap:peekValue() or math.huge) < now do
    local key    = renewal_heap:pop()
    local target = renewal_weak_cache[key] -- can return nil if GC'ed

    if target then
      log(DEBUG, "executing requery for: ", target.name)
      queryDns(target, false) -- timer-context; cacheOnly always false
    end
  end
end



-- schedules a DNS update for a host in the global timer queue. This uses only
-- a single timer for all balancers.
-- IMPORTANT: this construct should not prevent GC of the Host object
local function schedule_dns_renewal(target)
  local record_expiry = (target.lastQuery or EMPTY).expire or 0
  local key = target.balancer.upstream_id .. ":" .. target.name .. ":" .. target.port

  -- because of the DNS cache, a stale record will most likely be returned by the
  -- client, and queryDns didn't do anything, other than start a background renewal
  -- query. In that case record_expiry is based on the stale old query (lastQuery)
  -- and it will be in the past. So we schedule a renew at least 0.5 seconds in
  -- the future, so by then the background query is complete and that second call
  -- to queryDns will do the actual updates. Without math.max is would create a
  -- busy loop and hang.
  local new_renew_at = math.max(ngx_now(), record_expiry) + 0.5
  local old_renew_at = renewal_heap:valueByPayload(key)

  -- always store the host in the registry, because the same key might be reused
  -- by a new host-object for the same hostname in case of quick delete/add sequence
  renewal_weak_cache[key] = target

  if old_renew_at then
    renewal_heap:update(key, new_renew_at)
  else
    renewal_heap:insert(new_renew_at, key)
  end
end


local function update_dns_result(target, newQuery)
  local balancer = target and target.balancer

  local oldQuery = target.lastQuery or {}
  local oldSorted = target.lastSorted or {}

  -- we're using the dns' own cache to check for changes.
  -- if our previous result is the same table as the current result, then nothing changed
  if oldQuery == newQuery then
    log(DEBUG, "no dns changes detected for ", target.name)

    return true    -- exit, nothing changed
  end

  -- To detect ttl = 0 we validate both the old and new record. This is done to ensure
  -- we do not hit the edgecase of https://github.com/Kong/lua-resty-dns-client/issues/51
  -- So if we get a ttl=0 twice in a row (the old one, and the new one), we update it. And
  -- if the very first request ever reports ttl=0 (we assume we're not hitting the edgecase
  -- in that case)
  if (newQuery[1] or EMPTY).ttl == 0 and
     (((oldQuery[1] or EMPTY).ttl or 0) == 0 or oldQuery.__ttl0Flag)
  then
    -- ttl = 0 means we need to lookup on every request.
    -- To enable lookup on each request we 'abuse' a virtual SRV record. We set the ttl
    -- to `ttl0Interval` seconds, and set the `target` field to the hostname that needs
    -- resolving. Now `getPeer` will resolve on each request if the target is not an IP address,
    -- and after `ttl0Interval` seconds we'll retry to see whether the ttl has changed to non-0.
    -- Note: if the original record is an SRV we cannot use the dns provided weights,
    -- because we can/are not going to possibly change weights on each request
    -- so we fix them at the `nodeWeight` property, as with A and AAAA records.
    if oldQuery.__ttl0Flag then
      -- still ttl 0 so nothing changed
      oldQuery.touched = ngx_now()
      oldQuery.expire = oldQuery.touched + balancer.ttl0Interval
      log(DEBUG, "no dns changes detected for ",
              target.name, ", still using ttl=0")
      return true
    end

    log(DEBUG, "ttl=0 detected for ", target.name)
    newQuery = {
        {
          type = dns_client.TYPE_SRV,
          target = target.name,
          name = target.name,
          port = target.port,
          weight = target.weight,
          priority = 1,
          ttl = balancer.ttl0Interval,
        },
        expire = ngx_now() + balancer.ttl0Interval,
        touched = ngx_now(),
        __ttl0Flag = true,        -- flag marking this record as a fake SRV one
      }
  end

  -- a new dns record, was returned, but contents could still be the same, so check for changes
  -- sort table in unique order
  local rtype = (newQuery[1] or EMPTY).type
  if not rtype then
    -- we got an empty query table, so assume A record, because it's empty
    -- all existing addresses will be removed
    log(DEBUG, "blank dns record for ", target.name, ", assuming A-record")
    rtype = dns_client.TYPE_A
  end
  local newSorted = sorts[rtype](newQuery)
  local dirty

  if rtype ~= (oldSorted[1] or EMPTY).type then
    -- DNS recordtype changed; recycle everything
    log(DEBUG, "dns record type changed for ",
            target.name, ", ", (oldSorted[1] or EMPTY).type, " -> ",rtype)
    for i = #oldSorted, 1, -1 do  -- reverse order because we're deleting items
      balancer:disableAddress(target, oldSorted[i])
    end
    for _, entry in ipairs(newSorted) do -- use sorted table for deterministic order
      balancer:addAddress(target, entry)
    end
    dirty = true
  else
    -- new record, but the same type
    local topPriority = (newSorted[1] or EMPTY).priority -- nil for non-SRV records
    local done = {}
    local dCount = 0
    for _, newEntry in ipairs(newSorted) do
      if newEntry.priority ~= topPriority then break end -- exit when priority changes, as SRV only uses top priority

      local key = newEntry.__balancerSortKey
      local oldEntry = oldSorted[oldSorted[key] or "__key_not_found__"]
      if not oldEntry then
        -- it's a new entry
        log(DEBUG, "new dns record entry for ",
                target.name, ": ", (newEntry.target or newEntry.address),
                ":", newEntry.port) -- port = nil for A or AAAA records
        balancer:addAddress(target, newEntry)
        dirty = true
      else
        -- it already existed (same ip, port)
        if newEntry.weight and
           newEntry.weight ~= oldEntry.weight and
           not (newEntry.weight == 0  and oldEntry.weight == SRV_0_WEIGHT)
        then
          -- weight changed (can only be an SRV)
          --host:findAddress(oldEntry):change(newEntry.weight == 0 and SRV_0_WEIGHT or newEntry.weight)
          balancer:changeWeight(target, oldEntry, newEntry.weight == 0 and SRV_0_WEIGHT or newEntry.weight)
          dirty = true
        else
          log(DEBUG, "unchanged dns record entry for ",
                  target.name, ": ", (newEntry.target or newEntry.address),
                  ":", newEntry.port) -- port = nil for A or AAAA records
        end
        done[key] = true
        dCount = dCount + 1
      end
    end
    if dCount ~= #oldSorted then
      -- not all existing entries were handled, remove the ones that are not in the
      -- new query result
      for _, entry in ipairs(oldSorted) do
        if not done[entry.__balancerSortKey] then
          log(DEBUG, "removed dns record entry for ",
                  target.name, ": ", (entry.target or entry.address),
                  ":", entry.port) -- port = nil for A or AAAA records
          balancer:disableAddress(target, entry)
        end
      end
      dirty = true
    end
  end

  target.lastQuery  = newQuery
  target.lastSorted = newSorted

  if dirty then
    -- above we already added and updated records. Removed addresses are disabled, and
    -- need yet to be deleted from the Host
    log(DEBUG, "updating balancer based on dns changes for ",
            target.name)

    -- allow balancer to update its algorithm
    balancer:afterHostUpdate(target)

    -- delete addresses previously disabled
    balancer:deleteDisabledAddresses(target)
  end

  log(DEBUG, "querying dns and updating for ", target.name, " completed")
  return true
end


-- Queries the DNS for this hostname. Updates the underlying address objects.
-- This method always succeeds, but it might leave the balancer in a 0-weight
-- state if none of the hosts resolves.
function queryDns(target, cacheOnly)
  log(DEBUG, "querying dns for ", target.name)

  -- first thing we do is the dns query, this is the only place we possibly
  -- yield (cosockets in the dns lib). So once that is done, we're 'atomic'
  -- again, and we shouldn't have any nasty race conditions.
  -- Note: the other place we may yield would be the callbacks, who's content
  -- we do not control, hence they are executed delayed, to ascertain
  -- atomicity.
  local newQuery, err, try_list = dns_client.resolve(target.name, nil, cacheOnly)

  if err then
    log(WARN, "querying dns for ", target.name,
            " failed: ", err , ". Tried ", tostring(try_list))

    -- query failed, create a fake record
    -- the empty record will cause all existing addresses to be removed
    newQuery = {
      expire = ngx_now() + target.balancer.requeryInterval,
      touched = ngx_now(),
      __dnsError = err,
    }
  end

  assert_atomicity(update_dns_result, target, newQuery)

  schedule_dns_renewal(target)
end


local function targetExpired(target)
  return not target.lastQuery or target.lastQuery.expire < ngx_now()
end


function targets_M.getAddressPeer(address, cacheOnly)
  if not address.available then
    return nil, balancers.errors.ERR_ADDRESS_UNAVAILABLE
  end

  local target = address.target
  if targetExpired(target) and not cacheOnly then
    queryDns(target, cacheOnly)
    if address.target ~= target then
      return nil, balancers.errors.ERR_DNS_UPDATED
    end
  end

  if address.ipType == "name" then    -- missing classification. (can it be a "name"?)
    -- SRV type record with a named target
    local ip, port, try_list = dns_client.toip(address.ip, address.port, cacheOnly)
    if not ip then
      port = tostring(port) .. ". Tried: " .. tostring(try_list)
      return ip, port
    end

    return ip, port, address.hostHeader
  end

  return address.ip, address.port, address.hostHeader

end


return targets_M<|MERGE_RESOLUTION|>--- conflicted
+++ resolved
@@ -18,11 +18,7 @@
 local dns_client = require "kong.resty.dns.client"
 local upstreams = require "kong.runloop.balancer.upstreams"
 local balancers = require "kong.runloop.balancer.balancers"
-<<<<<<< HEAD
-local dns_utils = require "resty.dns.utils"
-=======
 local dns_utils = require "kong.resty.dns.utils"
->>>>>>> bf7a54d7
 
 local ngx = ngx
 local null = ngx.null
@@ -54,14 +50,10 @@
 
 function targets_M.init()
   dns_client = require("kong.tools.dns")(kong.configuration)    -- configure DNS client
-<<<<<<< HEAD
-  ngx.timer.every(1, resolve_timer_callback)
-=======
 
   if not resolve_timer_running then
     resolve_timer_running = assert(ngx.timer.every(1, resolve_timer_callback))
   end
->>>>>>> bf7a54d7
 end
 
 
