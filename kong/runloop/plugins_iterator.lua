local BasePlugin   = require "kong.plugins.base_plugin"
local constants    = require "kong.constants"
local utils        = require "kong.tools.utils"


local kong         = kong
local singletons   = require "kong.singletons"
local tracing      = require "kong.tracing"

local type         = type
local error        = error
local pairs        = pairs
local ipairs       = ipairs
local assert       = assert
local tostring     = tostring


local EMPTY_T      = {}
local TTL_ZERO     = { ttl = 0 }


local COMBO_R      = 1
local COMBO_S      = 2
local COMBO_RS     = 3
local COMBO_C      = 4
local COMBO_RC     = 5
local COMBO_SC     = 6
local COMBO_RSC    = 7
local COMBO_GLOBAL = 0


local MUST_LOAD_CONFIGURATION_IN_PHASES = {
  preread     = true,
  certificate = true,
  rewrite     = true,
  access      = true,
  content     = true,
}


local subsystem = ngx.config.subsystem


local loaded_plugins


local function get_loaded_plugins()
  return assert(kong.db.plugins:get_handlers())
end


local function should_process_plugin(plugin)
  local c = constants.PROTOCOLS_WITH_SUBSYSTEM
  for _, protocol in ipairs(plugin.protocols) do
    if c[protocol] == subsystem then
      return true
    end
  end
end


local next_seq = 0

-- Loads a plugin config from the datastore.
-- @return plugin config table or an empty sentinel table in case of a db-miss
local function load_plugin_from_db(key)
  local row, err = kong.db.plugins:select_by_cache_key(key, {include_ws = true})
  if err then
    return nil, tostring(err)
  end

  if type(row) == 'table' then
    row.__key__ = key
    row.__seq__ = next_seq
    next_seq = next_seq + 1
  end

  return row
end


-- TODO relying on `select_by_cache_key_migrating` is likely not the best
-- alternative here; for one, it might (will?) be removed in a future release;
-- second, it can likely be optimized for our purposes here (fetching a plugin
-- without a workspace available)
local function load_plugin_into_memory_global_scope(key)
  local row, err = kong.db.plugins.strategy:select_by_cache_key_migrating(key)
  if err then
    return nil, err
  end

  return row and kong.db.plugins:row_to_entity(row)
end


local function load_plugin_into_memory_ws(ctx, key)
  local ws_scope = ctx.workspaces or {}

  -- query with "global cache key" - no workspace attached to it
  local plugin, err, hit_level = kong.cache:get(key,
                                                nil,
                                                load_plugin_into_memory_global_scope,
                                                key)
  if err then
    return nil, err
  end

  -- if plugin is nil and hit_level is 1 or 2, it means the value came
  -- from L1 or L2 cache, so it's was negative cached
  if not plugin and hit_level < 3 then
    return plugin
  end

  -- if workspace scope is empty, we can't query by cache_key, so
  -- attempt to find a plugin for the given combination of name/service/route/
  -- consumer (pre-0.15 way)
  if #ws_scope == 0 then
    return plugin
  end

  local found

  -- iterate for all workspaces in the context; if a plugin is found for some of
  -- them, return it; otherwise, cache a negative entry
  for _, ws in ipairs(ws_scope) do
    local plugin_cache_key = key .. ws.id

    -- attempt finding the plugin in the L1 (LRU) cache
    plugin = singletons.cache.mlcache.lru:get(plugin_cache_key)
    if plugin then
      found = true

      if plugin.enabled ~= nil then -- using .enabled as a sentinel for positive cache -
        return plugin        -- if it was a negative cache, such field would not
                             -- be there
      end
    end

    -- if plugin is nil, that means it wasn't found so far, so do an L2 (shm) lookup
    if not plugin then
      local ttl
      ttl, err, plugin = singletons.cache:probe(plugin_cache_key)
      if err then
        return nil, err
      end

      -- :set causes the value to be written back to L1, so subsequent requests
      -- will find a cached entry there (positive or negative)
      singletons.cache.mlcache.lru:set(plugin_cache_key, plugin)

      if ttl then -- ttl means a cached value was found (positive or negative)
        found = true

        if plugin and plugin.enabled ~= nil then -- if positive, return (again, using
                                          -- `.enabled` as a sentinel)
          return plugin
        end
      end
    end
  end

  -- plugin is negative cached
  if found then
     return plugin
  end

  for _, ws in ipairs(ws_scope) do
    local plugin_cache_key = key .. ws.id
    plugin = load_plugin_from_db(plugin_cache_key)

    if plugin and  ws.id == plugin.workspace_id then

      -- +ve cache plugin and return
      -- no further DB call required
      local _, err = kong.cache:get(plugin_cache_key, nil, function ()
        return plugin
      end)
      if err then
        return nil, err
      end

      return plugin
    end

    -- -ve cache plugin and continue
    local _, err = kong.cache:get(plugin_cache_key, nil, function ()
      return plugin
    end)
    if err then
      return nil, err
    end
  end

  return plugin
end


--- Load the configuration for a plugin entry in the DB.
-- Given a Route, Service, Consumer and a plugin name, retrieve the plugin's
-- configuration if it exists. Results are cached in ngx.dict
-- @param[type=string] name Name of the plugin being tested for configuration.
-- @param[type=string] route_id Id of the route being proxied.
-- @param[type=string] service_id Id of the service being proxied.
-- @param[type=string] consumer_id Id of the donsumer making the request (if any).
-- @treturn table Plugin configuration, if retrieved.
local function load_configuration(ctx,
                                  name,
                                         route_id,
                                         service_id,
                                         consumer_id)
  local trace = tracing.trace("load_plugin_config", { plugin_name = name })

  local key = kong.db.plugins:cache_key(name,
                                        route_id,
                                        service_id,
<<<<<<< HEAD
                                        consumer_id,
                                        nil, -- placeholder for api_id
                                        true)
  local ws_scope = ctx.workspaces or {}
  local plugin, err = load_plugin_into_memory_ws(ctx, key)
  trace:finish()

=======
                                        consumer_id)
  local plugin, err = kong.core_cache:get(key,
                                          nil,
                                          load_plugin_from_db,
                                          key)
>>>>>>> 28e4baf3
  if err then
    ctx.delay_response = false
    ngx.log(ngx.ERR, tostring(err))
    return ngx.exit(ngx.ERROR)
  end

  if not plugin or not plugin.enabled then
    return
  end

  local cfg = plugin.config or {}

  cfg.route_id    = plugin.route and plugin.route.id
  cfg.service_id  = plugin.service and plugin.service.id
  cfg.consumer_id = plugin.consumer and plugin.consumer.id

  -- when workspace scope is not empty or nil:
  -- narrow the scope to workspace where plugin is found
  -- add the workspace to plugin_configuration
  if #ws_scope > 0 then
    local plugin_ws = {
      id = plugin.workspace_id,
      name = plugin.workspace_name
    }
    ctx.workspaces = { plugin_ws }
    cfg.workspace = plugin_ws
  end

  return cfg
end


local function load_configuration_through_combos(ctx, combos, plugin)
  local plugin_configuration
  local name = plugin.name

  local route    = ctx.route
  local service  = ctx.service
  local consumer = ctx.authenticated_consumer

    if route and plugin.no_route then
      route = nil
    end
    if service and plugin.no_service then
      service = nil
    end
    if consumer and plugin.no_consumer then
      consumer = nil
    end

    local    route_id = route    and    route.id or nil
    local  service_id = service  and  service.id or nil
    local consumer_id = consumer and consumer.id or nil

  if route_id and service_id and consumer_id and combos[COMBO_RSC]
    and combos.both[route_id] == service_id
  then
    plugin_configuration = load_configuration(ctx, name, route_id, service_id,
                                              consumer_id)
    if plugin_configuration then
      return plugin_configuration
        end
      end

  if route_id and consumer_id and combos[COMBO_RC]
    and combos.routes[route_id]
  then
    plugin_configuration = load_configuration(ctx, name, route_id, nil,
                                              consumer_id)
    if plugin_configuration then
      return plugin_configuration
        end
      end

  if service_id and consumer_id and combos[COMBO_SC]
    and combos.services[service_id]
  then
    plugin_configuration = load_configuration(ctx, name, nil, service_id,
                                              consumer_id)
    if plugin_configuration then
      return plugin_configuration
        end
      end

  if route_id and service_id and combos[COMBO_RS]
    and combos.both[route_id] == service_id
  then
    plugin_configuration = load_configuration(ctx, name, route_id, service_id)
    if plugin_configuration then
      return plugin_configuration
        end
      end

  if consumer_id and combos[COMBO_C] then
    plugin_configuration = load_configuration(ctx, name, nil, nil, consumer_id)
        if plugin_configuration then
      return plugin_configuration
        end
      end

  if route_id and combos[COMBO_R] and combos.routes[route_id] then
    plugin_configuration = load_configuration(ctx, name, route_id)
    if plugin_configuration then
      return plugin_configuration
        end
      end

  if service_id and combos[COMBO_S] and combos.services[service_id] then
    plugin_configuration = load_configuration(ctx, name, nil, service_id)
    if plugin_configuration then
      return plugin_configuration
        end
      end

  if combos[COMBO_GLOBAL] then
    return load_configuration(ctx, name)
  end
end


local function get_next(self)
  local i = self.i + 1

  local plugin = self.loaded[i]
  if not plugin then
    return nil
  end

  self.i = i

  local name = plugin.name
  if not self.ctx then
    if self.phases[name] then
      return plugin
    end

    return get_next(self)
  end

  if not self.map[name] then
    return get_next(self)
  end

  local ctx = self.ctx
  local plugins = ctx.plugins

  if self.configure then
    local combos = self.combos[name]
    if combos then
      local cfg = load_configuration_through_combos(ctx, combos, plugin)
      if cfg then
        plugins[name] = cfg
      end
    end
  end

  -- return the plugin configuration
  local plugin_configuration = ctx.plugins[plugin.name]
  if plugin_configuration then

    -- when workspace scope not empty return plugin
    -- only if it has workspace information.
    -- even the global plugin will have workspace detail as it is re-fetched
    -- plugins in access phase
    if ctx.workspaces then
      if plugin_configuration.workspace then

        -- Added in EE:
        local phase = self.phases
        if phase and phase[plugin.name]
        and (ctx.plugins[plugin.name] or self.phase == "init_worker") then
          return plugin, ctx.plugins[plugin.name]
        end

        return get_next(self)
      end

      -- ignore global plugin fetched in earlier phase
      -- as it has not been applied in current workspace
      return get_next(self)
    end

    -- Added in EE:
    local phase = self.phases
    if phase and phase[plugin.name]
    and (ctx.plugins[plugin.name] or self.phase == "init_worker") then
      return plugin, ctx.plugins[plugin.name]
    end

    -- when workspace scope empty, return global plugin
    -- fetched in earlier phase
    return get_next(self) -- Load next plugin

  -- XXX EE
  -- if self.phases[name] and plugins[name] then
  --   return plugin, plugins[name]
  -- XXX EE/
  end

  return get_next(self) -- Load next plugin
end


local PluginsIterator = {}


--- Plugins Iterator
--
-- Iterate over the plugin loaded for a request, stored in
--`ngx.ctx.plugins`.
--
-- @param[type=string] phase Plugins iterator execution phase
-- @param[type=table] ctx Nginx context table
-- @treturn function iterator
local function iterate(self, phase, ctx)
  -- no ctx, we are in init_worker phase
  if ctx and not ctx.plugins then
    ctx.plugins = {}
  end

  local iteration = {
    -- XXX EE
    -- iterator = self,
    -- phase = phase,
    configure = MUST_LOAD_CONFIGURATION_IN_PHASES[phase],
    loaded = self.loaded,
    phases = self.phases[phase] or EMPTY_T,
    combos = self.combos,
    map = self.map,
    ctx = ctx,
    i = 0,
  }

  return get_next, iteration
end


function PluginsIterator.new(version)
  if not version then
    error("version must be given", 2)
  end

  loaded_plugins = loaded_plugins or get_loaded_plugins()

  local map = {}
  local combos = {}
  local phases
  if subsystem == "stream" then
    phases = {
      init_worker = {},
      preread     = {},
      log         = {},
    }
  else
    phases = {
      init_worker   = {},
      certificate   = {},
      rewrite       = {},
      access        = {},
      header_filter = {},
      body_filter   = {},
      log           = {},
    }
  end

  local counter = 0
  local page_size = kong.db.plugins.pagination.page_size
  for plugin, err in kong.db.plugins:each() do
    if err then
      return nil, err
    end

    if kong.core_cache and counter > 0 and counter % page_size == 0 then
      local new_version, err = kong.core_cache:get("plugins_iterator:version", TTL_ZERO, utils.uuid)
      if err then
        return nil, "failed to retrieve plugins iterator version: " .. err
      end

      if new_version ~= version then
        return nil, "plugins iterator was changed while rebuilding it"
      end
    end

    if should_process_plugin(plugin) then
      local name = plugin.name

      map[name] = true

      local combo_key = (plugin.route    and 1 or 0)
                      + (plugin.service  and 2 or 0)
                      + (plugin.consumer and 4 or 0)

      combos[name]          = combos[name]          or {}
      combos[name].both     = combos[name].both     or {}
      combos[name].routes   = combos[name].routes   or {}
      combos[name].services = combos[name].services or {}

      combos[name][combo_key] = true

      if plugin.route and plugin.service then
        combos[name].both[plugin.route.id] = plugin.service.id

      elseif plugin.route then
        combos[name].routes[plugin.route.id] = true

      elseif plugin.service then
        combos[name].services[plugin.service.id] = true
      end
    end

    counter = counter + 1
  end

  for _, plugin in ipairs(loaded_plugins) do
    for phase_name, phase in pairs(phases) do
      if phase_name == "init_worker" or combos[plugin.name] then
        local phase_handler = plugin.handler[phase_name]
        if type(phase_handler) == "function"
        and phase_handler ~= BasePlugin[phase_name] then
          phase[plugin.name] = true
        end
      end
    end
  end

  return {
    map = map,
    version = version,
    phases = phases,
    combos = combos,
    loaded = loaded_plugins,
    iterate = iterate,
  }
end


return PluginsIterator<|MERGE_RESOLUTION|>--- conflicted
+++ resolved
@@ -97,10 +97,10 @@
   local ws_scope = ctx.workspaces or {}
 
   -- query with "global cache key" - no workspace attached to it
-  local plugin, err, hit_level = kong.cache:get(key,
-                                                nil,
-                                                load_plugin_into_memory_global_scope,
-                                                key)
+  local plugin, err, hit_level = kong.core_cache:get(key,
+                                                     nil,
+                                                     load_plugin_into_memory_global_scope,
+                                                     key)
   if err then
     return nil, err
   end
@@ -126,7 +126,7 @@
     local plugin_cache_key = key .. ws.id
 
     -- attempt finding the plugin in the L1 (LRU) cache
-    plugin = singletons.cache.mlcache.lru:get(plugin_cache_key)
+    plugin = singletons.core_cache.mlcache.lru:get(plugin_cache_key)
     if plugin then
       found = true
 
@@ -139,14 +139,14 @@
     -- if plugin is nil, that means it wasn't found so far, so do an L2 (shm) lookup
     if not plugin then
       local ttl
-      ttl, err, plugin = singletons.cache:probe(plugin_cache_key)
+      ttl, err, plugin = singletons.core_cache:probe(plugin_cache_key)
       if err then
         return nil, err
       end
 
       -- :set causes the value to be written back to L1, so subsequent requests
       -- will find a cached entry there (positive or negative)
-      singletons.cache.mlcache.lru:set(plugin_cache_key, plugin)
+      singletons.core_cache.mlcache.lru:set(plugin_cache_key, plugin)
 
       if ttl then -- ttl means a cached value was found (positive or negative)
         found = true
@@ -172,7 +172,7 @@
 
       -- +ve cache plugin and return
       -- no further DB call required
-      local _, err = kong.cache:get(plugin_cache_key, nil, function ()
+      local _, err = kong.core_cache:get(plugin_cache_key, nil, function ()
         return plugin
       end)
       if err then
@@ -183,7 +183,7 @@
     end
 
     -- -ve cache plugin and continue
-    local _, err = kong.cache:get(plugin_cache_key, nil, function ()
+    local _, err = kong.core_cache:get(plugin_cache_key, nil, function ()
       return plugin
     end)
     if err then
@@ -213,7 +213,6 @@
   local key = kong.db.plugins:cache_key(name,
                                         route_id,
                                         service_id,
-<<<<<<< HEAD
                                         consumer_id,
                                         nil, -- placeholder for api_id
                                         true)
@@ -221,13 +220,6 @@
   local plugin, err = load_plugin_into_memory_ws(ctx, key)
   trace:finish()
 
-=======
-                                        consumer_id)
-  local plugin, err = kong.core_cache:get(key,
-                                          nil,
-                                          load_plugin_from_db,
-                                          key)
->>>>>>> 28e4baf3
   if err then
     ctx.delay_response = false
     ngx.log(ngx.ERR, tostring(err))
