-- This software is copyright Kong Inc. and its licensors.
-- Use of the software is subject to the agreement between your organization
-- and Kong Inc. If there is no such agreement, use is governed by and
-- subject to the terms of the Kong Master Software License Agreement found
-- at https://konghq.com/enterprisesoftwarelicense/.
-- [ END OF LICENSE 0867164ffc95e54f04670b5169c09574bdbd9bba ]

local BasePlugin   = require "kong.plugins.base_plugin"
local workspaces   = require "kong.workspaces"
local constants    = require "kong.constants"
local warmup       = require "kong.cache.warmup"
local utils        = require "kong.tools.utils"


local tracing = require "kong.tracing"


local kong         = kong
local null         = ngx.null
local error        = error
local pairs        = pairs
local ipairs       = ipairs
local assert       = assert
local tostring     = tostring


local TTL_ZERO     = { ttl = 0 }
local GLOBAL_QUERY_OPTS = { workspace = null, show_ws_id = true }


local COMBO_R      = 1
local COMBO_S      = 2
local COMBO_RS     = 3
local COMBO_C      = 4
local COMBO_RC     = 5
local COMBO_SC     = 6
local COMBO_RSC    = 7
local COMBO_GLOBAL = 0


local subsystem = ngx.config.subsystem


local enabled_plugins
local loaded_plugins


local function get_loaded_plugins()
  return assert(kong.db.plugins:get_handlers())
end


local function should_process_plugin(plugin)
  local c = constants.PROTOCOLS_WITH_SUBSYSTEM
  for _, protocol in ipairs(plugin.protocols) do
    if c[protocol] == subsystem then
      return true
    end
  end
end


local next_seq = 0

-- Loads a plugin config from the datastore.
-- @return plugin config table or an empty sentinel table in case of a db-miss
local function load_plugin_from_db(key)
  local row, err = kong.db.plugins:select_by_cache_key(key)
  if err then
    return nil, tostring(err)
  end

  return row
end


--- Load the configuration for a plugin entry.
-- Given a Route, Service, Consumer and a plugin name, retrieve the plugin's
-- configuration if it exists. Results are cached in ngx.dict
-- @param[type=string] name Name of the plugin being tested for configuration.
-- @param[type=string] route_id Id of the route being proxied.
-- @param[type=string] service_id Id of the service being proxied.
-- @param[type=string] consumer_id Id of the donsumer making the request (if any).
-- @treturn table Plugin configuration, if retrieved.
local function load_configuration(ctx,
                                  name,
                                  route_id,
                                  service_id,
                                  consumer_id)

  local trace = tracing.trace("load_plugin_config", { plugin_name = name })

  local ws_id = workspaces.get_workspace_id(ctx) or kong.default_workspace
  local key = kong.db.plugins:cache_key(name,
                                        route_id,
                                        service_id,
                                        consumer_id,
                                        nil,
                                        ws_id)
  local plugin, err = kong.core_cache:get(key,
                                          nil,
                                          load_plugin_from_db,
                                          key)

  trace:finish()

  if err then
    ctx.delay_response = nil
    ctx.buffered_proxying = nil
    ngx.log(ngx.ERR, tostring(err))
    return ngx.exit(ngx.ERROR)
  end

  if not plugin or not plugin.enabled then
    return
  end

  local cfg = plugin.config or {}

  if not cfg.__key__ then
    cfg.__key__ = key
    cfg.__seq__ = next_seq
    next_seq = next_seq + 1
  end

  cfg.route_id    = plugin.route and plugin.route.id
  cfg.service_id  = plugin.service and plugin.service.id
  cfg.consumer_id = plugin.consumer and plugin.consumer.id

  return cfg
end


local function load_configuration_through_combos(ctx, combos, plugin)
  local plugin_configuration
  local name = plugin.name

  local route    = ctx.route
  local service  = ctx.service
  local consumer = ctx.authenticated_consumer

  if route and plugin.handler.no_route then
    route = nil
  end
  if service and plugin.handler.no_service then
    service = nil
  end
  if consumer and plugin.handler.no_consumer then
    consumer = nil
  end

  local    route_id = route    and    route.id or nil
  local  service_id = service  and  service.id or nil
  local consumer_id = consumer and consumer.id or nil

  if kong.db.strategy == "off" then
    if route_id and service_id and consumer_id and combos[COMBO_RSC]
      and combos.rsc[route_id] and combos.rsc[route_id][service_id]
      and combos.rsc[route_id][service_id][consumer_id]
    then
      return combos.rsc[route_id][service_id][consumer_id]
    end

    if route_id and consumer_id and combos[COMBO_RC]
      and combos.rc[route_id] and combos.rc[route_id][consumer_id]
    then
      return combos.rc[route_id][consumer_id]
    end

    if service_id and consumer_id and combos[COMBO_SC]
      and combos.sc[service_id] and combos.sc[service_id][consumer_id]
    then
      return combos.sc[service_id][consumer_id]
    end

    if route_id and service_id and combos[COMBO_RS]
      and combos.rs[route_id] and combos.rs[route_id][service_id]
    then
      return combos.rs[route_id][service_id]
    end

    if consumer_id and combos[COMBO_C] and combos.c[consumer_id] then
      return combos.c[consumer_id]
    end

    if route_id and combos[COMBO_R] and combos.r[route_id] then
      return combos.r[route_id]
    end

    if service_id and combos[COMBO_S] and combos.s[service_id] then
      return combos.s[service_id]
    end

    if combos[COMBO_GLOBAL] then
      return combos[COMBO_GLOBAL]
    end

  else
    if route_id and service_id and consumer_id and combos[COMBO_RSC]
      and combos.both[route_id] == service_id
    then
      plugin_configuration = load_configuration(ctx, name, route_id, service_id,
                                                consumer_id)
      if plugin_configuration then
        return plugin_configuration
      end
    end

    if route_id and consumer_id and combos[COMBO_RC]
      and combos.routes[route_id]
    then
      plugin_configuration = load_configuration(ctx, name, route_id, nil,
                                                consumer_id)
      if plugin_configuration then
        return plugin_configuration
      end
    end

    if service_id and consumer_id and combos[COMBO_SC]
      and combos.services[service_id]
    then
      plugin_configuration = load_configuration(ctx, name, nil, service_id,
                                                consumer_id)
      if plugin_configuration then
        return plugin_configuration
      end
    end

    if route_id and service_id and combos[COMBO_RS]
      and combos.both[route_id] == service_id
    then
      plugin_configuration = load_configuration(ctx, name, route_id, service_id)
      if plugin_configuration then
        return plugin_configuration
      end
    end

    if consumer_id and combos[COMBO_C] then
      plugin_configuration = load_configuration(ctx, name, nil, nil, consumer_id)
      if plugin_configuration then
        return plugin_configuration
      end
    end

    if route_id and combos[COMBO_R] and combos.routes[route_id] then
      plugin_configuration = load_configuration(ctx, name, route_id)
      if plugin_configuration then
        return plugin_configuration
      end
    end

    if service_id and combos[COMBO_S] and combos.services[service_id] then
      plugin_configuration = load_configuration(ctx, name, nil, service_id)
      if plugin_configuration then
        return plugin_configuration
      end
    end

    if combos[COMBO_GLOBAL] then
      return load_configuration(ctx, name)
    end
  end
end


local function get_workspace(self, ctx)
  if not ctx then
    return self.ws[kong.default_workspace]
  end

  return self.ws[workspaces.get_workspace_id(ctx) or kong.default_workspace]
end


local function zero_iter()
  return nil
end


local function get_next_init_worker(self)
  local i = self.i + 1
  local plugin = self.loaded[i]
  if not plugin then
    return nil
  end

  self.i = i

  local phase_handler = plugin.handler.init_worker
  if phase_handler and phase_handler ~= BasePlugin.init_worker then
    return plugin
  end

  return get_next_init_worker(self)
end


local function get_next(self)
  local i = self.i + 1
  local plugin = self.loaded[i]
  if not plugin then
    return nil
  end

  self.i = i

  local name = plugin.name
  if not self.map[name] then
    return get_next(self)
  end

  local ctx = self.ctx
  local plugins = ctx.plugins

<<<<<<< HEAD
  if self.configure then
    local combos = self.combos[name]
    if combos then
      local cfg = load_configuration_through_combos(ctx, combos, plugin)
      -- XXX EE In the case that we are loading the configuration from a named workspace,
      -- we need this new config context to override any values that may already exist for
      -- the table key that originated from the default workspace. If the context is a nil
      -- value that means the plugin exists but is disabled in the workspace.
      plugins[name] = cfg
      if cfg then
        if plugin.handler.response and plugin.handler.response ~= BasePlugin.response then
          ctx.buffered_proxying = true
        end
=======
  local combos = self.combos[name]
  if combos then
    local cfg = load_configuration_through_combos(ctx, combos, plugin)
    if cfg then
      local n = plugins[name]
      if not n then
        n = plugins.n + 2
        plugins.n = n
        plugins[n-1] = plugin
        plugins[name] = n
      end

      plugins[n] = cfg

      if not ctx.buffered_proxying and plugin.handler.response and
                                       plugin.handler.response ~= BasePlugin.response then
        ctx.buffered_proxying = true
>>>>>>> bf7a54d7
      end
    end
  end

  if self.phases[name] then
    local n = plugins[name]
    if n then
      return plugin, plugins[n]
    end
  end

  return get_next(self)
end


local function get_next_configured_plugin(self)
  local i = self.i + 2
  local plugin = self.plugins[i-1]
  if not plugin then
    return nil
  end

  self.i = i

  local phase = self.phase
  local phase_handler = plugin.handler[phase]

  if phase_handler and phase_handler ~= BasePlugin[phase] then
    return plugin, self.plugins[i]
  end

  return get_next_configured_plugin(self)
end


local PluginsIterator = {}


--- Plugins Iterator
--
-- Iterate over the plugin loaded for a request, stored in
--`ngx.ctx.plugins`.
--
-- @param[type=string] phase Plugins iterator execution phase
-- @param[type=table] ctx Nginx context table
-- @treturn function iterator
local function iterate(self, phase, ctx)
  local ws = get_workspace(self, ctx)
  if not ws then
    return zero_iter
  end

  if not ctx.plugins then
    ctx.plugins = { n = 0 }
  end

  return get_next, {
    loaded = self.loaded,
    phases = ws.phases[phase] or {},
    combos = ws.combos,
    map = ws.map,
    ctx = ctx,
    i = 0,
  }
end


local function iterate_init_worker(self)
  return get_next_init_worker, {
    loaded = self.loaded,
    i = 0,
  }
end


local function iterate_configured_plugins(phase, ctx)
  local plugins = ctx.plugins
  if not plugins or plugins.n == 0 then
    return zero_iter
  end

  return get_next_configured_plugin, {
    plugins = plugins,
    phase = phase,
    i = 0,
  }
end


local function new_ws_data()
  local phases
  if subsystem == "stream" then
    phases = {
      certificate = {},
      preread     = {},
    }
  else
    phases = {
      certificate = {},
      rewrite     = {},
      access      = {},
    }
  end
  return {
    map = {},
    combos = {},
    phases = phases,
  }
end


function PluginsIterator.new(version)
  if not version then
    error("version must be given", 2)
  end

  loaded_plugins = loaded_plugins or get_loaded_plugins()
  enabled_plugins = enabled_plugins or kong.configuration.loaded_plugins

  local ws_id = workspaces.get_workspace_id() or kong.default_workspace
  local ws = {
    [ws_id] = new_ws_data()
  }

  local cache_full
  local counter = 0
  local page_size = kong.db.plugins.pagination.max_page_size
  for plugin, err in kong.db.plugins:each(page_size, GLOBAL_QUERY_OPTS) do
    if err then
      return nil, err
    end

    local name = plugin.name
    if not enabled_plugins[name] then
      return nil, name .. " plugin is in use but not enabled"
    end

    local data = ws[plugin.ws_id]
    if not data then
      data = new_ws_data()
      ws[plugin.ws_id] = data
    end
    local map = data.map
    local combos = data.combos

    if kong.core_cache and counter > 0 and counter % page_size == 0 and kong.db.strategy ~= "off" then
      local new_version, err = kong.core_cache:get("plugins_iterator:version", TTL_ZERO, utils.uuid)
      if err then
        return nil, "failed to retrieve plugins iterator version: " .. err
      end

      if new_version ~= version then
        return nil, "plugins iterator was changed while rebuilding it"
      end
    end

    if should_process_plugin(plugin) then
      map[name] = true

      local combo_key = (plugin.route    and 1 or 0)
                      + (plugin.service  and 2 or 0)
                      + (plugin.consumer and 4 or 0)

      if kong.db.strategy == "off" then
        if plugin.enabled then
          local cfg = plugin.config or {}

          cfg.route_id    = plugin.route    and plugin.route.id
          cfg.service_id  = plugin.service  and plugin.service.id
          cfg.consumer_id = plugin.consumer and plugin.consumer.id

          local key = kong.db.plugins:cache_key(name,
                                               cfg.route_id,
                                               cfg.service_id,
                                               cfg.consumer_id,
                                               nil,
                                               ws_id)

          if not cfg.__key__ then
            cfg.__key__ = key
            cfg.__seq__ = next_seq
            next_seq = next_seq + 1
          end

          combos[name]     = combos[name]     or {}
          combos[name].rsc = combos[name].rsc or {}
          combos[name].rc  = combos[name].rc  or {}
          combos[name].sc  = combos[name].sc  or {}
          combos[name].rs  = combos[name].rs  or {}
          combos[name].c   = combos[name].c   or {}
          combos[name].r   = combos[name].r   or {}
          combos[name].s   = combos[name].s   or {}

          combos[name][combo_key] = cfg

          if cfg.route_id and cfg.service_id and cfg.consumer_id then
            combos[name].rsc[cfg.route_id] =
            combos[name].rsc[cfg.route_id] or {}
            combos[name].rsc[cfg.route_id][cfg.service_id] =
            combos[name].rsc[cfg.route_id][cfg.service_id] or {}
            combos[name].rsc[cfg.route_id][cfg.service_id][cfg.consumer_id] = cfg

          elseif cfg.route_id and cfg.consumer_id then
            combos[name].rc[cfg.route_id] =
            combos[name].rc[cfg.route_id] or {}
            combos[name].rc[cfg.route_id][cfg.consumer_id] = cfg

          elseif cfg.service_id and cfg.consumer_id then
            combos[name].sc[cfg.service_id] =
            combos[name].sc[cfg.service_id] or {}
            combos[name].sc[cfg.service_id][cfg.consumer_id] = cfg

          elseif cfg.route_id and cfg.service_id then
            combos[name].rs[cfg.route_id] =
            combos[name].rs[cfg.route_id] or {}
            combos[name].rs[cfg.route_id][cfg.service_id] = cfg

          elseif cfg.consumer_id then
            combos[name].c[cfg.consumer_id] = cfg

          elseif cfg.route_id then
            combos[name].r[cfg.route_id] = cfg

          elseif cfg.service_id then
            combos[name].s[cfg.service_id] = cfg
          end
        end

      else
        if version == "init" and not cache_full then
          local ok, err = warmup.single_entity(kong.db.plugins, plugin)
          if not ok then
            if err ~= "no memory" then
              return nil, err
            end

            kong.log.warn("cache warmup of plugins has been stopped because ",
                          "cache memory is exhausted, please consider increasing ",
                          "the value of 'mem_cache_size' (currently at ",
                           kong.configuration.mem_cache_size, ")")

            cache_full = true
          end
        end

        combos[name]          = combos[name]          or {}
        combos[name].both     = combos[name].both     or {}
        combos[name].routes   = combos[name].routes   or {}
        combos[name].services = combos[name].services or {}

        combos[name][combo_key] = true

        if plugin.route and plugin.service then
          combos[name].both[plugin.route.id] = plugin.service.id

        elseif plugin.route then
          combos[name].routes[plugin.route.id] = true

        elseif plugin.service then
          combos[name].services[plugin.service.id] = true
        end
      end
    end

    counter = counter + 1
  end

  for _, plugin in ipairs(loaded_plugins) do
    for _, data in pairs(ws) do
      for phase_name, phase in pairs(data.phases) do
        if data.combos[plugin.name] then
          local phase_handler = plugin.handler[phase_name]
          if phase_handler and phase_handler ~= BasePlugin[phase_name] then
            phase[plugin.name] = true
          end
        end
      end
    end
  end

  return {
    version = version,
    ws = ws,
    loaded = loaded_plugins,
    iterate = iterate,
    iterate_configured_plugins = iterate_configured_plugins,
    iterate_init_worker = iterate_init_worker,
  }
end


return PluginsIterator<|MERGE_RESOLUTION|>--- conflicted
+++ resolved
@@ -312,24 +312,15 @@
   local ctx = self.ctx
   local plugins = ctx.plugins
 
-<<<<<<< HEAD
-  if self.configure then
-    local combos = self.combos[name]
-    if combos then
-      local cfg = load_configuration_through_combos(ctx, combos, plugin)
-      -- XXX EE In the case that we are loading the configuration from a named workspace,
-      -- we need this new config context to override any values that may already exist for
-      -- the table key that originated from the default workspace. If the context is a nil
-      -- value that means the plugin exists but is disabled in the workspace.
-      plugins[name] = cfg
-      if cfg then
-        if plugin.handler.response and plugin.handler.response ~= BasePlugin.response then
-          ctx.buffered_proxying = true
-        end
-=======
   local combos = self.combos[name]
   if combos then
     local cfg = load_configuration_through_combos(ctx, combos, plugin)
+    -- XXX EE In the case that we are loading the configuration from a named workspace,
+    -- we need this new config context to override any values that may already exist for
+    -- the table key that originated from the default workspace. If the context is a nil
+    -- value that means the plugin exists but is disabled in the workspace.
+    plugins[name] = cfg
+
     if cfg then
       local n = plugins[name]
       if not n then
@@ -344,7 +335,6 @@
       if not ctx.buffered_proxying and plugin.handler.response and
                                        plugin.handler.response ~= BasePlugin.response then
         ctx.buffered_proxying = true
->>>>>>> bf7a54d7
       end
     end
   end
