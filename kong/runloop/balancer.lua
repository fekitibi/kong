local pl_tablex = require "pl.tablex"
local singletons = require "kong.singletons"
local utils = require "kong.tools.utils"

-- due to startup/require order, cannot use the ones from 'singletons' here
local dns_client = require "resty.dns.client"

local table_concat = table.concat
local crc32 = ngx.crc32_short
local toip = dns_client.toip
local log = ngx.log
local sleep = ngx.sleep
local min = math.min
local max = math.max
local next = next
local ipairs = ipairs

local CRIT  = ngx.CRIT
local ERR   = ngx.ERR
local WARN  = ngx.WARN
local DEBUG = ngx.DEBUG
local EMPTY_T = pl_tablex.readonly {}

-- for unit-testing purposes only
local _load_upstreams_dict_into_memory
local _load_upstream_into_memory
local _load_targets_into_memory


--==============================================================================
-- Ring-balancer based resolution
--==============================================================================


-- table holding our balancer objects, indexed by upstream id
local balancers = {}


-- objects whose lifetimes are bound to that of a balancer
local healthcheckers = {}
local healthchecker_callbacks = {}
local target_histories = {}
local upstream_ids = {}


-- health check API callbacks to be called on healthcheck events
local healthcheck_subscribers = {}


-- Caching logic
--
-- We retain 3 entities in singletons.cache:
--
-- 1) `"balancer:upstreams"` - a list of upstreams
--    to be invalidated on any upstream change
-- 2) `"balancer:upstreams:" .. id` - individual upstreams
--    to be invalidated on individual basis
-- 3) `"balancer:targets:" .. id`
--    target history for an upstream, invalidated:
--    a) along with the upstream it belongs to
--    b) upon any target change for the upstream (can only add entries)
--
-- Distinction between 1 and 2 makes it possible to invalidate individual
-- upstreams, instead of all at once forcing to rebuild all balancers


local function get_all_workspaces()
  local wss = {}
  for w, err in kong.db.workspaces:each() do
    table.insert(wss, w)
  end

  return wss
end

local function set_balancer(upstream_id, balancer)
  local prev = balancers[upstream_id]
  if prev then
    healthcheckers[prev] = nil
    healthchecker_callbacks[prev] = nil
    target_histories[prev] = nil
    upstream_ids[prev] = nil
  end
  balancers[upstream_id] = balancer
end


local function stop_healthchecker(balancer)
  local healthchecker = healthcheckers[balancer]
  if healthchecker then
    local ok, err = healthchecker:clear()
    if not ok then
      log(ERR, "[healthchecks] error clearing healthcheck data: ", err)
    end
    healthchecker:stop()
    local hc_callback = healthchecker_callbacks[balancer]
    singletons.worker_events.unregister(hc_callback, healthchecker.EVENT_SOURCE)
  end
  healthcheckers[balancer] = nil
end


local get_upstream_by_id
do
  ------------------------------------------------------------------------------
  -- Loads a single upstream entity.
  -- @param upstream_id string
  -- @return the upstream table, or nil+error
  local function load_upstream_into_memory(upstream_id)
    log(DEBUG, "fetching upstream: ", tostring(upstream_id))

    local upstream, err = singletons.db.upstreams:select({id = upstream_id})
    if not upstream then
      return nil, err
    end

    return upstream
  end
  _load_upstream_into_memory = load_upstream_into_memory

  get_upstream_by_id = function(upstream_id)
    local upstream_cache_key = "balancer:upstreams:" .. upstream_id
    return singletons.core_cache:get(upstream_cache_key, nil,
                                load_upstream_into_memory, upstream_id)
  end
end


local fetch_target_history
do
  ------------------------------------------------------------------------------
  -- Loads the target history from the DB.
  -- @param upstream_id Upstream uuid for which to load the target history
  -- @return The target history array, with target entity tables.
  local function load_targets_into_memory(upstream_id)
    log(DEBUG, "fetching targets for upstream: ", tostring(upstream_id))

    local target_history, err, err_t =
      singletons.db.targets:select_by_upstream_raw({ id = upstream_id })

    if not target_history then
      return nil, err, err_t
    end

    -- perform some raw data updates
    for _, target in ipairs(target_history) do
      -- split `target` field into `name` and `port`
      local port
      target.name, port = string.match(target.target, "^(.-):(%d+)$")
      target.port = tonumber(port)
    end

    return target_history
  end
  _load_targets_into_memory = load_targets_into_memory


  ------------------------------------------------------------------------------
  -- Fetch target history, from cache or the DB.
  -- @param upstream The upstream entity object
  -- @return The target history array, with target entity tables.
  fetch_target_history = function(upstream)
    local targets_cache_key = "balancer:targets:" .. upstream.id
    return singletons.core_cache:get(targets_cache_key, nil,
                                load_targets_into_memory, upstream.id)
  end
end


--------------------------------------------------------------------------------
-- Applies the history of lb transactions from index `start` forward.
-- @param rb ring balancer object
-- @param history list of targets/transactions to be applied
-- @param start the index where to start in the `history` parameter
local function apply_history(rb, history, start)

  for i = start, #history do
    local target = history[i]

    if target.weight > 0 then
      assert(rb:addHost(target.name, target.port, target.weight))
    else
      assert(rb:removeHost(target.name, target.port))
    end

    target_histories[rb][i] = {
      name = target.name,
      port = target.port,
      weight = target.weight,
      order = target.order,
    }
  end
end


local function populate_healthchecker(hc, balancer, upstream)
  for weight, addr, host in balancer:addressIter() do
    if weight > 0 then
      local ipaddr = addr.ip
      local port = addr.port
      local ok, err = hc:add_target(ipaddr, port, host.hostname, true,
                                    upstream.host_header)
      if ok then
        -- Get existing health status which may have been initialized
        -- with data from another worker, and apply to the new balancer.
        local tgt_status = hc:get_target_status(ipaddr, port, host.hostname)
        if tgt_status ~= nil then
          balancer:setAddressStatus(tgt_status, ipaddr, port, host.hostname)
        end

      else
        log(ERR, "[healthchecks] failed adding target: ", err)
      end
    end
  end
end


local create_balancer
do
  local balancer_types = {
    ["consistent-hashing"] = require("resty.dns.balancer.ring"),
    ["least-connections"] = require("resty.dns.balancer.least_connections"),
    ["round-robin"] = require("resty.dns.balancer.ring"),
  }

  local create_healthchecker
  do
    local healthcheck -- delay initialization

    ------------------------------------------------------------------------------
    -- Callback function that informs the healthchecker when targets are added
    -- or removed to a balancer and when targets health status change.
    -- @param balancer the ring balancer object that triggers this callback.
    -- @param action "added", "removed", or "health"
    -- @param address balancer address object
    -- @param ip string
    -- @param port number
    -- @param hostname string
    local function ring_balancer_callback(balancer, action, address, ip, port, hostname)
      local healthchecker = healthcheckers[balancer]
      if not healthchecker then
        return
      end

      if action == "health" then
        local balancer_status
        if address then
          balancer_status = "HEALTHY"
        else
          balancer_status = "UNHEALTHY"
        end
        log(WARN, "[healthchecks] balancer ", healthchecker.name,
            " reported health status changed to ", balancer_status)

      else
        local upstream_id = upstream_ids[balancer]
        local upstream = get_upstream_by_id(upstream_id)

        if action == "added" then
          local ok, err = healthchecker:add_target(ip, port, hostname, true,
                                                  upstream.host_header)
          if not ok then
            log(ERR, "[healthchecks] failed adding a target: ", err)
          end

        elseif action == "removed" then
          local ok, err = healthchecker:remove_target(ip, port, hostname)
          if not ok then
            log(ERR, "[healthchecks] failed removing a target: ", err)
          end

        else
          log(WARN, "[healthchecks] unknown status from balancer: ",
                    tostring(action))
        end

      end
    end

    -- @param hc The healthchecker object
    -- @param balancer The balancer object
    -- @param upstream_id The upstream id
    local function attach_healthchecker_to_balancer(hc, balancer, upstream_id)
      local hc_callback = function(tgt, event)
        local status
        if event == hc.events.healthy then
          status = true
        elseif event == hc.events.unhealthy then
          status = false
        else
          return
        end

        local hostname = tgt.hostname
        local ok, err
        ok, err = balancer:setAddressStatus(status, tgt.ip, tgt.port, hostname)

        local health = status and "healthy" or "unhealthy"
        for _, subscriber in ipairs(healthcheck_subscribers) do
          subscriber(upstream_id, tgt.ip, tgt.port, hostname, health)
        end

        if not ok then
          log(WARN, "[healthchecks] failed setting peer status (upstream: ", hc.name, "): ", err)
        end
      end

      -- Register event using a weak-reference in worker-events,
      -- and attach lifetime of callback to that of the balancer.
      singletons.worker_events.register_weak(hc_callback, hc.EVENT_SOURCE)
      healthchecker_callbacks[balancer] = hc_callback

      -- The lifetime of the healthchecker is based on that of the balancer.
      healthcheckers[balancer] = hc

      balancer.report_http_status = function(handle, status)
        local ip, port = handle.address.ip, handle.address.port
        local hostname = handle.address.host and handle.address.host.hostname or nil
        local _, err = hc:report_http_status(ip, port, hostname, status, "passive")
        if err then
          log(ERR, "[healthchecks] failed reporting status: ", err)
        end
      end

      balancer.report_tcp_failure = function(handle)
        local ip, port = handle.address.ip, handle.address.port
        local hostname = handle.address.host and handle.address.host.hostname or nil
        local _, err = hc:report_tcp_failure(ip, port, hostname, nil, "passive")
        if err then
          log(ERR, "[healthchecks] failed reporting status: ", err)
        end
      end

      balancer.report_timeout = function(handle)
        local ip, port = handle.address.ip, handle.address.port
        local hostname = handle.address.host and handle.address.host.hostname or nil
        local _, err = hc:report_timeout(ip, port, hostname, "passive")
        if err then
          log(ERR, "[healthchecks] failed reporting status: ", err)
        end
      end
    end

    ----------------------------------------------------------------------------
    -- Create a healthchecker object.
    -- @param upstream An upstream entity table.
    create_healthchecker = function(balancer, upstream)
      if not healthcheck then
        healthcheck = require("resty.healthcheck") -- delayed initialization
      end

      -- Do not run active healthchecks in `stream` module
      local checks = upstream.healthchecks
      if (ngx.config.subsystem == "stream" and checks.active.type ~= "tcp")
         or (ngx.config.subsystem == "http" and checks.active.type == "tcp")
      then
        checks = pl_tablex.deepcopy(checks)
        checks.active.healthy.interval = 0
        checks.active.unhealthy.interval = 0
      end

      local healthchecker, err = healthcheck.new({
        name = upstream.id,
        shm_name = "kong_healthchecks",
        checks = checks,
      })

      if not healthchecker then
        return nil, err
      end

      populate_healthchecker(healthchecker, balancer, upstream)

      attach_healthchecker_to_balancer(healthchecker, balancer, upstream.id)

      -- only enable the callback after the target history has been replayed.
      balancer:setCallback(ring_balancer_callback)

      return true
    end
  end

  local creating = {}

  local function wait(id)
    local timeout = 30
    local step = 0.001
    local ratio = 2
    local max_step = 0.5
    while timeout > 0 do
      sleep(step)
      timeout = timeout - step
      if not creating[id] then
        return true
      end
      if timeout <= 0 then
        break
      end
      step = min(max(0.001, step * ratio), timeout, max_step)
    end
    return nil, "timeout"
  end

  ------------------------------------------------------------------------------
  -- The mutually-exclusive section used internally by the
  -- 'create_balancer' operation.
  -- @param upstream (table) A db.upstreams entity
  -- @param history (table, optional) history of target updates
  -- @param start (integer, optional) from where to start reading the history
  -- @return The new balancer object, or nil+error
  local function create_balancer_exclusive(upstream, history, start)
    local health_threshold = upstream.healthchecks and
                              upstream.healthchecks.threshold or nil

    local balancer, err = balancer_types[upstream.algorithm].new({
      wheelSize = upstream.slots,  -- will be ignored by least-connections
      dns = dns_client,
      healthThreshold = health_threshold,
    })
    if not balancer then
      return nil, "failed creating balancer:" .. err
    end

    singletons.core_cache:invalidate_local("balancer:upstreams:" .. upstream.id)
    singletons.core_cache:invalidate_local("balancer:targets:" .. upstream.id)

    target_histories[balancer] = {}

    if not history then
      history, err = fetch_target_history(upstream)
      if not history then
        return nil, "failed fetching target history:" .. err
      end
      start = 1
    end

    apply_history(balancer, history, start)

    upstream_ids[balancer] = upstream.id

    local ok, err = create_healthchecker(balancer, upstream)
    if not ok then
      log(ERR, "[healthchecks] error creating health checker: ", err)
    end

    -- only make the new balancer available for other requests after it
    -- is fully set up.
    set_balancer(upstream.id, balancer)

    return balancer
  end

  ------------------------------------------------------------------------------
  -- Create a balancer object, its healthchecker and attach them to the
  -- necessary data structures. The creation of the balancer happens in a
  -- per-worker mutual exclusion section, such that no two requests create the
  -- same balancer at the same time.
  -- @param upstream (table) A db.upstreams entity
  -- @param recreate (boolean, optional) create new balancer even if one exists
  -- @param history (table, optional) history of target updates
  -- @param start (integer, optional) from where to start reading the history
  -- @return The new balancer object, or nil+error
  create_balancer = function(upstream, recreate, history, start)

    if balancers[upstream.id] and not recreate then
      return balancers[upstream.id]
    end

    if creating[upstream.id] then
      local ok = wait(upstream.id)
      if not ok then
        return nil, "timeout waiting for balancer for " .. upstream.id
      end
      return balancers[upstream.id]
    end

    creating[upstream.id] = true

    local balancer, err = create_balancer_exclusive(upstream, history, start)

    creating[upstream.id] = nil

    return balancer, err
  end
end


--------------------------------------------------------------------------------
-- Compare the target history of the upstream with that of the
-- current balancer object, updating or recreating the balancer if necessary.
-- @param upstream The upstream entity object
-- @param balancer The ring balancer object
-- @return true if all went well, or nil + error in case of failures.
local function check_target_history(upstream, balancer)
  -- Fetch the upstream's targets, from cache or the db
  local new_history, err = fetch_target_history(upstream)
  if err then
    return nil, err
  end

  local old_history = target_histories[balancer]

  -- check history state
  local old_size = #old_history
  local new_size = #new_history

  -- compare balancer history with db-loaded history
  local last_equal_index = 0  -- last index where history is the same
  for i, entry in ipairs(old_history) do
    local new_entry = new_history[i]
    if new_entry and
       new_entry.name == entry.name and
       new_entry.port == entry.port and
       new_entry.weight == entry.weight
    then
      last_equal_index = i
    else
      break
    end
  end

  if last_equal_index == new_size and new_size == old_size then
    -- No history update is necessary in the balancer object.
    return true
  elseif last_equal_index == old_size then
    -- history is the same, so we only need to add new entries
    apply_history(balancer, new_history, last_equal_index + 1)
    return true
  end

  -- history not the same.
  -- TODO: ideally we would undo the last ones until we're equal again
  -- and can replay changes, but not supported by ring-balancer yet.
  -- for now; create a new balancer from scratch

  stop_healthchecker(balancer)

  local new_balancer, err = create_balancer(upstream, true, new_history, 1)
  if not new_balancer then
    return nil, err
  end

  return true
end


local get_all_upstreams
local get_all_upstreams_as_list
do
  local function load_upstreams_dict_into_memory(workspaces)
    local upstreams_dict = {}

    local old_ws = ngx.ctx.workspaces
    ngx.ctx.workspaces = workspaces

    for up, err in singletons.db.upstreams:each() do
      -- build a dictionary, indexed by the upstream name
      if err then
        log(CRIT, "could not obtain list of upstreams: ", err)
        return nil
      end

      upstreams_dict[up.name] = up.id
    end

    ngx.ctx.workspaces = old_ws
    return upstreams_dict
  end
  _load_upstreams_dict_into_memory = load_upstreams_dict_into_memory

  ------------------------------------------------------------------------------
  -- Implements a simple dictionary with all upstream-ids indexed
  -- by their name.
  -- @return The upstreams dictionary (a map with upstream names as string keys
  -- and upstream entity tables as values), or nil+error
  get_all_upstreams = function(workspaces)
    workspaces = workspaces or ngx.ctx.workspaces or {}

    -- for access phase
    local upstreams_dict, err
    for _, workspace in ipairs(workspaces) do
<<<<<<< HEAD
      local upstreams_dict, err = singletons.core_cache:get("balancer:upstreams:" .. workspace.id , nil,
=======
      upstreams_dict, err = singletons.cache:get("balancer:upstreams:" .. workspace.id , nil,
>>>>>>> bfb4b72e
        load_upstreams_dict_into_memory, {workspace})
      if err then
        return nil, err
      end

      if next(upstreams_dict or {}) then
        return upstreams_dict
      end
    end

    return upstreams_dict or {}
  end

  get_all_upstreams_as_list = function()
    local workspaces, err = get_all_workspaces()
    if err then
      return nil, err
    end

    local upstream_list = {}
    for _, workspace in ipairs(workspaces) do
      local upstreams_dict, err = get_all_upstreams({workspace})
      if err then
        return nil, err
      end

      for k, v in pairs(upstreams_dict) do
        upstream_list[#upstream_list + 1] = {id = v, name = k}
      end
    end

    return upstream_list
  end
end

------------------------------------------------------------------------------
-- Finds and returns an upstream entity. This function covers
-- caching, invalidation, db access, et al.
-- @param upstream_name string.
-- @return upstream table, or `false` if not found, or nil+error
local function get_upstream_by_name(upstream_name)
  local upstreams_dict, err = get_all_upstreams()
  if err then
    return nil, err
  end

  local upstream_id = upstreams_dict[upstream_name]
  if not upstream_id then
    return false -- no upstream by this name
  end

  return get_upstream_by_id(upstream_id)
end


-- looks up a balancer for the target.
-- @param target the table with the target details
-- @param no_create (optional) if true, do not attempt to create
-- (for thorough testing purposes)
-- @return balancer if found, `false` if not found, or nil+error on error
local function get_balancer(target, no_create)
  -- NOTE: only called upon first lookup, so `cache_only` limitations
  -- do not apply here
  local hostname = target.host


  -- first go and find the upstream object, from cache or the db
  local upstream, err = get_upstream_by_name(hostname)
  if upstream == false then
    return false -- no upstream by this name
  end
  if err then
    return nil, err -- there was an error
  end

  local balancer = balancers[upstream.id]
  if not balancer then
    if no_create then
      return nil, "balancer not found"
    else
      log(ERR, "balancer not found for ", upstream.name, ", will create it")
      return create_balancer(upstream), upstream
    end
  end

  return balancer, upstream
end


--==============================================================================
-- Event Callbacks
--==============================================================================


local function do_target_event(operation, upstream_id, upstream_name)
  singletons.core_cache:invalidate_local("balancer:targets:" .. upstream_id)

  local upstream = get_upstream_by_id(upstream_id)
  if not upstream then
    log(ERR, "target ", operation, ": upstream not found for ", upstream_id)
    return
  end

  local balancer = balancers[upstream_id]
  if not balancer then
    log(ERR, "target ", operation, ": balancer not found for ", upstream_name)
    return
  end

  local ok, err = check_target_history(upstream, balancer)
  if not ok then
    log(ERR, "failed checking target history for ", upstream_name, ":  ", err)
  end
end

--------------------------------------------------------------------------------
-- Called on any changes to a target.
-- @param operation "create", "update" or "delete"
-- @param target Target table with `upstream.id` field
local function on_target_event(operation, target)

  if operation == "reset" then
    local upstreams = get_all_upstreams()
    for name, id in pairs(upstreams) do
      do_target_event("create", id, name)
    end

  else
    do_target_event(operation, target.upstream.id, target.upstream.name)

  end

end


-- Calculates hash-value.
-- Will only be called once per request, on first try.
-- @param upstream the upstream enity
-- @return integer value or nil if there is no hash to calculate
local create_hash = function(upstream, ctx)
  local hash_on = upstream.hash_on
  if hash_on == "none" or hash_on == nil or hash_on == ngx.null then
    return -- not hashing, exit fast
  end

  local identifier
  local header_field_name = "hash_on_header"

  for _ = 1,2 do

   if hash_on == "consumer" then
      if not ctx then
        ctx = ngx.ctx
      end

      -- consumer, fallback to credential
      identifier = (ctx.authenticated_consumer or EMPTY_T).id or
                   (ctx.authenticated_credential or EMPTY_T).id

    elseif hash_on == "ip" then
      identifier = ngx.var.remote_addr

    elseif hash_on == "header" then
      identifier = ngx.req.get_headers()[upstream[header_field_name]]
      if type(identifier) == "table" then
        identifier = table_concat(identifier)
      end

    elseif hash_on == "cookie" then
      identifier = ngx.var["cookie_" .. upstream.hash_on_cookie]

      -- If the cookie doesn't exist, create one and store in `ctx`
      -- to be added to the "Set-Cookie" header in the response
      if not identifier then
        if not ctx then
          ctx = ngx.ctx
        end

        identifier = utils.uuid()

        ctx.balancer_data.hash_cookie = {
          key = upstream.hash_on_cookie,
          value = identifier,
          path = upstream.hash_on_cookie_path
        }
      end

    end

    if identifier then
      return crc32(identifier)
    end

    -- we missed the first, so now try the fallback
    hash_on = upstream.hash_fallback
    header_field_name = "hash_fallback_header"
    if hash_on == "none" then
      return nil
    end
  end
  -- nothing found, leave without a hash
end


--==============================================================================
-- Initialize balancers
--==============================================================================


local function init()
  local upstreams, err = get_all_upstreams_as_list()
  if not upstreams then
    log(CRIT, "failed loading initial list of upstreams: ", err)
    return
  end

  local oks, errs = 0, 0
  for _, up in ipairs(upstreams) do
    local upstream = get_upstream_by_id(up.id)
    local ok, err = create_balancer(upstream)
    if ok ~= nil then
      oks = oks + 1
    else
      log(CRIT, "failed creating balancer for [", up.id, ": ", up.name, "]: ", err)
      errs = errs + 1
    end
  end
  log(DEBUG, "initialized ", oks, " balancer(s), ", errs, " error(s)")

end


local function do_upstream_event(operation, upstream_id, upstream_name,
                                 workspaces)
  if operation == "create" then

    for _, workspace in ipairs(workspaces) do
      singletons.core_cache:invalidate_local("balancer:upstreams:" .. workspace.id)
    end

    local upstream = get_upstream_by_id(upstream_id)
    if not upstream then
      log(ERR, "upstream not found for ", upstream_id)
      return
    end

    local _, err = create_balancer(upstream)
    if err then
      log(CRIT, "failed creating balancer for ", upstream_name, ": ", err)
    end

  elseif operation == "delete" or operation == "update" then

    if singletons.db.strategy ~= "off" then
      singletons.core_cache:invalidate_local("balancer:upstreams")
      singletons.core_cache:invalidate_local("balancer:upstreams:" .. upstream_id)
      singletons.core_cache:invalidate_local("balancer:targets:"   .. upstream_id)

      -- XXX EE [[
      for _, workspace in ipairs(workspaces) do
        singletons.core_cache:invalidate_local("balancer:upstreams:" .. workspace.id)
      end
      -- ]]
    end

    local balancer = balancers[upstream_id]
    if balancer then
      stop_healthchecker(balancer)
    end

    if operation == "delete" then
      set_balancer(upstream_id, nil)

    else
      local upstream = get_upstream_by_id(upstream_id)
      if not upstream then
        log(ERR, "upstream not found for ", upstream_id)
        return
      end

      local _, err = create_balancer(upstream, true)
      if err then
        log(ERR, "failed recreating balancer for ", upstream_name, ": ", err)
      end
    end

  end

end


--------------------------------------------------------------------------------
-- Called on any changes to an upstream.
-- @param operation "create", "update" or "delete"
-- @param upstream_data table with `id` and `name` fields
local function on_upstream_event(operation, upstream_data, workspaces)

  if operation == "reset" then
    init()

  elseif operation == "delete_all" then
    local upstreams = get_all_upstreams()
    for name, id in pairs(upstreams) do
      do_upstream_event("delete", id, name, workspaces)
    end

  else
    do_upstream_event(operation, upstream_data.id, upstream_data.name, workspaces)

  end

end


--==============================================================================
-- Main entry point when resolving
--==============================================================================


--------------------------------------------------------------------------------
-- Resolves the target structure in-place (fields `ip`, `port`, and `hostname`).
--
-- If the hostname matches an 'upstream' pool, then it must be balanced in that
-- pool, in this case any port number provided will be ignored, as the pool
-- provides it.
--
-- @param target the data structure as defined in `core.access.before` where
-- it is created.
-- @return true on success, nil+error message+status code otherwise
local function execute(target, ctx)
  if target.type ~= "name" then
    -- it's an ip address (v4 or v6), so nothing we can do...
    target.ip = target.host
    target.port = target.port or 80 -- TODO: remove this fallback value
    target.hostname = target.host
    return true
  end

  -- when tries == 0,
  --   it runs before the `balancer` context (in the `access` context),
  -- when tries >= 2,
  --   then it performs a retry in the `balancer` context
  local dns_cache_only = target.try_count ~= 0
  local balancer, upstream, hash_value

  if dns_cache_only then
    -- retry, so balancer is already set if there was one
    balancer = target.balancer

  else
    -- first try, so try and find a matching balancer/upstream object
    balancer, upstream = get_balancer(target)
    if balancer == nil then -- `false` means no balancer, `nil` is error
      return nil, upstream, 500
    end

    if balancer then
      -- store for retries
      target.balancer = balancer

      -- calculate hash-value
      -- only add it if it doesn't exist, in case a plugin inserted one
      hash_value = target.hash_value
      if not hash_value then
        hash_value = create_hash(upstream, ctx)
        target.hash_value = hash_value
      end
    end
  end

  local ip, port, hostname, handle
  if balancer then
    -- have to invoke the ring-balancer
    local trace = require("kong.tracing").trace("balancer.getPeer", {
      qname     = target.host,
    })
    ip, port, hostname, handle = balancer:getPeer(dns_cache_only,
                                          target.balancer_handle,
                                          hash_value)
    trace:finish()
    if not ip and
      (port == "No peers are available" or port == "Balancer is unhealthy") then
      return nil, "failure to get a peer from the ring-balancer", 503
    end
    target.hash_value = hash_value
    target.balancer_handle = handle

  else
    -- have to do a regular DNS lookup
    local try_list
    local trace = require("kong.tracing").trace("balancer.toip", {
      qname     = target.host,
    })
    ip, port, try_list = toip(target.host, target.port, dns_cache_only)
    trace:finish()
    hostname = target.host
    if not ip then
      log(ERR, "DNS resolution failed: ", port, ". Tried: ", tostring(try_list))
      if port == "dns server error: 3 name error" or
         port == "dns client error: 101 empty record received" then
        return nil, "name resolution failed", 503
      end
    end
  end

  if not ip then
    return nil, port, 500
  end

  target.ip = ip
  target.port = port
  if upstream and upstream.host_header ~= nil then
    target.hostname = upstream.host_header
  else
    target.hostname = hostname
  end
  return true
end


--------------------------------------------------------------------------------
-- Update health status and broadcast to workers
-- @param upstream a table with upstream data: must have `name` and `id`
-- @param hostname target hostname
-- @param ip target entry. if nil updates all entries
-- @param port target port
-- @param is_healthy boolean: true if healthy, false if unhealthy
-- @return true if posting event was successful, nil+error otherwise
local function post_health(upstream, hostname, ip, port, is_healthy)

  -- XXX EE-only temporary
  if not upstream.id then
    local name = upstream.name
    upstream = get_upstream_by_name(name)
    if not upstream then
      return nil, "upstream " .. name .. " not found"
    end
  end

  local balancer = balancers[upstream.id]
  if not balancer then
    return nil, "Upstream " .. tostring(upstream.name) .. " has no balancer"
  end

  local healthchecker = healthcheckers[balancer]
  if not healthchecker then
    return nil, "no healthchecker found for " .. tostring(upstream.name)
  end

  if ip then
    return balancer:setAddressStatus(is_healthy, ip, port, hostname)
  end

  return balancer:setHostStatus(is_healthy, hostname, port)
end


--==============================================================================
-- Health check API
--==============================================================================


--------------------------------------------------------------------------------
-- Subscribe to events produced by health checkers.
-- There is no guarantee that the event reported is different from the
-- previous report (in other words, you may get two "healthy" events in
-- a row for the same target).
-- @param callback Function to be called whenever a target has its
-- status updated. The function should have the following signature:
-- `function(upstream_id, target_ip, target_port, target_hostname, health)`
-- where `upstream_id` is the entity id of the upstream,
-- `target_ip`, `target_port` and `target_hostname` identify the target,
-- and `health` is a string: "healthy", "unhealthy"
-- The return value of the callback function is ignored.
local function subscribe_to_healthcheck_events(callback)
  healthcheck_subscribers[#healthcheck_subscribers + 1] = callback
end


--------------------------------------------------------------------------------
-- Unsubscribe from events produced by health checkers.
-- @param callback Function that was added as the callback.
-- Note that this must be the same closure used for subscribing.
local function unsubscribe_from_healthcheck_events(callback)
  for i, c in ipairs(healthcheck_subscribers) do
    if c == callback then
      table.remove(healthcheck_subscribers, i)
      return
    end
  end
end


local function is_upstream_using_healthcheck(upstream)
  if upstream ~= nil then
    return upstream.healthchecks.active.healthy.interval ~= 0
           or upstream.healthchecks.active.unhealthy.interval ~= 0
           or upstream.healthchecks.passive.unhealthy.tcp_failures ~= 0
           or upstream.healthchecks.passive.unhealthy.timeouts ~= 0
           or upstream.healthchecks.passive.unhealthy.http_failures ~= 0
  end

  return false
end


--------------------------------------------------------------------------------
-- Get healthcheck information for an upstream.
-- @param upstream_id the id of the upstream.
-- @return one of three possible returns:
-- * if healthchecks are enabled, a table mapping keys ("ip:port") to booleans;
-- * if healthchecks are disabled, nil;
-- * in case of errors, nil and an error message.
local function get_upstream_health(upstream_id)

  local upstream = get_upstream_by_id(upstream_id)
  if not upstream then
    return nil, "upstream not found"
  end

  local using_hc = is_upstream_using_healthcheck(upstream)

  local balancer = balancers[upstream_id]
  if not balancer then
    return nil, "balancer not found"
  end

  local healthchecker
  if using_hc then
    healthchecker = healthcheckers[balancer]
    if not healthchecker then
      return nil, "healthchecker not found"
    end
  end

  local health_info = {}
  local hosts = balancer.hosts
  for _, host in ipairs(hosts) do
    local key = host.hostname .. ":" .. host.port
    health_info[key] = host:getStatus()
    for _, address in ipairs(health_info[key].addresses) do
      if using_hc then
        address.health = address.healthy and "HEALTHY" or "UNHEALTHY"
      else
        address.health = "HEALTHCHECKS_OFF"
      end
      address.healthy = nil
    end
  end

  return health_info
end


--------------------------------------------------------------------------------
-- Get healthcheck information for a balancer.
-- @param upstream_id the id of the upstream.
-- @return table with balancer health info
local function get_balancer_health(upstream_id)

  local upstream = get_upstream_by_id(upstream_id)
  if not upstream then
    return nil, "upstream not found"
  end

  local balancer = balancers[upstream_id]
  if not balancer then
    return nil, "balancer not found"
  end

  local healthchecker
  local health = "HEALTHCHECKS_OFF"
  if is_upstream_using_healthcheck(upstream) then
    healthchecker = healthcheckers[balancer]
    if not healthchecker then
      return nil, "healthchecker not found"
    end

    local balancer_status = balancer:getStatus()
    health = balancer_status.healthy and "HEALTHY" or "UNHEALTHY"
  end

  return {
    health = health,
    id = upstream_id,
  }
end


--------------------------------------------------------------------------------
-- for unit-testing purposes only
local function _get_healthchecker(balancer)
  return healthcheckers[balancer]
end


--------------------------------------------------------------------------------
-- for unit-testing purposes only
local function _get_target_history(balancer)
  return target_histories[balancer]
end


return {
  init = init,
  execute = execute,
  on_target_event = on_target_event,
  on_upstream_event = on_upstream_event,
  get_upstream_by_name = get_upstream_by_name,
  get_all_upstreams = get_all_upstreams,
  post_health = post_health,
  subscribe_to_healthcheck_events = subscribe_to_healthcheck_events,
  unsubscribe_from_healthcheck_events = unsubscribe_from_healthcheck_events,
  get_upstream_health = get_upstream_health,
  get_upstream_by_id = get_upstream_by_id,
  get_balancer_health = get_balancer_health,

  -- ones below are exported for test purposes only
  _create_balancer = create_balancer,
  _get_balancer = get_balancer,
  _get_healthchecker = _get_healthchecker,
  _get_target_history = _get_target_history,
  _load_upstreams_dict_into_memory = _load_upstreams_dict_into_memory,
  _load_upstream_into_memory = _load_upstream_into_memory,
  _load_targets_into_memory = _load_targets_into_memory,
  _create_hash = create_hash,
}<|MERGE_RESOLUTION|>--- conflicted
+++ resolved
@@ -580,11 +580,7 @@
     -- for access phase
     local upstreams_dict, err
     for _, workspace in ipairs(workspaces) do
-<<<<<<< HEAD
-      local upstreams_dict, err = singletons.core_cache:get("balancer:upstreams:" .. workspace.id , nil,
-=======
-      upstreams_dict, err = singletons.cache:get("balancer:upstreams:" .. workspace.id , nil,
->>>>>>> bfb4b72e
+      upstreams_dict, err = singletons.core_cache:get("balancer:upstreams:" .. workspace.id , nil,
         load_upstreams_dict_into_memory, {workspace})
       if err then
         return nil, err
