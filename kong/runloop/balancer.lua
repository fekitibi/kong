--- conflicted
+++ resolved
@@ -478,15 +478,11 @@
   -- to this function)
   local function load_upstreams_dict_into_memory(workspaces)
     local upstreams_dict = {}
-<<<<<<< HEAD
 
     local old_ws = ngx.ctx.workspaces
     ngx.ctx.workspaces = workspaces
 
     for up in singletons.db.upstreams:each() do
-=======
-    for up in singletons.db.upstreams:each(1000) do
->>>>>>> e7e2fa3a
     -- build a dictionary, indexed by the upstream name
       upstreams_dict[up.name] = up.id
     end
