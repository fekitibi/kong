--- conflicted
+++ resolved
@@ -565,14 +565,13 @@
   -- by their name.
   -- @return The upstreams dictionary (a map with upstream names as string keys
   -- and upstream entity tables as values), or nil+error
-<<<<<<< HEAD
   get_all_upstreams = function(workspaces)
     workspaces = workspaces or ngx.ctx.workspaces  -- XXX EE or {}
 
     -- for access phase
     local upstreams_dict = {}
     for _, workspace in ipairs(workspaces) do
-      local upstreams_dict, err = singletons.cache:get("balancer:upstreams:" .. workspace.id , nil,
+      local upstreams_dict, err = singletons.core_cache:get("balancer:upstreams:" .. workspace.id , nil,
         load_upstreams_dict_into_memory, {workspace})
       if err then
         return nil, err
@@ -588,11 +587,6 @@
 
   get_all_upstreams_as_list = function()
     local workspaces, err = singletons.db.workspaces:select_all()
-=======
-  get_all_upstreams = function()
-    local upstreams_dict, err = singletons.core_cache:get("balancer:upstreams", opts,
-                                                load_upstreams_dict_into_memory)
->>>>>>> 28e4baf3
     if err then
       return nil, err
     end
@@ -814,13 +808,9 @@
                                  workspaces)
   if operation == "create" then
 
-<<<<<<< HEAD
     for _, workspace in ipairs(workspaces) do
-      singletons.cache:invalidate_local("balancer:upstreams:" .. workspace.id)
-    end
-=======
-    singletons.core_cache:invalidate_local("balancer:upstreams")
->>>>>>> 28e4baf3
+      singletons.core_cache:invalidate_local("balancer:upstreams:" .. workspace.id)
+    end
 
     local upstream = get_upstream_by_id(upstream_id)
     if not upstream then
@@ -836,18 +826,15 @@
   elseif operation == "delete" or operation == "update" then
 
     if singletons.db.strategy ~= "off" then
-<<<<<<< HEAD
-      for _, workspace in ipairs(workspaces) do
-        singletons.cache:invalidate_local("balancer:upstreams:" .. workspace.id)
-      end
-
-      singletons.cache:invalidate_local("balancer:upstreams:" .. upstream_id)
-      singletons.cache:invalidate_local("balancer:targets:"   .. upstream_id)
-=======
       singletons.core_cache:invalidate_local("balancer:upstreams")
       singletons.core_cache:invalidate_local("balancer:upstreams:" .. upstream_id)
       singletons.core_cache:invalidate_local("balancer:targets:"   .. upstream_id)
->>>>>>> 28e4baf3
+
+      -- XXX EE [[
+      for _, workspace in ipairs(workspaces) do
+        singletons.core_cache:invalidate_local("balancer:upstreams:" .. workspace.id)
+      end
+      -- ]]
     end
 
     local balancer = balancers[upstream_id]
