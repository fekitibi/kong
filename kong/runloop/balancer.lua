--- conflicted
+++ resolved
@@ -874,13 +874,9 @@
     ip, port, hostname, handle = balancer:getPeer(dns_cache_only,
                                           target.balancer_handle,
                                           hash_value)
-<<<<<<< HEAD
     trace:finish()
-    if not ip and port == "No peers are available" then
-=======
     if not ip and
       (port == "No peers are available" or port == "Balancer is unhealthy") then
->>>>>>> b00212fe
       return nil, "failure to get a peer from the ring-balancer", 503
     end
     target.hash_value = hash_value
