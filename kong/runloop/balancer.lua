--- conflicted
+++ resolved
@@ -520,17 +520,12 @@
 do
   local function load_upstreams_dict_into_memory(workspaces)
     local upstreams_dict = {}
-<<<<<<< HEAD
 
     local old_ws = ngx.ctx.workspaces
     ngx.ctx.workspaces = workspaces
 
-    for up, err in singletons.db.upstreams:each(1000) do
+    for up, err in singletons.db.upstreams:each() do
       -- build a dictionary, indexed by the upstream name
-=======
-    -- build a dictionary, indexed by the upstream name
-    for up, err in singletons.db.upstreams:each() do
->>>>>>> 8ee57d88
       if err then
         log(CRIT, "could not obtain list of upstreams: ", err)
         return nil
@@ -674,41 +669,8 @@
 --------------------------------------------------------------------------------
 -- Called on any changes to a target.
 -- @param operation "create", "update" or "delete"
-<<<<<<< HEAD
--- @param upstream_data table with `id` and `name` fields
-local function on_upstream_event(operation, upstream_data, workspaces)
-  workspaces = workspaces or {}
-  local upstream_id = upstream_data.id
-  local upstream_name = upstream_data.name
-
-  if operation == "create" then
-
-    for _, workspace in ipairs(workspaces) do
-      singletons.cache:invalidate_local("balancer:upstreams:" .. workspace.id)
-    end
-
-    local upstream = get_upstream_by_id(upstream_id)
-    if not upstream then
-      log(ERR, "upstream not found for ", upstream_id)
-      return
-    end
-
-    local _, err = create_balancer(upstream)
-    if err then
-      log(CRIT, "failed creating balancer for ", upstream_name, ": ", err)
-    end
-
-  elseif operation == "delete" or operation == "update" then
-
-    for _, workspace in ipairs(workspaces) do
-      singletons.cache:invalidate_local("balancer:upstreams:" .. workspace.id)
-    end
-    singletons.cache:invalidate_local("balancer:upstreams:" .. upstream_id)
-    singletons.cache:invalidate_local("balancer:targets:"   .. upstream_id)
-=======
 -- @param target Target table with `upstream.id` field
 local function on_target_event(operation, target)
->>>>>>> 8ee57d88
 
   if operation == "reset" then
     local upstreams = get_all_upstreams()
