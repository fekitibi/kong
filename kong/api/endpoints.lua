local Errors       = require "kong.db.errors"
local responses    = require "kong.tools.responses"
local utils        = require "kong.tools.utils"
local arguments    = require "kong.api.arguments"
local app_helpers  = require "lapis.application"


local escape_uri   = ngx.escape_uri
local unescape_uri = ngx.unescape_uri
local tonumber     = tonumber
local tostring     = tostring
local null         = ngx.null
local type         = type
local fmt          = string.format


-- error codes http status codes
local ERRORS_HTTP_CODES = {
  [Errors.codes.INVALID_PRIMARY_KEY]   = 400,
  [Errors.codes.SCHEMA_VIOLATION]      = 400,
  [Errors.codes.PRIMARY_KEY_VIOLATION] = 400,
  [Errors.codes.FOREIGN_KEY_VIOLATION] = 400,
  [Errors.codes.UNIQUE_VIOLATION]      = 409,
  [Errors.codes.NOT_FOUND]             = 404,
  [Errors.codes.INVALID_OFFSET]        = 400,
  [Errors.codes.DATABASE_ERROR]        = 500,
<<<<<<< HEAD
  [Errors.codes.RBAC_ERROR]            = 403,
=======
  [Errors.codes.INVALID_SIZE]          = 400,
  [Errors.codes.INVALID_UNIQUE]        = 400,
  [Errors.codes.INVALID_OPTIONS]       = 400,
>>>>>>> cc97d5bb
}


local function handle_error(err_t)
  if type(err_t) ~= "table" then
    responses.send(500, tostring(err_t))
  end

  if err_t.strategy then
    err_t.strategy = nil
  end

  local status = ERRORS_HTTP_CODES[err_t.code]
  if not status or status == 500 then
    return app_helpers.yield_error(err_t)
  end

  responses.send(status, err_t)
end


local function extract_options(args, schema, context)
  local options = {
    nulls = true,
  }

  if args and schema and context then
    if schema.ttl == true and args.ttl ~= nil and (context == "insert" or
                                                   context == "update" or
                                                   context == "upsert") then
      options.ttl = tonumber(args.ttl) or args.ttl
      args.ttl = nil
    end
  end

  return options
end


local function get_page_size(args)
  local size = args.size
  if size ~= nil then
    size = tonumber(size)
    if size == nil then
      return nil, "size must be a number"
    end

    return size
  end
end


local function query_entity(context, self, db, schema)
  local dao = db[schema.name]

  local args
  if context == "update" or context == "upsert" then
    args = self.args.post

  else
    args = self.args.uri
  end

  local opts = extract_options(args, schema, context)

  local id = unescape_uri(self.params[schema.name])
  if utils.is_valid_uuid(id) then
    return dao[context](dao, { id = id }, args, opts)
  end

  if schema.endpoint_key then
    local field = schema.fields[schema.endpoint_key]
    local inferred_value = arguments.infer_value(id, field)
    return dao[context .. "_by_" .. schema.endpoint_key](dao, inferred_value, args, opts)
  end

  return dao[context](dao, { id = id }, opts)
end


local function select_entity(...)
  return query_entity("select", ...)
end


local function update_entity(...)
  return query_entity("update", ...)
end


local function upsert_entity(...)
  return query_entity("upsert", ...)
end


local function delete_entity(...)
  return query_entity("delete", ...)
end


-- Generates admin api get collection endpoint functions
--
-- Examples:
--
-- /routes
-- /services/:services/routes
--
-- and
--
-- /services
local function get_collection_endpoint(schema, foreign_schema, foreign_field_name)
  return not foreign_schema and function(self, db, helpers)
    local args = self.args.uri
    local opts = extract_options(args, schema, "select")
    local size, err = get_page_size(args)
    if err then
      return handle_error(db[schema.name].errors:invalid_size(err))
    end

    local data, _, err_t, offset = db[schema.name]:page(size, args.offset, opts)
    if err_t then
      return handle_error(err_t)
    end

    local next_page = offset and fmt("/%s?offset=%s",
                                     schema.name,
                                     escape_uri(offset)) or null

    return helpers.responses.send_HTTP_OK {
      data   = data,
      offset = offset,
      next   = next_page,
    }
  end or function(self, db, helpers)
    local foreign_entity, _, err_t = select_entity(self, db, foreign_schema)
    if err_t then
      return handle_error(err_t)
    end

    if not foreign_entity then
      return helpers.responses.send_HTTP_NOT_FOUND()
    end

    local fk = { id = foreign_entity.id }
    local args = self.args.uri
    local opts = extract_options(args, schema, "select")
    local size, err = get_page_size(args)
    if err then
      return handle_error(db[schema.name].errors:invalid_size(err))
    end

    local dao = db[schema.name]
    local method = "page_for_" .. foreign_field_name
    local data, _, err_t, offset = dao[method](dao, fk, size, args.offset, opts)
    if err_t then
      return handle_error(err_t)
    end

    local next_page
    if offset then
      next_page = fmt("/%s/%s/%s?offset=%s", foreign_schema.name, escape_uri(foreign_entity.id),
                      schema.name, escape_uri(offset))

    else
      next_page = null
    end

    return helpers.responses.send_HTTP_OK {
      data   = data,
      offset = offset,
      next   = next_page,
    }
  end
end


-- Generates admin api post collection endpoint functions
--
-- Examples:
--
-- /routes
-- /services/:services/routes
--
-- and
--
-- /services
local function post_collection_endpoint(schema, foreign_schema, foreign_field_name)
  return function(self, db, helpers, post_process)
    local args = self.args.post

    if foreign_schema then
      local foreign_entity, _, err_t = select_entity(self, db, foreign_schema)
      if err_t then
        return handle_error(err_t)
      end

      if not foreign_entity then
        return helpers.responses.send_HTTP_NOT_FOUND()
      end

      args[foreign_field_name] = { id = foreign_entity.id }
    end

    local opts = extract_options(args, schema, "insert")

    local entity, _, err_t = db[schema.name]:insert(args, opts)
    if err_t then
      return handle_error(err_t)
    end

    if post_process then
      entity, _, err_t = post_process(entity)
      if err_t then
        return handle_error(err_t)
      end
    end

    return helpers.responses.send_HTTP_CREATED(entity)
  end
end


-- Generates admin api get entity endpoint functions
--
-- Examples:
--
-- /routes/:routes
-- /routes/:routes/service
--
-- and
--
-- /services/:services
local function get_entity_endpoint(schema, foreign_schema, foreign_field_name)
  return function(self, db, helpers)
    local entity, _, err_t = select_entity(self, db, schema)
    if err_t then
      return handle_error(err_t)
    end

    if not entity then
      return helpers.responses.send_HTTP_NOT_FOUND()
    end

    if foreign_schema then
      local pk = entity[foreign_field_name]
      if not pk or pk == null then
        return helpers.responses.send_HTTP_NOT_FOUND()
      end

      local opts = extract_options(self.args.uri, foreign_schema, "select")

      entity, _, err_t = db[foreign_schema.name]:select(pk, opts)
      if err_t then
        return handle_error(err_t)
      end

      if not entity then
        return helpers.responses.send_HTTP_NOT_FOUND()
      end
    end

    return helpers.responses.send_HTTP_OK(entity)
  end
end


-- Generates admin api put entity endpoint functions
--
-- Examples:
--
-- /routes/:routes
-- /routes/:routes/service
--
-- and
--
-- /services/:services
local function put_entity_endpoint(schema, foreign_schema, foreign_field_name)
  return not foreign_schema and function(self, db, helpers)
    local entity, _, err_t = upsert_entity(self, db, schema)
    if err_t then
      return handle_error(err_t)
    end

    if not entity then
      return helpers.responses.send_HTTP_NOT_FOUND()
    end

    return helpers.responses.send_HTTP_OK(entity)

  end or function(self, db, helpers)
    local entity, _, err_t = select_entity(self, db, schema)
    if err_t then
      return handle_error(err_t)
    end

    if not entity then
      return helpers.responses.send_HTTP_NOT_FOUND()
    end

    local pk = entity[foreign_field_name]
    if not pk or pk == null then
      return helpers.responses.send_HTTP_NOT_FOUND()
    end

    local args = self.args.post
    local opts = extract_options(args, foreign_schema, "upsert")

    entity, _, err_t = db[foreign_schema.name]:upsert(pk, args, opts)
    if err_t then
      return handle_error(err_t)
    end

    if not entity then
      return helpers.responses.send_HTTP_NOT_FOUND()
    end

    return helpers.responses.send_HTTP_OK(entity)
  end
end


-- Generates admin api patch entity endpoint functions
--
-- Examples:
--
-- /routes/:routes
-- /routes/:routes/service
--
-- and
--
-- /services/:services
local function patch_entity_endpoint(schema, foreign_schema, foreign_field_name)
  return not foreign_schema and function(self, db, helpers)
    local entity, _, err_t = update_entity(self, db, schema)
    if err_t then
      return handle_error(err_t)
    end

    if not entity then
      return helpers.responses.send_HTTP_NOT_FOUND()
    end

    return helpers.responses.send_HTTP_OK(entity)

  end or function(self, db, helpers)
    local entity, _, err_t = select_entity(self, db, schema)
    if err_t then
      return handle_error(err_t)
    end

    if not entity then
      return helpers.responses.send_HTTP_NOT_FOUND()
    end

    local pk = entity[foreign_field_name]
    if not pk or pk == null then
      return helpers.responses.send_HTTP_NOT_FOUND()
    end

    local args = self.args.post
    local opts = extract_options(args, foreign_schema, "update")

    entity, _, err_t = db[foreign_schema.name]:update(pk, args, opts)
    if err_t then
      return handle_error(err_t)
    end

    if not entity then
      return helpers.responses.send_HTTP_NOT_FOUND()
    end

    return helpers.responses.send_HTTP_OK(entity)
  end
end


-- Generates admin api delete entity endpoint functions
--
-- Examples:
--
-- /routes/:routes
-- /routes/:routes/service
--
-- and
--
-- /services/:services
local function delete_entity_endpoint(schema, foreign_schema, foreign_field_name)
  return not foreign_schema and  function(self, db, helpers)
    local _, _, err_t = delete_entity(self, db, schema)
    if err_t then
      return handle_error(err_t)
    end

    return helpers.responses.send_HTTP_NO_CONTENT()

  end or function(self, db, helpers)
    local entity, _, err_t = select_entity(self, db, schema)
    if err_t then
      return handle_error(err_t)
    end

    local id = entity and entity[foreign_field_name]
    if not id or id == null then
      return helpers.responses.send_HTTP_NOT_FOUND()
    end

    return helpers.responses.send_HTTP_METHOD_NOT_ALLOWED()
  end
end


local function generate_collection_endpoints(endpoints, schema, foreign_schema, foreign_field_name)
  local collection_path
  if foreign_schema then
    collection_path = fmt("/%s/:%s/%s", foreign_schema.name, foreign_schema.name, schema.name)

  else
    collection_path = fmt("/%s", schema.name)
  end

  endpoints[collection_path] = {
    schema  = schema,
    methods = {
      --OPTIONS = method_not_allowed,
      --HEAD    = method_not_allowed,
      GET     = get_collection_endpoint(schema, foreign_schema, foreign_field_name),
      POST    = post_collection_endpoint(schema, foreign_schema, foreign_field_name),
      --PUT     = method_not_allowed,
      --PATCH   = method_not_allowed,
      --DELETE  = method_not_allowed,
    },
  }
end


local function generate_entity_endpoints(endpoints, schema, foreign_schema, foreign_field_name)
  local entity_path
  if foreign_schema then
    entity_path = fmt("/%s/:%s/%s", schema.name, schema.name, foreign_field_name)

  else
    entity_path = fmt("/%s/:%s", schema.name, schema.name)
  end

  endpoints[entity_path] = {
    schema  = foreign_schema or schema,
    methods = {
      --OPTIONS = method_not_allowed,
      --HEAD    = method_not_allowed,
      GET     = get_entity_endpoint(schema, foreign_schema, foreign_field_name),
      --POST    = method_not_allowed,
      PUT     = put_entity_endpoint(schema, foreign_schema, foreign_field_name),
      PATCH   = patch_entity_endpoint(schema, foreign_schema, foreign_field_name),
      DELETE  = delete_entity_endpoint(schema, foreign_schema, foreign_field_name),
    },
  }
end


-- Generates admin api endpoint functions
--
-- Examples:
--
-- /routes
-- /routes/:routes
-- /routes/:routes/service
-- /services/:services/routes
--
-- and
--
-- /services
-- /services/:services
local function generate_endpoints(schema, endpoints)
  -- e.g. /routes
  generate_collection_endpoints(endpoints, schema)

  -- e.g. /routes/:routes
  generate_entity_endpoints(endpoints, schema)

  for foreign_field_name, foreign_field in schema:each_field() do
    if foreign_field.type == "foreign" and not foreign_field.schema.legacy then
      -- e.g. /routes/:routes/service
      generate_entity_endpoints(endpoints, schema, foreign_field.schema, foreign_field_name)

      -- e.g. /services/:services/routes
      generate_collection_endpoints(endpoints, schema, foreign_field.schema, foreign_field_name)
    end
  end

  return endpoints
end


-- A reusable handler for endpoints that are deactivated
-- (e.g. /targets/:targets)
local not_found = {
  before = function()
    return responses.send_HTTP_NOT_FOUND()
  end
}


local Endpoints = {
  not_found = not_found,
  handle_error = handle_error,
  get_page_size = get_page_size,
  select_entity = select_entity,
  extract_options = extract_options,
  get_entity_endpoint = get_entity_endpoint,
  put_entity_endpoint = put_entity_endpoint,
  patch_entity_endpoint = patch_entity_endpoint,
  delete_entity_endpoint = delete_entity_endpoint,
  get_collection_endpoint = get_collection_endpoint,
  post_collection_endpoint = post_collection_endpoint,
}


function Endpoints.new(schema, endpoints)
  return generate_endpoints(schema, endpoints)
end


return Endpoints<|MERGE_RESOLUTION|>--- conflicted
+++ resolved
@@ -24,13 +24,10 @@
   [Errors.codes.NOT_FOUND]             = 404,
   [Errors.codes.INVALID_OFFSET]        = 400,
   [Errors.codes.DATABASE_ERROR]        = 500,
-<<<<<<< HEAD
-  [Errors.codes.RBAC_ERROR]            = 403,
-=======
   [Errors.codes.INVALID_SIZE]          = 400,
   [Errors.codes.INVALID_UNIQUE]        = 400,
   [Errors.codes.INVALID_OPTIONS]       = 400,
->>>>>>> cc97d5bb
+  [Errors.codes.RBAC_ERROR]            = 403,
 }
 
 
