--- conflicted
+++ resolved
@@ -437,13 +437,8 @@
 --
 -- /services/:services
 -- /services/:services/routes/:routes
-<<<<<<< HEAD
-local function get_entity_endpoint(schema, foreign_schema, foreign_field_name, method)
+local function get_entity_endpoint(schema, foreign_schema, foreign_field_name, method, is_foreign_entity_endpoint)
   return function(self, db, helpers, post_process)
-=======
-local function get_entity_endpoint(schema, foreign_schema, foreign_field_name, method, is_foreign_entity_endpoint)
-  return function(self, db, helpers)
->>>>>>> ce3c3864
     local entity, _, err_t
     if foreign_schema then
       entity, _, err_t = select_entity(self, db, schema)
@@ -611,13 +606,8 @@
 --
 -- /services/:services
 -- /services/:services/routes/:routes
-<<<<<<< HEAD
-local function patch_entity_endpoint(schema, foreign_schema, foreign_field_name, method)
+local function patch_entity_endpoint(schema, foreign_schema, foreign_field_name, method, is_foreign_entity_endpoint)
   return not foreign_schema and function(self, db, helpers, post_process)
-=======
-local function patch_entity_endpoint(schema, foreign_schema, foreign_field_name, method, is_foreign_entity_endpoint)
-  return not foreign_schema and function(self, db, helpers)
->>>>>>> ce3c3864
     local entity, _, err_t = update_entity(self, db, schema, method)
     if err_t then
       return handle_error(err_t)
