-- This software is copyright Kong Inc. and its licensors.
-- Use of the software is subject to the agreement between your organization
-- and Kong Inc. If there is no such agreement, use is governed by and
-- subject to the terms of the Kong Master Software License Agreement found
-- at https://konghq.com/enterprisesoftwarelicense/.
-- [ END OF LICENSE 0867164ffc95e54f04670b5169c09574bdbd9bba ]

local Errors       = require "kong.db.errors"
local utils        = require "kong.tools.utils"
local arguments    = require "kong.api.arguments"
local workspaces   = require "kong.workspaces"
local app_helpers  = require "lapis.application"
local cjson        = require "cjson"
local nkeys        = require "table.nkeys"
local new_tab      = require "table.new"


local kong         = kong
local escape_uri   = ngx.escape_uri
local unescape_uri = ngx.unescape_uri
local tonumber     = tonumber
local tostring     = tostring
local select       = select
local pairs        = pairs
local null         = ngx.null
local type         = type
local fmt          = string.format
local concat       = table.concat
local re_match     = ngx.re.match
local split        = utils.split
local insert       = table.insert


-- error codes http status codes
local ERRORS_HTTP_CODES = {
  [Errors.codes.INVALID_PRIMARY_KEY]     = 400,
  [Errors.codes.SCHEMA_VIOLATION]        = 400,
  [Errors.codes.PRIMARY_KEY_VIOLATION]   = 400,
  [Errors.codes.FOREIGN_KEY_VIOLATION]   = 400,
  [Errors.codes.UNIQUE_VIOLATION]        = 409,
  [Errors.codes.NOT_FOUND]               = 404,
  [Errors.codes.INVALID_OFFSET]          = 400,
  [Errors.codes.DATABASE_ERROR]          = 500,
  [Errors.codes.INVALID_SIZE]            = 400,
  [Errors.codes.INVALID_UNIQUE]          = 400,
  [Errors.codes.INVALID_OPTIONS]         = 400,
  [Errors.codes.OPERATION_UNSUPPORTED]   = 405,
  [Errors.codes.FOREIGN_KEYS_UNRESOLVED] = 400,
}

local TAGS_AND_REGEX
local TAGS_OR_REGEX
do
  -- printable ASCII (0x20-0x7E except ','(0x2C) and '/'(0x2F),
  -- plus non-ASCII utf8 (0x80-0xF4)
  local tag_bytes = [[\x20-\x2B\x2D\x2E\x30-\x7E\x80-\xF4]]

  TAGS_AND_REGEX = "^([" .. tag_bytes .. "]+(?:,|$))+$"
  TAGS_OR_REGEX = "^([" .. tag_bytes .. "]+(?:/|$))+$"
end

-- Enterprise error http codes
ERRORS_HTTP_CODES[Errors.codes.RBAC_ERROR] = 403


local function get_message(default, ...)
  local message
  local n = select("#", ...)
  if n > 0 then
    if n == 1 then
      local arg = select(1, ...)
      if type(arg) == "table" then
        message = arg
      elseif arg ~= nil then
        message = tostring(arg)
      end

    else
      message = {}
      for i = 1, n do
        local arg = select(i, ...)
        message[i] = tostring(arg)
      end
      message = concat(message)
    end
  end

  if not message then
    message = default
  end

  if type(message) == "string" then
    message = { message = message }
  end

  return message
end


local function ok(...)
  return kong.response.exit(200, get_message(nil, ...))
end


local function created(...)
  return kong.response.exit(201, get_message(nil, ...))
end


local function no_content()
  return kong.response.exit(204)
end


local function not_found(...)
  return kong.response.exit(404, get_message("Not found", ...))
end


local function method_not_allowed(...)
  return kong.response.exit(405, get_message("Method not allowed", ...))
end


local function unexpected(...)
  return kong.response.exit(500, get_message("An unexpected error occurred", ...))
end


local function handle_error(err_t)
  if type(err_t) ~= "table" then
    kong.log.err(err_t)
    return unexpected()
  end

  if err_t.strategy then
    err_t.strategy = nil
  end

  local status = ERRORS_HTTP_CODES[err_t.code]
  if not status or status == 500 then
    return app_helpers.yield_error(err_t)
  end

  if err_t.code == Errors.codes.OPERATION_UNSUPPORTED then
    return kong.response.exit(status, err_t)
  end

  return kong.response.exit(status, utils.get_default_exit_body(status, err_t))
end


local function extract_options(args, schema, context)
  local options = {
    nulls = true,
    pagination = {
      page_size     = 100,
      max_page_size = 1000,
    },
    workspace = workspaces.get_workspace_id(),
  }

  if args and schema and context then
    if schema.ttl == true and args.ttl ~= nil and (context == "insert" or
                                                   context == "update" or
                                                   context == "upsert") then
      options.ttl = args.ttl
      args.ttl = nil
    end

    ---[[ EE
    -- consumer paging filter by type
    if schema.name == "consumers" and schema.fields and schema.fields.type
      and args.type and context == "page"
    then
      options.type = args.type
    end

    -- rbac role paging filter portal and default roles
    if schema.name == "rbac_roles" and args.filter and context == "page"
    then
      options.filter = args.filter
    end
    --]] EE

    if schema.fields.tags and args.tags ~= nil and context == "page" then
      local tags = args.tags
      if type(tags) == "table" then
        tags = tags[1]
      end

      if re_match(tags, TAGS_AND_REGEX, 'jo') then
        -- 'a,b,c' or 'a'
        options.tags_cond = 'and'
        options.tags = split(tags, ',')
      elseif re_match(tags, TAGS_OR_REGEX, 'jo') then
        -- 'a/b/c'
        options.tags_cond = 'or'
        options.tags = split(tags, '/')
      else
        options.tags = tags
        -- not setting tags_cond since we can't determine the cond
        -- will raise an error in db/dao/init.lua:validate_options_value
      end

      args.tags = nil
    end

    if args.sort_by ~= nil and context == "page" then
      options.sort_by = type(args.sort_by) == "table" and args.sort_by[1] or args.sort_by
      options.sort_desc = not not args.sort_desc

      args.sort_by = nil
      args.sort_desc = nil
    end

    if context == "page" then
      local search_fields = {}
      for k, v in pairs(args) do
        v = type(v) == "table" and v[1] or v
        if schema.fields[k] and schema.fields[k].indexed then
          if schema.fields[k].type == "array" or schema.fields[k].type == "set" then
            search_fields[k] = split(v, ",")
          else
            search_fields[k] = v
          end
          args[k] = nil
        end
      end

      if nkeys(search_fields) > 0 then
        options.search_fields = search_fields
      end

    end
  end

  return options
end


local function get_page_size(args)
  local size = args.size
  if size ~= nil then
    size = tonumber(size)
    if size == nil then
      return nil, "size must be a number"
    end

    return size
  end
end


local function query_entity(context, self, db, schema, method)
  local is_insert = context == "insert"
  local is_update = context == "update" or context == "upsert"

  local args
  if is_update or is_insert then
    args = self.args.post
  else
    args = self.args.uri
  end

  local opts = extract_options(args, schema, context)
  local schema_name = schema.name
  local dao = db[schema_name]

  if is_insert then
    return dao[method or context](dao, args, opts)
  end

  if context == "page" then
    local size, err = get_page_size(args)
    if err then
      return nil, err, db[schema_name].errors:invalid_size(err)
    end

    if not method then
      return dao[context](dao, size, args.offset, opts)
    end

    local key = self.params[schema_name]
    if schema_name == "tags" then
      key = unescape_uri(key)
    end
    return dao[method](dao, key, size, args.offset, opts)
  end

  local key = self.params[schema_name]
  if key then
    if type(key) ~= "table" then
      if type(key) == "string" then
        key = { id = unescape_uri(key) }
      else
        key = { id = key }
      end
    end

    if key.id and not utils.is_valid_uuid(key.id) then
      local endpoint_key = schema.endpoint_key
      if endpoint_key then
        local field = schema.fields[endpoint_key]
        local inferred_value = arguments.infer_value(key.id, field)
        if is_update then
          return dao[method or context .. "_by_" .. endpoint_key](dao, inferred_value, args, opts)
        end

        return dao[method or context .. "_by_" .. endpoint_key](dao, inferred_value, opts)
      end
    end
  end

  if is_update then
    return dao[method or context](dao, key, args, opts)
  end

  return dao[method or context](dao, key, opts)
end


local function select_entity(...)
  return query_entity("select", ...)
end


local function update_entity(...)
  return query_entity("update", ...)
end


local function upsert_entity(...)
  return query_entity("upsert", ...)
end


local function delete_entity(...)
  return query_entity("delete", ...)
end

local function page_collection(...)
  return query_entity("page", ...)
end


local function insert_entity(...)
  return query_entity("insert", ...)
end


-- Generates admin api get collection endpoint functions
--
-- Examples:
--
-- /routes
-- /services/:services/routes
--
-- and
--
-- /services
local function get_collection_endpoint(schema, foreign_schema, foreign_field_name, method)
  return not foreign_schema and function(self, db, helpers, post_process, prefix_path)
    local next_page_tags = ""
    local next_page_size = ""

    local args = self.args.uri
    if args.tags then
      next_page_tags = "&tags=" .. escape_uri(type(args.tags) == "table" and args.tags[1] or args.tags)
    end

<<<<<<< HEAD
    local next_page_sort = ""
    if args.sort_by then
      next_page_sort = "&sort_by=" .. (type(args.sort_by) == "table" and args.sort_by[1] or args.sort_by)
      if args.sort_desc then
        next_page_sort = next_page_sort .. "&sort_desc=true"
      end
    end

    local next_page_search = ""
    for k, v in pairs(args) do
      -- ignore tags (search including foreign key)
      local is_searchable = schema.fields[k] and schema.fields[k].indexed
      if k ~= "tags" and is_searchable then
        local safe_v
        if type(v) == "table" then
          local tab = new_tab(nkeys(v), 0)
          for _, item in pairs(v) do
            insert(tab, escape_uri(item))
          end
          safe_v = concat(tab, ",")
        else
          safe_v = escape_uri(v)
        end
        next_page_search = next_page_search .. fmt("&%s=%s", k, safe_v)
      end
=======
    if args.size then
      next_page_size = "&size=" .. args.size
>>>>>>> 117191a2
    end

    local data, _, err_t, offset = page_collection(self, db, schema, method)
    if err_t then
      return handle_error(err_t)
    end

<<<<<<< HEAD
    -- post process data
    local p_data = {}
    if type(post_process) == "function" then
      for i, row in ipairs(data) do
        local p_row = post_process(row)
        if p_row and next(p_row) then
          p_data[#p_data+1] = p_row
        end
      end
    else
      p_data = data
    end

    local next_page = offset and fmt("/%s?offset=%s%s%s%s",
                                     prefix_path or
=======
    local next_page = offset and fmt("/%s?offset=%s%s%s",
>>>>>>> 117191a2
                                     schema.admin_api_name or
                                     schema.name,
                                     escape_uri(offset),
                                     next_page_tags,
<<<<<<< HEAD
                                     next_page_sort,
                                     next_page_search) or null
=======
                                     next_page_size) or null
>>>>>>> 117191a2

    return ok {
      data   = setmetatable(p_data, cjson.empty_array_mt),
      offset = offset,
      next   = next_page,
    }

  end or function(self, db, helpers, post_process, prefix_path)
    local foreign_entity, _, err_t = select_entity(self, db, foreign_schema)
    if err_t then
      return handle_error(err_t)
    end

    if not foreign_entity then
      return not_found()
    end

    self.params[schema.name] = foreign_schema:extract_pk_values(foreign_entity)

    local method = method or "page_for_" .. foreign_field_name
    local data, _, err_t, offset = page_collection(self, db, schema, method)
    if err_t then
      return handle_error(err_t)
    end

    -- post process data
    local p_data = {}
    if type(post_process) == "function" then
      for i, row in ipairs(data) do
        local p_row = post_process(row)
        if p_row and next(p_row) then
          p_data[#p_data+1] = p_row
        end
      end
    else
      p_data = data
    end

    local foreign_key = self.params[foreign_schema.name]
    local next_page = offset and fmt("/%s/%s/%s?offset=%s",
                                     foreign_schema.admin_api_name or
                                     foreign_schema.name,
                                     foreign_key,
                                     schema.admin_api_nested_name or
                                     schema.admin_api_name or
                                     schema.name,
                                     escape_uri(offset)) or null

    return ok {
      data   = setmetatable(p_data, cjson.empty_array_mt),
      offset = offset,
      next   = next_page,
    }
  end
end


-- Generates admin api post collection endpoint functions
--
-- Examples:
--
-- /routes
-- /services/:services/routes
--
-- and
--
-- /services
local function post_collection_endpoint(schema, foreign_schema, foreign_field_name, method)
  return function(self, db, helpers, post_process)
    if foreign_schema then
      local foreign_entity, _, err_t = select_entity(self, db, foreign_schema)
      if err_t then
        return handle_error(err_t)
      end

      if not foreign_entity then
        return not_found()
      end

      self.args.post[foreign_field_name] = foreign_schema:extract_pk_values(foreign_entity)
    end

    local entity, _, err_t = insert_entity(self, db, schema, method)
    if err_t then
      return handle_error(err_t)
    end

    if post_process then
      entity, _, err_t = post_process(entity)
      if err_t then
        return handle_error(err_t)
      end
    end

    return created(entity)
  end
end


-- Generates admin api get entity endpoint functions
--
-- Examples:
--
-- /routes/:routes
-- /routes/:routes/service
--
-- and
--
-- /services/:services
-- /services/:services/routes/:routes
local function get_entity_endpoint(schema, foreign_schema, foreign_field_name, method, is_foreign_entity_endpoint)
  return function(self, db, helpers, post_process)
    local entity, _, err_t
    if foreign_schema then
      entity, _, err_t = select_entity(self, db, schema)
    else
      entity, _, err_t = select_entity(self, db, schema, method)
    end

    if err_t then
      return handle_error(err_t)
    end

    if not entity then
      return not_found()
    end

    if foreign_schema then
      local pk
      if is_foreign_entity_endpoint then
        pk = entity[foreign_field_name]
        if not pk or pk == null then
          return not_found()
        end

        self.params[foreign_schema.name] = pk

      else
        pk = schema:extract_pk_values(entity)
      end

      entity, _, err_t = select_entity(self, db, foreign_schema, method)
      if err_t then
        return handle_error(err_t)
      end

      if not entity then
        return not_found()
      end

      if not is_foreign_entity_endpoint then
        local fk = entity[foreign_field_name]
        if not fk or fk == null then
          return not_found()
        end

        fk = schema:extract_pk_values(fk)
        for k, v in pairs(pk) do
          if fk[k] ~= v then
            return not_found()
          end
        end
      end
    end

    ---EE [[
    -- need to PR upstream
    if post_process then
      local n_entity
      n_entity, _, err_t = post_process(entity)
      if err_t then
        return handle_error(err_t)
      end

      if n_entity then
        entity = n_entity
      end
    end
    --]] EE

    return ok(entity)
  end
end


-- Generates admin api put entity endpoint functions
--
-- Examples:
--
-- /routes/:routes
-- /routes/:routes/service
--
-- and
--
-- /services/:services
-- /services/:services/routes/:routes
local function put_entity_endpoint(schema, foreign_schema, foreign_field_name, method, is_foreign_entity_endpoint)
  return not foreign_schema and function(self, db, helpers)
    local entity, _, err_t = upsert_entity(self, db, schema, method)
    if err_t then
      return handle_error(err_t)
    end

    if not entity then
      return not_found()
    end

    return ok(entity)

  end or function(self, db, helpers)
    local entity, _, err_t = select_entity(self, db, schema)
    if err_t then
      return handle_error(err_t)
    end

    if not entity then
      return not_found()
    end

    local associate

    if is_foreign_entity_endpoint then
      local pk = entity[foreign_field_name]
      if pk and pk ~= null then
        self.params[foreign_schema.name] = pk
      else
        associate = true
        self.params[foreign_schema.name] = utils.uuid()
      end

    else
      self.args.post[foreign_field_name] = schema:extract_pk_values(entity)
    end

    local foreign_entity
    foreign_entity, _, err_t = upsert_entity(self, db, foreign_schema, method)
    if err_t then
      return handle_error(err_t)
    end

    if not foreign_entity then
      return not_found()
    end

    if associate then
      local pk = schema:extract_pk_values(entity)
      local data = {
        [foreign_field_name] = foreign_schema:extract_pk_values(foreign_entity)
      }

      _, _, err_t = db[schema.name]:update(pk, data)
      if err_t then
        return handle_error(err_t)
      end

      --if not entity then
        -- route was deleted after service was created,
        -- so we cannot associate anymore. perhaps not
        -- worth it to handle, the service on the other
        -- hand was updates just fine.
      --end
    end

    return ok(foreign_entity)
  end
end


-- Generates admin api patch entity endpoint functions
--
-- Examples:
--
-- /routes/:routes
-- /routes/:routes/service
--
-- and
--
-- /services/:services
-- /services/:services/routes/:routes
local function patch_entity_endpoint(schema, foreign_schema, foreign_field_name, method, is_foreign_entity_endpoint)
  return not foreign_schema and function(self, db, helpers, post_process)
    local entity, _, err_t = update_entity(self, db, schema, method)
    if err_t then
      return handle_error(err_t)
    end

    if not entity then
      return not_found()
    end

    -- XXX EE only - need to PR upstream
    if post_process then
      local n_entity
      n_entity, _, err_t = post_process(entity)
      if err_t then
        return handle_error(err_t)
      end

      if n_entity then
        entity = n_entity
      end
    end

    return ok(entity)

  end or function(self, db, helpers)
    local entity, _, err_t = select_entity(self, db, schema)
    if err_t then
      return handle_error(err_t)
    end

    if not entity then
      return not_found()
    end

    if is_foreign_entity_endpoint then
      local pk = entity[foreign_field_name]
      if not pk or pk == null then
        return not_found()
      end

      self.params[foreign_schema.name] = pk

    else
      if not self.args.post[foreign_field_name] then
        self.args.post[foreign_field_name] = schema:extract_pk_values(entity)
      end

      local pk = schema:extract_pk_values(entity)
      entity, _, err_t = select_entity(self, db, foreign_schema)
      if err_t then
        return handle_error(err_t)
      end

      if not entity then
        return not_found()
      end

      local fk = entity[foreign_field_name]
      if not fk or fk == null then
        return not_found()
      end

      fk = schema:extract_pk_values(fk)
      for k, v in pairs(pk) do
        if fk[k] ~= v then
          return not_found()
        end
      end
    end

    entity, _, err_t = update_entity(self, db, foreign_schema, method)
    if err_t then
      return handle_error(err_t)
    end

    if not entity then
      return not_found()
    end

    return ok(entity)
  end
end


-- Generates admin api delete entity endpoint functions
--
-- Examples:
--
-- /routes/:routes
-- /routes/:routes/service
--
-- and
--
-- /services/:services
-- /services/:services/routes/:routes
local function delete_entity_endpoint(schema, foreign_schema, foreign_field_name, method, is_foreign_entity_endpoint)
  return not foreign_schema and  function(self, db, helpers)
    local _, _, err_t = delete_entity(self, db, schema, method)
    if err_t then
      return handle_error(err_t)
    end

    return no_content()

  end or function(self, db, helpers)
    local entity, _, err_t = select_entity(self, db, schema)
    if err_t then
      return handle_error(err_t)
    end

    if not entity then
      return not_found()
    end

    if is_foreign_entity_endpoint then
      local id = entity[foreign_field_name]
      if not id or id == null then
        return not_found()
      end

      return method_not_allowed()
    end

    local pk = schema:extract_pk_values(entity)
    entity, _, err_t = select_entity(self, db, foreign_schema)
    if err_t then
      return handle_error(err_t)
    end

    if not entity then
      return not_found()
    end

    local fk = entity[foreign_field_name]
    if not fk or fk == null then
      return not_found()
    end

    fk = schema:extract_pk_values(fk)
    for k, v in pairs(pk) do
      if fk[k] ~= v then
        return not_found()
      end
    end

    local _, _, err_t = delete_entity(self, db, foreign_schema, method)
    if err_t then
      return handle_error(err_t)
    end

    return no_content()
  end
end

-- Generates admin api collection endpoint functions
--
-- Examples:
--
-- /routes
-- /services/:services/routes
--
-- and
--
-- /services
local function generate_collection_endpoints(endpoints, schema, foreign_schema, foreign_field_name)
  local collection_path
  if foreign_schema then
    collection_path = fmt("/%s/:%s/%s", foreign_schema.admin_api_name or
                                        foreign_schema.name,
                                        foreign_schema.name,
                                        schema.admin_api_nested_name or
                                        schema.admin_api_name or
                                        schema.name)

  else
    collection_path = fmt("/%s", schema.admin_api_name or
                                 schema.name)
  end

  endpoints[collection_path] = {
    schema  = schema,
    methods = {
      --OPTIONS = method_not_allowed,
      --HEAD    = method_not_allowed,
      GET     = get_collection_endpoint(schema, foreign_schema, foreign_field_name),
      POST    = post_collection_endpoint(schema, foreign_schema, foreign_field_name),
      --PUT     = method_not_allowed,
      --PATCH   = method_not_allowed,
      --DELETE  = method_not_allowed,
    },
  }
end


-- Generates admin api entity endpoint functions
--
-- Examples:
--
-- /routes/:routes
-- /routes/:routes/service
--
-- and
--
-- /services/:services
-- /services/:services/routes/:routes
local function generate_entity_endpoints(endpoints, schema, foreign_schema, foreign_field_name, is_foreign_entity_endpoint)
  local entity_path
  if foreign_schema then
    if is_foreign_entity_endpoint then
      entity_path = fmt("/%s/:%s/%s", schema.admin_api_name or
                                      schema.name,
                                      schema.name,
                                      foreign_field_name)
    else
      entity_path = fmt("/%s/:%s/%s/:%s", schema.admin_api_name or
                                          schema.name,
                                          schema.name,
                                          foreign_schema.admin_api_nested_name or
                                          foreign_schema.admin_api_name or
                                          foreign_schema.name,
                                          foreign_schema.name)
    end

  else
    entity_path = fmt("/%s/:%s", schema.admin_api_name or
                                 schema.name,
                                 schema.name)
  end

  endpoints[entity_path] = {
    schema  = foreign_schema or schema,
    methods = {
      --OPTIONS = method_not_allowed,
      --HEAD    = method_not_allowed,
      GET     = get_entity_endpoint(schema, foreign_schema, foreign_field_name, nil, is_foreign_entity_endpoint),
      --POST    = method_not_allowed,
      PUT     = put_entity_endpoint(schema, foreign_schema, foreign_field_name, nil, is_foreign_entity_endpoint),
      PATCH   = patch_entity_endpoint(schema, foreign_schema, foreign_field_name, nil, is_foreign_entity_endpoint),
      DELETE  = delete_entity_endpoint(schema, foreign_schema, foreign_field_name, nil, is_foreign_entity_endpoint),
    },
  }
end


-- Generates admin api endpoint functions
--
-- Examples:
--
-- /routes
-- /routes/:routes
-- /routes/:routes/service
-- /services/:services/routes
--
-- and
--
-- /services
-- /services/:services
-- /services/:services/routes/:routes
local function generate_endpoints(schema, endpoints)
  -- e.g. /routes
  generate_collection_endpoints(endpoints, schema)

  -- e.g. /routes/:routes
  generate_entity_endpoints(endpoints, schema)

  for foreign_field_name, foreign_field in schema:each_field() do
    if foreign_field.type == "foreign" then
      -- e.g. /routes/:routes/service
      generate_entity_endpoints(endpoints, schema, foreign_field.schema, foreign_field_name, true)

      -- e.g. /services/:services/routes
      generate_collection_endpoints(endpoints, schema, foreign_field.schema, foreign_field_name)

      -- e.g. /services/:services/routes/:routes
      generate_entity_endpoints(endpoints, foreign_field.schema, schema, foreign_field_name)
    end
  end

  return endpoints
end


-- A reusable handler for endpoints that are deactivated
-- (e.g. /targets/:targets)
local disable = {
  before = function()
    return not_found()
  end
}


local Endpoints = {
  disable = disable,
  handle_error = handle_error,
  get_page_size = get_page_size,
  extract_options = extract_options,
  select_entity = select_entity,
  update_entity = update_entity,
  upsert_entity = upsert_entity,
  delete_entity = delete_entity,
  insert_entity = insert_entity,
  page_collection = page_collection,
  get_entity_endpoint = get_entity_endpoint,
  put_entity_endpoint = put_entity_endpoint,
  patch_entity_endpoint = patch_entity_endpoint,
  delete_entity_endpoint = delete_entity_endpoint,
  get_collection_endpoint = get_collection_endpoint,
  post_collection_endpoint = post_collection_endpoint,
}


function Endpoints.new(schema, endpoints)
  return generate_endpoints(schema, endpoints)
end


return Endpoints<|MERGE_RESOLUTION|>--- conflicted
+++ resolved
@@ -369,7 +369,6 @@
       next_page_tags = "&tags=" .. escape_uri(type(args.tags) == "table" and args.tags[1] or args.tags)
     end
 
-<<<<<<< HEAD
     local next_page_sort = ""
     if args.sort_by then
       next_page_sort = "&sort_by=" .. (type(args.sort_by) == "table" and args.sort_by[1] or args.sort_by)
@@ -395,10 +394,10 @@
         end
         next_page_search = next_page_search .. fmt("&%s=%s", k, safe_v)
       end
-=======
+    end
+
     if args.size then
       next_page_size = "&size=" .. args.size
->>>>>>> 117191a2
     end
 
     local data, _, err_t, offset = page_collection(self, db, schema, method)
@@ -406,7 +405,6 @@
       return handle_error(err_t)
     end
 
-<<<<<<< HEAD
     -- post process data
     local p_data = {}
     if type(post_process) == "function" then
@@ -420,21 +418,15 @@
       p_data = data
     end
 
-    local next_page = offset and fmt("/%s?offset=%s%s%s%s",
+    local next_page = offset and fmt("/%s?offset=%s%s%s%s%s",
                                      prefix_path or
-=======
-    local next_page = offset and fmt("/%s?offset=%s%s%s",
->>>>>>> 117191a2
                                      schema.admin_api_name or
                                      schema.name,
                                      escape_uri(offset),
                                      next_page_tags,
-<<<<<<< HEAD
                                      next_page_sort,
-                                     next_page_search) or null
-=======
+                                     next_page_search,
                                      next_page_size) or null
->>>>>>> 117191a2
 
     return ok {
       data   = setmetatable(p_data, cjson.empty_array_mt),
