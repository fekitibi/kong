local Errors       = require "kong.db.errors"
local utils        = require "kong.tools.utils"
local arguments    = require "kong.api.arguments"
local app_helpers  = require "lapis.application"
local cjson        = require "cjson"


local kong         = kong
local escape_uri   = ngx.escape_uri
local unescape_uri = ngx.unescape_uri
local tonumber     = tonumber
local tostring     = tostring
local select       = select
local concat       = table.concat
local null         = ngx.null
local type         = type
local fmt          = string.format


-- error codes http status codes
local ERRORS_HTTP_CODES = {
  [Errors.codes.INVALID_PRIMARY_KEY]   = 400,
  [Errors.codes.SCHEMA_VIOLATION]      = 400,
  [Errors.codes.PRIMARY_KEY_VIOLATION] = 400,
  [Errors.codes.FOREIGN_KEY_VIOLATION] = 400,
  [Errors.codes.UNIQUE_VIOLATION]      = 409,
  [Errors.codes.NOT_FOUND]             = 404,
  [Errors.codes.INVALID_OFFSET]        = 400,
  [Errors.codes.DATABASE_ERROR]        = 500,
  [Errors.codes.INVALID_SIZE]          = 400,
  [Errors.codes.INVALID_UNIQUE]        = 400,
  [Errors.codes.INVALID_OPTIONS]       = 400,
  [Errors.codes.RBAC_ERROR]            = 403,
}


local function get_message(default, ...)
  local message
  local n = select("#", ...)
  if n > 0 then
    if n == 1 then
      local arg = select(1, ...)
      if type(arg) == "table" then
        message = arg
      elseif arg ~= nil then
        message = tostring(arg)
      end

    else
      message = {}
      for i = 1, n do
        local arg = select(i, ...)
        message[i] = tostring(arg)
      end
      message = concat(message)
    end
  end

  if not message then
    message = default
  end

  if type(message) == "string" then
    message = { message = message }
  end

  return message
end


local function ok(...)
  return kong.response.exit(200, get_message(nil, ...))
end


local function created(...)
  return kong.response.exit(201, get_message(nil, ...))
end


local function no_content()
  return kong.response.exit(204)
end


local function not_found(...)
  return kong.response.exit(404, get_message("Not found", ...))
end


local function method_not_allowed(...)
  return kong.response.exit(405, get_message("Method not allowed", ...))
end


local function unexpected(...)
  return kong.response.exit(500, get_message("An unexpected error occurred", ...))
end


local function handle_error(err_t)
  if type(err_t) ~= "table" then
    kong.log.err(err_t)
    return unexpected()
  end

  if err_t.strategy then
    err_t.strategy = nil
  end

  local status = ERRORS_HTTP_CODES[err_t.code]
  if not status or status == 500 then
    return app_helpers.yield_error(err_t)
  end

  local body = utils.get_default_exit_body(status, err_t)
  return kong.response.exit(status, body)
end


local function extract_options(args, schema, context)
  local options = {
    nulls = true,
  }

  if args and schema and context then
    if schema.ttl == true and args.ttl ~= nil and (context == "insert" or
                                                   context == "update" or
                                                   context == "upsert") then
      options.ttl = tonumber(args.ttl) or args.ttl
      args.ttl = nil
    end

    ---[[ EE
    -- consumer paging filter by type
    if schema.name == "consumers" and schema.fields and schema.fields.type
      and args.type and context == "page"
    then
      options.type = args.type
    end
    --]] EE
  end

  return options
end


local function get_page_size(args)
  local size = args.size
  if size ~= nil then
    size = tonumber(size)
    if size == nil then
      return nil, "size must be a number"
    end

    return size
  end
end


local function query_entity(context, self, db, schema, method)
<<<<<<< HEAD
  local dao = db[schema.name]
=======
  local is_insert = context == "insert"
  local is_update = context == "update" or context == "upsert"

>>>>>>> e7e2fa3a
  local args
  if is_update or is_insert then
    args = self.args.post
  else
    args = self.args.uri
  end

  local opts = extract_options(args, schema, context)
  local dao = db[schema.name]

  if is_insert then
    return dao[method or context](dao, args, opts)
  end

<<<<<<< HEAD

  if context == "page" and method then
=======
  if context == "page" then
>>>>>>> e7e2fa3a
    local size, err = get_page_size(args)
    if err then
      return nil, err, db[schema.name].errors:invalid_size(err)
    end

<<<<<<< HEAD
    return dao[method](dao, self.params[schema.name], size, args.offset, opts)
  end

  if schema.endpoint_key then
    local field = schema.fields[schema.endpoint_key]
    local inferred_value = arguments.infer_value(id, field)
    return dao[context .. "_by_" .. schema.endpoint_key](dao, inferred_value, args, opts)
=======
    if not method then
      return dao[method or context](dao, size, args.offset, opts)
    end

    return dao[method](dao, self.params[schema.name], size, args.offset, opts)
  end

  local key = self.params[schema.name]
  if type(key) ~= "table" then
    if type(key) == "string" then
      key = { id = unescape_uri(key) }
    else
      key = { id = key }
    end
>>>>>>> e7e2fa3a
  end

  if not utils.is_valid_uuid(key.id) then
    local endpoint_key = schema.endpoint_key
    if endpoint_key then
      local field = schema.fields[endpoint_key]
      local inferred_value = arguments.infer_value(key.id, field)
      if is_update then
        return dao[method or context .. "_by_" .. endpoint_key](dao, inferred_value, args, opts)
      end

      return dao[method or context .. "_by_" .. endpoint_key](dao, inferred_value, opts)
    end
  end

  if is_update then
    return dao[method or context](dao, key, args, opts)
  end

  return dao[method or context](dao, key, opts)
end


local function select_entity(...)
  return query_entity("select", ...)
end


local function update_entity(...)
  return query_entity("update", ...)
end


local function upsert_entity(...)
  return query_entity("upsert", ...)
end


local function delete_entity(...)
  return query_entity("delete", ...)
end

local function page_collection(...)
  return query_entity("page", ...)
end


local function insert_entity(...)
  return query_entity("insert", ...)
end

local function page_collection(...)
  return query_entity("page", ...)
end


-- Generates admin api get collection endpoint functions
--
-- Examples:
--
-- /routes
-- /services/:services/routes
--
-- and
--
-- /services
<<<<<<< HEAD
local function get_collection_endpoint(schema, foreign_schema, foreign_field_name)
  return not foreign_schema and function(self, db, helpers, post_process)
    local args = self.args.uri
    local opts = extract_options(args, schema, "select")
    local size, err = get_page_size(args)
    if err then
      return handle_error(db[schema.name].errors:invalid_size(err))
    end

    local data, _, err_t, offset = db[schema.name]:page(size, args.offset, opts)
=======
local function get_collection_endpoint(schema, foreign_schema, foreign_field_name, method)
  return not foreign_schema and function(self, db, helpers)
    local data, _, err_t, offset = page_collection(self, db, schema, method)
>>>>>>> e7e2fa3a
    if err_t then
      return handle_error(err_t)
    end

    -- post process data
    local p_data = {}
    if type(post_process) == "function" then
      for i, row in ipairs(data) do
        local p_row = post_process(row)
        if p_row and next(p_row) then
          p_data[#p_data+1] = p_row
        end
      end
    else
      p_data = data
    end

    local next_page = offset and fmt("/%s?offset=%s",
                                     schema.name,
                                     escape_uri(offset)) or null

<<<<<<< HEAD
    return helpers.responses.send_HTTP_OK {
      data   = setmetatable(p_data, cjson.empty_array_mt),
=======
    return ok {
      data   = data,
>>>>>>> e7e2fa3a
      offset = offset,
      next   = next_page,
    }

  end or function(self, db, helpers)
    local foreign_entity, _, err_t = select_entity(self, db, foreign_schema)
    if err_t then
      return handle_error(err_t)
    end

    if not foreign_entity then
      return not_found()
    end

    self.params[schema.name] = foreign_schema:extract_pk_values(foreign_entity)

    local method = method or "page_for_" .. foreign_field_name
    local data, _, err_t, offset = page_collection(self, db, schema, method)
    if err_t then
      return handle_error(err_t)
    end

    local foreign_key = self.params[foreign_schema.name]
    local next_page = offset and fmt("/%s/%s/%s?offset=%s", foreign_schema.name,
                                     foreign_key, schema.name, escape_uri(offset)) or null


    return ok {
      data   = data,
      offset = offset,
      next   = next_page,
    }
  end
end


-- Generates admin api post collection endpoint functions
--
-- Examples:
--
-- /routes
-- /services/:services/routes
--
-- and
--
-- /services
local function post_collection_endpoint(schema, foreign_schema, foreign_field_name, method)
  return function(self, db, helpers, post_process)
    if foreign_schema then
      local foreign_entity, _, err_t = select_entity(self, db, foreign_schema)
      if err_t then
        return handle_error(err_t)
      end

      if not foreign_entity then
        return not_found()
      end

      self.args.post[foreign_field_name] = foreign_schema:extract_pk_values(foreign_entity)
    end

    local entity, _, err_t = insert_entity(self, db, schema, method)
    if err_t then
      return handle_error(err_t)
    end

    if post_process then
      entity, _, err_t = post_process(entity)
      if err_t then
        return handle_error(err_t)
      end
    end

    return created(entity)
  end
end


-- Generates admin api get entity endpoint functions
--
-- Examples:
--
-- /routes/:routes
-- /routes/:routes/service
--
-- and
--
-- /services/:services
<<<<<<< HEAD
local function get_entity_endpoint(schema, foreign_schema, foreign_field_name)
  return function(self, db, helpers, post_process)
    local entity, _, err_t = select_entity(self, db, schema)
=======
local function get_entity_endpoint(schema, foreign_schema, foreign_field_name, method)
  return function(self, db, helpers)
    local entity, _, err_t
    if foreign_schema then
      entity, _, err_t = select_entity(self, db, schema)
    else
      entity, _, err_t = select_entity(self, db, schema, method)
    end

>>>>>>> e7e2fa3a
    if err_t then
      return handle_error(err_t)
    end

    if not entity then
      return not_found()
    end

    if foreign_schema then
      local pk = entity[foreign_field_name]
      if not pk or pk == null then
        return not_found()
      end

      self.params[foreign_schema.name] = pk

      entity, _, err_t = select_entity(self, db, foreign_schema, method)
      if err_t then
        return handle_error(err_t)
      end

      if not entity then
        return not_found()
      end
    end

<<<<<<< HEAD
    ---EE [[
    -- need to PR upstream
    if post_process then
      local n_entity
      n_entity, _, err_t = post_process(entity)
      if err_t then
        return handle_error(err_t)
      end

      if n_entity then
        entity = n_entity
      end
    end
    --]] EE

    return helpers.responses.send_HTTP_OK(entity)
=======
    return ok(entity)
>>>>>>> e7e2fa3a
  end
end


-- Generates admin api put entity endpoint functions
--
-- Examples:
--
-- /routes/:routes
-- /routes/:routes/service
--
-- and
--
-- /services/:services
local function put_entity_endpoint(schema, foreign_schema, foreign_field_name, method)
  return not foreign_schema and function(self, db, helpers)
    local entity, _, err_t = upsert_entity(self, db, schema, method)
    if err_t then
      return handle_error(err_t)
    end

    if not entity then
      return not_found()
    end

    return ok(entity)

  end or function(self, db, helpers)
    local entity, _, err_t = select_entity(self, db, schema)
    if err_t then
      return handle_error(err_t)
    end

    if not entity then
      return not_found()
    end

    local pk = entity[foreign_field_name]
    if not pk or pk == null then
      return not_found()
    end

    self.params[foreign_schema.name] = pk

    entity, _, err_t = upsert_entity(self, db, foreign_schema, method)
    if err_t then
      return handle_error(err_t)
    end

    if not entity then
      return not_found()
    end

    return ok(entity)
  end
end


-- Generates admin api patch entity endpoint functions
--
-- Examples:
--
-- /routes/:routes
-- /routes/:routes/service
--
-- and
--
-- /services/:services
<<<<<<< HEAD
local function patch_entity_endpoint(schema, foreign_schema, foreign_field_name)
  return not foreign_schema and function(self, db, helpers, post_process)
    local entity, _, err_t = update_entity(self, db, schema)
=======
local function patch_entity_endpoint(schema, foreign_schema, foreign_field_name, method)
  return not foreign_schema and function(self, db, helpers)
    local entity, _, err_t = update_entity(self, db, schema, method)
>>>>>>> e7e2fa3a
    if err_t then
      return handle_error(err_t)
    end

    if not entity then
      return not_found()
    end

<<<<<<< HEAD
    -- XXX EE only - need to PR upstream
    if post_process then
      local n_entity
      n_entity, _, err_t = post_process(entity)
      if err_t then
        return handle_error(err_t)
      end

      if n_entity then
        entity = n_entity
      end
    end

    return helpers.responses.send_HTTP_OK(entity)
=======
    return ok(entity)
>>>>>>> e7e2fa3a

  end or function(self, db, helpers)
    local entity, _, err_t = select_entity(self, db, schema)
    if err_t then
      return handle_error(err_t)
    end

    if not entity then
      return not_found()
    end

    local pk = entity[foreign_field_name]
    if not pk or pk == null then
      return not_found()
    end

    self.params[foreign_schema.name] = pk

    entity, _, err_t = update_entity(self, db, foreign_schema, method)
    if err_t then
      return handle_error(err_t)
    end

    if not entity then
      return not_found()
    end

    return ok(entity)
  end
end


-- Generates admin api delete entity endpoint functions
--
-- Examples:
--
-- /routes/:routes
-- /routes/:routes/service
--
-- and
--
-- /services/:services
local function delete_entity_endpoint(schema, foreign_schema, foreign_field_name, method)
  return not foreign_schema and  function(self, db, helpers)
    local _, _, err_t = delete_entity(self, db, schema, method)
    if err_t then
      return handle_error(err_t)
    end

    return no_content()

  end or function(self, db, helpers)
    local entity, _, err_t = select_entity(self, db, schema)
    if err_t then
      return handle_error(err_t)
    end

    local id = entity and entity[foreign_field_name]
    if not id or id == null then
      return not_found()
    end

    return method_not_allowed()
  end
end


local function generate_collection_endpoints(endpoints, schema, foreign_schema, foreign_field_name)
  local collection_path
  if foreign_schema then
    collection_path = fmt("/%s/:%s/%s", foreign_schema.name, foreign_schema.name, schema.name)

  else
    collection_path = fmt("/%s", schema.name)
  end

  endpoints[collection_path] = {
    schema  = schema,
    methods = {
      --OPTIONS = method_not_allowed,
      --HEAD    = method_not_allowed,
      GET     = get_collection_endpoint(schema, foreign_schema, foreign_field_name),
      POST    = post_collection_endpoint(schema, foreign_schema, foreign_field_name),
      --PUT     = method_not_allowed,
      --PATCH   = method_not_allowed,
      --DELETE  = method_not_allowed,
    },
  }
end


local function generate_entity_endpoints(endpoints, schema, foreign_schema, foreign_field_name)
  local entity_path
  if foreign_schema then
    entity_path = fmt("/%s/:%s/%s", schema.name, schema.name, foreign_field_name)

  else
    entity_path = fmt("/%s/:%s", schema.name, schema.name)
  end

  endpoints[entity_path] = {
    schema  = foreign_schema or schema,
    methods = {
      --OPTIONS = method_not_allowed,
      --HEAD    = method_not_allowed,
      GET     = get_entity_endpoint(schema, foreign_schema, foreign_field_name),
      --POST    = method_not_allowed,
      PUT     = put_entity_endpoint(schema, foreign_schema, foreign_field_name),
      PATCH   = patch_entity_endpoint(schema, foreign_schema, foreign_field_name),
      DELETE  = delete_entity_endpoint(schema, foreign_schema, foreign_field_name),
    },
  }
end


-- Generates admin api endpoint functions
--
-- Examples:
--
-- /routes
-- /routes/:routes
-- /routes/:routes/service
-- /services/:services/routes
--
-- and
--
-- /services
-- /services/:services
local function generate_endpoints(schema, endpoints)
  -- e.g. /routes
  generate_collection_endpoints(endpoints, schema)

  -- e.g. /routes/:routes
  generate_entity_endpoints(endpoints, schema)

  for foreign_field_name, foreign_field in schema:each_field() do
    if foreign_field.type == "foreign" and not foreign_field.schema.legacy then
      -- e.g. /routes/:routes/service
      generate_entity_endpoints(endpoints, schema, foreign_field.schema, foreign_field_name)

      -- e.g. /services/:services/routes
      generate_collection_endpoints(endpoints, schema, foreign_field.schema, foreign_field_name)
    end
  end

  return endpoints
end


-- A reusable handler for endpoints that are deactivated
-- (e.g. /targets/:targets)
local disable = {
  before = not_found
}


local Endpoints = {
  disable = disable,
  handle_error = handle_error,
  get_page_size = get_page_size,
  extract_options = extract_options,
<<<<<<< HEAD
=======
  select_entity = select_entity,
  update_entity = update_entity,
  upsert_entity = upsert_entity,
  delete_entity = delete_entity,
  insert_entity = insert_entity,
>>>>>>> e7e2fa3a
  page_collection = page_collection,
  get_entity_endpoint = get_entity_endpoint,
  put_entity_endpoint = put_entity_endpoint,
  patch_entity_endpoint = patch_entity_endpoint,
  delete_entity_endpoint = delete_entity_endpoint,
  get_collection_endpoint = get_collection_endpoint,
  post_collection_endpoint = post_collection_endpoint,
}


function Endpoints.new(schema, endpoints)
  return generate_endpoints(schema, endpoints)
end


return Endpoints<|MERGE_RESOLUTION|>--- conflicted
+++ resolved
@@ -159,13 +159,9 @@
 
 
 local function query_entity(context, self, db, schema, method)
-<<<<<<< HEAD
-  local dao = db[schema.name]
-=======
   local is_insert = context == "insert"
   local is_update = context == "update" or context == "upsert"
 
->>>>>>> e7e2fa3a
   local args
   if is_update or is_insert then
     args = self.args.post
@@ -180,28 +176,11 @@
     return dao[method or context](dao, args, opts)
   end
 
-<<<<<<< HEAD
 
   if context == "page" and method then
-=======
-  if context == "page" then
->>>>>>> e7e2fa3a
     local size, err = get_page_size(args)
     if err then
       return nil, err, db[schema.name].errors:invalid_size(err)
-    end
-
-<<<<<<< HEAD
-    return dao[method](dao, self.params[schema.name], size, args.offset, opts)
-  end
-
-  if schema.endpoint_key then
-    local field = schema.fields[schema.endpoint_key]
-    local inferred_value = arguments.infer_value(id, field)
-    return dao[context .. "_by_" .. schema.endpoint_key](dao, inferred_value, args, opts)
-=======
-    if not method then
-      return dao[method or context](dao, size, args.offset, opts)
     end
 
     return dao[method](dao, self.params[schema.name], size, args.offset, opts)
@@ -214,7 +193,6 @@
     else
       key = { id = key }
     end
->>>>>>> e7e2fa3a
   end
 
   if not utils.is_valid_uuid(key.id) then
@@ -266,10 +244,6 @@
   return query_entity("insert", ...)
 end
 
-local function page_collection(...)
-  return query_entity("page", ...)
-end
-
 
 -- Generates admin api get collection endpoint functions
 --
@@ -281,22 +255,9 @@
 -- and
 --
 -- /services
-<<<<<<< HEAD
-local function get_collection_endpoint(schema, foreign_schema, foreign_field_name)
+local function get_collection_endpoint(schema, foreign_schema, foreign_field_name, method)
   return not foreign_schema and function(self, db, helpers, post_process)
-    local args = self.args.uri
-    local opts = extract_options(args, schema, "select")
-    local size, err = get_page_size(args)
-    if err then
-      return handle_error(db[schema.name].errors:invalid_size(err))
-    end
-
-    local data, _, err_t, offset = db[schema.name]:page(size, args.offset, opts)
-=======
-local function get_collection_endpoint(schema, foreign_schema, foreign_field_name, method)
-  return not foreign_schema and function(self, db, helpers)
     local data, _, err_t, offset = page_collection(self, db, schema, method)
->>>>>>> e7e2fa3a
     if err_t then
       return handle_error(err_t)
     end
@@ -318,13 +279,8 @@
                                      schema.name,
                                      escape_uri(offset)) or null
 
-<<<<<<< HEAD
-    return helpers.responses.send_HTTP_OK {
+    return ok {
       data   = setmetatable(p_data, cjson.empty_array_mt),
-=======
-    return ok {
-      data   = data,
->>>>>>> e7e2fa3a
       offset = offset,
       next   = next_page,
     }
@@ -413,13 +369,8 @@
 -- and
 --
 -- /services/:services
-<<<<<<< HEAD
-local function get_entity_endpoint(schema, foreign_schema, foreign_field_name)
+local function get_entity_endpoint(schema, foreign_schema, foreign_field_name, method)
   return function(self, db, helpers, post_process)
-    local entity, _, err_t = select_entity(self, db, schema)
-=======
-local function get_entity_endpoint(schema, foreign_schema, foreign_field_name, method)
-  return function(self, db, helpers)
     local entity, _, err_t
     if foreign_schema then
       entity, _, err_t = select_entity(self, db, schema)
@@ -427,7 +378,6 @@
       entity, _, err_t = select_entity(self, db, schema, method)
     end
 
->>>>>>> e7e2fa3a
     if err_t then
       return handle_error(err_t)
     end
@@ -454,7 +404,6 @@
       end
     end
 
-<<<<<<< HEAD
     ---EE [[
     -- need to PR upstream
     if post_process then
@@ -470,10 +419,7 @@
     end
     --]] EE
 
-    return helpers.responses.send_HTTP_OK(entity)
-=======
     return ok(entity)
->>>>>>> e7e2fa3a
   end
 end
 
@@ -542,15 +488,9 @@
 -- and
 --
 -- /services/:services
-<<<<<<< HEAD
-local function patch_entity_endpoint(schema, foreign_schema, foreign_field_name)
+local function patch_entity_endpoint(schema, foreign_schema, foreign_field_name, method)
   return not foreign_schema and function(self, db, helpers, post_process)
-    local entity, _, err_t = update_entity(self, db, schema)
-=======
-local function patch_entity_endpoint(schema, foreign_schema, foreign_field_name, method)
-  return not foreign_schema and function(self, db, helpers)
     local entity, _, err_t = update_entity(self, db, schema, method)
->>>>>>> e7e2fa3a
     if err_t then
       return handle_error(err_t)
     end
@@ -559,7 +499,6 @@
       return not_found()
     end
 
-<<<<<<< HEAD
     -- XXX EE only - need to PR upstream
     if post_process then
       local n_entity
@@ -573,10 +512,7 @@
       end
     end
 
-    return helpers.responses.send_HTTP_OK(entity)
-=======
     return ok(entity)
->>>>>>> e7e2fa3a
 
   end or function(self, db, helpers)
     local entity, _, err_t = select_entity(self, db, schema)
@@ -738,14 +674,11 @@
   handle_error = handle_error,
   get_page_size = get_page_size,
   extract_options = extract_options,
-<<<<<<< HEAD
-=======
   select_entity = select_entity,
   update_entity = update_entity,
   upsert_entity = upsert_entity,
   delete_entity = delete_entity,
   insert_entity = insert_entity,
->>>>>>> e7e2fa3a
   page_collection = page_collection,
   get_entity_endpoint = get_entity_endpoint,
   put_entity_endpoint = put_entity_endpoint,
