<<<<<<< HEAD
local api_helpers = require "kong.api.api_helpers"
local singletons  = require "kong.singletons"
local reports     = require "kong.reports"
local utils       = require "kong.tools.utils"
local core_handler = require "kong.runloop.handler"
local uuid = require("kong.tools.utils").uuid
local workspaces = require "kong.workspaces"


local kong = kong
=======
local reports = require "kong.reports"
local utils = require "kong.tools.utils"
>>>>>>> 5e9a43a3


local function post_process(data)
  local r_data = utils.deep_copy(data)
  r_data.config = nil
  r_data.e = "s"
  reports.send("api", r_data)
  return data
end


return {
<<<<<<< HEAD
  ["/services"] = {
    POST = function(self, _, _, parent)
      api_helpers.resolve_url_params(self)
      return parent()
    end,
  },

  ["/services/:services"] = {
    PUT = function(self, _, _, parent)
      api_helpers.resolve_url_params(self)
      return parent()
    end,
    PATCH = function(self, _, _, parent)
      api_helpers.resolve_url_params(self)
      return parent()
    end,
  },

  ["/services/:services/routes"] = {
    before = function(self, db, helpers)
      local old_wss = ngx.ctx.workspaces
      ngx.ctx.workspaces = {}
      core_handler.build_router(db, uuid())
      ngx.ctx.workspaces = old_wss

      -- check for the service existence
      local id = self.params.services
      local entity, _, err_t
      if not utils.is_valid_uuid(id) then
        entity, _, err_t = db.services:select_by_name(id)
      else
        entity, _, err_t = db.services:select({ id = id })
      end

      if not entity or err_t then
        return kong.response.exit(404, {message = "Not found" })
      end
    end,

    POST = function(self, _, _, parent)
      if workspaces.is_route_colliding(self, singletons.router) then
        local err = "API route collides with an existing API"
        return kong.response.exit(409, { message = err })
      end
      return parent()
    end
  },
=======
>>>>>>> 5e9a43a3
  ["/services/:services/plugins"] = {
    POST = function(_, _, _, parent)
      return parent(post_process)
    end,
  },
}<|MERGE_RESOLUTION|>--- conflicted
+++ resolved
@@ -1,4 +1,3 @@
-<<<<<<< HEAD
 local api_helpers = require "kong.api.api_helpers"
 local singletons  = require "kong.singletons"
 local reports     = require "kong.reports"
@@ -9,10 +8,6 @@
 
 
 local kong = kong
-=======
-local reports = require "kong.reports"
-local utils = require "kong.tools.utils"
->>>>>>> 5e9a43a3
 
 
 local function post_process(data)
@@ -25,7 +20,6 @@
 
 
 return {
-<<<<<<< HEAD
   ["/services"] = {
     POST = function(self, _, _, parent)
       api_helpers.resolve_url_params(self)
@@ -73,8 +67,7 @@
       return parent()
     end
   },
-=======
->>>>>>> 5e9a43a3
+
   ["/services/:services/plugins"] = {
     POST = function(_, _, _, parent)
       return parent(post_process)
