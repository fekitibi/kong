--- conflicted
+++ resolved
@@ -188,17 +188,13 @@
         }
       end
 
-<<<<<<< HEAD
+      local configuration = kong.configuration.remove_sensitive()
+      configuration.log_level = LOG_LEVELS[get_sys_filter_level()]
+
       -- [[ XXX EE
       -- decorate kong info with EE data
       return kong.response.exit(200, assert(hooks.run_hook("api:kong:info", {
         -- XXX EE ]]
-=======
-      local configuration = kong.configuration.remove_sensitive()
-      configuration.log_level = LOG_LEVELS[get_sys_filter_level()]
-
-      return kong.response.exit(200, {
->>>>>>> a3ec505f
         tagline = tagline,
         version = version,
         hostname = knode.get_hostname(),
