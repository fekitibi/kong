--- conflicted
+++ resolved
@@ -53,16 +53,15 @@
         end
       end
 
-<<<<<<< HEAD
       local license
       if singletons.license then
         license = utils.deep_copy(singletons.license).license.payload
         license.license_key = nil
-=======
+      end
+
       local node_id, err = public.get_node_id()
       if node_id == nil then
         ngx.log(ngx.ERR, "could not get node id: ", err)
->>>>>>> 9802a224
       end
 
       return helpers.responses.send_HTTP_OK {
