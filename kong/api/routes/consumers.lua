-- This software is copyright Kong Inc. and its licensors.
-- Use of the software is subject to the agreement between your organization
-- and Kong Inc. If there is no such agreement, use is governed by and
-- subject to the terms of the Kong Master Software License Agreement found
-- at https://konghq.com/enterprisesoftwarelicense/.
-- [ END OF LICENSE 0867164ffc95e54f04670b5169c09574bdbd9bba ]

local endpoints = require "kong.api.endpoints"
local cjson = require "cjson"

local enums = require "kong.enterprise_edition.dao.enums"
local ee_api = require "kong.enterprise_edition.api_helpers"

local kong = kong
local null = ngx.null
local kong = kong
local consumers_schema = kong.db.consumers.schema
local fmt = string.format
local escape_uri  = ngx.escape_uri

return {
  ["/consumers"] = {
    ---EE [[
    --Restrict endpoints from editing consumer.type or non-proxy consumers
    before = function (self)
      ee_api.routes_consumers_before(self, self.args.post, true)
    end,
    --]] EE

    GET = function(self, db, helpers, parent)
      local next_url = {}
      local next_page = null
      local args = self.args.uri
      local custom_id = args.custom_id

      if custom_id and type(custom_id) ~= "string" or custom_id == "" then
        return kong.response.exit(400, {
          message = "custom_id must be an unempty string",
        })
      end

      if args.tags then
        table.insert(next_url,
          "tags=" .. escape_uri(type(args.tags) == "table" and args.tags[1] or args.tags))
      end

      -- Search by custom_id: /consumers?custom_id=xxx
<<<<<<< HEAD
      if args.custom_id and not args.username then
=======
      if custom_id then
>>>>>>> 3794d112
        local opts = endpoints.extract_options(args, db.consumers.schema, "select")
        local consumer, _, err_t = db.consumers:select_by_custom_id(custom_id, opts)
        if err_t then
          return endpoints.handle_error(err_t)
        end

        ---EE [[
        if consumer and consumer.type ~= enums.CONSUMERS.TYPE.PROXY then
          kong.response.exit(404, { message = "Not Found" })
        end
        --]] EE

        return kong.response.exit(200, {
          data = setmetatable({ consumer }, cjson.array_mt),
          next = null,
        })
      end

      ---EE [[
      -- paging consumers by the "proxy" type
      self.args.uri.type = enums.CONSUMERS.TYPE.PROXY
      local data, _, err_t, offset =
        endpoints.page_collection(self, db, consumers_schema, "page_by_type")

      if err_t then
        return endpoints.handle_error(err_t)
      end

      if offset then
        table.insert(next_url, fmt("offset=%s", escape_uri(offset)))
      end

      if next(next_url) then
        next_page = "/consumers?" .. table.concat(next_url, "&")
      end

      setmetatable(data, cjson.empty_array_mt)

      return kong.response.exit(200, {
        data   = data,
        offset = offset,
        next   = next_page,
      })
      --]] EE
    end
  },

  ---[[ EE
  -- override endpoint to allow for filtering of routes
  ["/consumers/:consumers"] = {
    schema = consumers_schema,
    before = function(self, db)
      ee_api.routes_consumers_before(self, self.args.post)
    end,
  },
  --]] EE

  ["/consumers/:consumers/plugins"] = {
    ---[[ EE
    before = function(self, db)
      ee_api.routes_consumers_before(self, self.args.post)
    end,
    --]] EE
  },
}<|MERGE_RESOLUTION|>--- conflicted
+++ resolved
@@ -45,11 +45,7 @@
       end
 
       -- Search by custom_id: /consumers?custom_id=xxx
-<<<<<<< HEAD
-      if args.custom_id and not args.username then
-=======
-      if custom_id then
->>>>>>> 3794d112
+      if custom_id and not args.username then
         local opts = endpoints.extract_options(args, db.consumers.schema, "select")
         local consumer, _, err_t = db.consumers:select_by_custom_id(custom_id, opts)
         if err_t then
