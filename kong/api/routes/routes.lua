--- conflicted
+++ resolved
@@ -1,16 +1,25 @@
 local api_helpers = require "kong.api.api_helpers"
+local singletons  = require "kong.singletons"
+local responses   = require "kong.tools.responses"
 local reports     = require "kong.reports"
 local utils       = require "kong.tools.utils"
-<<<<<<< HEAD
-local crud        = require "kong.api.crud_helpers"
 local workspaces  = require "kong.workspaces"
-local Router      = require "kong.core.router"
-local core_handler = require "kong.core.handler"
+local Router      = require "kong.router"
+local core_handler = require "kong.runloop.handler"
 local uuid = require("kong.tools.utils").uuid
 
-local tostring    = tostring
-local type        = type
+
 local null        = ngx.null
+
+
+local function post_process(data)
+  local r_data = utils.deep_copy(data)
+  r_data.config = nil
+  r_data.e = "r"
+  reports.send("api", r_data)
+  return data
+end
+
 
 local function build_router_without(excluded_route)
   local routes, i = {}, 0
@@ -24,17 +33,6 @@
     if not service_pk then
       return nil, "route (" .. route.id .. ") is not associated with service"
     end
-=======
-
-
-local function post_process(data)
-  local r_data = utils.deep_copy(data)
-  r_data.config = nil
-  r_data.e = "r"
-  reports.send("api", r_data)
-  return data
-end
->>>>>>> cc97d5bb
 
     local service
 
@@ -89,12 +87,14 @@
   return router
 end
 
+
 local function rebuild_routes(db)
   local old_wss = ngx.ctx.workspaces
   ngx.ctx.workspaces = {}
   core_handler.build_router(db, uuid())
   ngx.ctx.workspaces = old_wss
 end
+
 
 return {
   ["/routes"] = {
