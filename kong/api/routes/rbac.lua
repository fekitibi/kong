--- conflicted
+++ resolved
@@ -373,12 +373,7 @@
       GET  = function(self, db, helpers, parent)
         return endpoints.get_collection_endpoint(rbac_roles.schema)
                                                 (self, db, helpers,
-<<<<<<< HEAD
-                                                 post_process_actions_remove_default)
-=======
-                                                 post_process_filter_roles,
-                                                 next_page)
->>>>>>> 43f801e4
+                                                 post_process_filter_roles)
       end,
       POST = endpoints.post_collection_endpoint(rbac_roles.schema),
     }
