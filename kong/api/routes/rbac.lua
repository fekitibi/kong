-- This software is copyright Kong Inc. and its licensors.
-- Use of the software is subject to the agreement between your organization
-- and Kong Inc. If there is no such agreement, use is governed by and
-- subject to the terms of the Kong Master Software License Agreement found
-- at https://konghq.com/enterprisesoftwarelicense/.
-- [ END OF LICENSE 0867164ffc95e54f04670b5169c09574bdbd9bba ]

local utils     = require "kong.tools.utils"
local rbac      = require "kong.rbac"
local bit       = require "bit"
local cjson     = require "cjson"
local tablex     = require "pl.tablex"
local constants = require "kong.constants"
local workspaces = require "kong.workspaces"


local kong       = kong
local band       = bit.band
local bxor       = bit.bxor
local fmt        = string.format
local escape_uri = ngx.escape_uri
local unescape_uri = ngx.unescape_uri
local null       = ngx.null

local rbac_users          = kong.db.rbac_users
local rbac_roles          = kong.db.rbac_roles
local rbac_role_entities  = kong.db.rbac_role_entities
local rbac_role_endpoints = kong.db.rbac_role_endpoints
local endpoints           = require "kong.api.endpoints"

local PORTAL_PREFIX = constants.PORTAL_PREFIX
local PORTAL_PREFIX_LEN = #PORTAL_PREFIX


local function rbac_operation_allowed(kong_conf, rbac_ctx, current_ws_id, dest_ws)
  if kong_conf.rbac == "off" then
    return true
  end

  if dest_ws and current_ws_id == dest_ws.id then
    return true
  end

  -- dest is different from current
  local dest_ws_name
  if dest_ws then
    dest_ws_name = dest_ws.name
  end
  if rbac.user_can_manage_endpoints_from(rbac_ctx, dest_ws_name) then
    return true
  end

  return false
end


local function action_bitfield(self)
  local bitfield = 0x0

  if type(self.params.actions) == "string" then
    local action_names = utils.split(self.params.actions, ",")

    for i = 1, #action_names do
      local action = action_names[i]

      -- keyword all sets everything
      if action == "*" then
        for k in pairs(rbac.actions_bitfields) do
          bitfield = bxor(bitfield, rbac.actions_bitfields[k])
        end

        break
      end

      if not rbac.actions_bitfields[action] then
        return kong.response.exit(400, { message = "Undefined RBAC action " ..
                                               action_names[i] })
      end

      bitfield = bxor(bitfield, rbac.actions_bitfields[action])
    end
  end

  self.params.actions = bitfield
end


local function post_process_actions(row)
  local actions_t = setmetatable({}, cjson.empty_array_mt)
  local actions_t_idx = 0


  for k, n in pairs(rbac.actions_bitfields) do
    if band(n, row.actions) == n then
      actions_t_idx = actions_t_idx + 1
      actions_t[actions_t_idx] = k
    end
  end


  row.actions = actions_t
  return row
end


local function post_process_role(role)
  -- don't expose column that is for internal use only
  role.is_default = nil
  return role
end


local function post_process_filter_roles(role)
  -- remove default roles
  if role.is_default then
    return
  end

  -- remove portal roles
  if string.sub(role.name, 1, PORTAL_PREFIX_LEN) == PORTAL_PREFIX then
    return
  end

  return post_process_role(role)
end


local function remove_default_roles(roles)
  return tablex.map(post_process_role,
    tablex.filter(roles,
      function(role)
        return not role.is_default
  end))
end


local function find_current_user(self, db, helpers)
  -- PUT creates if rbac_user doesn't exist, so exit early
  if kong.request.get_method() == "PUT" then
    return
  end

  local rbac_user, _, err_t = endpoints.select_entity(self, db, rbac_users.schema)
  if err_t then
    return endpoints.handle_error(err_t)
  end
  if not rbac_user then
    return kong.response.exit(404, { message = "No RBAC user by name or id " ..
                              self.params.rbac_users})
  end

  local admin, err = db.admins:select_by_rbac_user(rbac_user)

  if err then
    return kong.response.exit(500, err)
  end

  if admin then
    return kong.response.exit(404, { message = "Not Found" })
  end

  self.rbac_user = rbac_user
end

local function find_current_role(self, db, helpers)
  local rbac_role, _, err_t = endpoints.select_entity(self, db, rbac_roles.schema)
  if err_t then
    return endpoints.handle_error(err_t)
  end
  if not rbac_role then
    return kong.response.exit(404, { message = "Not found" })
  end

  self.rbac_role = rbac_role
  self.params.role = self.rbac_role
end


return {
  ["/rbac/users"] = {
    schema = rbac_users.schema,
    methods = {
      GET  =  function(self, db, helpers)
        local args = self.args.uri
        local opts = endpoints.extract_options(args, rbac_users.schema, "select")
        local size, err = endpoints.get_page_size(args)
        if err then
          return endpoints.handle_error(db.rbac_users.errors:invalid_size(err))
        end

        local data, _, err_t, offset = db.rbac_users:page(size, args.offset, opts)
        if err_t then
          return endpoints.handle_error(err_t)
        end

        local next_page = offset and fmt("/rbac/users?offset=%s",
          escape_uri(offset)) or ngx.null

        -- filter non-proxy rbac_users (consumers)
        local res = {}
        setmetatable(res, cjson.empty_array_mt)

        for _, v in ipairs(data) do
          -- XXX EE: Workaround for not showing admin rbac users
          local admin, err = db.admins:select_by_rbac_user(v)
          if err then
            return endpoints.handle_error(err_t)
          end

          -- filter developer rbac users
          local prefix = string.sub(v.name, 1, PORTAL_PREFIX_LEN)
          local developer = prefix == PORTAL_PREFIX

          if not admin and not developer then
            table.insert(res, v)
          end
        end

        return kong.response.exit(200, {
          data   = res,
          offset = offset,
          next   = next_page,
        })
      end,

      -- post_process_user should be called after GET , but no
      -- post_processing for GETS in endpoints framework
      POST = function(self, db, helpers, post_process)
        return endpoints.post_collection_endpoint(rbac_users.schema)(self, db, helpers)
      end
    }
  },

  ["/rbac/users/:rbac_users"] = {
    schema = rbac_users.schema,
    methods = {
      before = function(self, db, helpers)
        find_current_user(self, db, helpers)
      end,

      GET = function(self, db, helpers)
          return kong.response.exit(200, self.rbac_user)
        end,

      PATCH = endpoints.patch_entity_endpoint(rbac_users.schema),
      DELETE  = function(self, db, helpers)
        -- endpoints.delete_entity_endpoint(rbac_users.schema)(self, db, helpers)

        db.rbac_users:delete({id = self.rbac_user.id })

        local default_role = db.rbac_roles:select_by_name(self.rbac_user.name)
        if default_role then
          local _, err = rbac.remove_default_role_if_empty(default_role, ngx.ctx.workspace)
          if err then
            helpers.yield_error(err)
          end
        end

        return kong.response.exit(204)
      end
    }
  },
  ["/rbac/users/:rbac_users/permissions"] = {
    schema = rbac_users.schema,
    methods = {
      GET = function(self, db, helpers)
        find_current_user(self, db, helpers)
        local roles, err = rbac.get_user_roles(db, self.rbac_user, ngx.ctx.workspace)
        if err then
          ngx.log(ngx.ERR, "[rbac] ", err)
          return kong.response.exit(500, { message = "An unexpected error occurred" })
        end

        local map = {}
        local entities_perms = rbac.readable_entities_permissions(roles)
        local endpoints_perms = rbac.readable_endpoints_permissions(roles)

        map.entities = entities_perms
        map.endpoints = endpoints_perms

        return kong.response.exit(200, map)
      end
    }
  },
  ["/rbac/users/:rbac_users/roles"] = {
    schema = rbac_users.schema,
    methods = {
      GET = function(self, db, helpers)
        find_current_user(self, db, helpers)
        local rbac_roles = rbac.get_user_roles(db, self.rbac_user, ngx.ctx.workspace)
        rbac_roles = remove_default_roles(rbac_roles)

        setmetatable(rbac_roles, cjson.empty_array_mt)
        return kong.response.exit(200, {
          user = self.rbac_user,
          roles = rbac_roles
        })
      end,
      POST = function(self, db, helpers)
        find_current_user(self, db, helpers)
        -- we have the user, now verify our roles
        if not self.params.roles then
          return kong.response.exit(400, { message = "must provide >= 1 role" })
        end

        local roles, err = rbac.objects_from_names(db, self.params.roles, "role")
        if err then
          if err:find("not found with name", nil, true) then
            return kong.response.exit(400, { message = err })
          else
            return helpers.yield_error(err)
          end
        end

        -- we've now validated that all our roles exist, and this user exists,
        -- so time to create the assignment
        for i = 1, #roles do
          local _, _, err_t = db.rbac_user_roles:insert({
            user = self.rbac_user,
            role = roles[i]
          })

          if err_t then
            return endpoints.handle_error(err_t)
          end
        end

        -- invalidate rbac user so we don't fetch the old roles
        local cache_key = db["rbac_user_roles"]:cache_key(self.rbac_user.id)
        kong.cache:invalidate(cache_key)

        -- re-fetch the users roles so we show all the role objects, not just our
        -- newly assigned mappings

        -- roles, err = db.rbac_users:get_roles(db, self.rbac_user)
        roles, err = rbac.get_user_roles(db, self.rbac_user, ngx.ctx.workspace)

        if err then
          return helpers.yield_error(err)
        end

        roles = remove_default_roles(roles)

        -- show the user and all of the roles they are in
        return kong.response.exit(201, {
          user  = self.rbac_user,
          roles = roles,
        })
      end,

      DELETE = function(self, db, helpers)
        if not self.params.roles then
          return kong.response.exit(400, { message = "must provide >= 1 role" })
        end
        find_current_user(self, db, helpers)

        local roles, err = rbac.objects_from_names(db, self.params.roles, "role")
        if err then
          if err:find("not found with name", nil, true) then
            return kong.response.exit(400, { message = err })

          else
            return helpers.yield_error(err)
          end
        end

        for i = 1, #roles do
          db.rbac_user_roles:delete({
            user = { id = self.rbac_user.id } ,
            role = { id = roles[i].id },
          })
        end

        local cache_key = db.rbac_user_roles:cache_key(self.rbac_user.id)
        kong.cache:invalidate(cache_key)

        return kong.response.exit(204)
      end
    },
  },
  ["/rbac/roles"] = {
    schema = rbac_roles.schema,
    methods = {
      GET  = function(self, db, helpers, parent)
      local next_url = {}
      local next_page = null
      local args = self.args.uri

      self.args.uri.filter = post_process_filter_roles
      local data, _, err_t, offset =
        endpoints.page_collection(self, db, rbac_roles.schema, "filter_page")

      if err_t then
        return endpoints.handle_error(err_t)
      end

      if offset then
        table.insert(next_url, fmt("offset=%s", escape_uri(offset)))

        if args.tags then
          table.insert(next_url,
            "tags=" .. (type(args.tags) == "table" and args.tags[1] or args.tags))
        end

        next_page = "/rbac/roles?" .. table.concat(next_url, "&")
      else
        offset = null
      end

      setmetatable(data, cjson.empty_array_mt)

      return kong.response.exit(200, {
        data   = data,
        offset = offset,
        next   = next_page,
      })
      end,
      POST = endpoints.post_collection_endpoint(rbac_roles.schema),
    }
  },
  ["/rbac/roles/:rbac_roles/permissions"] = {
    schema = rbac_roles.schema,
    methods = {
      GET = function(self, db, helpers)
        find_current_role(self, db, helpers)

        local map = {}
        local entities_perms = rbac.readable_entities_permissions({self.rbac_role})
        local endpoints_perms = rbac.readable_endpoints_permissions({self.rbac_role})

        map.entities = entities_perms
        map.endpoints = endpoints_perms

        return kong.response.exit(200, map)
      end
    }
  },

  ["/rbac/roles/:rbac_roles"] = {
    schema = rbac_roles.schema ,
    methods = {
      GET  = endpoints.get_entity_endpoint(rbac_roles.schema),
      PUT     = endpoints.put_entity_endpoint(rbac_roles.schema),
      PATCH   = endpoints.patch_entity_endpoint(rbac_roles.schema),

      DELETE = function(self, db, helpers)
        local rbac_role, _, err_t = endpoints.select_entity(self, db, rbac_roles.schema)
        if err_t then
          return endpoints.handle_error(err_t)
        end
        self.rbac_role = rbac_role

        if rbac_role then
          db.rbac_roles:delete({ id = rbac_role.id })
        end

        return kong.response.exit(204)
      end,
    },
  },

  ["/rbac/roles/:rbac_roles/entities"] = {
    schema = rbac_roles.schema,
    methods = {
    before = function(self, db, helpers)
      find_current_role(self, db, helpers)
    end,
    GET = function(self, db, helpers)
      return endpoints.get_collection_endpoint(rbac_role_entities.schema,
                                               rbac_roles.schema,
                                               "role")
                                              (self, db, helpers,
                                               post_process_actions)
    end,

    POST = function(self, db, helpers)
      action_bitfield(self)

      if not self.params.entity_id then
        return kong.response.exit(400, {
          message = "Missing required parameter: 'entity_id'"
        })
      end

      local entity_type = self.params.entity_type
      if self.params.entity_id == "*" then
        entity_type = "wildcard"
      end

      if not entity_type then
        return kong.response.exit(400, {
          message = "Missing required parameter: 'entity_type'"
        })
      end

      if entity_type ~= "wildcard" then
        if not db[entity_type] or not db[entity_type]:select({ id = self.params.entity_id }) then
          return kong.response.exit(400, {
            message = "There is no entity of type '" .. entity_type .. "' with given entity_id"
          })
        end
      end

      local role_entity, _, err_t = db.rbac_role_entities:insert({
        entity_id = self.params.entity_id,
        role = self.rbac_role,
        entity_type = entity_type,
        actions = self.params.actions,
        negative = self.params.negative,
        comment = self.params.comment,
      })
      if err_t then
        return error(err_t)
      end

      return kong.response.exit(201, post_process_actions(role_entity))
    end,
    }
  },

  ["/rbac/roles/:rbac_roles/entities/:entity_id"] = {
    schema = rbac_roles.schema,
    methods = {
      before = function(self, db, helpers)
        local rbac_role, _, err_t = endpoints.select_entity(self, db, rbac_roles.schema)
        if err_t then
          return endpoints.handle_error(err_t)
        end
        if not rbac_role then
          return kong.response.exit(404, { message = "Not found" })
        end
        self.rbac_role = rbac_role
        self.rbac_role_id = rbac_role.id

        if self.params.entity_id ~= "*" and not utils.is_valid_uuid(self.params.entity_id) then
          return kong.response.exit(400, {
            message = self.params.entity_id .. " is not a valid uuid"
          })
        end
        self.entity_id = self.params.entity_id
      end,

      GET = function(self, db, helpers)
        local entity, _, err_t = db.rbac_role_entities:select({
          entity_id = self.entity_id,
          role = { id = self.rbac_role_id },
        })
        if err_t then
          return endpoints.handle_error(err_t)
        end

        if entity then
          return kong.response.exit(200, post_process_actions(entity))
        end

        return kong.response.exit(404, { message = "Not Found" })
      end,
      DELETE = function(self, db, helpers)
        local _, _, err_t = db.rbac_role_entities:delete({
          entity_id = self.entity_id,
          role = { id = self.rbac_role_id },
        })
        if err_t then
          return endpoints.handle_error(err_t)
        end

        return kong.response.exit(204)
      end,

      PATCH = function(self, db, helpers)
        if self.params.actions then
          action_bitfield(self)
        end

        self.params.entity_id = nil
        self.params.role_id = nil
        self.params.rbac_role_id = nil
        self.params.rbac_roles = nil


        local entity = db.rbac_role_entities:update({
          entity_id = self.entity_id,
          role = { id = self.rbac_role_id }
          }, self.params)
        if not entity then
          kong.response.exit(404, { message = "Not found" })
        end

        return kong.response.exit(200, post_process_actions(entity))
      end,
    },

  --   GET = function(self, db, helpers)
  --     crud.get(self.params, db.rbac_role_entities,
  --              post_process_actions)
  --   end,

  --   PATCH = function(self, db, helpers)
  --     if self.params.actions then
  --       action_bitfield(self)
  --     end

  --     local filter = {
  --       role_id = self.params.role_id,
  --       entity_id = self.params.entity_id,
  --     }

  --     self.params.role_id = nil
  --     self.params.entity_id = nil

  --     crud.patch(self.params, db.rbac_role_entities, filter,
  --                post_process_actions)
  --   end,

  --   DELETE = function(self, db, helpers)
  --     crud.delete(self.params, db.rbac_role_entities)
      --   end,
  },

  ["/rbac/roles/:rbac_roles/entities/permissions"] = {
    schema = rbac_roles.schema,
    methods = {
      GET = function(self, db, helpers)
        find_current_role(self, db, helpers)
        local map = rbac.readable_entities_permissions({self.rbac_role})
        return kong.response.exit(200, map)
      end,
    }
  },

  ["/rbac/roles/:rbac_roles/endpoints"] = {
    schema = rbac_roles.schema,
    methods = {
      before = function(self, db, helpers)
        find_current_role(self, db, helpers)
      end,

      GET = function(self, db, helpers)
       return endpoints.get_collection_endpoint(rbac_role_endpoints.schema,
                                                rbac_roles.schema,
                                                "role")
                                                (self, db, helpers,
                                                 post_process_actions)
      end,

      POST = function(self, db, helpers)
        action_bitfield(self)
        if not self.params.endpoint then
          kong.response.exit(400, {
            message = "'endpoint' is a required field"
          })
        end

        local request_ws_id = workspaces.get_workspace_id()

        local param_ws
        if self.params.workspace ~= "*" then
          local w, err
          if self.params.workspace then
            w, err = kong.db.workspaces:select_by_name(self.params.workspace)
            if err then
              helpers.yield_error(err)
            end

            if not w then
              local err = fmt("Workspace %s does not exist", self.params.workspace)
              kong.response.exit(404, { message = err})
            end
          else
            w, err = kong.db.workspaces:select({ id = request_ws_id })
            if err then
              helpers.yield_error(err)
            end

            self.params.workspace = w.name
          end

          param_ws = w
        end

<<<<<<< HEAD
        if not rbac_operation_allowed(kong.configuration,
          ngx.ctx.rbac, request_ws_id, ws_name) then
=======
        if not rbac_operation_allowed(singletons.configuration,
          ngx.ctx.rbac, request_ws_id, param_ws) then
>>>>>>> cb0a13ce
          local err_str = fmt(
            "%s is not allowed to create cross workspace permissions",
            ngx.ctx.rbac.user.name)
          kong.response.exit(403, { message = err_str })
        end

        local cache_key = db.rbac_roles:cache_key(self.rbac_role.id)
        kong.cache:invalidate(cache_key)

        -- strip any whitespaces from both ends
        self.params.endpoint = utils.strip(self.params.endpoint)

        if self.params.endpoint ~= "*" then
          -- normalize endpoint: remove trailing /
          self.params.endpoint = ngx.re.gsub(self.params.endpoint, "/$", "")

          -- make sure the endpoint starts with /, unless it's '*'
          self.params.endpoint = ngx.re.gsub(self.params.endpoint, "^/?", "/")
        end

        self.params.rbac_roles = nil
        local row, _, err_t = kong.db.rbac_role_endpoints:insert(self.params)
        if err_t then
          return endpoints.handle_error(err_t)
        end

        return kong.response.exit(201, post_process_actions(row))
      end,
    },
  },
  ["/rbac/roles/:rbac_roles/endpoints/:workspace/*"] = {
    schema = kong.db.rbac_role_endpoints.schema,
    methods = {
      before = function(self, db, helpers)
        local rbac_role, _, err_t = endpoints.select_entity(self, db, rbac_roles.schema)
        if err_t then
          return endpoints.handle_error(err_t)
        end
        if not rbac_role then
          return kong.response.exit(404, { message = "Not found" })
        end
        self.rbac_role = rbac_role
        self.params.role_id = self.rbac_role.id
        self.params.role =  self.rbac_role

        -- Note: /rbac/roles/:name_or_id/endpoints/:workspace// will be treated same as
        -- /rbac/roles/:name_or_id/endpoints/:workspace/
        -- this is the limitation of lapis implementation
        -- it's not possible to distinguish // from /
        -- since the self.params.splat will always be "/"
        if self.params.splat ~= "*" and self.params.splat ~= "/" then
          self.params.endpoint = "/" .. self.params.splat
        else
          self.params.endpoint = self.params.splat
        end
        self.params.splat = nil
      end,

      GET = function(self, db, helpers)
        local endpoints = rbac.get_role_endpoints(db, self.rbac_role)
        local workspace = unescape_uri(self.params.workspace)
        for _, e in ipairs(endpoints) do
          if e.endpoint == self.params.endpoint and e.workspace == workspace then
            kong.response.exit(200, post_process_actions(e))
          end
        end
        kong.response.exit(404, { message = "Not found" })
      end,

      PATCH = function(self, db, helpers)
        if self.params.actions then
          action_bitfield(self)
        end

        local filter = {
          role = { id = self.params.role.id, },
          workspace = unescape_uri(self.params.workspace),
          endpoint = self.params.endpoint,
        }

        self.params.role_id = nil
        self.params.workspace = nil
        self.params.endpoint = nil
        self.params.rbac_roles = nil

        local endpoint = db.rbac_role_endpoints:update(filter, self.params)
        if not endpoint then
          return kong.response.exit(404, { message = "Not found" })
        end

        return kong.response.exit(200, post_process_actions(endpoint))
      end,

      DELETE = function(self, db, helpers)
        local filter = {
          role = { id = self.params.role_id, },
          workspace = unescape_uri(self.params.workspace),
          endpoint = self.params.endpoint,
        }
        db.rbac_role_endpoints:delete(filter)
        return kong.response.exit(204)
      end,
    }
  },

  ["/rbac/roles/:rbac_roles/endpoints/permissions"] = {
    schema = rbac_roles.schema,
    methods = {
      before = function(self, db, helpers)
        find_current_role(self, db, helpers)
      end,

      GET = function(self, db, helpers)
        local map = rbac.readable_endpoints_permissions({self.rbac_role})
        return kong.response.exit(200, map)
      end,
    }
  },

}<|MERGE_RESOLUTION|>--- conflicted
+++ resolved
@@ -653,7 +653,7 @@
 
         local request_ws_id = workspaces.get_workspace_id()
 
-        local param_ws
+        local ws_name
         if self.params.workspace ~= "*" then
           local w, err
           if self.params.workspace then
@@ -675,16 +675,11 @@
             self.params.workspace = w.name
           end
 
-          param_ws = w
-        end
-
-<<<<<<< HEAD
+          ws_name = w
+        end
+
         if not rbac_operation_allowed(kong.configuration,
           ngx.ctx.rbac, request_ws_id, ws_name) then
-=======
-        if not rbac_operation_allowed(singletons.configuration,
-          ngx.ctx.rbac, request_ws_id, param_ws) then
->>>>>>> cb0a13ce
           local err_str = fmt(
             "%s is not allowed to create cross workspace permissions",
             ngx.ctx.rbac.user.name)
