--- conflicted
+++ resolved
@@ -124,13 +124,9 @@
     end,
   },
 
-<<<<<<< HEAD
-  ["/upstreams/:upstream_name_or_id/targets/active/"] = {
+  ["/upstreams/:upstream_name_or_id/targets/active"] = {
     resource = "targets",
 
-=======
-  ["/upstreams/:upstream_name_or_id/targets/active"] = {
->>>>>>> 66aebfd2
     before = function(self, dao_factory, helpers)
       crud.find_upstream_by_name_or_id(self, dao_factory, helpers)
       self.params.upstream_id = self.upstream.id
