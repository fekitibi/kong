-- This software is copyright Kong Inc. and its licensors.
-- Use of the software is subject to the agreement between your organization
-- and Kong Inc. If there is no such agreement, use is governed by and
-- subject to the terms of the Kong Master Software License Agreement found
-- at https://konghq.com/enterprisesoftwarelicense/.
-- [ END OF LICENSE 0867164ffc95e54f04670b5169c09574bdbd9bba ]

local utils = require "kong.tools.utils"
local cjson = require "cjson"
local pl_pretty = require "pl.pretty"
local tablex = require "pl.tablex"
local app_helpers = require "lapis.application"
local arguments = require "kong.api.arguments"
local Errors = require "kong.db.errors"
local hooks = require "kong.hooks"


local ngx = ngx
local header = ngx.header
local sub = string.sub
local find = string.find
local type = type
local pairs = pairs
local ipairs = ipairs
local concat = table.concat

local get_method = ngx.req.get_method


local _M = {}
local NO_ARRAY_INDEX_MARK = {}


local HTTP_METHODS = {
  ["GET"] = true,
  ["HEAD"] = true,
  ["POST"] = true,
  ["PUT"] = true,
  ["DELETE"] = true,
  ["CONNECT"] = true,
  ["OPTIONS"] = true,
  ["TRACE"] = true,
  ["PATCH"] = true,
}

-- Parses a form value, handling multipart/data values
-- @param `v` The value object
-- @return The parsed value
local function parse_value(v)
  return type(v) == "table" and v.content or v -- Handle multipart
end


-- given a string like "x[1].y", return an array of indices like {"x", 1, "y"}
-- the path parameter is an output-only param. the keys are added to it in order
local function key_to_path(key, path)
  -- try to match an array access like x[1].
  -- the left side of the [] is mandatory
  -- the array index can be omitted (the key will look like x[]).
  -- if that's the case we mark the path entry with a special key
  local left, array_index = key:match("^(.+)%[(%d*)]$")
  if left then
    key_to_path(left, path)
    path[#path + 1] = tonumber(array_index) or NO_ARRAY_INDEX_MARK
    return path
  end

  -- if no match, try a hash access like x.y (both x and y are mandatory)
  -- the left side of the dot is called left and the other side is right
  local left, right = key:match("^(.+)%.(.+)$")
  if left then
    key_to_path(left, path)
    key_to_path(right, path)
    return path
  end

  -- if no match found, append the whole key to the path as a single string
  path[#path + 1] = key
  return path
end

-- when NO_ARRAY_INDEX is encountered, replace it with the length of the node being parsed
local function transform_no_array_index_mark(path_entry, node)
  if path_entry == NO_ARRAY_INDEX_MARK then
    return #node + 1
  end
  return path_entry
end


-- Put nested keys in objects:
-- Normalize dotted keys in objects.
-- Example: {["key.value.sub"]=1234} becomes {key = {value = {sub=1234}}
-- @param `obj` Object to normalize
-- @return `normalized_object`
function _M.normalize_nested_params(obj)
  local new_obj = {}
  local is_array

  for k, v in pairs(obj) do
    is_array = false
    if type(v) == "table" then
      -- normalize arrays since Lapis parses ?key[1]=foo as {["1"]="foo"} instead of {"foo"}
      if utils.is_array(v, "lapis") then
        is_array = true
        local arr = {}
        for _, arr_v in pairs(v) do arr[#arr+1] = arr_v end
        v = arr
      else
        v = _M.normalize_nested_params(v) -- recursive call on other table values
      end
    end

    v = parse_value(v)

    -- normalize sub-keys with hash or array accesses
    if type(k) == "string" then
      local path = key_to_path(k, {})
      local path_len = #path
      local node = new_obj
      local prev = new_obj
      local path_entry
      -- create any missing tables when dealing with x.foo[1].y = "bar"
      for i = 1, path_len - 1 do
        path_entry = transform_no_array_index_mark(path[i], node)
        node[path_entry] = node[path_entry] or {}
        prev = node
        node = node[path_entry]
      end

      -- on the last item of the path (the "y" in the example above)
      if path[path_len] == NO_ARRAY_INDEX_MARK and is_array then
        -- edge case: we are assigning an array to a no-array index mark: x[] = {1,2,3}
        -- on this case we backtrack one element (we use `prev` instead of `node`)
        -- and we set it to the array (v)
        -- this edge case is needed because Lapis builds params like that (flatten_params function)
        if type(node) == "table" then
          for i, v in ipairs(v) do
            node[i] = v
          end

        else
          prev[path_entry or k] = v
        end
      elseif type(node) == "table" then
        -- regular case: the last element is similar to the loop iteration.
        -- instead of a table, we set the value (v) on the last element
        node[transform_no_array_index_mark(path[path_len], node)] = v
      end
    else
      new_obj[k] = v -- nothing special with that key, simply attaching the value
    end
  end

  return new_obj
end


-- Remove functions from a schema definition so that
-- cjson can encode the schema.
local schema_to_jsonable
do
  local insert = table.insert
  local ipairs = ipairs
  local next = next

  local fdata_to_jsonable


  local function fields_to_jsonable(fields)
    local out = {}
    for _, field in ipairs(fields) do
      local fname = next(field)
      local fdata = field[fname]
      insert(out, { [fname] = fdata_to_jsonable(fdata, "no") })
    end
    setmetatable(out, cjson.array_mt)
    return out
  end


  -- Convert field data from schemas into something that can be
  -- passed to a JSON encoder.
  -- @tparam table fdata A Lua table with field data
  -- @tparam string is_array A three-state enum: "yes", "no" or "maybe"
  -- @treturn table A JSON-convertible Lua table
  fdata_to_jsonable = function(fdata, is_array)
    local out = {}
    local iter = is_array == "yes" and ipairs or pairs

    for k, v in iter(fdata) do
      if is_array == "maybe" and type(k) ~= "number" then
        is_array = "no"
      end

      if k == "schema" then
        out[k] = schema_to_jsonable(v)

      elseif type(v) == "table" then
        if k == "fields" and fdata.type == "record" then
          out[k] = fields_to_jsonable(v)

        elseif k == "default" and fdata.type == "array" then
          out[k] = fdata_to_jsonable(v, "yes")

        else
          out[k] = fdata_to_jsonable(v, "maybe")
      end

      elseif type(v) == "number" then
        if v ~= v then
          out[k] = "nan"
        elseif v == math.huge then
          out[k] = "inf"
        elseif v == -math.huge then
          out[k] = "-inf"
        else
          out[k] = v
      end

      elseif type(v) ~= "function" then
        out[k] = v
      end
    end
    if is_array == "yes" or is_array == "maybe" then
      setmetatable(out, cjson.array_mt)
    end
    return out
  end


  schema_to_jsonable = function(schema)
    local fields = fields_to_jsonable(schema.fields)
    return { fields = fields }
  end
  _M.schema_to_jsonable = schema_to_jsonable
end


local NEEDS_BODY = tablex.readonly({ PUT = 1, POST = 2, PATCH = 3 })
local ACCEPTS_YAML = tablex.readonly({
  ["/config"] = true,
})


function _M.before_filter(self)
  if not NEEDS_BODY[get_method()] then
    return
  end

  local content_type = self.req.headers["content-type"]
  if not content_type then
    local content_length = self.req.headers["content-length"]
    if content_length == "0" then
      return
    end

    if not content_length then
      local _, err = ngx.req.socket()
      if err == "no body" then
        return
      end
    end

  elseif sub(content_type, 1, 16) == "application/json"
      or sub(content_type, 1, 19) == "multipart/form-data"
      or sub(content_type, 1, 33) == "application/x-www-form-urlencoded"
      or (ACCEPTS_YAML[self.route_name] and sub(content_type, 1,  9) == "text/yaml")
  then
    return
  end

  return kong.response.exit(415)
end


local function parse_params(fn)
  return app_helpers.json_params(function(self, ...)
    if NEEDS_BODY[get_method()] then
      local content_type = self.req.headers["content-type"]
      if content_type then
        content_type = content_type:lower()

        if find(content_type, "application/json", 1, true) and not self.json then
          return kong.response.exit(400, { message = "Cannot parse JSON body" })

        elseif find(content_type, "application/x-www-form-urlencode", 1, true) then
          self.params = utils.decode_args(self.params)
        end
      end
    end

    self.params = _M.normalize_nested_params(self.params)

    local res, err = fn(self, ...)

    kong.worker_events.poll()

    if err then
      kong.log.err(err)
      return ngx.exit(500)
    end

    if res == nil and ngx.status >= 200 then
      return ngx.exit(0)
    end

    return res
  end)
end


-- new DB
local function new_db_on_error(self)
  local err = self.errors[1]

  if type(err) ~= "table" then
    kong.log.err(err)
    return kong.response.exit(500, { message = "An unexpected error occurred" })
  end

  if err.strategy then
    err.strategy = nil
  end

  local err_code = err.code
  local codes = Errors.codes

  if err_code == codes.SCHEMA_VIOLATION
  or err_code == codes.INVALID_PRIMARY_KEY
  or err_code == codes.FOREIGN_KEY_VIOLATION
  or err_code == codes.INVALID_OFFSET
  or err_code == codes.FOREIGN_KEYS_UNRESOLVED
  then
    return kong.response.exit(400, err)
  end

  if err_code == codes.NOT_FOUND then
    return kong.response.exit(404, err)
  end

  if err_code == codes.OPERATION_UNSUPPORTED then
    kong.log.err(err)
    return kong.response.exit(405, err)
  end

  if err_code == codes.PRIMARY_KEY_VIOLATION
  or err_code == codes.UNIQUE_VIOLATION
  then
    return kong.response.exit(409, err)
  end

  kong.log.err(err)
  return kong.response.exit(500, { message = "An unexpected error occurred" })
end


-- old DAO
local function on_error(self)
  local err = self.errors[1]

  if type(err) ~= "table" then
    kong.log.err(err)
    return kong.response.exit(500, { message = "An unexpected error occurred" })
  end

  if err.name then
    return new_db_on_error(self)
  end

  if err.db then
    kong.log.err(err.message)
    return kong.response.exit(500, { message = "An unexpected error occurred" })
  end

  if err.unique then
    return kong.response.exit(409, err.tbl)
  end

  if err.foreign then
    return kong.response.exit(404, err.tbl or { message = "Not found" })
  end

  return kong.response.exit(400, err.tbl or err.message)
end


local function options_method(methods)
  return function()
    -- XXX EE: use acam or acah values if already set. See kong.init.serve_content.
    kong.response.exit(204, nil, {
<<<<<<< HEAD
      ["Allow"] = header["Access-Control-Allow-Methods"] or methods,
      ["Access-Control-Allow-Methods"] = header["Access-Control-Allow-Methods"] or methods,
      ["Access-Control-Allow-Headers"] = header["Access-Control-Allow-Headers"] or "Content-Type"
=======
      ["Allow"] = methods,
      ["Access-Control-Allow-Methods"] = methods,
      ["Access-Control-Allow-Headers"] = "Content-Type",
>>>>>>> 117191a2
    })
  end
end


local handler_helpers = {
  yield_error = app_helpers.yield_error,
}


function _M.attach_routes(app, routes)
  for route_path, methods in pairs(routes) do
    methods.on_error = methods.on_error or on_error

    local http_methods_array = {}
    local http_methods_count = 0

    for method_name, method_handler in pairs(methods) do
      local wrapped_handler = function(self)
        return method_handler(self, {}, handler_helpers)
      end

      methods[method_name] = parse_params(wrapped_handler)

      if HTTP_METHODS[method_name] then
        http_methods_count = http_methods_count + 1
        http_methods_array[http_methods_count] = method_name
      end
    end

    if not methods["HEAD"] and methods["GET"] then
      methods["HEAD"] = methods["GET"]
      http_methods_count = http_methods_count + 1
      http_methods_array[http_methods_count] = "HEAD"
    end

    if not methods["OPTIONS"] then
      http_methods_count = http_methods_count + 1
      http_methods_array[http_methods_count] = "OPTIONS"
      table.sort(http_methods_array)
      methods["OPTIONS"] = options_method(concat(http_methods_array, ", ", 1, http_methods_count))
    end

    assert(hooks.run_hook("api:helpers:attach_routes:before",
      app, route_path, methods))

    app:match(route_path, route_path, app_helpers.respond_to(methods))

    assert(hooks.run_hook("api:helpers:attach_routes",
      app, route_path, methods))
  end
end


function _M.attach_new_db_routes(app, routes)
  for route_path, definition in pairs(routes) do
    local schema  = definition.schema
    local methods = definition.methods

    methods.on_error = methods.on_error or new_db_on_error

    local http_methods_array = {}
    local http_methods_count = 0

    assert(hooks.run_hook("api:helpers:attach_new_db_routes:before",
      app, route_path, methods, schema))

    for method_name, method_handler in pairs(methods) do
      local wrapped_handler = function(self)
        self.args = arguments.load({
          schema  = schema,
          request = self.req,
        })

        return method_handler(self, kong.db, handler_helpers)
      end

      methods[method_name] = parse_params(wrapped_handler)

      if HTTP_METHODS[method_name] then
        http_methods_count = http_methods_count + 1
        http_methods_array[http_methods_count] = method_name
      end
    end

    if not methods["HEAD"] and methods["GET"] then
      methods["HEAD"] = methods["GET"]
      http_methods_count = http_methods_count + 1
      http_methods_array[http_methods_count] = "HEAD"
    end

    if not methods["OPTIONS"] then
      http_methods_count = http_methods_count + 1
      http_methods_array[http_methods_count] = "OPTIONS"
      table.sort(http_methods_array)
      methods["OPTIONS"] = options_method(concat(http_methods_array, ", ", 1, http_methods_count))
    end

    app:match(route_path, route_path, app_helpers.respond_to(methods))

    assert(hooks.run_hook("api:helpers:attach_new_db_routes",
      app, route_path, methods))
  end
end


function _M.default_route(self)
  local path = self.req.parsed_url.path:match("^(.*)/$")

  if path and self.app.router:resolve(path, self) then
    return

  elseif self.app.router:resolve(self.req.parsed_url.path .. "/", self) then
    return
  end

  return self.app.handle_404(self)
end



function _M.handle_404(self)
  return kong.response.exit(404, { message = "Not found" })
end


function _M.handle_error(self, err, trace)
  if err then
    if type(err) ~= "string" then
      err = pl_pretty.write(err)
    end
    if find(err, "don't know how to respond to", nil, true) then
      return kong.response.exit(405, { message = "Method not allowed" })
    end
  end

  ngx.log(ngx.ERR, err, "\n", trace)

  -- We just logged the error so no need to give it to responses and log it
  -- twice
  return kong.response.exit(500, { message = "An unexpected error occurred" })
end


function _M.is_new_db_routes(routes)
  for _, verbs in pairs(routes) do
    if type(verbs) == "table" then -- ignore "before" functions
      return verbs.schema
    end
  end
end


return _M<|MERGE_RESOLUTION|>--- conflicted
+++ resolved
@@ -389,15 +389,9 @@
   return function()
     -- XXX EE: use acam or acah values if already set. See kong.init.serve_content.
     kong.response.exit(204, nil, {
-<<<<<<< HEAD
       ["Allow"] = header["Access-Control-Allow-Methods"] or methods,
       ["Access-Control-Allow-Methods"] = header["Access-Control-Allow-Methods"] or methods,
       ["Access-Control-Allow-Headers"] = header["Access-Control-Allow-Headers"] or "Content-Type"
-=======
-      ["Allow"] = methods,
-      ["Access-Control-Allow-Methods"] = methods,
-      ["Access-Control-Allow-Headers"] = "Content-Type",
->>>>>>> 117191a2
     })
   end
 end
