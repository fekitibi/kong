local lapis       = require "lapis"
local utils       = require "kong.tools.utils"
local tablex      = require "pl.tablex"
local pl_pretty   = require "pl.pretty"
local singletons  = require "kong.singletons"
local app_helpers = require "lapis.application"
local api_helpers = require "kong.api.api_helpers"

local Endpoints   = require "kong.api.endpoints"
local arguments   = require "kong.api.arguments"
local Errors      = require "kong.db.errors"

local rbac = require "kong.rbac"
local workspaces = require "kong.workspaces"
local ee_api      = require "kong.enterprise_edition.api_helpers"

local ngx      = ngx
local sub      = string.sub
local find     = string.find
local type     = type
local pairs    = pairs
local ipairs   = ipairs
<<<<<<< HEAD
local tostring = tostring
local fmt      = string.format
=======
>>>>>>> e7e2fa3a


local app = lapis.Application()


local NEEDS_BODY = tablex.readonly({ PUT = 1, POST = 2, PATCH = 3 })


local function parse_params(fn)
  return app_helpers.json_params(function(self, ...)
    if NEEDS_BODY[ngx.req.get_method()] then
      local content_type = self.req.headers["content-type"]
      if content_type then
        content_type = content_type:lower()

        if find(content_type, "application/json", 1, true) and not self.json then
          return kong.response.exit(400, { message = "Cannot parse JSON body" })

        elseif find(content_type, "application/x-www-form-urlencode", 1, true) then
          self.params = utils.decode_args(self.params)
        end
      end
    end

    self.params = api_helpers.normalize_nested_params(self.params)

    local res, err = fn(self, ...)

    if err then
      kong.log.err(err)
      return ngx.exit(500)
    end

    if res == nil and ngx.status >= 200 then
      return ngx.exit(0)
    end

    return res
  end)
end


-- new DB
local function new_db_on_error(self)
  local err = self.errors[1]

  if type(err) ~= "table" then
    kong.log.err(err)
    return kong.response.exit(500, { message = "An unexpected error occurred" })
  end

  if err.strategy then
    err.strategy = nil
  end

  if err.code == Errors.codes.SCHEMA_VIOLATION
  or err.code == Errors.codes.INVALID_PRIMARY_KEY
  or err.code == Errors.codes.FOREIGN_KEY_VIOLATION
  or err.code == Errors.codes.INVALID_OFFSET
  then
    return kong.response.exit(400, err)
  end

  if err.code == Errors.codes.NOT_FOUND then
    return kong.response.exit(404, err)
  end

  if err.code == Errors.codes.PRIMARY_KEY_VIOLATION
  or err.code == Errors.codes.UNIQUE_VIOLATION
  then
    return kong.response.exit(409, err)
  end

  kong.log.err(err)
  return kong.response.exit(500, { message = "An unexpected error occurred" })
end


-- old DAO
local function on_error(self)
  local err = self.errors[1]

  if type(err) ~= "table" then
    kong.log.err(err)
    return kong.response.exit(500, { message = "An unexpected error occurred" })
  end

  if err.forbidden then
    return responses.send_HTTP_FORBIDDEN(err.tbl)
  end

  if err.name then
    return new_db_on_error(self)
  end

  if err.db then
    kong.log.err(err.message)
    return kong.response.exit(500, { message = "An unexpected error occurred" })
  end

  if err.unique then
    return kong.response.exit(409, err.tbl)
  end

  if err.foreign then
    return kong.response.exit(404, err.tbl or { message = "Not found" })
  end

  return kong.response.exit(400, err.tbl or err.message)
end


app.default_route = function(self)
  local path = self.req.parsed_url.path:match("^(.*)/$")

  if path and self.app.router:resolve(path, self) then
    return

  elseif self.app.router:resolve(self.req.parsed_url.path .. "/", self) then
    return
  end

  return self.app.handle_404(self)
end


app.handle_404 = function(self)
  return kong.response.exit(404, { message = "Not found" })
end


app.handle_error = function(self, err, trace)
  if err then
    if type(err) ~= "string" then
      err = pl_pretty.write(err)
    end
    if find(err, "don't know how to respond to", nil, true) then
      return kong.response.exit(405, { message = "Method not allowed" })
    end
  end

  ngx.log(ngx.ERR, err, "\n", trace)

  -- We just logged the error so no need to give it to responses and log it
  -- twice
  return kong.response.exit(500, { message = "An unexpected error occurred" })
end


app:before_filter(function(self)
  local req_id = utils.random_string()
  local invoke_plugin = singletons.invoke_plugin

  ngx.ctx.admin_api = {
    req_id = req_id,
  }
  ngx.header["X-Kong-Admin-Request-ID"] = req_id

  do
    -- in case of endpoint with missing `/`, this block is executed twice.
    -- So previous workspace should be dropped
    ngx.ctx.admin_api_request = true
    ngx.ctx.workspaces = nil
    ngx.ctx.rbac = nil

    -- workspace name: if no workspace name was provided as the first segment
    -- in the path (:8001/:workspace/), consider it is the default workspace
    local ws_name = self.params.workspace_name or workspaces.DEFAULT_WORKSPACE

    -- fetch the workspace for current request
    local workspace, err = workspaces.fetch_workspace(ws_name)
    if err then
      ngx.log(ngx.ERR, err)
      return responses.send_HTTP_INTERNAL_SERVER_ERROR()
    end
    if not workspace then
      responses.send_HTTP_NOT_FOUND(fmt("Workspace '%s' not found", ws_name))
    end

    -- set fetched workspace reference into the context
    ngx.ctx.workspaces = { workspace }
    self.params.workspace_name = nil

    local origin = singletons.configuration.admin_gui_url or "*"

    local cors_conf = {
      origins = { origin },
      methods = { "GET", "PUT", "PATCH", "DELETE", "POST" },
      credentials = true,
    }

    local ok, err = invoke_plugin({
      name = "cors",
      config = cors_conf,
      phases = { "access", "header_filter" },
      api_type = ee_api.apis.ADMIN,
      db = singletons.db,
    })

    if not ok then
      return api_helpers.yield_error(err)
    end

    local rbac_auth_header = singletons.configuration.rbac_auth_header
    local rbac_token = ngx.req.get_headers()[rbac_auth_header]

    if not rbac_token then
      ee_api.authenticate(self,
                          singletons.configuration.enforce_rbac ~= "off",
                          singletons.configuration.admin_gui_auth)
    end
    -- ngx.var.uri is used to look for exact matches
    -- self.route_name is used to look for wildcard matches,
    -- by replacing named parameters with *
    rbac.validate_user(self.rbac_user)
    rbac.validate_endpoint(self.route_name, ngx.var.uri, self.rbac_user)
  end

  if not NEEDS_BODY[ngx.req.get_method()] then
    return
  end

  local content_type = self.req.headers["content-type"]
  if not content_type then
    local content_length = self.req.headers["content-length"]
    if content_length == "0" then
      return
    end

    if not content_length then
      local _, err = ngx.req.socket()
      if err == "no body" then
        return
      end
    end

  elseif sub(content_type, 1, 16) == "application/json"                  or
         sub(content_type, 1, 19) == "multipart/form-data"               or
         sub(content_type, 1, 33) == "application/x-www-form-urlencoded" then
    return
  end

  return kong.response.exit(415)
end)


local handler_helpers = {
  yield_error = app_helpers.yield_error
}

local function attach_routes(routes)
  for route_path, methods in pairs(routes) do
    methods.on_error = methods.on_error or on_error

    for method_name, method_handler in pairs(methods) do
      local wrapped_handler = function(self)
        return method_handler(self, {}, handler_helpers)
      end

      methods[method_name] = parse_params(wrapped_handler)
    end

    app:match(route_path, route_path, app_helpers.respond_to(methods))
    if route_path ~= "/" then
      app:match("workspace_" .. route_path, "/:workspace_name" .. route_path,
        app_helpers.respond_to(methods))
    end
  end
end


local function attach_new_db_routes(routes)
  for route_path, definition in pairs(routes) do
    local schema  = definition.schema
    local methods = definition.methods

    methods.on_error = methods.on_error or new_db_on_error

    for method_name, method_handler in pairs(methods) do
      local wrapped_handler = function(self)
        self.args = arguments.load({
          schema  = schema,
          request = self.req,
        })

        return method_handler(self, singletons.db, handler_helpers)
      end

      methods[method_name] = parse_params(wrapped_handler)
    end

    app:match(route_path, route_path, app_helpers.respond_to(methods))
    if route_path ~= "/" then
      app:match("workspace_" .. route_path, "/:workspace_name" .. route_path,
                app_helpers.respond_to(methods))
    end
  end
end


ngx.log(ngx.DEBUG, "Loading Admin API endpoints")


-- Load core routes
<<<<<<< HEAD
for _, v in ipairs({"kong", "apis", "cache", }) do
=======
for _, v in ipairs({"kong", "cache"}) do
>>>>>>> e7e2fa3a
  local routes = require("kong.api.routes." .. v)
  attach_routes(routes)
end

-- XXX EE, move elsewhere
for _, v in ipairs({"vitals", "oas_config"}) do
  local routes = require("kong.api.routes." .. v)
  attach_routes(routes)
end


-- attach `/:workspace/kong`, which replicates `/`
local slash_handler = require "kong.api.routes.kong"["/"]
app:match("ws_root" .. "/", "/:workspace_name/kong",
  app_helpers.respond_to(slash_handler))


do
  local routes = {}

  -- Auto Generated Routes
  for _, dao in pairs(singletons.db.daos) do
    if dao.schema.generate_admin_api ~= false and not dao.schema.legacy then
      routes = Endpoints.new(dao.schema, routes)
    end
  end

  -- Custom Routes
  for _, dao in pairs(singletons.db.daos) do
    local schema = dao.schema

    local ok, custom_endpoints = utils.load_module_if_exists("kong.api.routes." .. schema.name)
    if ok then
      for route_pattern, verbs in pairs(custom_endpoints) do
        if routes[route_pattern] ~= nil and type(verbs) == "table" then
          for verb, handler in pairs(verbs) do
            local parent = routes[route_pattern]["methods"][verb]
            if parent ~= nil and type(handler) == "function" then
              routes[route_pattern]["methods"][verb] = function(self, db, helpers)
                return handler(self, db, helpers, function(post_process)
                  return parent(self, db, helpers, post_process)
                end)
              end

            else
              routes[route_pattern]["methods"][verb] = handler
            end
          end

        else
          routes[route_pattern] = {
            schema  = dao.schema,
            methods = verbs,
          }
        end
      end
    end
  end

  -- Assign files entity handlers to files splat route
  ee_api.splatify_entity_route("files", routes)

  attach_new_db_routes(routes)
end


local function is_new_db_routes(mod)
  for _, verbs in pairs(mod) do
    if type(verbs) == "table" then -- ignore "before" functions
      return verbs.schema
    end
  end
end


-- Loading plugins routes
if singletons.configuration and singletons.configuration.loaded_plugins then
  for k in pairs(singletons.configuration.loaded_plugins) do
    local loaded, mod = utils.load_module_if_exists("kong.plugins." .. k .. ".api")

    if loaded then
      ngx.log(ngx.DEBUG, "Loading API endpoints for plugin: ", k)
      if is_new_db_routes(mod) then
        attach_new_db_routes(mod)
      else
        attach_routes(mod)
      end

    else
      ngx.log(ngx.DEBUG, "No API endpoints loaded for plugin: ", k)
    end
  end
end

-- Loading plugins routes
for _, k in ipairs({"rbac", "audit"}) do
  local loaded, mod = utils.load_module_if_exists("kong.api.routes.".. k)
  if loaded then
    ngx.log(ngx.DEBUG, "Loading API endpoints for module: ", k)
    if is_new_db_routes(mod) then
      attach_new_db_routes(mod)
    else
      attach_routes(mod)
    end

  else
    ngx.log(ngx.DEBUG, "No API endpoints loaded for module: ", k)
  end
end



return app<|MERGE_RESOLUTION|>--- conflicted
+++ resolved
@@ -20,11 +20,7 @@
 local type     = type
 local pairs    = pairs
 local ipairs   = ipairs
-<<<<<<< HEAD
-local tostring = tostring
 local fmt      = string.format
-=======
->>>>>>> e7e2fa3a
 
 
 local app = lapis.Application()
@@ -113,7 +109,7 @@
   end
 
   if err.forbidden then
-    return responses.send_HTTP_FORBIDDEN(err.tbl)
+    return kong.response.exit(403, { message = err.tbl.message })
   end
 
   if err.name then
@@ -198,10 +194,10 @@
     local workspace, err = workspaces.fetch_workspace(ws_name)
     if err then
       ngx.log(ngx.ERR, err)
-      return responses.send_HTTP_INTERNAL_SERVER_ERROR()
+      return kong.response.exit(500, { message = "And unexpected error occurred" })
     end
     if not workspace then
-      responses.send_HTTP_NOT_FOUND(fmt("Workspace '%s' not found", ws_name))
+      kong.response.exit(404, {message = fmt("Workspace '%s' not found", ws_name)})
     end
 
     -- set fetched workspace reference into the context
@@ -329,11 +325,7 @@
 
 
 -- Load core routes
-<<<<<<< HEAD
-for _, v in ipairs({"kong", "apis", "cache", }) do
-=======
 for _, v in ipairs({"kong", "cache"}) do
->>>>>>> e7e2fa3a
   local routes = require("kong.api.routes." .. v)
   attach_routes(routes)
 end
