local lapis       = require "lapis"
local utils       = require "kong.tools.utils"
local tablex      = require "pl.tablex"
local pl_pretty   = require "pl.pretty"
local responses   = require "kong.tools.responses"
local singletons  = require "kong.singletons"
local app_helpers = require "lapis.application"
local api_helpers = require "kong.api.api_helpers"

local Endpoints   = require "kong.api.endpoints"
local arguments   = require "kong.api.arguments"
local Errors      = require "kong.db.errors"

local rbac = require "kong.rbac"
local workspaces = require "kong.workspaces"
local ee_api      = require "kong.enterprise_edition.api_helpers"

local ngx      = ngx
local sub      = string.sub
local find     = string.find
local type     = type
local pairs    = pairs
local ipairs   = ipairs
local tostring = tostring
local fmt      = string.format


local app = lapis.Application()


local NEEDS_BODY = tablex.readonly({ PUT = 1, POST = 2, PATCH = 3 })


local function parse_params(fn)
  return app_helpers.json_params(function(self, ...)
    if NEEDS_BODY[ngx.req.get_method()] then
      local content_type = self.req.headers["content-type"]
      if content_type then
        content_type = content_type:lower()

        if find(content_type, "application/json", 1, true) and not self.json then
          return responses.send_HTTP_BAD_REQUEST("Cannot parse JSON body")

        elseif find(content_type, "application/x-www-form-urlencode", 1, true) then
          self.params = utils.decode_args(self.params)
        end
      end
    end

    self.params = api_helpers.normalize_nested_params(self.params)

    local res = fn(self, ...)
    if res == nil and ngx.status >= 200 then
      return ngx.exit(0)
    end

    return res
  end)
end


<<<<<<< HEAD
-- old DAO
local function on_error(self)
  local err = self.errors[1]

  if type(err) == "table" then
    if err.db then
      return responses.send_HTTP_INTERNAL_SERVER_ERROR(err.message)
    end
    if err.forbidden then
      return responses.send_HTTP_FORBIDDEN(err.tbl)
    end
  end
  if type(err) ~= "table" then
    return responses.send_HTTP_INTERNAL_SERVER_ERROR(tostring(err))
  end

  if err.db then
    return responses.send_HTTP_INTERNAL_SERVER_ERROR(err.message)
  end

  if err.unique then
    return responses.send_HTTP_CONFLICT(err.tbl)
  end

  if err.foreign then
    return responses.send_HTTP_NOT_FOUND(err.tbl)
  end

  return responses.send_HTTP_BAD_REQUEST(err.tbl or err.message)
end

=======
>>>>>>> cc97d5bb
-- new DB
local function new_db_on_error(self)
  local err = self.errors[1]

  if type(err) ~= "table" then
    return responses.send_HTTP_INTERNAL_SERVER_ERROR(tostring(err))
  end

  if err.strategy then
    err.strategy = nil
  end

  if err.code == Errors.codes.SCHEMA_VIOLATION
  or err.code == Errors.codes.INVALID_PRIMARY_KEY
  or err.code == Errors.codes.FOREIGN_KEY_VIOLATION
  or err.code == Errors.codes.INVALID_OFFSET
  then
    return responses.send_HTTP_BAD_REQUEST(err)
  end

  if err.code == Errors.codes.NOT_FOUND then
    return responses.send_HTTP_NOT_FOUND(err)
  end

  if err.code == Errors.codes.PRIMARY_KEY_VIOLATION
  or err.code == Errors.codes.UNIQUE_VIOLATION
  then
    return responses.send_HTTP_CONFLICT(err)
  end

  return responses.send_HTTP_INTERNAL_SERVER_ERROR(err)
end


-- old DAO
local function on_error(self)
  local err = self.errors[1]

  if type(err) ~= "table" then
    return responses.send_HTTP_INTERNAL_SERVER_ERROR(tostring(err))
  end

  if err.name then
    return new_db_on_error(self)
  end

  if err.db then
    return responses.send_HTTP_INTERNAL_SERVER_ERROR(err.message)
  end

  if err.unique then
    return responses.send_HTTP_CONFLICT(err.tbl)
  end

  if err.foreign then
    return responses.send_HTTP_NOT_FOUND(err.tbl)
  end

  return responses.send_HTTP_BAD_REQUEST(err.tbl or err.message)
end


app.default_route = function(self)
  local path = self.req.parsed_url.path:match("^(.*)/$")

  if path and self.app.router:resolve(path, self) then
    return

  elseif self.app.router:resolve(self.req.parsed_url.path .. "/", self) then
    return
  end

  return self.app.handle_404(self)
end


app.handle_404 = function(self)
  return responses.send_HTTP_NOT_FOUND()
end


app.handle_error = function(self, err, trace)
  if err then
    if type(err) ~= "string" then
      err = pl_pretty.write(err)
    end
    if find(err, "don't know how to respond to", nil, true) then
      return responses.send_HTTP_METHOD_NOT_ALLOWED()
    end
  end

  ngx.log(ngx.ERR, err, "\n", trace)

  -- We just logged the error so no need to give it to responses and log it
  -- twice
  return responses.send_HTTP_INTERNAL_SERVER_ERROR()
end


app:before_filter(function(self)
  local req_id = utils.random_string()
  ngx.ctx.admin_api = {
    req_id = req_id,
  }
  ngx.header["X-Kong-Admin-Request-ID"] = req_id

  do
    -- in case of endpoint with missing `/`, this block is executed twice.
    -- So previous workspace should be dropped
    ngx.ctx.admin_api_request = true
    ngx.ctx.workspaces = nil
    ngx.ctx.rbac = nil

    local ws_name = self.params.workspace_name or workspaces.DEFAULT_WORKSPACE
    local workspaces, err = workspaces.get_req_workspace(ws_name)
    if err then
      ngx.log(ngx.ERR, err)
      return responses.send_HTTP_INTERNAL_SERVER_ERROR()
    end

    if not workspaces or #workspaces == 0 then
      responses.send_HTTP_NOT_FOUND(fmt("Workspace '%s' not found", ws_name))
    end

    -- save workspace name in the context; if not passed, default workspace is
    -- 'default'
    ngx.ctx.workspaces = workspaces
    self.params.workspace_name = nil

    local cors_conf = {
      origins = singletons.configuration.admin_gui_url or "*",
      methods = { "GET", "PUT", "PATCH", "DELETE", "POST" },
      credentials = true,
    }
    local prepared_plugin = ee_api.prepare_plugin(ee_api.apis.ADMIN,
                                                  singletons.dao,
                                                  "cors", cors_conf)
    ee_api.apply_plugin(prepared_plugin, "access")
    ee_api.apply_plugin(prepared_plugin, "header_filter")

    local rbac_auth_header = singletons.configuration.rbac_auth_header
    local rbac_token = ngx.req.get_headers()[rbac_auth_header]

    if not rbac_token then
      ee_api.authenticate(self, singletons.dao,
                          singletons.configuration.enforce_rbac ~= "off",
                          singletons.configuration.admin_gui_auth)
    end
    -- ngx.var.uri is used to look for exact matches
    -- self.route_name is used to look for wildcard matches,
    -- by replacing named parameters with *
    rbac.validate_user(self.rbac_user)
    rbac.validate_endpoint(self.route_name, ngx.var.uri, self.rbac_user)
  end

  if not NEEDS_BODY[ngx.req.get_method()] then
    return
  end

  local content_type = self.req.headers["content-type"]
  if not content_type then
    local content_length = self.req.headers["content-length"]
    if content_length == "0" then
      return
    end

    if not content_length then
      local _, err = ngx.req.socket()
      if err == "no body" then
        return
      end
    end

  elseif sub(content_type, 1, 16) == "application/json"                  or
         sub(content_type, 1, 19) == "multipart/form-data"               or
         sub(content_type, 1, 33) == "application/x-www-form-urlencoded" then
    return
  end

  return responses.send_HTTP_UNSUPPORTED_MEDIA_TYPE()
end)


local handler_helpers = {
  responses = responses,
  yield_error = app_helpers.yield_error
}

local function attach_routes(routes)
  for route_path, methods in pairs(routes) do
    methods.on_error = methods.on_error or on_error

    for method_name, method_handler in pairs(methods) do
      local wrapped_handler = function(self)
        return method_handler(self, singletons.dao, handler_helpers)
      end

      methods[method_name] = parse_params(wrapped_handler)
    end

    app:match(route_path, route_path, app_helpers.respond_to(methods))
    if route_path ~= "/" then
      app:match("workspace_" .. route_path, "/:workspace_name" .. route_path,
        app_helpers.respond_to(methods))
    end
  end
end


local function attach_new_db_routes(routes)
  for route_path, definition in pairs(routes) do
    local schema  = definition.schema
    local methods = definition.methods

    methods.on_error = methods.on_error or new_db_on_error

    for method_name, method_handler in pairs(methods) do
      local wrapped_handler = function(self)
        self.args = arguments.load({
          schema  = schema,
          request = self.req,
        })

        return method_handler(self, singletons.db, handler_helpers)
      end

      methods[method_name] = parse_params(wrapped_handler)
    end

    app:match(route_path, route_path, app_helpers.respond_to(methods))
    if route_path ~= "/" then
      app:match("workspace_" .. route_path, "/:workspace_name" .. route_path,
                app_helpers.respond_to(methods))
    end
  end
end


ngx.log(ngx.DEBUG, "Loading Admin API endpoints")


-- Load core routes
<<<<<<< HEAD
for _, v in ipairs({"kong", "apis", "consumers", "plugins", "cache",
                    "certificates", "snis", "upstreams", "rbac", "vitals", "portal",
                    "workspaces", "admins", "audit", "oas_config"}) do
=======
for _, v in ipairs({"kong", "apis", "cache"}) do
>>>>>>> cc97d5bb
  local routes = require("kong.api.routes." .. v)
  attach_routes(routes)
end


-- attach `/:workspace/kong`, which replicates `/`
local slash_handler = require "kong.api.routes.kong"["/"]
app:match("ws_root" .. "/", "/:workspace_name/kong",
  app_helpers.respond_to(slash_handler))


do
  local routes = {}

  -- Auto Generated Routes
  for _, dao in pairs(singletons.db.daos) do
    if dao.schema.generate_admin_api ~= false and not dao.schema.legacy then
      routes = Endpoints.new(dao.schema, routes)
    end
  end

  -- Custom Routes
  for _, dao in pairs(singletons.db.daos) do
    local schema = dao.schema

    local ok, custom_endpoints = utils.load_module_if_exists("kong.api.routes." .. schema.name)
    if ok then
      for route_pattern, verbs in pairs(custom_endpoints) do
        if routes[route_pattern] ~= nil and type(verbs) == "table" then
          for verb, handler in pairs(verbs) do
            local parent = routes[route_pattern]["methods"][verb]
            if parent ~= nil and type(handler) == "function" then
              routes[route_pattern]["methods"][verb] = function(self, db, helpers)
                return handler(self, db, helpers, function(post_process)
                  return parent(self, db, helpers, post_process)
                end)
              end

            else
              routes[route_pattern]["methods"][verb] = handler
            end
          end

        else
          routes[route_pattern] = {
            schema  = dao.schema,
            methods = verbs,
          }
        end
      end
    end
  end

  attach_new_db_routes(routes)
end


local function is_new_db_routes(mod)
  for _, verbs in pairs(mod) do
    if type(verbs) == "table" then -- ignore "before" functions
      return verbs.schema
    end
  end
end


-- Loading plugins routes
if singletons.configuration and singletons.configuration.loaded_plugins then
  for k in pairs(singletons.configuration.loaded_plugins) do
    local loaded, mod = utils.load_module_if_exists("kong.plugins." .. k .. ".api")

    if loaded then
      ngx.log(ngx.DEBUG, "Loading API endpoints for plugin: ", k)
      if is_new_db_routes(mod) then
        attach_new_db_routes(mod)
      else
        attach_routes(mod)
      end

    else
      ngx.log(ngx.DEBUG, "No API endpoints loaded for plugin: ", k)
    end
  end
end


return app<|MERGE_RESOLUTION|>--- conflicted
+++ resolved
@@ -59,40 +59,6 @@
 end
 
 
-<<<<<<< HEAD
--- old DAO
-local function on_error(self)
-  local err = self.errors[1]
-
-  if type(err) == "table" then
-    if err.db then
-      return responses.send_HTTP_INTERNAL_SERVER_ERROR(err.message)
-    end
-    if err.forbidden then
-      return responses.send_HTTP_FORBIDDEN(err.tbl)
-    end
-  end
-  if type(err) ~= "table" then
-    return responses.send_HTTP_INTERNAL_SERVER_ERROR(tostring(err))
-  end
-
-  if err.db then
-    return responses.send_HTTP_INTERNAL_SERVER_ERROR(err.message)
-  end
-
-  if err.unique then
-    return responses.send_HTTP_CONFLICT(err.tbl)
-  end
-
-  if err.foreign then
-    return responses.send_HTTP_NOT_FOUND(err.tbl)
-  end
-
-  return responses.send_HTTP_BAD_REQUEST(err.tbl or err.message)
-end
-
-=======
->>>>>>> cc97d5bb
 -- new DB
 local function new_db_on_error(self)
   local err = self.errors[1]
@@ -133,6 +99,10 @@
 
   if type(err) ~= "table" then
     return responses.send_HTTP_INTERNAL_SERVER_ERROR(tostring(err))
+  end
+
+  if err.forbidden then
+    return responses.send_HTTP_FORBIDDEN(err.tbl)
   end
 
   if err.name then
@@ -335,13 +305,14 @@
 
 
 -- Load core routes
-<<<<<<< HEAD
-for _, v in ipairs({"kong", "apis", "consumers", "plugins", "cache",
-                    "certificates", "snis", "upstreams", "rbac", "vitals", "portal",
-                    "workspaces", "admins", "audit", "oas_config"}) do
-=======
-for _, v in ipairs({"kong", "apis", "cache"}) do
->>>>>>> cc97d5bb
+for _, v in ipairs({"kong", "apis", "cache", }) do
+  local routes = require("kong.api.routes." .. v)
+  attach_routes(routes)
+end
+
+-- XXX EE, move elsewhere
+for _, v in ipairs({"rbac", "vitals", "portal", "workspaces", "admins",
+                    "audit", "oas_config"}) do
   local routes = require("kong.api.routes." .. v)
   attach_routes(routes)
 end
