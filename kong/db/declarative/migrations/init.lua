--- conflicted
+++ resolved
@@ -1,4 +1,3 @@
-<<<<<<< HEAD
 -- This software is copyright Kong Inc. and its licensors.
 -- Use of the software is subject to the agreement between your organization
 -- and Kong Inc. If there is no such agreement, use is governed by and
@@ -6,8 +5,6 @@
 -- at https://konghq.com/enterprisesoftwarelicense/.
 -- [ END OF LICENSE 0867164ffc95e54f04670b5169c09574bdbd9bba ]
 
-=======
->>>>>>> bc411233
 local route_path = require "kong.db.declarative.migrations.route_path"
 
 return function(tbl)
@@ -16,11 +13,7 @@
     return
   end
 
-<<<<<<< HEAD
-  route_path(tbl)
-=======
   route_path(tbl, tbl._format_version)
->>>>>>> bc411233
 
   tbl._format_version = "3.0"
 end