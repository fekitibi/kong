--- conflicted
+++ resolved
@@ -735,21 +735,13 @@
   local t = txn.begin(128)
   t:db_drop(false)
 
-<<<<<<< HEAD
   yield()
-
-  local transform = meta._transform == nil and true or meta._transform
-
-  for entity_name, items in pairs(entities) do
-    yield()
-=======
   local phase = get_phase()
   local transform = meta._transform == nil and true or meta._transform
 
   for entity_name, items in pairs(entities) do
     yield(false, phase)
 
->>>>>>> bc411233
     local dao = db[entity_name]
     if not dao then
       return nil, "unknown entity: " .. entity_name
