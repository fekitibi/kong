--- conflicted
+++ resolved
@@ -406,11 +406,7 @@
 end
 
 
-<<<<<<< HEAD
-local function export_from_db(emitter, skip_ws, skip_ttl)
-=======
-local function export_from_db(emitter, skip_ws, skip_disabled_entities)
->>>>>>> 3fc39617
+local function export_from_db(emitter, skip_ws, skip_disabled_entities, skip_ttl)
   local schemas = {}
   for _, dao in pairs(kong.db.daos) do
     if not (skip_ws and dao.schema.name == "workspaces") then
@@ -450,41 +446,13 @@
         table.insert(skip_db_export_fields, field_name)
       end
     end
-<<<<<<< HEAD
 
     for row, err in kong.db[name]:each(nil, { nulls = true, workspace = null, show_ws_id = true}) do
-=======
-    
-    for row, err in kong.db[name]:each(nil, { nulls = true, workspace = null }) do
->>>>>>> 3fc39617
       if not row then
         kong.log.err(err)
         return nil, err
       end
 
-<<<<<<< HEAD
-      -- XXX hack, do not export ttl values ??
-      if skip_ttl and row.ttl and schema.ttl then
-        row.ttl = nil
-      end
-
-      for _, skip_field in ipairs(skip_db_export_fields) do
-        row[skip_field] = nil
-      end
-
-      for _, foreign_name in ipairs(fks) do
-        if type(row[foreign_name]) == "table" then
-          local id = row[foreign_name].id
-          if id ~= nil then
-            row[foreign_name] = id
-          end
-        end
-
-        if pointers_to_nonexported[foreign_name] then
-          row[foreign_name] = nil
-        end
-      end
-=======
       -- do not export disabled services and disabled plugins when skip_disabled_entities
       -- as well do not export plugins and routes of dsiabled services
       if skip_disabled_entities and name == "services" and not row.enabled then
@@ -494,6 +462,15 @@
         goto skip_emit
 
       else
+        -- XXX hack, do not export ttl values ??
+        if skip_ttl and row.ttl and schema.ttl then
+          row.ttl = nil
+        end
+
+        for _, skip_field in ipairs(skip_db_export_fields) do
+          row[skip_field] = nil
+        end
+
         for _, foreign_name in ipairs(fks) do
           if type(row[foreign_name]) == "table" then
             local id = row[foreign_name].id
@@ -505,8 +482,11 @@
             end
 
           end
-        end
->>>>>>> 3fc39617
+
+          if pointers_to_nonexported[foreign_name] then
+            row[foreign_name] = nil
+          end
+        end
 
         emitter:emit_entity(name, row)
       end
@@ -545,10 +525,6 @@
 end
 
 
-<<<<<<< HEAD
-function declarative.export_from_db(fd)
-  return export_from_db(fd_emitter.new(fd), false)
-=======
 function declarative.export_from_db(fd, skip_ws, skip_disabled_entities)
   -- not sure if this really useful for skip_ws,
   -- but I want to allow skip_disabled_entities and would rather have consistant interface
@@ -556,12 +532,11 @@
     skip_ws = true
   end
 
-  if skip_disabled_entities == nil then 
+  if skip_disabled_entities == nil then
     skip_disabled_entities = false
   end
 
   return export_from_db(fd_emitter.new(fd), skip_ws, skip_disabled_entities)
->>>>>>> 3fc39617
 end
 
 
@@ -589,22 +564,17 @@
 end
 
 
-<<<<<<< HEAD
-function declarative.export_config()
-  return export_from_db(table_emitter.new(), false, true)
-=======
 function declarative.export_config(skip_ws, skip_disabled_entities)
   -- default skip_ws=false and skip_disabled_services=true
   if skip_ws == nil then
     skip_ws = false
   end
 
-  if skip_disabled_entities == nil then 
+  if skip_disabled_entities == nil then
     skip_disabled_entities = true
   end
 
-  return export_from_db(table_emitter.new(), skip_ws, skip_disabled_entities)
->>>>>>> 3fc39617
+  return export_from_db(table_emitter.new(), skip_ws, skip_disabled_entities, true)
 end
 
 
@@ -675,10 +645,6 @@
 
   for entity_name, items in pairs(entities) do
     yield()
-<<<<<<< HEAD
-=======
-
->>>>>>> 3fc39617
     local dao = kong.db[entity_name]
     if not dao then
       return nil, "unknown entity: " .. entity_name
@@ -721,14 +687,7 @@
       -- set it to the current. But this only works in the worker that
       -- is doing the loading (0), other ones still won't have it
 
-<<<<<<< HEAD
-      yield_n = yield_n + 1
-      if yield_n % 500 == 0 then
-        yield()
-      end
-=======
       yield(true)
->>>>>>> 3fc39617
 
       assert(type(fallback_workspace) == "string")
 
@@ -888,10 +847,6 @@
 
   for tag_name, tags in pairs(tags_by_name) do
     yield()
-<<<<<<< HEAD
-=======
-
->>>>>>> 3fc39617
     -- tags:admin|@list -> all tags tagged "admin", regardless of the entity type
     -- each tag is encoded as a string with the format "admin|services|uuid", where uuid is the service uuid
     local key = "tags:" .. tag_name .. "|@list"
