local declarative_config = require "kong.db.schema.others.declarative_config"
local topological_sort = require "kong.db.schema.topological_sort"
local workspaces = require "kong.workspaces"
local pl_file = require "pl.file"
local lyaml = require "lyaml"
local cjson = require "cjson.safe"
local tablex = require "pl.tablex"
<<<<<<< HEAD
local ee_declarative = require "kong.enterprise_edition.db.declarative"
=======
local constants = require "kong.constants"

>>>>>>> 31f2642b

local deepcopy = tablex.deepcopy
local null = ngx.null
local SHADOW = true
local md5 = ngx.md5
local pairs = pairs
local ngx_socket_tcp = ngx.socket.tcp
local REMOVE_FIRST_LINE_PATTERN = "^[^\n]+\n(.+)$"
local PREFIX = ngx.config.prefix()
local SUBSYS = ngx.config.subsystem
local WORKER_COUNT = ngx.worker.count()


local declarative = {}


local Config = {}


-- Produce an instance of the declarative config schema, tailored for a
-- specific list of plugins (and their configurations and custom
-- entities) from a given Kong config.
-- @tparam table kong_config The Kong configuration table
-- @tparam boolean partial Input is not a full representation
-- of the database (e.g. for db_import)
-- @treturn table A Config schema adjusted for this configuration
function declarative.new_config(kong_config, partial)
  local schema, err = declarative_config.load(kong_config.loaded_plugins)
  if not schema then
    return nil, err
  end

  local self = {
    schema = schema,
    partial = partial,
  }
  setmetatable(self, { __index = Config })
  return self
end


-- This is the friendliest we can do without a YAML parser
-- that preserves line numbers
local function pretty_print_error(err_t, item, indent)
  indent = indent or ""
  local out = {}
  local done = {}
  for k, v in pairs(err_t) do
    if not done[k] then
      local prettykey = (type(k) == "number")
                        and "- in entry " .. k .. " of '" .. item .. "'"
                        or  "in '" .. k .. "'"
      if type(v) == "table" then
        table.insert(out, indent .. prettykey .. ":")
        table.insert(out, pretty_print_error(v, k, indent .. "  "))
      else
        table.insert(out, indent .. prettykey .. ": " .. v)
      end
    end
  end
  return table.concat(out, "\n")
end


-- @treturn table|nil a table with the following format:
--   {
--     services: {
--       ["<uuid>"] = { ... },
--       ...
--     },

--   }
-- @treturn nil|string error message, only if error happened
-- @treturn nil|table err_t, only if error happened
-- @treturn table|nil a table with the following format:
--   {
--     _format_version: "2.1",
--     _transform: true,
--   }
function Config:parse_file(filename, accept, old_hash)
  if type(filename) ~= "string" then
    error("filename must be a string", 2)
  end

  local contents, err = pl_file.read(filename)
  if not contents then
    return nil, err
  end

  return self:parse_string(contents, filename, accept, old_hash)
end


local function convert_nulls(tbl, from, to)
  for k,v in pairs(tbl) do
    if v == from then
      tbl[k] = to

    elseif type(v) == "table" then
      tbl[k] = convert_nulls(v, from, to)
    end
  end

  return tbl
end


-- @treturn table|nil a table with the following format:
--   {
--     services: {
--       ["<uuid>"] = { ... },
--       ...
--     },

--   }
-- @treturn nil|string error message, only if error happened
-- @treturn nil|table err_t, only if error happened
-- @treturn table|nil a table with the following format:
--   {
--     _format_version: "2.1",
--     _transform: true,
--   }
function Config:parse_string(contents, filename, accept, old_hash)
  -- we don't care about the strength of the hash
  -- because declarative config is only loaded by Kong administrators,
  -- not outside actors that could exploit it for collisions
  local new_hash = md5(contents)

  if old_hash and old_hash == new_hash then
    local err = "configuration is identical"
    return nil, err, { error = err }, nil
  end

  -- do not accept Lua by default
  accept = accept or { yaml = true, json = true }

  local dc_table, err
  if accept.yaml and ((not filename) or filename:match("ya?ml$")) then
    local pok
    pok, dc_table, err = pcall(lyaml.load, contents)
    if not pok then
      err = dc_table
      dc_table = nil

    elseif type(dc_table) == "table" then
      convert_nulls(dc_table, lyaml.null, null)
    end

  elseif accept.json and filename:match("json$") then
    dc_table, err = cjson.decode(contents)

  elseif accept.lua and filename:match("lua$") then
    local chunk, pok
    chunk, err = loadstring(contents)
    if chunk then
      setfenv(chunk, {})
      pok, dc_table = pcall(chunk)
      if not pok then
        err = dc_table
        dc_table = nil
      end
    end

  else
    local accepted = {}
    for k, _ in pairs(accept) do
      table.insert(accepted, k)
    end
    table.sort(accepted)
    local err = "unknown file extension (" ..
                table.concat(accepted, ", ") ..
                " " .. (#accepted == 1 and "is" or "are") ..
                " supported): " .. filename
    return nil, err, { error = err }
  end

  if dc_table ~= nil and type(dc_table) ~= "table" then
    dc_table = nil
    err = "expected an object"
  end

  if type(dc_table) ~= "table" then
    err = "failed parsing declarative configuration" ..
        (filename and " file " .. filename or "") ..
        (err and ": " .. err or "")
    return nil, err, { error = err }
  end

  return self:parse_table(dc_table, new_hash)
end


-- @tparam dc_table A table with the following format:
--   {
--     _format_version: "2.1",
--     _transform: true,
--     services: {
--       ["<uuid>"] = { ... },
--       ...
--     },
--   }
--   This table is not flattened: entities can exist inside other entities
-- @treturn table|nil A table with the following format:
--   {
--     services: {
--       ["<uuid>"] = { ... },
--       ...
--     },
--   }
--   This table is flattened - there are no nested entities inside other entities
-- @treturn nil|string error message if error
-- @treturn nil|table err_t if error
-- @treturn table|nil A table with the following format:
--   {
--     _format_version: "2.1",
--     _transform: true,
--   }
-- @treturn string|nil given hash if everything went well,
--                     new hash if everything went well and no given hash,
function Config:parse_table(dc_table, hash)
  if type(dc_table) ~= "table" then
    error("expected a table as input", 2)
  end

  local entities, err_t, meta = self.schema:flatten(dc_table)
  if err_t then
    return nil, pretty_print_error(err_t), err_t
  end

  if not self.partial then
    self.schema:insert_default_workspace_if_not_given(entities)
  end

  if not hash then
    hash = md5(cjson.encode({ entities, meta }))
  end

  return entities, nil, nil, meta, hash
end


function declarative.to_yaml_string(tbl)
  convert_nulls(tbl, null, lyaml.null)
  local pok, yaml, err = pcall(lyaml.dump, { tbl })
  if not pok then
    return nil, yaml
  end
  if not yaml then
    return nil, err
  end

  -- drop the multi-document "---\n" header and "\n..." trailer
  return yaml:sub(5, -5)
end


function declarative.to_yaml_file(entities, filename)
  local yaml, err = declarative.to_yaml_string(entities)
  if not yaml then
    return nil, err
  end

  local fd, err = io.open(filename, "w")
  if not fd then
    return nil, err
  end

  local ok, err = fd:write(yaml)
  if not ok then
    return nil, err
  end

  fd:close()

  return true
end

local function find_or_create_current_workspace(name)
  name = name or "default"

  local workspace, err, err_t = kong.db.workspaces:select_by_name(name)
  if err then
    return nil, err, err_t
  end

  if not workspace then
    workspace, err, err_t = kong.db.workspaces:upsert_by_name(name, {
      name = name,
    }, { no_broadcast_crud_event = true })
    if err then
      return nil, err, err_t
    end
  end

  workspaces.set_workspace(assert(workspace))
  return true
end


function declarative.load_into_db(entities, meta)
  assert(type(entities) == "table")

  local schemas = {}
  for entity_name, _ in pairs(entities) do
    if kong.db[entity_name] then
      table.insert(schemas, kong.db[entity_name].schema)
    else
      return nil, "unknown entity: " .. entity_name
    end
  end
  local sorted_schemas, err = topological_sort(schemas)
  if not sorted_schemas then
    return nil, err
  end

  local _, err, err_t = find_or_create_current_workspace(meta._workspace or "default")
  if err then
    return nil, err, err_t
  end

  local options = {
    transform = meta._transform,
  }
  local schema, primary_key, ok, err, err_t
  for i = 1, #sorted_schemas do
    schema = sorted_schemas[i]
    for _, entity in pairs(entities[schema.name]) do
      entity = deepcopy(entity)
      entity._tags = nil
      entity.ws_id = nil

      primary_key = schema:extract_pk_values(entity)

      ok, err, err_t = kong.db[schema.name]:upsert(primary_key, entity, options)
      if not ok then
        return nil, err, err_t
      end
    end
  end

  return true
end


local function export_from_db(emitter, skip_ws, skip_ttl)
  local schemas = {}
  for _, dao in pairs(kong.db.daos) do
    if not (skip_ws and dao.schema.name == "workspaces") then
      table.insert(schemas, dao.schema)
    end
  end
  local sorted_schemas, err = topological_sort(schemas)
  if not sorted_schemas then
    return nil, err
  end

  emitter:emit_toplevel({
    _format_version = "2.1",
    _transform = false,
  })

  for _, schema in ipairs(sorted_schemas) do
    if schema.db_export == false then
      goto continue
    end

    local name = schema.name
    local fks = {}
    local pointers_to_nonexported = {}
    for field_name, field in schema:each_field() do
      if field.type == "foreign" then
        table.insert(fks, field_name)

        if kong.db[field.reference].schema.db_export == false then
          pointers_to_nonexported[field_name] = true
        end
      end
    end

    for row, err in kong.db[name]:each(nil, { nulls = true, workspace = null, show_ws_id = true}) do
      if not row then
        kong.log.err(err)
        return nil, err
      end

      -- XXX hack, do not export ttl values ??
      if skip_ttl and row.ttl and schema.ttl then
        row.ttl = nil
      end

      for _, foreign_name in ipairs(fks) do
        if type(row[foreign_name]) == "table" then
          local id = row[foreign_name].id
          if id ~= nil then
            row[foreign_name] = id
          end
        end

        if pointers_to_nonexported[foreign_name] then
          row[foreign_name] = nil
        end
      end

      emitter:emit_entity(name, row)
    end

    ::continue::
  end

  return emitter:done()
end


local fd_emitter = {
  emit_toplevel = function(self, tbl)
    self.fd:write(declarative.to_yaml_string(tbl))
  end,

  emit_entity = function(self, entity_name, entity_data)
    local yaml = declarative.to_yaml_string({ [entity_name] = { entity_data } })
    if entity_name == self.current_entity then
      yaml = assert(yaml:match(REMOVE_FIRST_LINE_PATTERN))
    end
    self.fd:write(yaml)
    self.current_entity = entity_name
  end,

  done = function()
    return true
  end,
}


function fd_emitter.new(fd)
  return setmetatable({ fd = fd }, { __index = fd_emitter })
end


function declarative.export_from_db(fd)
  return export_from_db(fd_emitter.new(fd), false)
end


local table_emitter = {
  emit_toplevel = function(self, tbl)
    self.out = tbl
  end,

  emit_entity = function(self, entity_name, entity_data)
    if not self.out[entity_name] then
      self.out[entity_name] = { entity_data }
    else
      table.insert(self.out[entity_name], entity_data)
    end
  end,

  done = function(self)
    return self.out
  end,
}


function table_emitter.new()
  return setmetatable({}, { __index = table_emitter })
end


function declarative.export_config()
  return export_from_db(table_emitter.new(), false, true)
end


local function remove_nulls(tbl)
  for k,v in pairs(tbl) do
    if v == null then
      tbl[k] = nil
    elseif type(v) == "table" then
      tbl[k] = remove_nulls(v)
    end
  end
  return tbl
end


function declarative.get_current_hash()
  return ngx.shared.kong:get("declarative_config:hash")
end


local function find_ws(entities, name)
  for _, v in pairs(entities.workspaces or {}) do
    if v.name == name or v.id == name then
      return v.id
    end
  end
end


-- entities format:
--   {
--     services: {
--       ["<uuid>"] = { ... },
--       ...
--     },
--     ...
--   }
-- meta format:
--   {
--     _format_version: "2.1",
--     _transform: true,
--   }
function declarative.load_into_cache(entities, meta, hash, shadow)
  -- Array of strings with this format:
  -- "<tag_name>|<entity_name>|<uuid>".
  -- For example, a service tagged "admin" would produce
  -- "admin|services|<the service uuid>"
  local tags = {}
  meta = meta or {}

  local default_workspace = assert(find_ws(entities, "default"))
  local fallback_workspace = meta._workspace
                             and find_ws(entities, meta._workspace)
                             or  default_workspace

  assert(type(fallback_workspace) == "string")

  -- Keys: tag name, like "admin"
  -- Values: array of encoded tags, similar to the `tags` variable,
  -- but filtered for a given tag
  local tags_by_name = {}

  kong.core_cache:purge(shadow)
  kong.cache:purge(shadow)

  local transform = meta._transform == nil and true or meta._transform

  for entity_name, items in pairs(entities) do
    local dao = kong.db[entity_name]
    if not dao then
      return nil, "unknown entity: " .. entity_name
    end
    local schema = dao.schema

    -- Keys: tag_name, eg "admin"
    -- Values: dictionary of keys associated to this tag,
    --         for a specific entity type
    --         i.e. "all the services associated to the 'admin' tag"
    --         The ids are keys, and the values are `true`
    local taggings = {}

    local uniques = {}
    local page_for = {}
    local foreign_fields = {}
    for fname, fdata in schema:each_field() do
      if fdata.unique then
        if fdata.type == "foreign" then
          if #kong.db[fdata.reference].schema.primary_key == 1 then
            table.insert(uniques, fname)
          end

        else
          table.insert(uniques, fname)
        end
      end
      if fdata.type == "foreign" then
        page_for[fdata.reference] = {}
        foreign_fields[fname] = fdata.reference
      end
    end

    local keys_by_ws = {
      -- map of keys for global queries
      ["*"] = {}
    }
    for id, item in pairs(items) do
      -- When loading the entities, when we load the default_ws, we
      -- set it to the current. But this only works in the worker that
      -- is doing the loading (0), other ones still won't have it

      assert(type(fallback_workspace) == "string")

      local ws_id
      if schema.workspaceable then
        if item.ws_id == null or item.ws_id == nil then
          item.ws_id = fallback_workspace
        end
        assert(type(item.ws_id) == "string")
        ws_id = item.ws_id

      else
        ws_id = ""
      end

      assert(type(ws_id) == "string")

      local cache_key = dao:cache_key(id, nil, nil, nil, nil, item.ws_id)

      item = remove_nulls(item)
      if transform then
        local err
        item, err = schema:transform(item)
        if not item then
          return nil, err
        end
      end

      local ok, err = kong.core_cache:safe_set(cache_key, item, shadow)
      if not ok then
        return nil, err
      end

      local global_query_cache_key = dao:cache_key(id, nil, nil, nil, nil, "*")
      local ok, err = kong.core_cache:safe_set(global_query_cache_key, item, shadow)
      if not ok then
        return nil, err
      end

      -- insert individual entry for global query
      table.insert(keys_by_ws["*"], cache_key)

      -- insert individual entry for workspaced query
      if ws_id ~= "" then
        keys_by_ws[ws_id] = keys_by_ws[ws_id] or {}
        local keys = keys_by_ws[ws_id]
        table.insert(keys, cache_key)
      end

      if schema.cache_key then
        local cache_key = dao:cache_key(item)
        ok, err = kong.core_cache:safe_set(cache_key, item, shadow)
        if not ok then
          return nil, err
        end
      end

      for _, unique in ipairs(uniques) do
        if item[unique] then
          local unique_key = item[unique]
          if type(unique_key) == "table" then
            local _
            -- this assumes that foreign keys are not composite
            _, unique_key = next(unique_key)
          end

          local prefix = entity_name .. "|" .. ws_id
          if schema.fields[unique].unique_across_ws then
            prefix = entity_name .. "|"
          end

          local unique_cache_key = prefix .. "|" .. unique .. ":" .. unique_key
          ok, err = kong.core_cache:safe_set(unique_cache_key, item, shadow)
          if not ok then
            return nil, err
          end
        end
      end

      for fname, ref in pairs(foreign_fields) do
        if item[fname] then
          local fschema = kong.db[ref].schema

          local fid = declarative_config.pk_string(fschema, item[fname])

          -- insert paged search entry for global query
          page_for[ref]["*"] = page_for[ref]["*"] or {}
          page_for[ref]["*"][fid] = page_for[ref]["*"][fid] or {}
          table.insert(page_for[ref]["*"][fid], cache_key)

          -- insert paged search entry for workspaced query
          page_for[ref][ws_id] = page_for[ref][ws_id] or {}
          page_for[ref][ws_id][fid] = page_for[ref][ws_id][fid] or {}
          table.insert(page_for[ref][ws_id][fid], cache_key)
        end
      end

      if item.tags then

        local ws = schema.workspaceable and ws_id or ""
        for _, tag_name in ipairs(item.tags) do
          table.insert(tags, tag_name .. "|" .. entity_name .. "|" .. id)

          tags_by_name[tag_name] = tags_by_name[tag_name] or {}
          table.insert(tags_by_name[tag_name], tag_name .. "|" .. entity_name .. "|" .. id)

          taggings[tag_name] = taggings[tag_name] or {}
          taggings[tag_name][ws] = taggings[tag_name][ws] or {}
          taggings[tag_name][ws][cache_key] = true
        end
      end
    end

    for ws_id, keys in pairs(keys_by_ws) do
      local entity_prefix = entity_name .. "|" .. (schema.workspaceable and ws_id or "")

      local ok, err = kong.core_cache:safe_set(entity_prefix .. "|@list", keys, shadow)
      if not ok then
        return nil, err
      end

      for ref, wss in pairs(page_for) do
        local fids = wss[ws_id]
        if fids then
          for fid, entries in pairs(fids) do
            local key = entity_prefix .. "|" .. ref .. "|" .. fid .. "|@list"
            local ok, err = kong.core_cache:safe_set(key, entries, shadow)
            if not ok then
              return nil, err
            end
          end
        end
      end
    end

    -- taggings:admin|services|ws_id|@list -> uuids of services tagged "admin" on workspace ws_id
    for tag_name, workspaces_dict in pairs(taggings) do
      for ws_id, keys_dict in pairs(workspaces_dict) do
        local key = "taggings:" .. tag_name .. "|" .. entity_name .. "|" .. ws_id .. "|@list"

        -- transform the dict into a sorted array
        local arr = {}
        local len = 0
        for id in pairs(keys_dict) do
          len = len + 1
          arr[len] = id
        end
        -- stay consistent with pagination
        table.sort(arr)
        local ok, err = kong.core_cache:safe_set(key, arr, shadow)
        if not ok then
          return nil, err
        end
      end
    end
  end

  for tag_name, tags in pairs(tags_by_name) do
    -- tags:admin|@list -> all tags tagged "admin", regardless of the entity type
    -- each tag is encoded as a string with the format "admin|services|uuid", where uuid is the service uuid
    local key = "tags:" .. tag_name .. "|@list"
    local ok, err = kong.core_cache:safe_set(key, tags, shadow)
    if not ok then
      return nil, err
    end
  end

  -- tags||@list -> all tags, with no distinction of tag name or entity type.
  -- each tag is encoded as a string with the format "admin|services|uuid", where uuid is the service uuid
  local ok, err = kong.core_cache:safe_set("tags||@list", tags, shadow)
  if not ok then
    return nil, err
  end

  local ok, err = ngx.shared.kong:safe_set("declarative_config:hash", hash or true)
  if not ok then
    return nil, "failed to set declarative_config:hash in shm: " .. err
  end


  kong.default_workspace = default_workspace
  return true, nil, default_workspace
end


do
  local DECLARATIVE_FLIPS_NAME = constants.DECLARATIVE_FLIPS.name
  local DECLARATIVE_FLIPS_TTL = constants.DECLARATIVE_FLIPS.ttl

  function declarative.load_into_cache_with_events(entities, meta, hash)
    local ok, err = ngx.shared.kong:add(DECLARATIVE_FLIPS_NAME, 0, DECLARATIVE_FLIPS_TTL)
    if not ok then
      if err == "exists" then
        local ttl = math.min(ngx.shared.kong:ttl(DECLARATIVE_FLIPS_NAME), 10)
        return nil, "busy", ttl
      end

      ngx.shared.kong:delete(DECLARATIVE_FLIPS_NAME)
      return nil, err
    end

    -- ensure any previous update finished (we're flipped to the latest page)
    ok, err = kong.worker_events.poll()
    if not ok then
      ngx.shared.kong:delete(DECLARATIVE_FLIPS_NAME)
      return nil, err
    end

    if SUBSYS == "http" and #kong.configuration.stream_listeners > 0 and
       ngx.get_phase() ~= "init_worker"
    then
      -- update stream if necessary
      -- TODO: remove this once shdict can be shared between subsystems

      local sock = ngx_socket_tcp()
      ok, err = sock:connect("unix:" .. PREFIX .. "/stream_config.sock")
      if not ok then
        ngx.shared.kong:delete(DECLARATIVE_FLIPS_NAME)
        return nil, err
      end

      local json = cjson.encode({ entities, meta, hash, })
      local bytes
      bytes, err = sock:send(json)
      sock:close()

      if not bytes then
        ngx.shared.kong:delete(DECLARATIVE_FLIPS_NAME)
        return nil, err
      end

      assert(bytes == #json, "incomplete config sent to the stream subsystem")
    end

    local default_ws
    ok, err, default_ws = declarative.load_into_cache(entities, meta, hash, SHADOW)
    if ok then
      ok, err = kong.worker_events.post("declarative", "flip_config", default_ws)
      if ok ~= "done" then
        return nil, "failed to flip declarative config cache pages: " .. (err or ok)
      end

    else
      ngx.shared.kong:delete(DECLARATIVE_FLIPS_NAME)
      return nil, err
    end

    ok, err = kong.core_cache:save_curr_page()
    if not ok then
      return nil, "failed to persist cache page number inside shdict: " .. err
    end

    local sleep_left = DECLARATIVE_FLIPS_TTL
    local sleep_time = 0.0375

    while sleep_left > 0 do
      local flips = ngx.shared.kong:get(DECLARATIVE_FLIPS_NAME)
      if  flips == nil or flips == WORKER_COUNT then
        break
      end

      sleep_time = sleep_time * 2
      if sleep_time > sleep_left then
        sleep_time = sleep_left
      end

      ngx.sleep(sleep_time)
      sleep_left = sleep_left - sleep_time

    end

    ngx.shared.kong:delete(DECLARATIVE_FLIPS_NAME)

    if sleep_left <= 0 then
      return nil, "timeout"
    end

    return true
  end
end


function declarative.sanitize_output(entities)
  entities.workspaces = nil

  for _, s in pairs(entities) do -- set of entities
    for _, e in pairs(s) do -- individual entity
      e.ws_id = nil
    end
  end
end


for k, v in pairs(ee_declarative) do
  declarative[k] = v
end

return declarative<|MERGE_RESOLUTION|>--- conflicted
+++ resolved
@@ -5,12 +5,10 @@
 local lyaml = require "lyaml"
 local cjson = require "cjson.safe"
 local tablex = require "pl.tablex"
-<<<<<<< HEAD
 local ee_declarative = require "kong.enterprise_edition.db.declarative"
-=======
+
 local constants = require "kong.constants"
 
->>>>>>> 31f2642b
 
 local deepcopy = tablex.deepcopy
 local null = ngx.null
