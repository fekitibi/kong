-- Helper module for 200_to_210 migration operations.
--
-- Operations are versioned and specific to a migration so they remain
-- fixed in time and are not modified for use in future migrations.
--
-- If you want to reuse these operations in a future migration,
-- copy the functions over to a new versioned module.


local ngx = ngx
local uuid = require "resty.jit-uuid"
local cassandra = require "cassandra"


local default_ws_id = uuid.generate_v4()


local function render(template, keys)
  return (template:gsub("$%(([A-Z_]+)%)", keys))
end


local function cassandra_get_default_ws(connector)
  local rows, err = connector:query("SELECT id FROM workspaces WHERE name='default'")
  if err then
    return nil, err
  end

  if not rows
     or not rows[1]
     or not rows[1].id
  then
    return nil
  end

  return rows[1].id
end


local function cassandra_create_default_ws(connector)
  local created_at = ngx.time() * 1000

  local _, err = connector:query("INSERT INTO workspaces(id, name, created_at) VALUES (?, 'default', ?)", {
    cassandra.uuid(default_ws_id),
    cassandra.timestamp(created_at)
  })
  if err then
    return nil, err
  end

  return cassandra_get_default_ws(connector) or default_ws_id
end


local function cassandra_ensure_default_ws(connector)

  local default_ws, err = cassandra_get_default_ws(connector)
  if err then
    return nil, err
  end

  if default_ws then
    return default_ws
  end

  return cassandra_create_default_ws(connector)
end


--------------------------------------------------------------------------------
-- Postgres operations for Workspace migration
--------------------------------------------------------------------------------

-- XXX EE
-- if we are testing then migrations should also act as "bootstrapping"
local bootstrapping = kong.bootstrapping or os.getenv("KONG_IS_TESTING") == "1"


local postgres = {

  up = {

    ----------------------------------------------------------------------------
    -- Add `workspaces` table.
    -- @return string: SQL
    ws_add_workspaces = function() -- XXX EE only boot
      return render([[

        CREATE TABLE IF NOT EXISTS "workspaces" (
          "id"         UUID                       PRIMARY KEY,
          "name"       TEXT                       UNIQUE,
          "comment"    TEXT,
          "created_at" TIMESTAMP WITH TIME ZONE   DEFAULT (CURRENT_TIMESTAMP(0) AT TIME ZONE 'UTC'),
          "meta"       JSONB,
          "config"     JSONB
        );

        -- Create default workspace
        INSERT INTO workspaces(id, name)
        VALUES ('$(ID)', 'default') ON CONFLICT DO NOTHING;

      ]], {
        ID = default_ws_id
      })
    end,

    ----------------------------------------------------------------------------
    -- Add `ws_id` field to a table.
    -- @param table_name string: name of the table, e.g. "services"
    -- @param fk_users {string:string}: map of tables and field names
    -- for other tables that use this table as a foreign key.
    -- We do NOT get these from the schemas because
    -- we want the migration to remain self-contained and unchanged no matter
    -- what changes to the schemas in the latest version of Kong.
    -- @return string: SQL

    ws_add_ws_id = function(_, table_name, fk_users) -- XXX EE Always (part)
      local out = {}
      if bootstrapping then

      table.insert(out, render([[
        -- Add ws_id to $(TABLE), populating all of them with the default workspace id
        DO $$
        BEGIN
          EXECUTE format('ALTER TABLE IF EXISTS ONLY "$(TABLE)" ADD "ws_id" UUID REFERENCES "workspaces" ("id") DEFAULT %L',
                        (SELECT "id" FROM "workspaces" WHERE "name" = 'default'));
        EXCEPTION WHEN DUPLICATE_COLUMN THEN
          -- Do nothing, accept existing state
        END;
        $$;


      ]], { TABLE = table_name }))

      else

      table.insert(out, render([[
        -- Add ws_id to $(TABLE), with no default
        DO $$
        BEGIN
          ALTER TABLE IF EXISTS ONLY "$(TABLE)" ADD "ws_id" UUID REFERENCES "workspaces" ("id");
        EXCEPTION WHEN DUPLICATE_COLUMN THEN
          -- Do nothing, accept existing state
        END;
        $$;


      ]], { TABLE = table_name }))
      end


      table.insert(out, render([[

        -- Ensure (id, ws_id) pair is unique
        DO $$
        BEGIN
          ALTER TABLE IF EXISTS ONLY "$(TABLE)" ADD CONSTRAINT "$(TABLE)_id_ws_id_unique" UNIQUE ("id", "ws_id");
        EXCEPTION WHEN DUPLICATE_TABLE THEN
          -- Do nothing, accept existing state
        END$$;

      ]], { TABLE = table_name }))

      return table.concat(out, "\n")
    end,

    ----------------------------------------------------------------------------
    -- Make field unique per workspace only.
    -- @param table_name string: name of the table, e.g. "services"
    -- @param field_name string: name of the field, e.g. "name"
    -- @return string: SQL
    -- XXX EE: WE HAVE TO DO THIS ANYWAY!
    ws_unique_field = function(_, table_name, field_name) -- XXX EE always
      return render([[

          -- Make '$(TABLE).$(FIELD)' unique per workspace
          ALTER TABLE IF EXISTS ONLY "$(TABLE)" DROP CONSTRAINT IF EXISTS "$(TABLE)_$(FIELD)_key";

          -- Ensure (ws_id, $(FIELD)) pair is unique
          DO $$
          BEGIN
            ALTER TABLE IF EXISTS ONLY "$(TABLE)" ADD CONSTRAINT "$(TABLE)_ws_id_$(FIELD)_unique" UNIQUE ("ws_id", "$(FIELD)");
          EXCEPTION WHEN DUPLICATE_TABLE THEN
            -- Do nothing, accept existing state
          END$$;

      ]], {
        TABLE = table_name,
        FIELD = field_name,
      })
    end,

    ----------------------------------------------------------------------------
    -- Adjust foreign key to take ws_id into account and ensure it matches
    -- @param table_name string: name of the table e.g. "routes"
    -- @param fk_prefix string: name of the foreign field in the schema,
    -- which is used as a prefix in foreign key entries in tables e.g. "service"
    -- @param foreign_table_name string: name of the table the foreign field
    -- refers to e.g. "services"
    -- @return string: SQL
    ws_adjust_foreign_key = function(_, table_name, fk_prefix, foreign_table_name, is_cascade) -- XXX EE always
      return render([[

          -- Update foreign key relationship
          ALTER TABLE IF EXISTS ONLY "$(TABLE)" DROP CONSTRAINT IF EXISTS "$(TABLE)_$(FK)_id_fkey";

          DO $$
          BEGIN
            ALTER TABLE IF EXISTS ONLY "$(TABLE)"
                        ADD CONSTRAINT "$(TABLE)_$(FK)_id_fkey"
                           FOREIGN KEY ("$(FK)_id", "ws_id")
                            REFERENCES $(FOREIGN_TABLE)("id", "ws_id") $(CASCADE);
          EXCEPTION WHEN DUPLICATE_OBJECT THEN
            -- Do nothing, accept existing state
          END$$;

      ]], {
        TABLE = table_name,
        FK = fk_prefix,
        FOREIGN_TABLE = foreign_table_name,
        CASCADE = is_cascade and "ON DELETE CASCADE" or "",
      })
    end,

  },

  teardown = {

    ------------------------------------------------------------------------------
    -- Update composite cache keys to workspace-aware formats
<<<<<<< HEAD
    ws_update_composite_cache_key = function(_, connector, table_name, is_partitioned) -- XXX EE only when boot
      assert(connector:query(render([[
=======
    ws_update_composite_cache_key = function(_, connector, table_name, is_partitioned)
      local _, err = connector:query(render([[
>>>>>>> 31f2642b
        UPDATE "$(TABLE)"
        SET cache_key = CONCAT(cache_key, ':',
                               (SELECT id FROM workspaces WHERE name = 'default'))
        WHERE cache_key LIKE '%:';
      ]], {
        TABLE = table_name,
      }))
      if err then
        return nil, err
      end

      return true
    end,


    ------------------------------------------------------------------------------
    -- Update keys to workspace-aware formats
    ws_update_keys = function(_, connector, table_name, unique_keys) -- XXX EE ALWAYS (see part)
      -- Reset default value for ws_id once it is populated
      local _, err = connector:query(render([[
        ALTER TABLE IF EXISTS ONLY "$(TABLE)" ALTER "ws_id" SET DEFAULT NULL;
      ]], {
        TABLE = table_name,
      }))
      if err then
        return nil, err
      end

      return true
    end,


    ------------------------------------------------------------------------------
    -- General function to fixup a plugin configuration
    fixup_plugin_config = function(_, connector, plugin_name, fixup_fn) -- XXX EE Always (idcare)
      local pgmoon_json = require("pgmoon.json")

      for plugin, err in connector:iterate("SELECT id, name, config FROM plugins") do
        if err then
          return nil, err
        end

        if plugin.name == plugin_name then
          local fix = fixup_fn(plugin.config)

          if fix then

            local sql = render([[
              UPDATE plugins SET config = $(NEW_CONFIG)::jsonb WHERE id = '$(ID)'
            ]], {
              NEW_CONFIG = pgmoon_json.encode_json(plugin.config),
              ID = plugin.id,
            })

            local _, err = connector:query(sql)
            if err then
              return nil, err
            end
          end
        end
      end

      return true
    end,
  },

}


--------------------------------------------------------------------------------
-- Cassandra operations for Workspace migration
--------------------------------------------------------------------------------

local cassandra = {

  up = {

    ----------------------------------------------------------------------------
    -- Add `workspaces` table.
    -- @return string: CQL
<<<<<<< HEAD
    ws_add_workspaces = function(_) -- XXX EE only boot
      return render([[
=======
    ws_add_workspaces = function(_)
      return [[

>>>>>>> 31f2642b
          CREATE TABLE IF NOT EXISTS workspaces(
            id         uuid,
            name       text,
            comment    text,
            created_at timestamp,
            meta       text,
            config     text,
            PRIMARY KEY (id)
          );

          CREATE INDEX IF NOT EXISTS workspaces_name_idx ON workspaces(name);

      ]]
    end,

    ----------------------------------------------------------------------------
    -- Add `ws_id` field to a table.
    -- @param table_name string: name of the table, e.g. "services"
    -- @param fk_users {string:string}: map of tables and field names
    -- for other tables that use this table as a foreign key.
    -- We do NOT get these from the schemas because
    -- we want the migration to remain self-contained and unchanged no matter
    -- what changes to the schemas in the latest version of Kong.
    -- @return string: CQL
    ws_add_ws_id = function(_, table_name, fk_users) -- XXX EE Always (idcare)
      return render([[

          -- 1. Add ws_id to $(TABLE)
          ALTER TABLE $(TABLE) ADD ws_id uuid;

          -- 2. Create index to filter by workspace
          CREATE INDEX IF NOT EXISTS $(TABLE)_ws_id_idx ON $(TABLE)(ws_id);

      ]], {
        TABLE = table_name
      })
    end,

    ----------------------------------------------------------------------------
    -- Make field unique per workspace only.
    -- @param table_name string: name of the table, e.g. "services"
    -- @param field_name string: name of the field, e.g. "name"
    -- @return string: CQL
    ws_unique_field = function(_, table_name, field_name) -- XXX EE Always (idcare)
      -- The Cassandra strategy controls this via Lua code
      return ""
    end,

    ----------------------------------------------------------------------------
    -- Adjust foreign key to take ws_id into account and ensure it matches
    -- @param table_name string: name of the table e.g. "routes"
    -- @param fk_prefix string: name of the foreign field in the schema,
    -- which is used as a prefix in foreign key entries in tables e.g. "service"
    -- @param foreign_table_name string: name of the table the foreign field
    -- refers to e.g. "services"
    -- @return string: CQL
    ws_adjust_foreign_key = function(_, table_name, fk_prefix, foreign_table_name) --- XXX EE Always (idcare)
      -- The Cassandra strategy controls this via Lua code
      return ""
    end,
  },

  teardown = {

    ------------------------------------------------------------------------------
    -- Update composite cache keys to workspace-aware formats
<<<<<<< HEAD
    ws_update_composite_cache_key = function(_, connector, table_name, is_partitioned) -- XXX only boot (or none)
      local rows, err = connector:query([[
        SELECT * FROM workspaces WHERE name='default';
      ]])
=======
    ws_update_composite_cache_key = function(_, connector, table_name, is_partitioned)
      local coordinator = assert(connector:connect_migrations())
      local default_ws, err = cassandra_ensure_default_ws(connector)
>>>>>>> 31f2642b
      if err then
        return nil, err
      end

      if not default_ws then
        return nil, "unable to find a default workspace"
      end

      for rows, err in coordinator:iterate("SELECT id, cache_key FROM " .. table_name) do
        if err then
          return nil, err
        end

        for i = 1, #rows do
          local row = rows[i]
          if row.cache_key:match(":$") then
            local cql = render([[
              UPDATE $(TABLE) SET cache_key = '$(CACHE_KEY)' WHERE $(PARTITION) id = $(ID)
            ]], {
              TABLE = table_name,
              CACHE_KEY = row.cache_key .. ":" .. default_ws,
              PARTITION = is_partitioned
                        and "partition = '" .. table_name .. "' AND"
                        or  "",
              ID = row.id,
            })

            local _, err = connector:query(cql)
            if err then
              return nil, err
            end
          end
        end
      end

      return true
    end,

    ------------------------------------------------------------------------------
    -- Update keys to workspace-aware formats
<<<<<<< HEAD
    ws_update_keys = function(_, connector, table_name, unique_keys, is_partitioned) -- XXX EE only boot (or none)

      local rows, err = connector:query([[
        SELECT * FROM workspaces WHERE name='default';
      ]])
=======
    ws_update_keys = function(_, connector, table_name, unique_keys, is_partitioned)
      local coordinator = assert(connector:connect_migrations())
      local default_ws, err = cassandra_ensure_default_ws(connector)
>>>>>>> 31f2642b
      if err then
        return nil, err
      end

      if not default_ws then
        return nil, "unable to find a default workspace"
      end

      for rows, err in coordinator:iterate("SELECT * FROM " .. table_name) do
        if err then
          return nil, err
        end

        for i = 1, #rows do
          local row = rows[i]
          if row.ws_id == nil then
            local set_list = { "ws_id = " .. default_ws }
            for _, key in ipairs(unique_keys) do
              if row[key] then
                table.insert(set_list, render([[$(KEY) = '$(WS):$(VALUE)']], {
                  KEY = key,
                  WS = default_ws,
                  VALUE = row[key],
                }))
              end
            end

            local cql = render([[
              UPDATE $(TABLE) SET $(SET_LIST) WHERE $(PARTITION) id = $(ID)
            ]], {
              PARTITION = is_partitioned
                          and "partition = '" .. table_name .. "' AND"
                          or  "",
              TABLE = table_name,
              SET_LIST = table.concat(set_list, ", "),
              ID = row.id,
            })

            local _, err = connector:query(cql)
            if err then
              return nil, err
            end
          end
        end
      end

      return true
    end,

    ------------------------------------------------------------------------------
    -- General function to fixup a plugin configuration
    fixup_plugin_config = function(_, connector, plugin_name, fixup_fn) -- XXX EE only boot (or none)
      local cassandra = require("cassandra")
      local cjson = require("cjson")

      local coordinator = assert(connector:connect_migrations())

      for rows, err in coordinator:iterate("SELECT id, name, config FROM plugins") do
        if err then
          return nil, err
        end

        for i = 1, #rows do
          local plugin = rows[i]
          if plugin.name == plugin_name then
            if type(plugin.config) ~= "string" then
              return nil, "plugin config is not a string"
            end
            local config = cjson.decode(plugin.config)
            local fix = fixup_fn(config)

            if fix then
              local _, err = connector:query("UPDATE plugins SET config = ? WHERE id = ?", {
                cassandra.text(cjson.encode(config)),
                cassandra.uuid(plugin.id)
              })
              if err then
                return nil, err
              end
            end
          end
        end
      end

      return true
    end,

  }

}


--------------------------------------------------------------------------------
-- Higher-level operations for Workspace migration
--------------------------------------------------------------------------------


local function ws_adjust_fields(ops, entities)
  local out = {}

  for _, entity in ipairs(entities) do

    table.insert(out, ops:ws_add_ws_id(entity.name))

    for _, fk in ipairs(entity.fks) do
      table.insert(out, ops:ws_adjust_foreign_key(entity.name,
                                                  fk.name,
                                                  fk.reference,
                                                  fk.on_delete == "cascade"))
    end

    for _, unique in ipairs(entity.uniques) do
      table.insert(out, ops:ws_unique_field(entity.name, unique))
    end

  end

  return table.concat(out, "\n")
end


local function ws_adjust_data(ops, connector, entities)
  for _, entity in ipairs(entities) do

    if entity.cache_key and #entity.cache_key > 1 then
      local _, err = ops:ws_update_composite_cache_key(connector, entity.name, entity.partitioned)
      if err then
        return nil, err
      end
    end

    local _, err = ops:ws_update_keys(connector, entity.name, entity.uniques, entity.partitioned)
    if err then
      return nil, err
    end
  end

  return true
end


postgres.up.ws_adjust_fields = ws_adjust_fields
cassandra.up.ws_adjust_fields = ws_adjust_fields


postgres.teardown.ws_adjust_data = ws_adjust_data
cassandra.teardown.ws_adjust_data = ws_adjust_data


--------------------------------------------------------------------------------
-- Super high-level shortcut for plugins
--------------------------------------------------------------------------------

local function mock_ce_only_destructive_functions(t)
  local nop = function() return "" end -- nop function

  -- up
  t.up.ws_add_workspaces = nop
  -- t.up.ws_add_ws_id = nop
  -- t.up.ws_unique_field = nop
  -- t.up.ws_adjust_foreign_key = nop

  -- teardown
  t.teardown.ws_update_composite_cache_key = nop
  t.teardown.ws_update_keys = nop
  -- t.teardown.fixup_plugin_config = nop

  return t
end


local function ws_migrate_plugin(plugin_entities)

  local function ws_migration_up(ops)
    return ops:ws_adjust_fields(plugin_entities)
  end

  local function ws_migration_teardown(ops)
    return function(connector)
      return ops:ws_adjust_data(connector, plugin_entities)
    end
  end

  return {
    postgres = {
      up = ws_migration_up(postgres.up),
      teardown = ws_migration_teardown(postgres.teardown),
    },

    cassandra = {
      up = ws_migration_up(cassandra.up),
      teardown = ws_migration_teardown(cassandra.teardown),
    },
  }
end


--------------------------------------------------------------------------------


if not bootstrapping then
  mock_ce_only_destructive_functions(postgres)
  mock_ce_only_destructive_functions(cassandra)
end

return {
  postgres = postgres,
  cassandra = cassandra,
  ws_migrate_plugin = ws_migrate_plugin,
}<|MERGE_RESOLUTION|>--- conflicted
+++ resolved
@@ -228,13 +228,8 @@
 
     ------------------------------------------------------------------------------
     -- Update composite cache keys to workspace-aware formats
-<<<<<<< HEAD
     ws_update_composite_cache_key = function(_, connector, table_name, is_partitioned) -- XXX EE only when boot
-      assert(connector:query(render([[
-=======
-    ws_update_composite_cache_key = function(_, connector, table_name, is_partitioned)
       local _, err = connector:query(render([[
->>>>>>> 31f2642b
         UPDATE "$(TABLE)"
         SET cache_key = CONCAT(cache_key, ':',
                                (SELECT id FROM workspaces WHERE name = 'default'))
@@ -315,14 +310,9 @@
     ----------------------------------------------------------------------------
     -- Add `workspaces` table.
     -- @return string: CQL
-<<<<<<< HEAD
     ws_add_workspaces = function(_) -- XXX EE only boot
-      return render([[
-=======
-    ws_add_workspaces = function(_)
       return [[
 
->>>>>>> 31f2642b
           CREATE TABLE IF NOT EXISTS workspaces(
             id         uuid,
             name       text,
@@ -389,16 +379,9 @@
 
     ------------------------------------------------------------------------------
     -- Update composite cache keys to workspace-aware formats
-<<<<<<< HEAD
     ws_update_composite_cache_key = function(_, connector, table_name, is_partitioned) -- XXX only boot (or none)
-      local rows, err = connector:query([[
-        SELECT * FROM workspaces WHERE name='default';
-      ]])
-=======
-    ws_update_composite_cache_key = function(_, connector, table_name, is_partitioned)
       local coordinator = assert(connector:connect_migrations())
       local default_ws, err = cassandra_ensure_default_ws(connector)
->>>>>>> 31f2642b
       if err then
         return nil, err
       end
@@ -439,17 +422,9 @@
 
     ------------------------------------------------------------------------------
     -- Update keys to workspace-aware formats
-<<<<<<< HEAD
     ws_update_keys = function(_, connector, table_name, unique_keys, is_partitioned) -- XXX EE only boot (or none)
-
-      local rows, err = connector:query([[
-        SELECT * FROM workspaces WHERE name='default';
-      ]])
-=======
-    ws_update_keys = function(_, connector, table_name, unique_keys, is_partitioned)
       local coordinator = assert(connector:connect_migrations())
       local default_ws, err = cassandra_ensure_default_ws(connector)
->>>>>>> 31f2642b
       if err then
         return nil, err
       end
