--- conflicted
+++ resolved
@@ -689,12 +689,7 @@
         return true
       end
 
-<<<<<<< HEAD
-      return nil, "All or none of " .. quoted_list(field_names) .. " must be set. "
-                  .. "Only " .. quoted_list(nonempty) .. " found"
-=======
       return nil, quoted_list(field_names)
->>>>>>> 5e9a43a3
     end
   },
 
@@ -706,7 +701,6 @@
     fn = function(entity, args)
       local nonempty1 = {}
       local nonempty2 = {}
-<<<<<<< HEAD
 
       for _, name in ipairs(args.set1) do
         if is_nonempty(get_field(entity, name)) then
@@ -714,15 +708,6 @@
         end
       end
 
-=======
-
-      for _, name in ipairs(args.set1) do
-        if is_nonempty(get_field(entity, name)) then
-          insert(nonempty1, name)
-        end
-      end
-
->>>>>>> 5e9a43a3
       for _, name in ipairs(args.set2) do
         if is_nonempty(get_field(entity, name)) then
           insert(nonempty2, name)
@@ -730,13 +715,8 @@
       end
 
       if #nonempty1 > 0 and #nonempty2 > 0 then
-<<<<<<< HEAD
-        return nil, quoted_list(nonempty1) .. " must not be set with " ..
-                    quoted_list(nonempty2)
-=======
         return nil, format("(%s), (%s)", quoted_list(nonempty1),
                                          quoted_list(nonempty2))
->>>>>>> 5e9a43a3
       end
 
       return true
@@ -823,9 +803,9 @@
     end
 
     local ok, err = validate_elements(self, field, value)
-    if not ok then
-      return nil, err
-    end
+      if not ok then
+        return nil, err
+      end
 
   elseif field.type == "set" then
     if not is_sequence(value) then
@@ -834,9 +814,9 @@
 
     field.elements.required = true
     local ok, err = validate_elements(self, field, value)
-    if not ok then
-      return nil, err
-    end
+        if not ok then
+          return nil, err
+        end
 
   elseif field.type == "map" then
     if type(value) ~= "table" then
@@ -872,8 +852,8 @@
 
   elseif field.type == "foreign" then
     if field.schema and field.schema.validate_primary_key then
-      local ok, errs = field.schema:validate_primary_key(value, true)
-      if not ok then
+    local ok, errs = field.schema:validate_primary_key(value, true)
+    if not ok then
         if type(value) == "table" and field.schema.validate then
           local foreign_ok, foreign_errs = field.schema:validate(value, false)
           if not foreign_ok then
@@ -1048,12 +1028,12 @@
       end
     else
       field, err = resolve_field(self, k, field, subschema)
-      if field then
-        _, errors[k] = self:validate_field(field, v)
-      else
-        errors[k] = err
-      end
-    end
+    if field then
+      _, errors[k] = self:validate_field(field, v)
+    else
+      errors[k] = err
+    end
+  end
   end
 
   if next(errors) then
@@ -1229,9 +1209,9 @@
       local check_name = next(check)
       local arg = check[check_name]
       if arg and arg ~= null then
-        run_entity_check(self, check_name, input, arg, full_check, errors)
-      end
-    end
+      run_entity_check(self, check_name, input, arg, full_check, errors)
+    end
+  end
   end
 
   --- Run entity checks over the whole table.
@@ -1400,7 +1380,7 @@
 
   if field.abstract then
     return value
-  end
+    end
 
   if field.type == "record" then
     if should_recurse_record(context, value, field) then
@@ -1413,7 +1393,7 @@
 
   elseif type(value) == "table" then
     local subfield
-    if field.type == "array" then
+  if field.type == "array" then
       value = make_array(value)
       subfield = field.elements
 
@@ -1423,7 +1403,7 @@
 
     elseif field.type == "map" then
       subfield = field.values
-    end
+  end
 
     if subfield then
       for i, e in ipairs(value) do
@@ -1517,7 +1497,7 @@
         end
 
       elseif key == "updated_at" and (context == "insert" or
-                                      context == "upsert" or
+                                       context == "upsert" or
                                       context == "update") then
         if field.type == "number" then
           data[key] = now_ms
@@ -1546,14 +1526,6 @@
     -- Set read_before_write to true,
     -- to handle deep merge of record object on update.
     if context == "update" and field.type == "record"
-<<<<<<< HEAD
-       and output[key] ~= nil and output[key] ~= null then
-      read_before_write = true
-    end
-
-    if context == "select" and field.type == "integer" and type(output[key]) == "number" then
-      output[key] = floor(output[key])
-=======
        and data[key] ~= nil and data[key] ~= null then
       read_before_write = true
     end
@@ -1565,7 +1537,6 @@
       -- is valid.
       read_before_write = true
       check_immutable_fields = true
->>>>>>> 5e9a43a3
     end
   end
 
