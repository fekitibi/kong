local tablex       = require "pl.tablex"
local pretty       = require "pl.pretty"
local utils        = require "kong.tools.utils"
local cjson        = require "cjson"


local setmetatable = setmetatable
local re_match     = ngx.re.match
local re_find      = ngx.re.find
local concat       = table.concat
local insert       = table.insert
local format       = string.format
local assert       = assert
local ipairs       = ipairs
local pairs        = pairs
local pcall        = pcall
local floor        = math.floor
local type         = type
local next         = next
local ngx_time     = ngx.time
local ngx_now      = ngx.now
local find         = string.find
local null         = ngx.null
local max          = math.max
local sub          = string.sub


local Schema       = {}
Schema.__index     = Schema


local _cache = {}


local new_tab
do
  local ok
  ok, new_tab = pcall(require, "table.new")
  if not ok then
    new_tab = function(narr, nrec)
      return {}
    end
  end
end


local validation_errors = {
  -- general message
  ERROR                     = "Validation error: %s",
  -- types
  ARRAY                     = "expected an array",
  SET                       = "expected a set",
  MAP                       = "expected a map",
  RECORD                    = "expected a record",
  STRING                    = "expected a string",
  NUMBER                    = "expected a number",
  BOOLEAN                   = "expected a boolean",
  INTEGER                   = "expected an integer",
  FUNCTION                  = "expected a function",
  -- validations
  EQ                        = "value must be %s",
  NE                        = "value must not be %s",
  GT                        = "value must be greater than %s",
  BETWEEN                   = "value should be between %d and %d",
  LEN_EQ                    = "length must be %d",
  LEN_MIN                   = "length must be at least %d",
  LEN_MAX                   = "length must be at most %d",
  MATCH                     = "invalid value: %s",
  NOT_MATCH                 = "invalid value: %s",
  MATCH_ALL                 = "invalid value: %s",
  MATCH_NONE                = "invalid value: %s",
  MATCH_ANY                 = "invalid value: %s",
  STARTS_WITH               = "should start with: %s",
  CONTAINS                  = "expected to contain: %s",
  ONE_OF                    = "expected one of: %s",
  NOT_ONE_OF                = "must not be one of: %s",
  IS_REGEX                  = "not a valid regex: %s",
  TIMESTAMP                 = "expected a valid timestamp",
  UUID                      = "expected a valid UUID",
  VALIDATION                = "failed validating: %s",
  -- field presence
  BAD_INPUT                 = "expected an input table",
  REQUIRED                  = "required field missing",
  NO_FOREIGN_DEFAULT        = "will not generate a default value for a foreign field",
  UNKNOWN                   = "unknown field",
  IMMUTABLE                 = "immutable field cannot be updated",
  -- entity checks
  REQUIRED_FOR_ENTITY_CHECK = "field required for entity check",
  ENTITY_CHECK              = "failed entity check: %s(%s)",
  ENTITY_CHECK_N_FIELDS     = "entity check requires %d fields",
  CHECK                     = "entity check failed",
  CONDITIONAL               = "failed conditional validation given value of field '%s'",
  AT_LEAST_ONE_OF           = "at least one of these fields must be non-empty: %s",
  CONDITIONAL_AT_LEAST_ONE_OF = "at least one of these fields must be non-empty: %s",
  ONLY_ONE_OF               = "only one of these fields must be non-empty: %s",
  DISTINCT                  = "values of these fields must be distinct: %s",
  MUTUALLY_REQUIRED         = "all or none of these fields must be set: %s",
  MUTUALLY_EXCLUSIVE_SETS   = "these sets are mutually exclusive: %s",
  -- schema error
  SCHEMA_NO_DEFINITION      = "expected a definition table",
  SCHEMA_NO_FIELDS          = "error in schema definition: no 'fields' table",
  SCHEMA_BAD_REFERENCE      = "schema refers to an invalid foreign entity: %s",
  SCHEMA_CANNOT_VALIDATE    = "error in schema prevents from validating this field",
  SCHEMA_TYPE               = "invalid type: %s",
  -- primary key errors
  NOT_PK                    = "not a primary key",
  MISSING_PK                = "missing primary key",
  -- subschemas
  SUBSCHEMA_UNKNOWN         = "unknown type: %s",
  SUBSCHEMA_BAD_PARENT      = "error in definition of '%s': entities of type '%s' cannot have subschemas",
  SUBSCHEMA_UNDEFINED_FIELD = "error in definition of '%s': %s: abstract field was not specialized",
  SUBSCHEMA_BAD_TYPE        = "error in definition of '%s': %s: cannot change type in a specialized field",
  SUBSCHEMA_BAD_FIELD       = "error in definition of '%s': %s: cannot create a new field",
  SUBSCHEMA_ABSTRACT_FIELD  = "error in schema definition: abstract field was not specialized",
}


Schema.valid_types = {
  array        = true,
  set          = true,
  string       = true,
  number       = true,
  boolean      = true,
  integer      = true,
  foreign      = true,
  map          = true,
  record       = true,
  ["function"] = true,
}


local uuid_regex = "^[0-9a-f]{8}-[0-9a-f]{4}-[0-9a-f]{4}-[0-9a-f]{4}-[0-9a-f]{12}$"


local function make_length_validator(err, fn)
  return function(value, n, field)
    local len = #value
    if field.type == "map" then
      for _ in pairs(value) do
        len = len + 1
      end
    end
    if fn(len, n) then
      return true
    end
    return nil, validation_errors[err]:format(n)
  end
end


--- Produce a nicely quoted list:
-- Given `{"foo", "bar", "baz"}` and `"or"`, produces
-- `"'foo', 'bar', 'baz'"`.
-- Given an array of arrays (e.g., `{{"f1", "f2"}, {"f3", "f4"}}`), produces
-- `"('f1', 'f2'), ('f3', 'f4')"`.
-- @param words an array of strings and/or arrays of strings.
-- @return The string of quoted words and/or arrays.
local function quoted_list(words)
  local msg = {}
  for _, word in ipairs(words) do
    if type(word) == "table" then
      insert(msg, ("(%s)"):format(quoted_list(word)))
    else
      insert(msg, ("'%s'"):format(word))
    end
  end
  return concat(msg, ", ")
end


--- Validator functions available for schemas.
-- A validator can only affect one field.
-- Each validation is registered in a schema field definition as
-- a key-value pair. The key is the validation name and the value
-- is an optional argument (by convention, `true` if the argument
-- is to be ignored). Each validation function takes as inputs
-- the value to be validated and the argument given in the schema
-- definition. The function should return true or nil,
-- optionally followed by an error message. If the error message
-- is not given, the validation name (in uppercase) is used as
-- a key in `validation_errors` to get a message. If it was not
-- registered, a generic fallback error message is produced with
-- `validation_errors.VALIDATION`.
Schema.validators = {

  between = function(value, limits)
    if value < limits[1] or value > limits[2] then
      return nil, validation_errors.BETWEEN:format(limits[1], limits[2])
    end
    return true
  end,

  eq = function(value, wanted)
    if value == wanted then
      return true
    end
    local str = (wanted == null) and "null" or tostring(wanted)
    return nil, validation_errors.EQ:format(str)
  end,

  ne = function(value, wanted)
    if value ~= wanted then
      return true
    end
    local str = (wanted == null) and "null" or tostring(value)
    return nil, validation_errors.NE:format(str)
  end,

  gt = function(value, limit)
    if value > limit then
      return true
    end
    return nil, validation_errors.GT:format(tostring(limit))
  end,

  len_eq = make_length_validator("LEN_EQ", function(len, n)
    return len == n
  end),

  len_min = make_length_validator("LEN_MIN", function(len, n)
    return len >= n
  end),

  len_max = make_length_validator("LEN_MAX", function(len, n)
    return len <= n
  end),

  match = function(value, pattern)
    local m = value:match(pattern)
    if not m then
      return nil, validation_errors.MATCH:format(value)
    end
    return true
  end,

  is_regex = function(value)
    local _, err = re_match("any string", value)
    return err == nil
  end,

  not_match = function(value, pattern)
    local m = value:match(pattern)
    if m then
      return nil, validation_errors.NOT_MATCH:format(value)
    end
    return true
  end,

  match_all = function(value, list)
    for i = 1, #list do
      local m = value:match(list[i].pattern)
      if not m then
        return nil, list[i].err
      end
    end
    return true
  end,

  match_none = function(value, list)
    for i = 1, #list do
      local m = value:match(list[i].pattern)
      if m then
        return nil, list[i].err
      end
    end
    return true
  end,

  match_any = function(value, arg)
    for _, pattern in ipairs(arg.patterns) do
      local m = value:match(pattern)
      if m then
        return true
      end
    end
    return nil, arg.err
  end,

  starts_with = function(value, expected)
    -- produces simpler error messages than 'match'
    if sub(value, 1, #expected) ~= expected then
      return nil, validation_errors.STARTS_WITH:format(expected)
    end
    return true
  end,

  one_of = function(value, options)
    for _, option in ipairs(options) do
      if value == option then
        return true
      end
    end
    return nil, validation_errors.ONE_OF:format(concat(options, ", "))
  end,

  not_one_of = function(value, options)
    for _, option in ipairs(options) do
      if value == option then
        return nil, validation_errors.NOT_ONE_OF:format(concat(options, ", "))
      end
    end
    return true
  end,

  timestamp = function(value)
    return value > 0 or nil
  end,

  uuid = function(value)
    if #value ~= 36 then
      return nil
    end
    return re_find(value, uuid_regex, "ioj") and true or nil
  end,

  contains = function(array, wanted)
    for _, item in ipairs(array) do
      if item == wanted then
        return true
      end
    end

    return nil, validation_errors.CONTAINS:format(wanted)
  end,

  mutually_exclusive_subsets = function(value, subsets)
    local subset_union = {} -- union of all subsets; key is an element, value is the
    for _, subset in ipairs(subsets) do -- the subset the element is part of
      for _, el in ipairs(subset) do
        subset_union[el] = subset
      end
    end

    local member_of = {}

    for _, val in ipairs(value) do -- for each value, add the set it's part of
      if subset_union[val] and not member_of[subset_union[val]] then -- to member_of, iff it hasn't already
        member_of[subset_union[val]] = true
        member_of[#member_of+1] = subset_union[val]
      end
    end

    if #member_of <= 1 then
      return true
    else
      return nil, validation_errors.MUTUALLY_EXCLUSIVE_SETS:format(quoted_list(member_of))
    end
  end,

  custom_validator = function(value, fn)
    return fn(value)
  end

}


Schema.validators_order = {
  "eq",
  "ne",
  "not_one_of",
  "one_of",

  -- type-dependent
  "gt",
  "timestamp",
  "uuid",
  "is_regex",
  "between",

  -- strings (1/2)
  "len_eq",
  "len_min",
  "len_max",

  -- strings (2/2)
  "starts_with",
  "not_match",
  "match_none",
  "match",
  "match_all",
  "match_any",

  -- arrays
  "contains",

  -- other
  "custom_validator",
  "mutually_exclusive_subsets",
}


--- Returns true if a field is non-empty (with emptiness defined
-- for strings and aggregate values).
-- This function is defined as `is_nonempty` rather than the more intuitive
-- `is_empty` because the former has a less fuzzy definition:
-- being non-empty clearly excludes null and nil values.
-- @param value a value, which may be `ngx.null` or `nil`.
local function is_nonempty(value)
  if value == nil
     or value == null
     or (type(value) == "table" and not next(value))
     or (type(value) == "string" and value == "") then
    return false
  end

  return true
end


--- Returns true if a table is a sequence
-- @param t a table to be checked
-- @return `true` if `t` is a sequence, otherwise returns false.
local function is_sequence(t)
  if type(t) ~= "table" then
    return false
  end

  local m, c = 0, 0

  for k, _ in pairs(t) do
    c = c + 1

    if t[c] == nil then
      return false
    end

    if type(k) ~= "number" or k < 0 or floor(k) ~= k then
      return false
    end

    m = max(m, k)
  end

  return c == m
end


-- Get a field from a possibly-nested table using a string key
-- such as "x.y.z", such that `get_field(t, "x.y.z")` is the
-- same as `t.x.y.z`.
local function get_field(tbl, name)
  if tbl == nil then
    return nil
  end
  local dot = find(name, ".", 1, true)
  if not dot then
    return tbl[name]
  end
  local hd, tl = sub(name, 1, dot - 1), sub(name, dot + 1)
  return get_field(tbl[hd], tl)
end


-- Set a field from a possibly-nested table using a string key
-- such as "x.y.z", such that `set_field(t, "x.y.z", v)` is the
-- same as `t.x.y.z = v`.
local function set_field(tbl, name, value)
  local dot = find(name, ".", 1, true)
  if not dot then
    tbl[name] = value
    return
  end
  local hd, tl = sub(name, 1, dot - 1), sub(name, dot + 1)
  local subtbl = tbl[hd]
  if subtbl == nil then
    subtbl = {}
    tbl[hd] = subtbl
  end
  set_field(subtbl, tl, value)
end


-- Get a field definition from a possibly-nested schema using a string key
-- such as "x.y.z", such that `get_field(t, "x.y.z")` is the
-- same as `t.x.y.z`.
local function get_schema_field(schema, name)
  if schema == nil then
    return nil
  end
  local dot = find(name, ".", 1, true)
  if not dot then
    return schema.fields[name]
  end
  local hd, tl = sub(name, 1, dot - 1), sub(name, dot + 1)
  return get_schema_field(schema.fields[hd], tl)
end


--- Entity checkers are cross-field validation rules.
-- An entity checker is implemented as an entry in this table,
-- containing a mandatory field `fn`, the checker function,
-- and an optional field `field_sources`.
--
-- An entity checker is used in a schema by adding an entry to
-- the `entity_checks` array of a schema table. Entries
-- in `entity_checks` are tables with a single key, named
-- after the entity checker; its value is the "entity check
-- argument". For example:
--
--     entity_checks = {
--        { only_one_of = { "field_a", "field_b" } },
--     },
--
-- The `fn` function which implements an entity checker receives
-- three arguments: a projection of the entity containing only
-- the relevant fields to this checker, the entity check argument,
-- and the schema table. This ensures that the entity checker
-- does _not_ have access by default to the entire entity being
-- checked. This allows us to enable/disable entity checkers on
-- partial updates.
--
-- To specify which fields are relevant to this checker, one
-- uses the `field_sources`. It is an array of strings, which
-- are key names to the entity check argument (see the `conditional`
-- entity checker for an example of its use).
-- If `field_sources` is not present, it is assumed that the
-- entity check argument is an array of field names, and that
-- all of them need to be present for the entity checker to run.
-- (this is the case, for example, of `only_one_of` in the example
-- above: this checker forces both fields to be given, and the
-- implementation of the checker will demand that only one is
-- non-empty).
Schema.entity_checkers = {

  at_least_one_of = {
    run_with_missing_fields = true,
    run_with_invalid_fields = true,
    fn = function(entity, field_names)
      for _, name in ipairs(field_names) do
        if is_nonempty(get_field(entity, name)) then
          return true
        end
      end

      return nil, quoted_list(field_names)
    end,
  },

  conditional_at_least_one_of = {
    run_with_missing_fields = true,
    run_with_invalid_fields = true,
    field_sources = {
      "if_field",
      "then_at_least_one_of",
      "else_then_at_least_one_of",
    },
    required_fields = { "if_field" },
    fn = function(entity, arg, schema)
      local if_value = get_field(entity, arg.if_field)
      if if_value == nil then
        return true
      end

      local arg_mt = {
        __index = get_schema_field(schema, arg.if_field),
      }

      setmetatable(arg.if_match, arg_mt)
      local ok, _ = Schema.validate_field(schema, arg.if_match, if_value)
      if not ok then
        if arg.else_match == nil then
          return true
        end

        -- run 'else'
        setmetatable(arg.else_match, arg_mt)
        local ok, _ = Schema.validate_field(schema, arg.else_match, if_value)
        if not ok then
          return true
        end

        for _, name in ipairs(arg.else_then_at_least_one_of) do
          if is_nonempty(get_field(entity, name)) then
            return true
          end
        end

        local list = quoted_list(arg.else_then_at_least_one_of)
        local else_then_err
        if arg.else_then_err then
          else_then_err = arg.else_then_err:format(list)
        end

        return nil, list, else_then_err
      end

      -- run 'if'
      for _, name in ipairs(arg.then_at_least_one_of) do
        if is_nonempty(get_field(entity, name)) then
          return true
        end
      end

      local list = quoted_list(arg.then_at_least_one_of)
      local then_err
      if arg.then_err then
        then_err = arg.then_err:format(list)
      end

      return nil, list, then_err
    end,
  },

  only_one_of = {
    run_with_missing_fields = false,
    run_with_invalid_fields = true,
    fn = function(entity, field_names)
      local found = false
      local ok = false
      for _, name in ipairs(field_names) do
        if is_nonempty(get_field(entity, name)) then
          if not found then
            found = true
            ok = true
          else
            ok = false
          end
        end
      end

      if ok then
        return true
      end
      return nil, quoted_list(field_names)
    end,
  },

  distinct = {
    run_with_missing_fields = false,
    run_with_invalid_fields = true,
    fn = function(entity, field_names)
      local seen = {}
      for _, name in ipairs(field_names) do
        local value = get_field(entity, name)
        if is_nonempty(value) then
          if seen[value] then
            return nil, quoted_list(field_names)
          end
          seen[value] = true
        end
      end
      return true
    end,
  },

  --- Conditional validation: if the first field passes the given validator,
  -- then run the validator against the second field.
  -- Example:
  -- ```
  -- conditional = { if_field = "policy",
  --                 if_match = { match = "^redis$" },
  --                 then_field = "redis_host",
  --                 then_match = { required = true } }
  -- ```
  conditional = {
    run_with_missing_fields = false,
    run_with_invalid_fields = true,
    field_sources = { "if_field", "then_field" },
    required_fields = { ["if_field"] = true },
    fn = function(entity, arg, schema, errors)
      local if_value = get_field(entity, arg.if_field)
      local then_value = get_field(entity, arg.then_field)
      if then_value == nil then
        then_value = null
      end

      setmetatable(arg.if_match, {
        __index = get_schema_field(schema, arg.if_field)
      })
      local ok, _ = Schema.validate_field(schema, arg.if_match, if_value)
      if not ok then
        return true
      end

      -- Handle `required`
      if arg.then_match.required == true and then_value == null then
        set_field(errors, arg.then_field, validation_errors.REQUIRED)
        return nil, arg.if_field
      end

      setmetatable(arg.then_match, {
        __index = get_schema_field(schema, arg.then_field)
      })
      local err
      ok, err = Schema.validate_field(schema, arg.then_match, then_value)
      if not ok then
        set_field(errors, arg.then_field, err)

        local then_err
        if arg.then_err then
          then_err = arg.then_err:format(arg.if_field)
        end

        return nil, arg.if_field, then_err
      end

      return true
    end,
  },

  custom_entity_check = {
    run_with_missing_fields = false,
    run_with_invalid_fields = false,
    field_sources = { "field_sources" },
    required_fields = { ["field_sources"] = true },
    fn = function(entity, arg)
      return arg.fn(entity)
    end,
  },

  mutually_required = {
    run_with_missing_fields = true,
    fn = function(entity, field_names)
      local nonempty = {}

      for _, name in ipairs(field_names) do
        if is_nonempty(get_field(entity, name)) then
          insert(nonempty, name)
        end
      end

      if #nonempty == 0 or #nonempty == #field_names then
        return true
      end

      return nil, quoted_list(field_names)
    end
  },

  mutually_exclusive_sets = {
    run_with_missing_fields = true,
    field_sources = { "set1", "set2" },
    required_fields = { "set1", "set2" },

    fn = function(entity, args)
      local nonempty1 = {}
      local nonempty2 = {}

      for _, name in ipairs(args.set1) do
        if is_nonempty(get_field(entity, name)) then
          insert(nonempty1, name)
        end
      end

      for _, name in ipairs(args.set2) do
        if is_nonempty(get_field(entity, name)) then
          insert(nonempty2, name)
        end
      end

      if #nonempty1 > 0 and #nonempty2 > 0 then
        return nil, format("(%s), (%s)", quoted_list(nonempty1),
                                         quoted_list(nonempty2))
      end

      return true
    end
  },
}


local function memoize(fn)
  local cache = setmetatable({}, { __mode = "k" })
  return function(k)
    if cache[k] then
      return cache[k]
    end
    local v = fn(k)
    cache[k] = v
    return v
  end
end


local function validate_elements(self, field, value)
  field.elements.required = true
  local errs = {}
  local all_ok = true
  for i, v in ipairs(value) do
    local ok, err = self:validate_field(field.elements, v)
    if not ok then
      errs[i] = err
      all_ok = false
    end
  end

  if all_ok then
    return true
  else
    return nil, errs
  end
end


local get_field_schema = memoize(function(field)
  return Schema.new(field)
end)


-- Forward declaration
local validate_fields


--- Validate the field according to the schema.
-- For aggregate values, validate each field recursively.
-- @param self The complete schema object.
-- @param field The schema definition for the field.
-- @param value The value to be checked (may be ngx.null).
-- @return true if the field validates correctly;
-- nil and an error message on failure.
function Schema:validate_field(field, value)

  if value == null then
    if field.ne == null then
      return nil, field.err or validation_errors.NE:format("null")
    end
    if field.eq ~= nil and field.eq ~= null then
      return nil, validation_errors.EQ:format(tostring(field.eq))
    end
    if field.required then
      return nil, validation_errors.REQUIRED
    end
    return true
  end

  if field.eq == null then
    return nil, field.err or validation_errors.EQ:format("null")
  end

  if field.abstract then
    return nil, validation_errors.SUBSCHEMA_ABSTRACT_FIELD
  end

  if field.type == "array" then
    if not is_sequence(value) then
      return nil, validation_errors.ARRAY
    end

    local ok, err = validate_elements(self, field, value)
      if not ok then
        return nil, err
      end

  elseif field.type == "set" then
    if not is_sequence(value) then
      return nil, validation_errors.SET
    end

    field.elements.required = true
    local ok, err = validate_elements(self, field, value)
        if not ok then
          return nil, err
        end

  elseif field.type == "map" then
    if type(value) ~= "table" then
      return nil, validation_errors.MAP
    end

    field.keys.required = true
    field.values.required = true
    for k, v in pairs(value) do
      local ok, err
      ok, err = self:validate_field(field.keys, k)
      if not ok then
        return nil, err
      end
      ok, err = self:validate_field(field.values, v)
      if not ok then
        return nil, err
      end
    end

  elseif field.type == "record" then
    if type(value) ~= "table" then
      return nil, validation_errors.RECORD
    end

    local field_schema = get_field_schema(field)
    -- TODO return nested table or string?
    local copy = field_schema:process_auto_fields(value, "insert")
    local ok, err = field_schema:validate(copy)
    if not ok then
      return nil, err
    end

  elseif field.type == "foreign" then
    if field.schema and field.schema.validate_primary_key then
    local ok, errs = field.schema:validate_primary_key(value, true)
    if not ok then
        if type(value) == "table" and field.schema.validate then
          local foreign_ok, foreign_errs = field.schema:validate(value, false)
          if not foreign_ok then
            return nil, foreign_errs
          end
        end

        return ok, errs
      end
    end

  elseif field.type == "integer" then
    if not (type(value) == "number"
       and value == floor(value)
       and value ~= 1/0
       and value ~= -1/0) then
      return nil, validation_errors.INTEGER
    end

  elseif field.type == "string" then
    if type(value) ~= "string" then
      return nil, validation_errors.STRING
    end
    -- empty strings are not accepted by default
    if not field.len_min then
      field.len_min = 1
    end

  elseif field.type == "function" then
    if type(value) ~= "function" then
      return nil, validation_errors.FUNCTION
    end

  elseif self.valid_types[field.type] then
    if type(value) ~= field.type then
      return nil, validation_errors[field.type:upper()]
    end

  -- if type is "any" (an internal marker), run validators only
  elseif field.type ~= "any" then
    return nil, validation_errors.SCHEMA_TYPE:format(field.type)
  end

  for _, k in ipairs(Schema.validators_order) do
    if field[k] ~= nil then
      local ok, err = self.validators[k](value, field[k], field)
      if not ok then
        if not err then
          err = (validation_errors[k:upper()]
                 or validation_errors.VALIDATION):format(value)
        end
        return nil, field.err or err
      end
    end
  end

  return true
end


--- Given missing field named `k`, with definition `field`,
-- fill its slot in `entity` with an appropriate default value,
-- if possible.
-- @param field The field definition table.
local function handle_missing_field(field, value)
  if field.default ~= nil then
    local copy = tablex.deepcopy(field.default)
    if (field.type == "array" or field.type == "set")
      and type(copy) == "table"
      and not getmetatable(copy)
    then
      setmetatable(copy, cjson.array_mt)
    end
    return copy
  end

  -- If `nilable` (metaschema only), a default value is not necessary.
  if field.nilable then
    return value
  end

  -- If not `required`, it is nullable.
  if field.required ~= true then
    return null
  end

  if field.abstract then
    return nil
  end

  -- if the missing field is a record, expand its structure
  -- to obtain any nested defaults
  if field.type == "record" then
    local field_schema = get_field_schema(field)
    return field_schema:process_auto_fields({}, "insert")
  end

  -- If `required`, it will fail later.
  return nil
end


--- Check if subschema field is compatible with the abstract field it replaces.
-- @return true if compatible, false otherwise.
local function compatible_fields(f1, f2)
  local t1, t2 = f1.type, f2.type
  if t1 ~= t2 then
    return false
  end
  if t1 == "record" then
    return true
  end
  if t1 == "array" or t1 == "set" then
    return f1.elements.type == f2.elements.type
  end
  if t1 == "map" then
    return f1.keys.type == f2.keys.type and f1.values.type == f2.values.type
  end
  return true
end


local function get_subschema(self, input)
  if self.subschemas and self.subschema_key then
    local input_key = input[self.subschema_key]

    if type(input_key) == "string" then
      return self.subschemas[input_key]
    end

    if type(input_key) == "table" then  -- if subschema key is a set, return
      for _, v in ipairs(input_key) do  -- subschema for first key
        local subschema = self.subschemas[v]
        if subschema then
          return subschema
        end
      end
    end
  end
  return nil
end


local function resolve_field(self, k, field, subschema)
  field = field or self.fields[tostring(k)]
  if not field then
    return nil, validation_errors.UNKNOWN
  end
  if subschema then
    local ss_field = subschema.fields[k]
    if ss_field then
      field = ss_field
    end
  end
  return field
end


--- Validate fields of a table, individually, against the schema.
-- @param self The schema
-- @param input The input table.
-- @return Two arguments: the first is true on success and nil on failure.
-- The second is a table containing all errors, indexed numerically for
-- general errors, and by field name for field errors.
-- In all cases, the input table is untouched.
validate_fields = function(self, input)
  assert(type(input) == "table", validation_errors.BAD_INPUT)

  local errors, _ = {}

  local subschema = get_subschema(self, input)

  for k, v in pairs(input) do
    local err
    local field = self.fields[tostring(k)]
    if field and field.type == "self" then
      local pok
      pok, err, errors[k] = pcall(self.validate_field, self, input, v)
      if not pok then
        errors[k] = validation_errors.SCHEMA_CANNOT_VALIDATE
        kong.log.debug(errors[k], ": ", err)
      end
    else
      field, err = resolve_field(self, k, field, subschema)
    if field then
      _, errors[k] = self:validate_field(field, v)
    else
      errors[k] = err
    end
  end
  end

  if next(errors) then
    return nil, errors
  end
  return true, errors
end

-- XXX EE-only: expose validate_fields for use in DAO:select_all
Schema.validate_fields = validate_fields


local function insert_entity_error(errors, err)
  if not errors["@entity"] then
    errors["@entity"] = {}
  end
  insert(errors["@entity"], err)
end


--- Runs an entity check, making sure it has access to all fields it asked for,
-- and that it only has access to the fields it asked for.
-- It will call `self.entity_checkers[name]` giving it a subset of `input`,
-- based on the list of fields given at `schema.entity_checks[name].fields`.
-- @param self The schema table
-- @param name The name of the entity check
-- @param input The whole input entity.
-- @param arg The argument table of the entity check declaration
-- @param errors The table where errors are accumulated.
-- @return Nothing; the side-effect of this function is to add entries to
-- `errors` if any errors occur.
local function run_entity_check(self, name, input, arg, full_check, errors)
  local check_input = {}
  local checker = self.entity_checkers[name]
  local fields_to_check = {}

  local required_fields = {}
  if checker.field_sources then
    for _, source in ipairs(checker.field_sources) do
      local v = arg[source]
      if type(v) == "string" then
        insert(fields_to_check, v)
        if checker.required_fields[source] then
          required_fields[v] = true
        end
      elseif type(v) == "table" then
        for _, fname in ipairs(v) do
          insert(fields_to_check, fname)
          if checker.required_fields[source] then
            required_fields[fname] = true
          end
        end
      end
    end
  else
    fields_to_check = arg
    for _, fname in ipairs(arg) do
      required_fields[fname] = true
    end
  end

  local missing
  local all_nil = true
  local all_ok = true
  for _, fname in ipairs(fields_to_check) do
    local value = get_field(input, fname)
    if value == nil then
      if (not checker.run_with_missing_fields) and
         (required_fields and required_fields[fname]) then
        missing = missing or {}
        insert(missing, fname)
      end
    else
      all_nil = false
    end
    if errors[fname] then
      all_ok = false
    end
    set_field(check_input, fname, value)
  end

  -- Don't run check if any of its fields has errors
  if not all_ok and not checker.run_with_invalid_fields then
    return
  end

  -- Don't run check if none of the fields are present (update)
  if all_nil and not (checker.run_with_missing_fields and full_check) then
    return
  end

  -- Don't run check if a required field is missing
  if missing then
    for _, fname in ipairs(missing) do
      set_field(errors, fname, validation_errors.REQUIRED_FOR_ENTITY_CHECK)
    end
    return
  end

  local ok, err, err2 = checker.fn(check_input, arg, self, errors)
  if ok then
    return
  end

  if err2 then
    -- user provided custom error for this entity checker
    insert_entity_error(errors, err2)

  else
    local error_fmt = validation_errors[name:upper()]
    err = error_fmt and error_fmt:format(err) or err
    if not err then
      local data = pretty.write({ name = arg }):gsub("%s+", " ")
      err = validation_errors.ENTITY_CHECK:format(name, data)
    end

    insert_entity_error(errors, err)
  end
end


--- Runs the schema's custom `self.check()` function.
-- It requires the full entity to be present.
-- TODO hopefully deprecate this function.
-- @param self The schema table
-- @param name The name of the entity check
-- @param errors The current table of accumulated field errors.
local function run_self_check(self, input, errors)
  local ok = true
  for fname, field in self:each_field() do
    if input[fname] == nil and not field.nilable then
      local err = validation_errors.REQUIRED_FOR_ENTITY_CHECK:format(fname)
      errors[fname] = err
      ok = false
    end
  end

  if not ok then
    return
  end

  local err
  ok, err = self.check(input)
  if ok then
    return
  end

  if type(err) == "string" then
    insert_entity_error(errors, err)

  elseif type(err) == "table" then
    for k, v in pairs(err) do
      if type(k) == "number" then
        insert_entity_error(errors, v)
      else
        errors[k] = v
      end
    end

  else
    insert_entity_error(errors, validation_errors.CHECK)
  end
end


local run_entity_checks
do
  local function run_checks(self, input, full_check, checks, errors)
    if not checks then
      return
    end
    for _, check in ipairs(checks) do
      local check_name = next(check)
      local arg = check[check_name]
      if arg and arg ~= null then
      run_entity_check(self, check_name, input, arg, full_check, errors)
    end
  end
  end

  --- Run entity checks over the whole table.
  -- This includes the custom `check` function.
  -- In case of any errors, add them to the errors table.
  -- @param self The schema
  -- @param input The input table.
  -- @param full_check If true, demands entity table to be complete.
  -- @param errors The table where errors are accumulated.
  -- @return Nothing; the side-effect of this function is to add entries to
  -- `errors` if any errors occur.
  run_entity_checks = function(self, input, full_check, errors)

    run_checks(self, input, full_check, self.entity_checks, errors)

    local subschema = get_subschema(self, input)
    if subschema then
      local fields_proxy = setmetatable({}, {
        __index = function(_, k)
          return subschema.fields[k] or self.fields[k]
        end
      })
      local self_proxy = setmetatable({}, {
        __index = function(_, k)
          if k == "fields" then
            return fields_proxy
          else
            return self[k]
          end
        end
      })
      run_checks(self_proxy, input, full_check, subschema.entity_checks, errors)

      if subschema.check and full_check then
        run_self_check(subschema, input, errors)
      end
    end

    if self.check and full_check then
      run_self_check(self, input, errors)
    end
  end
end

--- Ensure that a given table contains only the primary-key
-- fields of the entity and that their fields validate.
-- @param pk A table with primary-key fields only.
-- @param ignore_others If true, the function will ignore non-primary key
-- entries.
-- @return True on success; nil, error message and error table otherwise.
function Schema:validate_primary_key(pk, ignore_others)
  local pk_set = {}
  local errors = {}

  for _, k in ipairs(self.primary_key) do
    pk_set[k] = true
    local field = self.fields[k]
    local v = pk[k]

    if not v then
      errors[k] = validation_errors.MISSING_PK

    elseif (field.required or field.auto) and v == null then
      errors[k] = validation_errors.REQUIRED

    else
      local _
      _, errors[k] = self:validate_field(field, v)
    end
  end

  if not ignore_others then
    for k, _ in pairs(pk) do
      if not pk_set[k] then
        errors[k] = validation_errors.NOT_PK
      end
    end
  end

  if next(errors) then
    return nil, errors
  end
  return true
end


local as_set = setmetatable({}, { __mode = "k" })


local Set_mt = {
  __index = function(t, key)
    local set = as_set[t]
    if set then
      return set[key]
    end
  end
}


--- Sets (or replaces) metatable of an array:
-- 1. array is a proper sequence, `cjson.array_mt`
--    will be used as a metatable of the returned array.
-- 2. otherwise no modifications are made to input parameter.
-- @param array The table containing an array for which to apply the metatable.
-- @return input table (with metatable, see above)
local function make_array(array)
  if is_sequence(array) then
    return setmetatable(array, cjson.array_mt)
  end

  return array
end


--- Sets (or replaces) metatable of a set and removes duplicates:
-- 1. set is a proper sequence, but empty, `cjson.array_mt`
--    will be used as a metatable of the returned set.
-- 2. set a proper sequence, and has values, `Set_mt`
--    will be used as a metatable of the returned set.
-- 3. otherwise no modifications are made to input parameter.
-- @param set The table containing a set for which to apply the metatable.
-- @return input table (with metatable, see above)
local function make_set(set)
  if not is_sequence(set) then
    return set
  end

  local count = #set

  if count == 0 then
    return setmetatable(set, cjson.array_mt)
  end

  local o = {}
  local s = {}
  local j = 0

  for i = 1, count do
    local v = set[i]
    if not s[v] then
      j = j + 1
      o[j] = v
      s[v] = true
    end
  end

  as_set[o] = s

  return setmetatable(o, Set_mt)
end


local function should_recurse_record(context, value, field)
  if context == "update" then
    return value ~= null and value ~= nil
  else
    return value ~= null and (value ~= nil or field.required == true)
  end
end


local function adjust_field_for_context(field, value, context, nulls)
  if context == "select" and value == null and field.required == true then
    return handle_missing_field(field, value)
  end

  if field.abstract then
    return value
    end

  if field.type == "record" then
    if should_recurse_record(context, value, field) then
      value = value or handle_missing_field(field, value)
      if type(value) == "table" then
        local field_schema = get_field_schema(field)
        return field_schema:process_auto_fields(value, context, nulls)
      end
    end

  elseif type(value) == "table" then
    local subfield
  if field.type == "array" then
      value = make_array(value)
      subfield = field.elements

    elseif field.type == "set" then
      value = make_set(value)
      subfield = field.elements

    elseif field.type == "map" then
      subfield = field.values
  end

    if subfield then
      for i, e in ipairs(value) do
        value[i] = adjust_field_for_context(subfield, e, context, nulls)
      end
    end
  end

  if value == nil and context ~= "update" then
    return handle_missing_field(field, value)
  end

  return value
end


--- Given a table, update its fields whose schema
-- definition declares them as `auto = true`,
-- based on its CRUD operation context, and set
-- defaults for missing values when the CRUD context
-- is "insert".
-- This function encapsulates various "smart behaviors"
-- for value creation and update.
-- @param data The table containing data to be processed.
-- @param context a string describing the CRUD context:
-- valid values are: "insert", "update", "upsert", "select"
-- @param nulls boolean: return nulls as explicit ngx.null values
-- @return A new table, with the auto fields containing
-- appropriate updated values.
function Schema:process_auto_fields(data, context, nulls)
  ngx.update_time()

  local now_s  = ngx_time()
  local now_ms = ngx_now()
  local read_before_write = false
  local cache_key_modified = false
  local check_immutable_fields = false

  data = tablex.deepcopy(data)

  --[[
  if context == "select" and self.translations then
    for _, translation in ipairs(self.translations) do
      if type(translation.read) == "function" then
        output = translation.read(output)
      end
    end
  end
  --]]

  if self.shorthands then
    for _, shorthand in ipairs(self.shorthands) do
      local sname, sfunc = next(shorthand)
      local value = data[sname]
      if value ~= nil then
        data[sname] = nil
        local new_values = sfunc(value)
        if new_values then
          for k, v in pairs(new_values) do
            data[k] = v
          end
        end
      end
    end
  end

  for key, field in self:each_field(data) do

    if field.legacy and field.uuid and data[key] == "" then
      data[key] = null
    end

    if field.auto then
      if field.uuid then
        if (context == "insert" or context == "upsert") and data[key] == nil then
          data[key] = utils.uuid()
        end

      elseif field.type == "string" then
        if (context == "insert" or context == "upsert") and data[key] == nil then
          data[key] = utils.random_string()
        end

      elseif key == "created_at"
             and (context == "insert" or context == "upsert")
             and (data[key] == null or data[key] == nil) then
        if field.type == "number" then
          data[key] = now_ms
        elseif field.type == "integer" then
          data[key] = now_s
        end

      elseif key == "updated_at" and (context == "insert" or
                                       context == "upsert" or
                                      context == "update") then
        if field.type == "number" then
          data[key] = now_ms
        elseif field.type == "integer" then
          data[key] = now_s
        end
      end
    end

    data[key] = adjust_field_for_context(field, data[key], context, nulls)

    if data[key] ~= nil then
      if self.cache_key_set and self.cache_key_set[key] then
        cache_key_modified = true
      end
    end

    if context == "select" and data[key] == null and not nulls then
      data[key] = nil
    end

    if context == "select" and field.type == "integer" and type(data[key]) == "number" then
      data[key] = floor(data[key])
    end

    -- Set read_before_write to true,
    -- to handle deep merge of record object on update.
    if context == "update" and field.type == "record"
       and data[key] ~= nil and data[key] ~= null then
      read_before_write = true
    end

    if context == 'update' and field.immutable then
      -- if entity schema contains immutable fields,
      -- we need to preform a read-before-write and
      -- check the existing record to insure update
      -- is valid.
      read_before_write = true
      check_immutable_fields = true
    end
  end

  --[[
  if context ~= "select" and self.translations then
    for _, translation in ipairs(self.translations) do
      if type(translation.write) == "function" then
        data = translation.write(data)
      end
    end
  end
  --]]

  if context == "update" and (
    -- If a partial update does not provide the subschema key,
    -- we need to do a read-before-write to get it and be
    -- able to properly validate the entity.
    (self.subschema_key and data[self.subschema_key] == nil)
    -- If we're resetting the value of a composite cache key,
    -- we to do a read-before-write to get the rest of the cache key
    -- and be able to properly update it.
    or cache_key_modified
    -- Entity checks validate across fields, and the field
    -- that is necessary for validating may not be present.
    or self.entity_checks)
  then
    read_before_write = true

  elseif context == "select" then
    for key in pairs(data) do
<<<<<<< HEAD
      if not self.fields[key] then
=======
      if not self.fields[key]
      -- XXX EE: when comming from select_by_cache_key, entities
      -- (plugins) come with workspace_(id|name) fields that we
      -- shouldn't remove as they are needed down the line.
        and key ~= "workspace_id"
        and key ~= "workspace_name"
      then
>>>>>>> aa68aaf7
        data[key] = nil
      end
    end
  end

  return data, nil, read_before_write, check_immutable_fields
end


--- Schema-aware deep-merge of two entities.
-- Uses schema knowledge to merge two records field-by-field,
-- but not merge the content of two arrays.
-- @param top the entity whose values take precedence
-- @param bottom the entity whose values are the fallback
-- @return the merged entity
function Schema:merge_values(top, bottom)
  local output = {}
  bottom = (bottom ~= nil and bottom ~= null) and bottom or {}
  for k,v in pairs(bottom) do
    output[k] = v
  end
  for k,v in pairs(top) do
    output[k] = v
  end
  for key, field in self:each_field(bottom) do
    local top_v = top[key]

    if top_v == nil then
      output[key] = bottom[key]

    else
      if field.type == "record" and not field.abstract and top_v ~= null then
        output[key] = get_field_schema(field):merge_values(top_v, bottom[key])
      else
        output[key] = top_v
      end
    end
  end
  return output
end


--[[
function Schema:load_translations(translation)
  if not self.translations then
    self.translations = {}
  end

  for i = 1, #self.translations do
    if self.translations[i] == translation then
      return
    end
  end

  insert(self.translations, translation)
end
--]]


--- Validate a table against the schema, ensuring that the entity is complete.
-- It validates fields for their attributes,
-- and runs the global entity checks against the entire table.
-- @param input The input table.
-- @param full_check If true, demands entity table to be complete.
-- If false, accepts missing `required` fields when those are not
-- needed for global checks.
-- @return True on success.
-- On failure, it returns nil and a table containing all errors,
-- indexed by field name for field errors, plus an "@entity" key
-- containing entity-checker and self-check errors.
-- This is an example of what an error table looks like:
--  {
--     ["name"] = "...error message...",
--     ["service"] = {
--        ["id"] = "...error message...",
--     }
--     ["@entity"] = {
--       "error message from at_least_one_of",
--       "error message from other entity validators",
--       "first error message from self-check function",
--       "second error message from self-check function",
--     }
--  }
-- In all cases, the input table is untouched.
function Schema:validate(input, full_check)
  if full_check == nil then
    full_check = true
  end

  if self.subschema_key then
    -- If we can't determine the subschema, do not validate any further
    local key = input[self.subschema_key]
    if key == null or key == nil then
      return nil, {
        [self.subschema_key] = validation_errors.REQUIRED
      }
    end

    if not get_subschema(self, input) then
      local errmsg = self.subschema_error or validation_errors.SUBSCHEMA_UNKNOWN
      return nil, {
        [self.subschema_key] = errmsg:format(type(key) == "string" and key or key[1])
      }
    end
  end

  local _, errors = validate_fields(self, input)

  for name, field in self:each_field() do
    if field.required
       and (input[name] == null
            or (full_check and input[name] == nil)) then
      errors[name] = validation_errors.REQUIRED
    end
  end

  run_entity_checks(self, input, full_check, errors)

  if next(errors) then
    return nil, errors
  end
  return true
end


-- Iterate through input fields on update and check agianst schema for
-- immutable attribute. If immutable attribute is set, compare input values
-- against entity values to detirmine whether input is valid.
-- @param input The input table.
-- @param entity The entity update will be performed on.
-- @return True on success.
-- On failure, it returns nil and a table containing all errors by field name.
-- In all cases, the input table is untouched.
function Schema:validate_immutable_fields(input, entity)
  local errors = {}

  for key, field in self:each_field(input) do
    local compare = utils.is_array(input[key]) and tablex.compare_no_order or tablex.deepcompare

    if field.immutable and entity[key] ~= nil and not compare(input[key], entity[key]) then
      errors[key] = validation_errors.IMMUTABLE
    end
  end

  if next(errors) then
    return nil, errors
  end

  return true, errors
end


--- Validate a table against the schema, ensuring that the entity is complete.
-- It validates fields for their attributes,
-- and runs the global entity checks against the entire table.
-- @param input The input table.
-- @return True on success.
-- On failure, it returns nil and a table containing all errors,
-- indexed numerically for general errors, and by field name for field errors.
-- In all cases, the input table is untouched.
function Schema:validate_insert(input)
  return self:validate(input, true)
end


-- Validate a table against the schema, accepting a partial entity.
-- It validates fields for their attributes, but accepts missing `required`
-- fields when those are not needed for global checks,
-- and runs the global checks against the entire table.
-- @param input The input table.
-- @return True on success.
-- On failure, it returns nil and a table containing all errors,
-- indexed numerically for general errors, and by field name for field errors.
-- In all cases, the input table is untouched.
function Schema:validate_update(input)

  -- Monkey-patch some error messages to make it clearer why they
  -- apply during an update. This avoids propagating update-awareness
  -- all the way down to the entity checkers (which would otherwise
  -- defeat the whole purpose of the mechanism).
  local rfec = validation_errors.REQUIRED_FOR_ENTITY_CHECK
  local aloo = validation_errors.AT_LEAST_ONE_OF
  local caloo = validation_errors.CONDITIONAL_AT_LEAST_ONE_OF
  validation_errors.REQUIRED_FOR_ENTITY_CHECK = rfec .. " when updating"
  validation_errors.AT_LEAST_ONE_OF = "when updating, " .. aloo
  validation_errors.CONDITIONAL_AT_LEAST_ONE_OF = "when updating, " .. caloo

  local ok, errors = self:validate(input, false)

  -- Restore the original error messages
  validation_errors.REQUIRED_FOR_ENTITY_CHECK = rfec
  validation_errors.AT_LEAST_ONE_OF = aloo
  validation_errors.CONDITIONAL_AT_LEAST_ONE_OF = caloo

  return ok, errors
end


--- Validate a table against the schema, ensuring that the entity is complete.
-- It validates fields for their attributes,
-- and runs the global entity checks against the entire table.
-- @param input The input table.
-- @return True on success.
-- On failure, it returns nil and a table containing all errors,
-- indexed numerically for general errors, and by field name for field errors.
-- In all cases, the input table is untouched.
function Schema:validate_upsert(input)
  return self:validate(input, true)
end


--- An iterator for schema fields.
-- Returns a function to be used in `for` loops,
-- which produces the key and the field table,
-- as in `for field_name, field_data in self:each_field() do`
-- @param values An instance of the entity, which is used
-- only to determine which subschema to use.
-- @return the iteration function
function Schema:each_field(values)
  local i = 1

  local subschema
  if values then
    subschema = get_subschema(self, values)
  end

  return function()
    local item = self.fields[i]
    if not item then
      return nil
    end
    local key = next(item)
    local field = resolve_field(self, key, item[key], subschema)
    i = i + 1
    return key, field
  end
end


--- Produce a string error message based on the table of errors
-- produced by the `validate` function.
-- @param errors The table of errors.
-- @return A string representing the errors, or nil if there
-- were no errors or a table was not given.
function Schema:errors_to_string(errors)
  if not errors or type(errors) ~= "table" or not next(errors) then
    return nil
  end

  local msgs = {}

  -- General errors first
  if errors["@entity"] then
    for _, err in pairs(errors["@entity"]) do
      insert(msgs, err)
    end
  end

  for _, err in ipairs(errors) do
    insert(msgs, err)
  end

  -- Field-specific errors
  for k, err in pairs(errors) do
    if k ~= "@entity" then
      if type(err) == "table" then
        err = self:errors_to_string(err)
      end
      if type(k) == "string" then
        insert(msgs, k..": "..err)
      end
    end
  end

  local summary = concat(msgs, "; ")
  return validation_errors.ERROR:format(summary)
end


--- Given an entity, return a table containing only its primary key entries
-- @param entity a table mapping field names to their values
-- @return a subset of the input table, containing only the keys that
-- are part of the primary key for this schema.
function Schema:extract_pk_values(entity)
  local pk_len = #self.primary_key
  local pk_values = new_tab(0, pk_len)

  for i = 1, pk_len do
    local pk_name = self.primary_key[i]
    pk_values[pk_name] = entity[pk_name]
  end

  return pk_values
end


--- Given a field of type `"foreign"`, returns the schema object for it.
-- @param field A field definition table
-- @return A schema object, or nil and an error message.
local function get_foreign_schema_for_field(field)
  local ref = field.reference

  local foreign_schema = _cache[ref] and _cache[ref].schema
  if not foreign_schema then
    return nil, validation_errors.SCHEMA_BAD_REFERENCE:format(ref)
  end

  return foreign_schema
end


--- Cycle-aware table copy.
-- To be replaced by tablex.deepcopy() when it supports cycles.
local function copy(t, cache)
  if type(t) ~= "table" then
    return t
  end
  cache = cache or {}
  if cache[t] then
    return cache[t]
  end
  local c = {}
  cache[t] = c
  for k, v in pairs(t) do
    local kk = copy(k, cache)
    local vv = copy(v, cache)
    c[kk] = vv
  end
  return c
end


function Schema:get_constraints()
  return _cache[self.name].constraints
end


local function allow_record_fields_by_name(record, loop)
  loop = loop or {}
  if loop[record] then
    return
  end
  loop[record] = true
  for k, f in Schema.each_field(record) do
    record.fields[k] = f
    if f.type == "record" and f.fields then
      allow_record_fields_by_name(f, loop)
    end
  end
end


--- Instatiate a new schema from a definition.
-- @param definition A table with attributes describing
-- fields and other information about a schema.
-- @param is_subschema boolean, true if definition
-- is a subschema
-- @return The object implementing the schema matching
-- the given definition.
function Schema.new(definition, is_subschema)
  if not definition then
    return nil, validation_errors.SCHEMA_NO_DEFINITION
  end

  if not definition.fields then
    return nil, validation_errors.SCHEMA_NO_FIELDS
  end

  local self = copy(definition)
  setmetatable(self, Schema)

  if self.cache_key then
    self.cache_key_set = {}
    for _, name in ipairs(self.cache_key) do
      self.cache_key_set[name] = true
    end
  end

  for key, field in self:each_field() do
    -- Also give access to fields by name
    self.fields[key] = field
    if field.type == "record" and field.fields then
      allow_record_fields_by_name(field)
    end

    if field.type == "foreign" then
      local err
      field.schema, err = get_foreign_schema_for_field(field)
      if not field.schema then
        return nil, err
      end

      if not is_subschema then
        -- Store the inverse relation for implementing constraints
        local constraints = assert(_cache[field.reference]).constraints
        table.insert(constraints, {
          schema     = self,
          field_name = key,
          on_delete  = field.on_delete,
        })
      end
    end
  end

  if self.name then
    _cache[self.name] = {
      schema = self,
      constraints = {},
    }
  end

  return self
end


function Schema.new_subschema(self, key, definition)
  assert(type(key) == "string", "key must be a string")
  assert(type(definition) == "table", "definition must be a table")

  if not self.subschema_key then
    return nil, validation_errors.SUBSCHEMA_BAD_PARENT:format(key, self.name)
  end

  local subschema, err = Schema.new(definition, true)
  if not subschema then
    return nil, err
  end

  local parent_by_name = {}
  for _, f in ipairs(self.fields) do
    local fname, fdata = next(f)
    parent_by_name[fname] = fdata
  end

  for fname, field in subschema:each_field() do
    local parent_field = parent_by_name[fname]
    if not parent_field then
      return nil, validation_errors.SUBSCHEMA_BAD_FIELD:format(key, fname)
    end
    if not compatible_fields(parent_field, field) then
      return nil, validation_errors.SUBSCHEMA_BAD_TYPE:format(key, fname)
    end
  end

  for fname, field in pairs(parent_by_name) do
    if field.abstract and field.required and not subschema.fields[fname] then
      return nil, validation_errors.SUBSCHEMA_UNDEFINED_FIELD:format(key, fname)
    end
  end

  if not self.subschemas then
    self.subschemas = {}
  end
  self.subschemas[key] = subschema

  return true
end


function Schema.define(tbl)
  return setmetatable(tbl, {
    __call = function(t, arg)
      arg = arg or {}
      for k,v in pairs(t) do
        if not arg[k] then
          arg[k] = v
        end
      end
      return arg
    end
  })
end


return Schema<|MERGE_RESOLUTION|>--- conflicted
+++ resolved
@@ -1611,9 +1611,6 @@
 
   elseif context == "select" then
     for key in pairs(data) do
-<<<<<<< HEAD
-      if not self.fields[key] then
-=======
       if not self.fields[key]
       -- XXX EE: when comming from select_by_cache_key, entities
       -- (plugins) come with workspace_(id|name) fields that we
@@ -1621,7 +1618,6 @@
         and key ~= "workspace_id"
         and key ~= "workspace_name"
       then
->>>>>>> aa68aaf7
         data[key] = nil
       end
     end
