local tablex       = require "pl.tablex"
local pretty       = require "pl.pretty"
local utils        = require "kong.tools.utils"
local cjson        = require "cjson"
local keyring      = require "kong.keyring"


local setmetatable = setmetatable
local re_match     = ngx.re.match
local re_find      = ngx.re.find
local concat       = table.concat
local insert       = table.insert
local format       = string.format
local unpack       = unpack
local assert       = assert
local ipairs       = ipairs
local pairs        = pairs
local pcall        = pcall
local floor        = math.floor
local type         = type
local next         = next
local ngx_time     = ngx.time
local ngx_now      = ngx.now
local find         = string.find
local null         = ngx.null
local max          = math.max
local sub          = string.sub


local Schema       = {}
Schema.__index     = Schema


local _cache = {}
local _workspaceable = {}


local new_tab
do
  local ok
  ok, new_tab = pcall(require, "table.new")
  if not ok then
    new_tab = function(narr, nrec)
      return {}
    end
  end
end


local validation_errors = {
  -- general message
  ERROR                     = "Validation error: %s",
  -- types
  ARRAY                     = "expected an array",
  SET                       = "expected a set",
  MAP                       = "expected a map",
  RECORD                    = "expected a record",
  STRING                    = "expected a string",
  NUMBER                    = "expected a number",
  BOOLEAN                   = "expected a boolean",
  INTEGER                   = "expected an integer",
  FUNCTION                  = "expected a function",
  -- validations
  EQ                        = "value must be %s",
  NE                        = "value must not be %s",
  GT                        = "value must be greater than %s",
  BETWEEN                   = "value should be between %d and %d",
  LEN_EQ                    = "length must be %d",
  LEN_MIN                   = "length must be at least %d",
  LEN_MAX                   = "length must be at most %d",
  MATCH                     = "invalid value: %s",
  NOT_MATCH                 = "invalid value: %s",
  MATCH_ALL                 = "invalid value: %s",
  MATCH_NONE                = "invalid value: %s",
  MATCH_ANY                 = "invalid value: %s",
  STARTS_WITH               = "should start with: %s",
  CONTAINS                  = "expected to contain: %s",
  ONE_OF                    = "expected one of: %s",
  NOT_ONE_OF                = "must not be one of: %s",
  IS_REGEX                  = "not a valid regex: %s",
  TIMESTAMP                 = "expected a valid timestamp",
  UUID                      = "expected a valid UUID",
  VALIDATION                = "failed validating: %s",
  -- field presence
  BAD_INPUT                 = "expected an input table",
  REQUIRED                  = "required field missing",
  NO_FOREIGN_DEFAULT        = "will not generate a default value for a foreign field",
  UNKNOWN                   = "unknown field",
  IMMUTABLE                 = "immutable field cannot be updated",
  -- entity checks
  REQUIRED_FOR_ENTITY_CHECK = "field required for entity check",
  ENTITY_CHECK              = "failed entity check: %s(%s)",
  ENTITY_CHECK_N_FIELDS     = "entity check requires %d fields",
  CHECK                     = "entity check failed",
  CONDITIONAL               = "failed conditional validation given value of field '%s'",
  AT_LEAST_ONE_OF           = "at least one of these fields must be non-empty: %s",
  CONDITIONAL_AT_LEAST_ONE_OF = "at least one of these fields must be non-empty: %s",
  ONLY_ONE_OF               = "only one of these fields must be non-empty: %s",
  DISTINCT                  = "values of these fields must be distinct: %s",
  MUTUALLY_REQUIRED         = "all or none of these fields must be set: %s",
  MUTUALLY_EXCLUSIVE_SETS   = "these sets are mutually exclusive: %s",
  -- schema error
  SCHEMA_NO_DEFINITION      = "expected a definition table",
  SCHEMA_NO_FIELDS          = "error in schema definition: no 'fields' table",
  SCHEMA_BAD_REFERENCE      = "schema refers to an invalid foreign entity: %s",
  SCHEMA_CANNOT_VALIDATE    = "error in schema prevents from validating this field",
  SCHEMA_TYPE               = "invalid type: %s",
  -- primary key errors
  NOT_PK                    = "not a primary key",
  MISSING_PK                = "missing primary key",
  -- subschemas
  SUBSCHEMA_UNKNOWN         = "unknown type: %s",
  SUBSCHEMA_BAD_PARENT      = "error in definition of '%s': entities of type '%s' cannot have subschemas",
  SUBSCHEMA_UNDEFINED_FIELD = "error in definition of '%s': %s: abstract field was not specialized",
  SUBSCHEMA_BAD_TYPE        = "error in definition of '%s': %s: cannot change type in a specialized field",
  SUBSCHEMA_BAD_FIELD       = "error in definition of '%s': %s: cannot create a new field",
  SUBSCHEMA_ABSTRACT_FIELD  = "error in schema definition: abstract field was not specialized",
  -- transformations
  TRANSFORMATION_ERROR      = "transformation failed: %s",
}


Schema.valid_types = {
  array        = true,
  set          = true,
  string       = true,
  number       = true,
  boolean      = true,
  integer      = true,
  foreign      = true,
  map          = true,
  record       = true,
  ["function"] = true,
}


local uuid_regex = "^[0-9a-f]{8}-[0-9a-f]{4}-[0-9a-f]{4}-[0-9a-f]{4}-[0-9a-f]{12}$"


local function make_length_validator(err, fn)
  return function(value, n, field)
    local len = #value
    if field.type == "map" then
      for _ in pairs(value) do
        len = len + 1
      end
    end
    if fn(len, n) then
      return true
    end
    return nil, validation_errors[err]:format(n)
  end
end


--- Produce a nicely quoted list:
-- Given `{"foo", "bar", "baz"}` and `"or"`, produces
-- `"'foo', 'bar', 'baz'"`.
-- Given an array of arrays (e.g., `{{"f1", "f2"}, {"f3", "f4"}}`), produces
-- `"('f1', 'f2'), ('f3', 'f4')"`.
-- @param words an array of strings and/or arrays of strings.
-- @return The string of quoted words and/or arrays.
local function quoted_list(words)
  local msg = {}
  for _, word in ipairs(words) do
    if type(word) == "table" then
      insert(msg, ("(%s)"):format(quoted_list(word)))
    else
      insert(msg, ("'%s'"):format(word))
    end
  end
  return concat(msg, ", ")
end


--- Validator functions available for schemas.
-- A validator can only affect one field.
-- Each validation is registered in a schema field definition as
-- a key-value pair. The key is the validation name and the value
-- is an optional argument (by convention, `true` if the argument
-- is to be ignored). Each validation function takes as inputs
-- the value to be validated and the argument given in the schema
-- definition. The function should return true or nil,
-- optionally followed by an error message. If the error message
-- is not given, the validation name (in uppercase) is used as
-- a key in `validation_errors` to get a message. If it was not
-- registered, a generic fallback error message is produced with
-- `validation_errors.VALIDATION`.
Schema.validators = {

  between = function(value, limits)
    if value < limits[1] or value > limits[2] then
      return nil, validation_errors.BETWEEN:format(limits[1], limits[2])
    end
    return true
  end,

  eq = function(value, wanted)
    if value == wanted then
      return true
    end
    local str = (wanted == null) and "null" or tostring(wanted)
    return nil, validation_errors.EQ:format(str)
  end,

  ne = function(value, wanted)
    if value ~= wanted then
      return true
    end
    local str = (wanted == null) and "null" or tostring(value)
    return nil, validation_errors.NE:format(str)
  end,

  gt = function(value, limit)
    if value > limit then
      return true
    end
    return nil, validation_errors.GT:format(tostring(limit))
  end,

  len_eq = make_length_validator("LEN_EQ", function(len, n)
    return len == n
  end),

  len_min = make_length_validator("LEN_MIN", function(len, n)
    return len >= n
  end),

  len_max = make_length_validator("LEN_MAX", function(len, n)
    return len <= n
  end),

  match = function(value, pattern)
    local m = value:match(pattern)
    if not m then
      return nil, validation_errors.MATCH:format(value)
    end
    return true
  end,

  is_regex = function(value)
    local _, err = re_match("any string", value)
    return err == nil
  end,

  not_match = function(value, pattern)
    local m = value:match(pattern)
    if m then
      return nil, validation_errors.NOT_MATCH:format(value)
    end
    return true
  end,

  match_all = function(value, list)
    for i = 1, #list do
      local m = value:match(list[i].pattern)
      if not m then
        return nil, list[i].err
      end
    end
    return true
  end,

  match_none = function(value, list)
    for i = 1, #list do
      local m = value:match(list[i].pattern)
      if m then
        return nil, list[i].err
      end
    end
    return true
  end,

  match_any = function(value, arg)
    for _, pattern in ipairs(arg.patterns) do
      local m = value:match(pattern)
      if m then
        return true
      end
    end
    return nil, arg.err
  end,

  starts_with = function(value, expected)
    -- produces simpler error messages than 'match'
    if sub(value, 1, #expected) ~= expected then
      return nil, validation_errors.STARTS_WITH:format(expected)
    end
    return true
  end,

  one_of = function(value, options)
    for _, option in ipairs(options) do
      if value == option then
        return true
      end
    end
    return nil, validation_errors.ONE_OF:format(concat(options, ", "))
  end,

  not_one_of = function(value, options)
    for _, option in ipairs(options) do
      if value == option then
        return nil, validation_errors.NOT_ONE_OF:format(concat(options, ", "))
      end
    end
    return true
  end,

  timestamp = function(value)
    return value > 0 or nil
  end,

  uuid = function(value)
    if #value ~= 36 then
      return nil
    end
    return re_find(value, uuid_regex, "ioj") and true or nil
  end,

  contains = function(array, wanted)
    for _, item in ipairs(array) do
      if item == wanted then
        return true
      end
    end

    return nil, validation_errors.CONTAINS:format(wanted)
  end,

  mutually_exclusive_subsets = function(value, subsets)
    local subset_union = {} -- union of all subsets; key is an element, value is the
    for _, subset in ipairs(subsets) do -- the subset the element is part of
      for _, el in ipairs(subset) do
        subset_union[el] = subset
      end
    end

    local member_of = {}

    for _, val in ipairs(value) do -- for each value, add the set it's part of
      if subset_union[val] and not member_of[subset_union[val]] then -- to member_of, iff it hasn't already
        member_of[subset_union[val]] = true
        member_of[#member_of+1] = subset_union[val]
      end
    end

    if #member_of <= 1 then
      return true
    else
      return nil, validation_errors.MUTUALLY_EXCLUSIVE_SETS:format(quoted_list(member_of))
    end
  end,

  custom_validator = function(value, fn)
    return fn(value)
  end

}


Schema.validators_order = {
  "eq",
  "ne",
  "not_one_of",
  "one_of",

  -- type-dependent
  "gt",
  "timestamp",
  "uuid",
  "is_regex",
  "between",

  -- strings (1/2)
  "len_eq",
  "len_min",
  "len_max",

  -- strings (2/2)
  "starts_with",
  "not_match",
  "match_none",
  "match",
  "match_all",
  "match_any",

  -- arrays
  "contains",

  -- other
  "custom_validator",
  "mutually_exclusive_subsets",
}


--- Returns true if a field is non-empty (with emptiness defined
-- for strings and aggregate values).
-- This function is defined as `is_nonempty` rather than the more intuitive
-- `is_empty` because the former has a less fuzzy definition:
-- being non-empty clearly excludes null and nil values.
-- @param value a value, which may be `ngx.null` or `nil`.
local function is_nonempty(value)
  if value == nil
     or value == null
     or (type(value) == "table" and not next(value))
     or (type(value) == "string" and value == "") then
    return false
  end

  return true
end


--- Returns true if a table is a sequence
-- @param t a table to be checked
-- @return `true` if `t` is a sequence, otherwise returns false.
local function is_sequence(t)
  if type(t) ~= "table" then
    return false
  end

  local m, c = 0, 0

  for k, _ in pairs(t) do
    c = c + 1

    if t[c] == nil then
      return false
    end

    if type(k) ~= "number" or k < 0 or floor(k) ~= k then
      return false
    end

    m = max(m, k)
  end

  return c == m
end


-- Get a field from a possibly-nested table using a string key
-- such as "x.y.z", such that `get_field(t, "x.y.z")` is the
-- same as `t.x.y.z`.
local function get_field(tbl, name)
  if tbl == nil or tbl == null then
    return nil
  end
  local dot = find(name, ".", 1, true)
  if not dot then
    return tbl[name]
  end
  local hd, tl = sub(name, 1, dot - 1), sub(name, dot + 1)
  return get_field(tbl[hd], tl)
end


-- Set a field from a possibly-nested table using a string key
-- such as "x.y.z", such that `set_field(t, "x.y.z", v)` is the
-- same as `t.x.y.z = v`.
local function set_field(tbl, name, value)
  local dot = find(name, ".", 1, true)
  if not dot then
    tbl[name] = value
    return
  end
  local hd, tl = sub(name, 1, dot - 1), sub(name, dot + 1)
  local subtbl = tbl[hd]
  if subtbl == nil then
    subtbl = {}
    tbl[hd] = subtbl
  end
  set_field(subtbl, tl, value)
end


-- Get a field definition from a possibly-nested schema using a string key
-- such as "x.y.z", such that `get_field(t, "x.y.z")` is the
-- same as `t.x.y.z`.
local function get_schema_field(schema, name)
  if schema == nil then
    return nil
  end
  local dot = find(name, ".", 1, true)
  if not dot then
    return schema.fields[name]
  end
  local hd, tl = sub(name, 1, dot - 1), sub(name, dot + 1)
  return get_schema_field(schema.fields[hd], tl)
end


local function mutually_required(entity, field_names)
  local nonempty = {}

  for _, name in ipairs(field_names) do
    if is_nonempty(get_field(entity, name)) then
      insert(nonempty, name)
    end
  end

  if #nonempty == 0 or #nonempty == #field_names then
    return true
  end

  return nil, quoted_list(field_names)
end


--- Entity checkers are cross-field validation rules.
-- An entity checker is implemented as an entry in this table,
-- containing a mandatory field `fn`, the checker function,
-- and an optional field `field_sources`.
--
-- An entity checker is used in a schema by adding an entry to
-- the `entity_checks` array of a schema table. Entries
-- in `entity_checks` are tables with a single key, named
-- after the entity checker; its value is the "entity check
-- argument". For example:
--
--     entity_checks = {
--        { only_one_of = { "field_a", "field_b" } },
--     },
--
-- The `fn` function which implements an entity checker receives
-- three arguments: a projection of the entity containing only
-- the relevant fields to this checker, the entity check argument,
-- and the schema table. This ensures that the entity checker
-- does _not_ have access by default to the entire entity being
-- checked. This allows us to enable/disable entity checkers on
-- partial updates.
--
-- To specify which fields are relevant to this checker, one
-- uses the `field_sources`. It is an array of strings, which
-- are key names to the entity check argument (see the `conditional`
-- entity checker for an example of its use).
-- If `field_sources` is not present, it is assumed that the
-- entity check argument is an array of field names, and that
-- all of them need to be present for the entity checker to run.
-- (this is the case, for example, of `only_one_of` in the example
-- above: this checker forces both fields to be given, and the
-- implementation of the checker will demand that only one is
-- non-empty).
Schema.entity_checkers = {

  at_least_one_of = {
    run_with_missing_fields = true,
    run_with_invalid_fields = true,
    fn = function(entity, field_names)
      for _, name in ipairs(field_names) do
        if is_nonempty(get_field(entity, name)) then
          return true
        end
      end

      return nil, quoted_list(field_names)
    end,
  },

  conditional_at_least_one_of = {
    run_with_missing_fields = true,
    run_with_invalid_fields = true,
    field_sources = {
      "if_field",
      "then_at_least_one_of",
      "else_then_at_least_one_of",
    },
    required_fields = { "if_field" },
    fn = function(entity, arg, schema)
      local if_value = get_field(entity, arg.if_field)
      if if_value == nil then
        return true
      end

      local arg_mt = {
        __index = get_schema_field(schema, arg.if_field),
      }

      setmetatable(arg.if_match, arg_mt)
      local ok, _ = Schema.validate_field(schema, arg.if_match, if_value)
      if not ok then
        if arg.else_match == nil then
          return true
        end

        -- run 'else'
        setmetatable(arg.else_match, arg_mt)
        local ok, _ = Schema.validate_field(schema, arg.else_match, if_value)
        if not ok then
          return true
        end

        for _, name in ipairs(arg.else_then_at_least_one_of) do
          if is_nonempty(get_field(entity, name)) then
            return true
          end
        end

        local list = quoted_list(arg.else_then_at_least_one_of)
        local else_then_err
        if arg.else_then_err then
          else_then_err = arg.else_then_err:format(list)
        end

        return nil, list, else_then_err
      end

      -- run 'if'
      for _, name in ipairs(arg.then_at_least_one_of) do
        if is_nonempty(get_field(entity, name)) then
          return true
        end
      end

      local list = quoted_list(arg.then_at_least_one_of)
      local then_err
      if arg.then_err then
        then_err = arg.then_err:format(list)
      end

      return nil, list, then_err
    end,
  },

  only_one_of = {
    run_with_missing_fields = false,
    run_with_invalid_fields = true,
    fn = function(entity, field_names)
      local found = false
      local ok = false
      for _, name in ipairs(field_names) do
        if is_nonempty(get_field(entity, name)) then
          if not found then
            found = true
            ok = true
          else
            ok = false
          end
        end
      end

      if ok then
        return true
      end
      return nil, quoted_list(field_names)
    end,
  },

  distinct = {
    run_with_missing_fields = false,
    run_with_invalid_fields = true,
    fn = function(entity, field_names)
      local seen = {}
      for _, name in ipairs(field_names) do
        local value = get_field(entity, name)
        if is_nonempty(value) then
          if seen[value] then
            return nil, quoted_list(field_names)
          end
          seen[value] = true
        end
      end
      return true
    end,
  },

  --- Conditional validation: if the first field passes the given validator,
  -- then run the validator against the second field.
  -- Example:
  -- ```
  -- conditional = { if_field = "policy",
  --                 if_match = { match = "^redis$" },
  --                 then_field = "redis_host",
  --                 then_match = { required = true } }
  -- ```
  conditional = {
    run_with_missing_fields = false,
    run_with_invalid_fields = true,
    field_sources = { "if_field", "then_field" },
    required_fields = { ["if_field"] = true },
    fn = function(entity, arg, schema, errors)
      local if_value = get_field(entity, arg.if_field)
      local then_value = get_field(entity, arg.then_field)
      if then_value == nil then
        then_value = null
      end

      setmetatable(arg.if_match, {
        __index = get_schema_field(schema, arg.if_field)
      })
      local ok, _ = Schema.validate_field(schema, arg.if_match, if_value)
      if not ok then
        return true
      end

      -- Handle `required`
      if arg.then_match.required == true and then_value == null then
        set_field(errors, arg.then_field, validation_errors.REQUIRED)
        return nil, arg.if_field
      end

      setmetatable(arg.then_match, {
        __index = get_schema_field(schema, arg.then_field)
      })
      local err
      ok, err = Schema.validate_field(schema, arg.then_match, then_value)
      if not ok then
        set_field(errors, arg.then_field, err)

        local then_err
        if arg.then_err then
          then_err = arg.then_err:format(arg.if_field)
        end

        return nil, arg.if_field, then_err
      end

      return true
    end,
  },

  custom_entity_check = {
    run_with_missing_fields = false,
    run_with_invalid_fields = false,
    field_sources = { "field_sources" },
    required_fields = { ["field_sources"] = true },
    fn = function(entity, arg)
      return arg.fn(entity)
    end,
  },

  mutually_required = {
    run_with_missing_fields = true,
    fn = mutually_required,
  },

  mutually_exclusive_sets = {
    run_with_missing_fields = true,
    field_sources = { "set1", "set2" },
    required_fields = { "set1", "set2" },

    fn = function(entity, args)
      local nonempty1 = {}
      local nonempty2 = {}

      for _, name in ipairs(args.set1) do
        if is_nonempty(get_field(entity, name)) then
          insert(nonempty1, name)
        end
      end

      for _, name in ipairs(args.set2) do
        if is_nonempty(get_field(entity, name)) then
          insert(nonempty2, name)
        end
      end

      if #nonempty1 > 0 and #nonempty2 > 0 then
        return nil, format("(%s), (%s)", quoted_list(nonempty1),
                                         quoted_list(nonempty2))
      end

      return true
    end
  },
}


local function memoize(fn)
  local cache = setmetatable({}, { __mode = "k" })
  return function(k)
    if cache[k] then
      return cache[k]
    end
    local v = fn(k)
    cache[k] = v
    return v
  end
end


local function validate_elements(self, field, value)
  field.elements.required = true
  local errs = {}
  local all_ok = true
  for i, v in ipairs(value) do
    local ok, err = self:validate_field(field.elements, v)
    if not ok then
      errs[i] = err
      all_ok = false
    end
  end

  if all_ok then
    return true
  else
    return nil, errs
  end
end


local get_field_schema = memoize(function(field)
  return Schema.new(field)
end)


-- Forward declaration
local validate_fields


--- Validate the field according to the schema.
-- For aggregate values, validate each field recursively.
-- @param self The complete schema object.
-- @param field The schema definition for the field.
-- @param value The value to be checked (may be ngx.null).
-- @return true if the field validates correctly;
-- nil and an error message on failure.
function Schema:validate_field(field, value)

  if value == null then
    if field.ne == null then
      return nil, field.err or validation_errors.NE:format("null")
    end
    if field.eq ~= nil and field.eq ~= null then
      return nil, validation_errors.EQ:format(tostring(field.eq))
    end
    if field.required then
      return nil, validation_errors.REQUIRED
    end
    return true
  end

  if field.eq == null then
    return nil, field.err or validation_errors.EQ:format("null")
  end

  if field.abstract then
    return nil, validation_errors.SUBSCHEMA_ABSTRACT_FIELD
  end

  if field.type == "array" then
    if not is_sequence(value) then
      return nil, validation_errors.ARRAY
    end

    local ok, err = validate_elements(self, field, value)
      if not ok then
        return nil, err
      end

  elseif field.type == "set" then
    if not is_sequence(value) then
      return nil, validation_errors.SET
    end

    field.elements.required = true
    local ok, err = validate_elements(self, field, value)
        if not ok then
          return nil, err
        end

  elseif field.type == "map" then
    if type(value) ~= "table" then
      return nil, validation_errors.MAP
    end

    field.keys.required = true
    field.values.required = true
    for k, v in pairs(value) do
      local ok, err
      ok, err = self:validate_field(field.keys, k)
      if not ok then
        return nil, err
      end
      ok, err = self:validate_field(field.values, v)
      if not ok then
        return nil, err
      end
    end

  elseif field.type == "record" then
    if type(value) ~= "table" then
      return nil, validation_errors.RECORD
    end

    local field_schema = get_field_schema(field)
    -- TODO return nested table or string?
    local copy = field_schema:process_auto_fields(value, "insert")
    local ok, err = field_schema:validate(copy)
    if not ok then
      return nil, err
    end

  elseif field.type == "foreign" then
    if field.schema and field.schema.validate_primary_key then
    local ok, errs = field.schema:validate_primary_key(value, true)
    if not ok then
        if type(value) == "table" and field.schema.validate then
          local foreign_ok, foreign_errs = field.schema:validate(value, false)
          if not foreign_ok then
            return nil, foreign_errs
          end
        end

        return ok, errs
      end
    end

  elseif field.type == "integer" then
    if not (type(value) == "number"
       and value == floor(value)
       and value ~= 1/0
       and value ~= -1/0) then
      return nil, validation_errors.INTEGER
    end

  elseif field.type == "string" then
    if type(value) ~= "string" then
      return nil, validation_errors.STRING
    end
    -- empty strings are not accepted by default
    if not field.len_min then
      field.len_min = 1
    end

  elseif field.type == "function" then
    if type(value) ~= "function" then
      return nil, validation_errors.FUNCTION
    end

  elseif self.valid_types[field.type] then
    if type(value) ~= field.type then
      return nil, validation_errors[field.type:upper()]
    end

  -- if type is "any" (an internal marker), run validators only
  elseif field.type ~= "any" then
    return nil, validation_errors.SCHEMA_TYPE:format(field.type)
  end

  for _, k in ipairs(Schema.validators_order) do
    if field[k] ~= nil then
      local ok, err = self.validators[k](value, field[k], field)
      if not ok then
        if not err then
          err = (validation_errors[k:upper()]
                 or validation_errors.VALIDATION):format(value)
        end
        return nil, field.err or err
      end
    end
  end

  return true
end


--- Given missing field named `k`, with definition `field`,
-- fill its slot in `entity` with an appropriate default value,
-- if possible.
-- @param field The field definition table.
local function handle_missing_field(field, value, opts)
  local no_defaults = opts and opts.no_defaults
  if field.default ~= nil and not no_defaults then
    local copy = tablex.deepcopy(field.default)
    if (field.type == "array" or field.type == "set")
      and type(copy) == "table"
      and not getmetatable(copy)
    then
      setmetatable(copy, cjson.array_mt)
    end
    return copy
  end

  -- If `nilable` (metaschema only), a default value is not necessary.
  if field.nilable then
    return value
  end

  -- If not `required`, it is nullable.
  if field.required ~= true then
    return null
  end

  if field.abstract then
    return nil
  end

  -- if the missing field is a record, expand its structure
  -- to obtain any nested defaults
  if field.type == "record" then
    local field_schema = get_field_schema(field)
    return field_schema:process_auto_fields({}, "insert")
  end

  -- If `required`, it will fail later.
  return nil
end


--- Check if subschema field is compatible with the abstract field it replaces.
-- @return true if compatible, false otherwise.
local function compatible_fields(f1, f2)
  local t1, t2 = f1.type, f2.type
  if t1 ~= t2 then
    return false
  end
  if t1 == "record" then
    return true
  end
  if t1 == "array" or t1 == "set" then
    return f1.elements.type == f2.elements.type
  end
  if t1 == "map" then
    return f1.keys.type == f2.keys.type and f1.values.type == f2.values.type
  end
  return true
end


local function get_subschema(self, input)
  if self.subschemas and self.subschema_key then
    local input_key = input[self.subschema_key]

    if type(input_key) == "string" then
      return self.subschemas[input_key]
    end

    if type(input_key) == "table" then  -- if subschema key is a set, return
      for _, v in ipairs(input_key) do  -- subschema for first key
        local subschema = self.subschemas[v]
        if subschema then
          return subschema
        end
      end
    end
  end
  return nil
end


local function resolve_field(self, k, field, subschema)
  field = field or self.fields[tostring(k)]
  if not field then
    return nil, validation_errors.UNKNOWN
  end
  if subschema then
    local ss_field = subschema.fields[k]
    if ss_field then
      field = ss_field
    end
  end
  return field
end


--- Validate fields of a table, individually, against the schema.
-- @param self The schema
-- @param input The input table.
-- @return Two arguments: the first is true on success and nil on failure.
-- The second is a table containing all errors, indexed numerically for
-- general errors, and by field name for field errors.
-- In all cases, the input table is untouched.
validate_fields = function(self, input)
  assert(type(input) == "table", validation_errors.BAD_INPUT)

  local errors, _ = {}

  local subschema = get_subschema(self, input)

  for k, v in pairs(input) do
    local err
    local field = self.fields[tostring(k)]
    local is_ttl = k == "ttl" and self.ttl
    if field and field.type == "self" then
      local pok
      pok, err, errors[k] = pcall(self.validate_field, self, input, v)
      if not pok then
        errors[k] = validation_errors.SCHEMA_CANNOT_VALIDATE
        kong.log.debug(errors[k], ": ", err)
      end
    elseif is_ttl then
      kong.log.debug("ignoring validation on ttl field")
    else
      field, err = resolve_field(self, k, field, subschema)
    if field then
      _, errors[k] = self:validate_field(field, v)
    else
      errors[k] = err
    end
  end
  end

  if next(errors) then
    return nil, errors
  end
  return true, errors
end

-- XXX EE-only: expose validate_fields for use in DAO:select_all
Schema.validate_fields = validate_fields


local function insert_entity_error(errors, err)
  if not errors["@entity"] then
    errors["@entity"] = {}
  end
  insert(errors["@entity"], err)
end


--- Runs an entity check, making sure it has access to all fields it asked for,
-- and that it only has access to the fields it asked for.
-- It will call `self.entity_checkers[name]` giving it a subset of `input`,
-- based on the list of fields given at `schema.entity_checks[name].fields`.
-- @param self The schema table
-- @param name The name of the entity check
-- @param input The whole input entity.
-- @param arg The argument table of the entity check declaration
-- @param errors The table where errors are accumulated.
-- @return Nothing; the side-effect of this function is to add entries to
-- `errors` if any errors occur.
local function run_entity_check(self, name, input, arg, full_check, errors)
  local check_input = {}
  local checker = self.entity_checkers[name]
  local fields_to_check = {}

  local required_fields = {}
  if checker.field_sources then
    for _, source in ipairs(checker.field_sources) do
      local v = arg[source]
      if type(v) == "string" then
        insert(fields_to_check, v)
        if checker.required_fields[source] then
          required_fields[v] = true
        end
      elseif type(v) == "table" then
        for _, fname in ipairs(v) do
          insert(fields_to_check, fname)
          if checker.required_fields[source] then
            required_fields[fname] = true
          end
        end
      end
    end
  else
    fields_to_check = arg
    for _, fname in ipairs(arg) do
      required_fields[fname] = true
    end
  end

  local missing
  local all_nil = true
  local all_ok = true
  for _, fname in ipairs(fields_to_check) do
    local value = get_field(input, fname)
    if value == nil then
      if (not checker.run_with_missing_fields) and
         (required_fields and required_fields[fname]) then
        missing = missing or {}
        insert(missing, fname)
      end
    else
      all_nil = false
    end
    if errors[fname] then
      all_ok = false
    end
    set_field(check_input, fname, value)
  end

  -- Don't run check if any of its fields has errors
  if not all_ok and not checker.run_with_invalid_fields then
    return
  end

  -- Don't run check if none of the fields are present (update)
  if all_nil and not (checker.run_with_missing_fields and full_check) then
    return
  end

  -- Don't run check if a required field is missing
  if missing then
    for _, fname in ipairs(missing) do
      set_field(errors, fname, validation_errors.REQUIRED_FOR_ENTITY_CHECK)
    end
    return
  end

  local ok, err, err2 = checker.fn(check_input, arg, self, errors)
  if ok then
    return
  end

  if err2 then
    -- user provided custom error for this entity checker
    insert_entity_error(errors, err2)

  else
    local error_fmt = validation_errors[name:upper()]
    err = error_fmt and error_fmt:format(err) or err
    if not err then
      local data = pretty.write({ name = arg }):gsub("%s+", " ")
      err = validation_errors.ENTITY_CHECK:format(name, data)
    end

    insert_entity_error(errors, err)
  end
end


--- Runs the schema's custom `self.check()` function.
-- It requires the full entity to be present.
-- TODO hopefully deprecate this function.
-- @param self The schema table
-- @param name The name of the entity check
-- @param errors The current table of accumulated field errors.
local function run_self_check(self, input, errors)
  local ok = true
  for fname, field in self:each_field() do
    if input[fname] == nil and not field.nilable then
      local err = validation_errors.REQUIRED_FOR_ENTITY_CHECK:format(fname)
      errors[fname] = err
      ok = false
    end
  end

  if not ok then
    return
  end

  local err
  ok, err = self.check(input)
  if ok then
    return
  end

  if type(err) == "string" then
    insert_entity_error(errors, err)

  elseif type(err) == "table" then
    for k, v in pairs(err) do
      if type(k) == "number" then
        insert_entity_error(errors, v)
      else
        errors[k] = v
      end
    end

  else
    insert_entity_error(errors, validation_errors.CHECK)
  end
end


local run_entity_checks
do
  local function run_checks(self, input, full_check, checks, errors)
    if not checks then
      return
    end
    for _, check in ipairs(checks) do
      local check_name = next(check)
      local arg = check[check_name]
      if arg and arg ~= null then
      run_entity_check(self, check_name, input, arg, full_check, errors)
    end
  end
  end

  --- Run entity checks over the whole table.
  -- This includes the custom `check` function.
  -- In case of any errors, add them to the errors table.
  -- @param self The schema
  -- @param input The input table.
  -- @param full_check If true, demands entity table to be complete.
  -- @param errors The table where errors are accumulated.
  -- @return Nothing; the side-effect of this function is to add entries to
  -- `errors` if any errors occur.
  run_entity_checks = function(self, input, full_check, errors)

    run_checks(self, input, full_check, self.entity_checks, errors)

    local subschema = get_subschema(self, input)
    if subschema then
      local fields_proxy = setmetatable({}, {
        __index = function(_, k)
          return subschema.fields[k] or self.fields[k]
        end
      })
      local self_proxy = setmetatable({}, {
        __index = function(_, k)
          if k == "fields" then
            return fields_proxy
          else
            return self[k]
          end
        end
      })
      run_checks(self_proxy, input, full_check, subschema.entity_checks, errors)

      if subschema.check and full_check then
        run_self_check(subschema, input, errors)
      end
    end

    if self.check and full_check then
      run_self_check(self, input, errors)
    end
  end
end


local function run_transformation_checks(self, input, original_input, rbw_entity, errors)
  if not self.transformations then
    return
  end

  for _, transformation in ipairs(self.transformations) do
    local args = {}
    local argc = 0
    local none_set = true
    for _, input_field_name in ipairs(transformation.input) do
      if is_nonempty(get_field(original_input or input, input_field_name)) then
        none_set = false
      end

      argc = argc + 1
      args[argc] = input_field_name
    end

    local needs_changed = false
    if transformation.needs then
      for _, input_field_name in ipairs(transformation.needs) do
        if rbw_entity and not needs_changed then
          local value = get_field(original_input or input, input_field_name)
          local rbw_value = get_field(rbw_entity, input_field_name)
          if value ~= rbw_value then
            needs_changed = true
          end
        end

        argc = argc + 1
        args[argc] = input_field_name
      end
    end

    if needs_changed or (not none_set) then
      local ok, err = mutually_required(needs_changed and original_input or input, args)
      if not ok then
        insert_entity_error(errors, validation_errors.MUTUALLY_REQUIRED:format(err))

      else
        ok, err = mutually_required(original_input or input, transformation.input)
        if not ok then
          insert_entity_error(errors, validation_errors.MUTUALLY_REQUIRED:format(err))
        end
      end
    end
  end
end


--- Ensure that a given table contains only the primary-key
-- fields of the entity and that their fields validate.
-- @param pk A table with primary-key fields only.
-- @param ignore_others If true, the function will ignore non-primary key
-- entries.
-- @return True on success; nil, error message and error table otherwise.
function Schema:validate_primary_key(pk, ignore_others)
  local pk_set = {}
  local errors = {}

  for _, k in ipairs(self.primary_key) do
    pk_set[k] = true
    local field = self.fields[k]
    local v = pk[k]

    if not v then
      errors[k] = validation_errors.MISSING_PK

    elseif (field.required or field.auto) and v == null then
      errors[k] = validation_errors.REQUIRED

    else
      local _
      _, errors[k] = self:validate_field(field, v)
    end
  end

  if not ignore_others then
    for k, _ in pairs(pk) do
      if not pk_set[k] then
        errors[k] = validation_errors.NOT_PK
      end
    end
  end

  if next(errors) then
    return nil, errors
  end
  return true
end


local as_set = setmetatable({}, { __mode = "k" })


local Set_mt = {
  __index = function(t, key)
    local set = as_set[t]
    if set then
      return set[key]
    end
  end
}


--- Sets (or replaces) metatable of an array:
-- 1. array is a proper sequence, `cjson.array_mt`
--    will be used as a metatable of the returned array.
-- 2. otherwise no modifications are made to input parameter.
-- @param array The table containing an array for which to apply the metatable.
-- @return input table (with metatable, see above)
local function make_array(array)
  if is_sequence(array) then
    return setmetatable(array, cjson.array_mt)
  end

  return array
end


--- Sets (or replaces) metatable of a set and removes duplicates:
-- 1. set is a proper sequence, but empty, `cjson.array_mt`
--    will be used as a metatable of the returned set.
-- 2. set a proper sequence, and has values, `Set_mt`
--    will be used as a metatable of the returned set.
-- 3. otherwise no modifications are made to input parameter.
-- @param set The table containing a set for which to apply the metatable.
-- @return input table (with metatable, see above)
local function make_set(set)
  if not is_sequence(set) then
    return set
  end

  local count = #set

  if count == 0 then
    return setmetatable(set, cjson.array_mt)
  end

  local o = {}
  local s = {}
  local j = 0

  for i = 1, count do
    local v = set[i]
    if not s[v] then
      j = j + 1
      o[j] = v
      s[v] = true
    end
  end

  as_set[o] = s

  return setmetatable(o, Set_mt)
end


local function should_recurse_record(context, value, field)
  if context == "update" then
    return value ~= null and value ~= nil
  else
    return value ~= null and (value ~= nil or field.required == true)
  end
end


local function adjust_field_for_context(field, value, context, nulls, opts)
  if context == "select" and value == null and field.required == true then
    return handle_missing_field(field, value, opts)
  end

  if field.abstract then
    return value
    end

  if field.type == "record" then
    if should_recurse_record(context, value, field) then
      value = value or handle_missing_field(field, value, opts)
      if type(value) == "table" then
        local field_schema = get_field_schema(field)
<<<<<<< HEAD
        return field_schema:process_auto_fields(value, context, nulls, opts)
=======
        field = field_schema:process_auto_fields(value, context, nulls)
        return field_schema:post_process_fields(field, context)
>>>>>>> 67061373
      end
    end

  elseif type(value) == "table" then
    local subfield
  if field.type == "array" then
      value = make_array(value)
      subfield = field.elements

    elseif field.type == "set" then
      value = make_set(value)
      subfield = field.elements

    elseif field.type == "map" then
      subfield = field.values
  end

    if subfield then
      for i, e in ipairs(value) do
        value[i] = adjust_field_for_context(subfield, e, context, nulls, opts)
      end
    end
  end

  if value == nil and context ~= "update" then
    return handle_missing_field(field, value, opts)
  end

  return value
end


function Schema:post_process_fields(input, context)
  --ngx.update_time()

  --local output = tablex.deepcopy(input)

  for key, field in self:each_field(input) do
    if field.encrypted and field.type == "string" then
      if (context == "insert" or context == "upsert" or context == "update") then
        input[key] = keyring.encrypt(input[key])
      elseif context == "select" then
        input[key] = keyring.decrypt(input[key])
      end

    elseif field.encrypted and field.type == "array" then
      if (context == "insert" or context == "upsert" or context == "update") then
        for i = 1, #input[key] do
          input[key][i] = keyring.encrypt(input[key][i])
        end
      elseif context == "select" then
        for i = 1, #input[key] do
          input[key][i] = keyring.decrypt(input[key][i])
        end
      end
    end
  end

  return input
end


--- Given a table, update its fields whose schema
-- definition declares them as `auto = true`,
-- based on its CRUD operation context, and set
-- defaults for missing values when the CRUD context
-- is "insert".
-- This function encapsulates various "smart behaviors"
-- for value creation and update.
-- @param data The table containing data to be processed.
-- @param context a string describing the CRUD context:
-- valid values are: "insert", "update", "upsert", "select"
-- @param nulls boolean: return nulls as explicit ngx.null values
-- @return A new table, with the auto fields containing
-- appropriate updated values.
function Schema:process_auto_fields(data, context, nulls, opts)
  ngx.update_time()

  local now_s  = ngx_time()
  local now_ms = ngx_now()

  local check_immutable_fields = false

  data = tablex.deepcopy(data)

  if self.shorthands then
    for _, shorthand in ipairs(self.shorthands) do
      local sname, sfunc = next(shorthand)
      local value = data[sname]
      if value ~= nil then
        data[sname] = nil
        local new_values = sfunc(value)
        if new_values then
          for k, v in pairs(new_values) do
            data[k] = v
          end
        end
      end
    end
  end

  for key, field in self:each_field(data) do

    if field.legacy and field.uuid and data[key] == "" then
      data[key] = null
    end

    if field.auto then
      if field.uuid then
        if (context == "insert" or context == "upsert") and data[key] == nil then
          data[key] = utils.uuid()
        end

      elseif field.type == "string" then
        if (context == "insert" or context == "upsert") and data[key] == nil then
          data[key] = utils.random_string()
        end

      -- if it is auto field and timestamp we want to add current timestamp
      -- for `insert` and `upsert` contexts if the timestamp is not set yet
      elseif field.timestamp == true
        and (context == "insert" or context == "upsert")
        and (data[key] == null or data[key] == nil) then
        if field.type == "number" then
          data[key] = now_ms
        elseif field.type == "integer" then
          data[key] = now_s
        end

      elseif key == "updated_at" and (context == "insert" or
        context == "upsert" or
        context == "update") then
        if field.type == "number" then
          data[key] = now_ms
        elseif field.type == "integer" then
          data[key] = now_s
        end
      end
    end

    data[key] = adjust_field_for_context(field, data[key], context, nulls, opts)

    if context == "select" and data[key] == null and not nulls then
      data[key] = nil
    end

    if context == "select" and field.type == "integer" and type(data[key]) == "number" then
      data[key] = floor(data[key])
    end

    if context == 'update' and field.immutable then
      check_immutable_fields = true
    end
  end

  if context == "select" then
    if self.ttl and data.ttl == null and not nulls then
      data.ttl = nil
    end

    for key in pairs(data) do
      local field = self.fields[key]
      if field then
        if not field.legacy
           and field.type == "string"
           and (field.len_min or 1) > 0
           and data[key] == ""
        then
          data[key] = nulls and null or nil
        end

<<<<<<< HEAD
      elseif not ((key == "ttl" and self.ttl) or
                  (key == "ws_id" and opts and opts.show_ws_id)) then
        data[key] = nil
=======
      else
        -- set non defined fields to nil, except meta fields (ttl) if enabled
        if not (self.ttl and key == "ttl")

        -- XXX EE: when coming from select_by_cache_key, entities
        -- (plugins) come with workspace_(id|name) fields that we
        -- shouldn't remove as they are needed down the line.
        and key ~= "workspace_id"
        and key ~= "workspace_name"

        then
          data[key] = nil
        end
>>>>>>> 67061373
      end
    end
  end

  return data, nil, check_immutable_fields
end


--- Schema-aware deep-merge of two entities.
-- Uses schema knowledge to merge two records field-by-field,
-- but not merge the content of two arrays.
-- @param top the entity whose values take precedence
-- @param bottom the entity whose values are the fallback
-- @return the merged entity
function Schema:merge_values(top, bottom)
  local output = {}
  bottom = (bottom ~= nil and bottom ~= null) and bottom or {}
  for k,v in pairs(bottom) do
    output[k] = v
  end
  for k,v in pairs(top) do
    output[k] = v
  end
  for key, field in self:each_field(bottom) do
    local top_v = top[key]

    if top_v == nil then
      output[key] = bottom[key]

    else
      if field.type == "record" and not field.abstract and top_v ~= null then
        output[key] = get_field_schema(field):merge_values(top_v, bottom[key])
      else
        output[key] = top_v
      end
    end
  end
  return output
end


--[[
function Schema:load_translations(translation)
  if not self.translations then
    self.translations = {}
  end

  for i = 1, #self.translations do
    if self.translations[i] == translation then
      return
    end
  end

  insert(self.translations, translation)
end
--]]


--- Validate a table against the schema, ensuring that the entity is complete.
-- It validates fields for their attributes,
-- and runs the global entity checks against the entire table.
-- @param input The input table.
-- @param full_check If true, demands entity table to be complete.
-- If false, accepts missing `required` fields when those are not
-- needed for global checks.
-- @param original_input The original input for transformation validations.
-- @param rbw_entity The read-before-write entity, if any.
-- @return True on success.
-- On failure, it returns nil and a table containing all errors,
-- indexed by field name for field errors, plus an "@entity" key
-- containing entity-checker and self-check errors.
-- This is an example of what an error table looks like:
--  {
--     ["name"] = "...error message...",
--     ["service"] = {
--        ["id"] = "...error message...",
--     }
--     ["@entity"] = {
--       "error message from at_least_one_of",
--       "error message from other entity validators",
--       "first error message from self-check function",
--       "second error message from self-check function",
--     }
--  }
-- In all cases, the input table is untouched.
function Schema:validate(input, full_check, original_input, rbw_entity)
  if full_check == nil then
    full_check = true
  end

  if self.subschema_key then
    -- If we can't determine the subschema, do not validate any further
    local key = input[self.subschema_key]
    if key == null or key == nil then
      return nil, {
        [self.subschema_key] = validation_errors.REQUIRED
      }
    end

    if not get_subschema(self, input) then
      local errmsg = self.subschema_error or validation_errors.SUBSCHEMA_UNKNOWN
      return nil, {
        [self.subschema_key] = errmsg:format(type(key) == "string" and key or key[1])
      }
    end
  end

  local _, errors = validate_fields(self, input)

  for name, field in self:each_field() do
    if field.required
       and (input[name] == null
            or (full_check and input[name] == nil)) then
      errors[name] = validation_errors.REQUIRED
    end
  end

  run_entity_checks(self, input, full_check, errors)
  run_transformation_checks(self, input, original_input, rbw_entity, errors)

  if next(errors) then
    return nil, errors
  end
  return true
end


-- Iterate through input fields on update and check agianst schema for
-- immutable attribute. If immutable attribute is set, compare input values
-- against entity values to detirmine whether input is valid.
-- @param input The input table.
-- @param entity The entity update will be performed on.
-- @return True on success.
-- On failure, it returns nil and a table containing all errors by field name.
-- In all cases, the input table is untouched.
function Schema:validate_immutable_fields(input, entity)
  local errors = {}

  for key, field in self:each_field(input) do
    local compare = utils.is_array(input[key]) and tablex.compare_no_order or tablex.deepcompare

    if field.immutable and entity[key] ~= nil and not compare(input[key], entity[key]) then
      errors[key] = validation_errors.IMMUTABLE
    end
  end

  if next(errors) then
    return nil, errors
  end

  return true, errors
end


--- Validate a table against the schema, ensuring that the entity is complete.
-- It validates fields for their attributes,
-- and runs the global entity checks against the entire table.
-- @param input The input table.
-- @param original_input The original input for transformation validations.
-- @return True on success.
-- On failure, it returns nil and a table containing all errors,
-- indexed numerically for general errors, and by field name for field errors.
-- In all cases, the input table is untouched.
function Schema:validate_insert(input, original_input)
  return self:validate(input, true, original_input)
end


-- Validate a table against the schema, accepting a partial entity.
-- It validates fields for their attributes, but accepts missing `required`
-- fields when those are not needed for global checks,
-- and runs the global checks against the entire table.
-- @param input The input table.
-- @param original_input The original input for transformation validations.
-- @param rbw_entity The read-before-write entity, if any.
-- @return True on success.
-- On failure, it returns nil and a table containing all errors,
-- indexed numerically for general errors, and by field name for field errors.
-- In all cases, the input table is untouched.
function Schema:validate_update(input, original_input, rbw_entity)

  -- Monkey-patch some error messages to make it clearer why they
  -- apply during an update. This avoids propagating update-awareness
  -- all the way down to the entity checkers (which would otherwise
  -- defeat the whole purpose of the mechanism).
  local rfec = validation_errors.REQUIRED_FOR_ENTITY_CHECK
  local aloo = validation_errors.AT_LEAST_ONE_OF
  local caloo = validation_errors.CONDITIONAL_AT_LEAST_ONE_OF
  validation_errors.REQUIRED_FOR_ENTITY_CHECK = rfec .. " when updating"
  validation_errors.AT_LEAST_ONE_OF = "when updating, " .. aloo
  validation_errors.CONDITIONAL_AT_LEAST_ONE_OF = "when updating, " .. caloo

  local ok, errors = self:validate(input, false, original_input, rbw_entity)

  -- Restore the original error messages
  validation_errors.REQUIRED_FOR_ENTITY_CHECK = rfec
  validation_errors.AT_LEAST_ONE_OF = aloo
  validation_errors.CONDITIONAL_AT_LEAST_ONE_OF = caloo

  return ok, errors
end


--- Validate a table against the schema, ensuring that the entity is complete.
-- It validates fields for their attributes,
-- and runs the global entity checks against the entire table.
-- @param input The input table.
-- @param original_input The original input for transformation validations.
-- @return True on success.
-- On failure, it returns nil and a table containing all errors,
-- indexed numerically for general errors, and by field name for field errors.
-- In all cases, the input table is untouched.
function Schema:validate_upsert(input, original_input)
  return self:validate(input, true, original_input)
end


--- An iterator for schema fields.
-- Returns a function to be used in `for` loops,
-- which produces the key and the field table,
-- as in `for field_name, field_data in self:each_field() do`
-- @param values An instance of the entity, which is used
-- only to determine which subschema to use.
-- @return the iteration function
function Schema:each_field(values)
  local i = 1

  local subschema
  if values then
    subschema = get_subschema(self, values)
  end

  return function()
    local item = self.fields[i]
    if not item then
      return nil
    end
    local key = next(item)
    local field = resolve_field(self, key, item[key], subschema)
    i = i + 1
    return key, field
  end
end


--- Produce a string error message based on the table of errors
-- produced by the `validate` function.
-- @param errors The table of errors.
-- @return A string representing the errors, or nil if there
-- were no errors or a table was not given.
function Schema:errors_to_string(errors)
  if not errors or type(errors) ~= "table" or not next(errors) then
    return nil
  end

  local msgs = {}

  -- General errors first
  if errors["@entity"] then
    for _, err in pairs(errors["@entity"]) do
      insert(msgs, err)
    end
  end

  for _, err in ipairs(errors) do
    insert(msgs, err)
  end

  -- Field-specific errors
  for k, err in pairs(errors) do
    if k ~= "@entity" then
      if type(err) == "table" then
        err = self:errors_to_string(err)
      end
      if type(k) == "string" then
        insert(msgs, k..": "..err)
      end
    end
  end

  local summary = concat(msgs, "; ")
  return validation_errors.ERROR:format(summary)
end


--- Given an entity, return a table containing only its primary key entries
-- @param entity a table mapping field names to their values
-- @return a subset of the input table, containing only the keys that
-- are part of the primary key for this schema.
function Schema:extract_pk_values(entity)
  local pk_len = #self.primary_key
  local pk_values = new_tab(0, pk_len)

  for i = 1, pk_len do
    local pk_name = self.primary_key[i]
    pk_values[pk_name] = entity[pk_name]
  end

  return pk_values
end


--- Given a field of type `"foreign"`, returns the schema object for it.
-- @param field A field definition table
-- @return A schema object, or nil and an error message.
local function get_foreign_schema_for_field(field)
  local ref = field.reference

  local foreign_schema = _cache[ref] and _cache[ref].schema
  if not foreign_schema then
    return nil, validation_errors.SCHEMA_BAD_REFERENCE:format(ref)
  end

  return foreign_schema
end


--- Cycle-aware table copy.
-- To be replaced by tablex.deepcopy() when it supports cycles.
local function copy(t, cache)
  if type(t) ~= "table" then
    return t
  end
  cache = cache or {}
  if cache[t] then
    return cache[t]
  end
  local c = {}
  cache[t] = c
  for k, v in pairs(t) do
    local kk = copy(k, cache)
    local vv = copy(v, cache)
    c[kk] = vv
  end
  return c
end


function Schema:get_constraints()
  if self.name == "workspaces" then
    -- merge explicit and implicit constraints for workspaces
    for _, e in ipairs(_cache["workspaces"].constraints) do
      local found = false
      for _, w in ipairs(_workspaceable) do
        if w == e then
          found = true
          break
        end
      end
      if not found then
        table.insert(_workspaceable, e)
      end
    end
    return _workspaceable
  end

  return _cache[self.name].constraints
end


local function allow_record_fields_by_name(record, loop)
  loop = loop or {}
  if loop[record] then
    return
  end
  loop[record] = true
  for k, f in Schema.each_field(record) do
    record.fields[k] = f
    if f.type == "record" and f.fields then
      allow_record_fields_by_name(f, loop)
    end
  end
end


--- Run transformations on fields.
-- @param input The input table.
-- @param original_input The original input for transformation detection.
-- @param context a string describing the CRUD context:
-- valid values are: "insert", "update", "upsert", "select"
-- @return the transformed entity
function Schema:transform(input, original_input, context)
  if not self.transformations then
    return input
  end

  local output = input
  for _, transformation in ipairs(self.transformations) do
    local transform
    if context == "select" then
      transform = transformation.on_read

    else
      transform = transformation.on_write
    end

    if not transform then
      goto next
    end

    local args = {}
    local argc = 0
    for _, input_field_name in ipairs(transformation.input) do
      local value = get_field(original_input or input, input_field_name)
      if is_nonempty(value) then
        argc = argc + 1
        if original_input then
          args[argc] = get_field(input, input_field_name)
        else
          args[argc] = value
        end

      else
        goto next
      end
    end

    if transformation.needs then
      for _, need in ipairs(transformation.needs) do
        local value = get_field(input, need)
        if is_nonempty(value) then
          argc = argc + 1
          args[argc] = get_field(input, need)

        else
          goto next
        end
      end
    end

    local data, err = transform(unpack(args))
    if err then
      return nil, validation_errors.TRANSFORMATION_ERROR:format(err)
    end

    output = self:merge_values(data, output)

    ::next::
  end

  return output
end


--- Instatiate a new schema from a definition.
-- @param definition A table with attributes describing
-- fields and other information about a schema.
-- @param is_subschema boolean, true if definition
-- is a subschema
-- @return The object implementing the schema matching
-- the given definition.
function Schema.new(definition, is_subschema)
  if not definition then
    return nil, validation_errors.SCHEMA_NO_DEFINITION
  end

  if not definition.fields then
    return nil, validation_errors.SCHEMA_NO_FIELDS
  end

  local self = copy(definition)
  setmetatable(self, Schema)

  if self.cache_key then
    self.cache_key_set = {}
    for _, name in ipairs(self.cache_key) do
      self.cache_key_set[name] = true
    end
  end

  for key, field in self:each_field() do
    -- Also give access to fields by name
    self.fields[key] = field
    if field.type == "record" and field.fields then
      allow_record_fields_by_name(field)
    end

    if field.type == "foreign" then
      local err
      field.schema, err = get_foreign_schema_for_field(field)
      if not field.schema then
        return nil, err
      end

      if not is_subschema then
        -- Store the inverse relation for implementing constraints
        local constraints = assert(_cache[field.reference]).constraints
        table.insert(constraints, {
          schema     = self,
          field_name = key,
          on_delete  = field.on_delete,
        })
      end
    end
  end

  if self.workspaceable and self.name then
    if not _workspaceable[self.name] then
      _workspaceable[self.name] = true
      table.insert(_workspaceable, { schema = self })
    end
  end

  if self.name then
    _cache[self.name] = {
      schema = self,
      constraints = {},
    }
  end

  return self
end


function Schema.new_subschema(self, key, definition)
  assert(type(key) == "string", "key must be a string")
  assert(type(definition) == "table", "definition must be a table")

  if not self.subschema_key then
    return nil, validation_errors.SUBSCHEMA_BAD_PARENT:format(key, self.name)
  end

  local subschema, err = Schema.new(definition, true)
  if not subschema then
    return nil, err
  end

  local parent_by_name = {}
  for _, f in ipairs(self.fields) do
    local fname, fdata = next(f)
    parent_by_name[fname] = fdata
  end

  for fname, field in subschema:each_field() do
    local parent_field = parent_by_name[fname]
    if not parent_field then
      return nil, validation_errors.SUBSCHEMA_BAD_FIELD:format(key, fname)
    end
    if not compatible_fields(parent_field, field) then
      return nil, validation_errors.SUBSCHEMA_BAD_TYPE:format(key, fname)
    end
  end

  for fname, field in pairs(parent_by_name) do
    if field.abstract and field.required and not subschema.fields[fname] then
      return nil, validation_errors.SUBSCHEMA_UNDEFINED_FIELD:format(key, fname)
    end
  end

  if not self.subschemas then
    self.subschemas = {}
  end
  self.subschemas[key] = subschema

  return true
end


function Schema.define(tbl)
  return setmetatable(tbl, {
    __call = function(t, arg)
      arg = arg or {}
      for k,v in pairs(t) do
        if arg[k] == nil then
          arg[k] = v
        end
      end
      return arg
    end
  })
end


return Schema<|MERGE_RESOLUTION|>--- conflicted
+++ resolved
@@ -2,7 +2,6 @@
 local pretty       = require "pl.pretty"
 local utils        = require "kong.tools.utils"
 local cjson        = require "cjson"
-local keyring      = require "kong.keyring"
 
 
 local setmetatable = setmetatable
@@ -845,9 +844,9 @@
     end
 
     local ok, err = validate_elements(self, field, value)
-      if not ok then
-        return nil, err
-      end
+    if not ok then
+      return nil, err
+    end
 
   elseif field.type == "set" then
     if not is_sequence(value) then
@@ -856,9 +855,9 @@
 
     field.elements.required = true
     local ok, err = validate_elements(self, field, value)
-        if not ok then
-          return nil, err
-        end
+    if not ok then
+      return nil, err
+    end
 
   elseif field.type == "map" then
     if type(value) ~= "table" then
@@ -894,8 +893,8 @@
 
   elseif field.type == "foreign" then
     if field.schema and field.schema.validate_primary_key then
-    local ok, errs = field.schema:validate_primary_key(value, true)
-    if not ok then
+      local ok, errs = field.schema:validate_primary_key(value, true)
+      if not ok then
         if type(value) == "table" and field.schema.validate then
           local foreign_ok, foreign_errs = field.schema:validate(value, false)
           if not foreign_ok then
@@ -1084,12 +1083,12 @@
       kong.log.debug("ignoring validation on ttl field")
     else
       field, err = resolve_field(self, k, field, subschema)
-    if field then
-      _, errors[k] = self:validate_field(field, v)
-    else
-      errors[k] = err
-    end
-  end
+      if field then
+        _, errors[k] = self:validate_field(field, v)
+      else
+        errors[k] = err
+      end
+    end
   end
 
   if next(errors) then
@@ -1097,9 +1096,6 @@
   end
   return true, errors
 end
-
--- XXX EE-only: expose validate_fields for use in DAO:select_all
-Schema.validate_fields = validate_fields
 
 
 local function insert_entity_error(errors, err)
@@ -1265,9 +1261,9 @@
       local check_name = next(check)
       local arg = check[check_name]
       if arg and arg ~= null then
-      run_entity_check(self, check_name, input, arg, full_check, errors)
-    end
-  end
+        run_entity_check(self, check_name, input, arg, full_check, errors)
+      end
+    end
   end
 
   --- Run entity checks over the whole table.
@@ -1487,25 +1483,20 @@
 
   if field.abstract then
     return value
-    end
+  end
 
   if field.type == "record" then
     if should_recurse_record(context, value, field) then
       value = value or handle_missing_field(field, value, opts)
       if type(value) == "table" then
         local field_schema = get_field_schema(field)
-<<<<<<< HEAD
         return field_schema:process_auto_fields(value, context, nulls, opts)
-=======
-        field = field_schema:process_auto_fields(value, context, nulls)
-        return field_schema:post_process_fields(field, context)
->>>>>>> 67061373
       end
     end
 
   elseif type(value) == "table" then
     local subfield
-  if field.type == "array" then
+    if field.type == "array" then
       value = make_array(value)
       subfield = field.elements
 
@@ -1515,7 +1506,7 @@
 
     elseif field.type == "map" then
       subfield = field.values
-  end
+    end
 
     if subfield then
       for i, e in ipairs(value) do
@@ -1529,36 +1520,6 @@
   end
 
   return value
-end
-
-
-function Schema:post_process_fields(input, context)
-  --ngx.update_time()
-
-  --local output = tablex.deepcopy(input)
-
-  for key, field in self:each_field(input) do
-    if field.encrypted and field.type == "string" then
-      if (context == "insert" or context == "upsert" or context == "update") then
-        input[key] = keyring.encrypt(input[key])
-      elseif context == "select" then
-        input[key] = keyring.decrypt(input[key])
-      end
-
-    elseif field.encrypted and field.type == "array" then
-      if (context == "insert" or context == "upsert" or context == "update") then
-        for i = 1, #input[key] do
-          input[key][i] = keyring.encrypt(input[key][i])
-        end
-      elseif context == "select" then
-        for i = 1, #input[key] do
-          input[key][i] = keyring.decrypt(input[key][i])
-        end
-      end
-    end
-  end
-
-  return input
 end
 
 
@@ -1618,11 +1579,9 @@
           data[key] = utils.random_string()
         end
 
-      -- if it is auto field and timestamp we want to add current timestamp
-      -- for `insert` and `upsert` contexts if the timestamp is not set yet
-      elseif field.timestamp == true
-        and (context == "insert" or context == "upsert")
-        and (data[key] == null or data[key] == nil) then
+      elseif key == "created_at"
+             and (context == "insert" or context == "upsert")
+             and (data[key] == null or data[key] == nil) then
         if field.type == "number" then
           data[key] = now_ms
         elseif field.type == "integer" then
@@ -1630,8 +1589,8 @@
         end
 
       elseif key == "updated_at" and (context == "insert" or
-        context == "upsert" or
-        context == "update") then
+                                      context == "upsert" or
+                                      context == "update") then
         if field.type == "number" then
           data[key] = now_ms
         elseif field.type == "integer" then
@@ -1671,25 +1630,9 @@
           data[key] = nulls and null or nil
         end
 
-<<<<<<< HEAD
       elseif not ((key == "ttl" and self.ttl) or
                   (key == "ws_id" and opts and opts.show_ws_id)) then
         data[key] = nil
-=======
-      else
-        -- set non defined fields to nil, except meta fields (ttl) if enabled
-        if not (self.ttl and key == "ttl")
-
-        -- XXX EE: when coming from select_by_cache_key, entities
-        -- (plugins) come with workspace_(id|name) fields that we
-        -- shouldn't remove as they are needed down the line.
-        and key ~= "workspace_id"
-        and key ~= "workspace_name"
-
-        then
-          data[key] = nil
-        end
->>>>>>> 67061373
       end
     end
   end
