--- conflicted
+++ resolved
@@ -766,11 +766,7 @@
   end
 
   local entities = {}
-<<<<<<< HEAD
-
-=======
   local errs
->>>>>>> 4bdb2585
   for entity, entries in pairs(by_id) do
     yield(true)
 
