-- This software is copyright Kong Inc. and its licensors.
-- Use of the software is subject to the agreement between your organization
-- and Kong Inc. If there is no such agreement, use is governed by and
-- subject to the terms of the Kong Master Software License Agreement found
-- at https://konghq.com/enterprisesoftwarelicense/.
-- [ END OF LICENSE 0867164ffc95e54f04670b5169c09574bdbd9bba ]

local uuid = require("resty.jit-uuid")
local utils = require("kong.tools.utils")
local Errors = require("kong.db.errors")
local Entity = require("kong.db.schema.entity")
local Schema = require("kong.db.schema")
local constants = require("kong.constants")
local plugin_loader = require("kong.db.schema.plugin_loader")
local schema_topological_sort = require "kong.db.schema.topological_sort"
local typedefs = require("kong.db.schema.typedefs")


local null = ngx.null
local type = type
local next = next
local pairs = pairs
local ipairs = ipairs
local insert = table.insert
local concat = table.concat
local tostring = tostring
local cjson_encode = require("cjson.safe").encode
<<<<<<< HEAD
local ngx_sleep = ngx.sleep
local get_phase = ngx.get_phase
=======
local yield = require("kong.tools.utils").yield
>>>>>>> 3fc39617

local DeclarativeConfig = {}


local all_schemas
local errors = Errors.new("declarative")


local UUID_PATTERN = "^%x%x%x%x%x%x%x%x%-%x%x%x%x%-%x%x%x%x%-%x%x%x%x%-%x%x%x%x%x%x%x%x%x%x%x%x$"


-- Maps a foreign fields to foreign entity names
-- e.g. `foreign_references["routes"]["service"] = "services"`
local foreign_references = {}

-- Maps an entity to entities that foreign-reference it
-- e.g. `foreign_children["services"]["routes"] = "service"`
local foreign_children = {}

local function yield()
  if get_phase() ~= "init" then
    ngx_sleep(0)
  end
end


function DeclarativeConfig.pk_string(schema, object)
  if #schema.primary_key == 1 then
    return tostring(object[schema.primary_key[1]])
  else
    local out = {}
    for _, k in ipairs(schema.primary_key) do
      insert(out, tostring(object[k]))
    end
    return concat(out, ":")
  end
end


--[[
-- Validation function to check that the generated schema did not leak any entries of type "foreign"
local function no_foreign(tbl, indent)
  indent = indent or 0
  local allok = true
  for k,v in pairs(tbl) do
    if k == "type" and v == "foreign" then
      return false
    end
    if type(v) == "table" then
      local ok = no_foreign(v, indent + 1)
      if not ok then
        print(("   "):rep(indent) .. "failed: " .. tostring(k))
        allok = false
      end
    end
  end
  return allok and tbl or nil
end
--]]


local function add_extra_attributes(fields, opts)
  if opts._comment then
    insert(fields, {
      _comment = { type = "string", },
    })
  end
  if opts._ignore then
    insert(fields, {
      _ignore = { type = "array", elements = { type = "any" } },
    })
  end
  if opts._workspace then
    table.insert(fields, {
      _workspace = typedefs.name { default = "default" } ,
    })
  end
end


-- Add the keys for each entity type at the top-level of
-- the file format (`routes:`, `services:`, etc.)
--
-- @tparam array<table> fields The array of fields of the schema.
-- This array is modified by having elements added to it.
-- @tparam array<string> entities The list of entity names
-- @treturn map<string,table> A map of record definitions added to `fields`,
-- indexable by entity name
local function add_top_level_entities(fields, known_entities)
  local records = {}

  for _, entity in ipairs(known_entities) do
    local definition = utils.deep_copy(all_schemas[entity], false)

    for k, _ in pairs(definition.fields) do
      if type(k) ~= "number" then
        definition.fields[k] = nil
      end
    end

    definition.type = "record"
    definition.name = nil
    definition.dao = nil
    definition.primary_key = nil
    definition.endpoint_key = nil
    definition.cache_key = nil
    definition.cache_key_set = nil
    records[entity] = definition
    add_extra_attributes(records[entity].fields, {
      _comment = true,
      _ignore = true,
    })
    insert(fields, {
      [entity] = {
        type = "array",
        elements = records[entity],
      }
    })
  end

  return records
end


local function copy_record(record, include_foreign, duplicates, name)
  local copy = utils.deep_copy(record, false)
  if include_foreign then
    return copy
  end

  for i = #copy.fields, 1, -1 do
    local f = copy.fields[i]
    local _, fdata = next(f)
    if fdata.type == "foreign" then
      fdata.eq = null
      fdata.default = null
      fdata.required = false
    end
  end

  if duplicates and name then
    duplicates[name] = duplicates[name] or {}
    insert(duplicates[name], copy)
  end

  return copy
end


-- Replace keys of type `foreign` with nested records in the schema,
-- allowing for representation of relationships through nesting.
-- In a 1-n relationship (e.g. 1 service - n routes), adds the children
-- list in the parent entity (e.g. a `routes` array in `service`)
-- and replaces the parent key in the child entity with a string key.
-- (e.g. `service` as a string key in the `routes` entry).
-- @tparam map<string,table> records A map of top-level record definitions,
-- indexable by entity name. These records are modified in-place.
local function nest_foreign_relationships(known_entities, records, include_foreign)
  local duplicates = {}
  for i = #known_entities, 1, -1 do
    local entity = known_entities[i]
    local record = records[entity]
    for _, f in ipairs(record.fields) do
      local _, fdata = next(f)
      if fdata.type == "foreign" then
        local ref = fdata.reference
        -- allow nested entities
        -- (e.g. `routes` inside `services`)
        insert(records[ref].fields, {
          [entity] = {
            type = "array",
            elements = copy_record(record, include_foreign, duplicates, entity),
          },
        })

        for _, dest in ipairs(duplicates[ref] or {}) do
          insert(dest.fields, {
            [entity] = {
              type = "array",
              elements = copy_record(record, include_foreign, duplicates, entity)
            }
          })
        end
      end
    end
  end
end


local function reference_foreign_by_name(known_entities, records)
  for i = #known_entities, 1, -1 do
    local entity = known_entities[i]
    local record = records[entity]
    for _, f in ipairs(record.fields) do
      local fname, fdata = next(f)
      if fdata.type == "foreign" then
        if not foreign_references[entity] then
          foreign_references[entity] = {}
        end
        foreign_references[entity][fname] = fdata.reference
        foreign_children[fdata.reference] = foreign_children[fdata.reference] or {}
        foreign_children[fdata.reference][entity] = fname
        -- reference foreign by key in a top-level entry
        -- (e.g. `service` in a top-level `routes`)
        fdata.type = "string"
        fdata.schema = nil
        fdata.reference = nil
        fdata.on_delete = nil
      end
    end
  end
end


local function build_fields(known_entities, include_foreign)
  local fields = {
    { _format_version = { type = "string", required = true, one_of = {"1.1", "2.1"} } },
    { _transform = { type = "boolean", default = true } },
  }
  add_extra_attributes(fields, {
    _comment = true,
    _ignore = true,
    _workspace = true,
  })

  local records = add_top_level_entities(fields, known_entities)
  nest_foreign_relationships(known_entities, records, include_foreign)

  return fields, records
end


local function load_plugin_subschemas(fields, plugin_set, indent)
  if not fields then
    return true
  end

  indent = indent or 0

  for _, f in ipairs(fields) do
    local fname, fdata = next(f)

    -- Exclude cases where `plugins` are used expect from plugins entities.
    -- This assumes other entities doesn't have `name` as its subschema_key.
    if fname == "plugins" and fdata.elements and fdata.elements.subschema_key == "name" then
      for plugin in pairs(plugin_set) do
        local _, err = plugin_loader.load_subschema(fdata.elements, plugin, errors)

        if err then
          return nil, err
        end
      end

    elseif fdata.type == "array" and fdata.elements.type == "record" then
      local ok, err = load_plugin_subschemas(fdata.elements.fields, plugin_set, indent + 1)
      if not ok then
        return nil, err
      end

    elseif fdata.type == "record" then
      local ok, err = load_plugin_subschemas(fdata.fields, plugin_set, indent + 1)
      if not ok then
        return nil, err
      end
    end
  end

  return true
end


local function populate_references(input, known_entities, by_id, by_key, expected, parent_entity)
  for _, entity in ipairs(known_entities) do
    if type(input[entity]) ~= "table" then
      goto continue
    end

    local foreign_refs = foreign_references[entity]

    local parent_fk
    local child_key
    if parent_entity then
      local parent_schema = all_schemas[parent_entity]
      if parent_schema.fields[entity] then
        goto continue
      end
      parent_fk = parent_schema:extract_pk_values(input)
      child_key = foreign_children[parent_entity][entity]
    end

    local entity_schema = all_schemas[entity]
    for i, item in ipairs(input[entity]) do

      populate_references(item, known_entities, by_id, by_key, expected, entity)

      local item_id = DeclarativeConfig.pk_string(entity_schema, item)
      by_id[entity] = by_id[entity] or {}
      by_id[entity][item_id] = item

      local key
      if entity_schema.endpoint_key then
        key = item[entity_schema.endpoint_key]
        if key then
          by_key[entity] = by_key[entity] or {}
          by_key[entity][key] = item
        end
      end

      if foreign_refs then
        for k, v in pairs(item) do
          local ref = foreign_refs[k]
          if ref and v ~= null then
            expected[entity] = expected[entity] or {}
            expected[entity][ref] = expected[entity][ref] or {}
            insert(expected[entity][ref], {
              key = k,
              value = v,
              at = key or item_id or i
            })
          end
        end
      end

      if parent_fk then
        item[child_key] = utils.deep_copy(parent_fk, false)
      end
    end

    ::continue::
  end
end


local function find_entity(key, entity, by_key, by_id)
  return (by_key[entity] and by_key[entity][key])
      or (by_id[entity]  and by_id[entity][key])
end


local function validate_references(self, input)
  local by_id = {}
  local by_key = {}
  local expected = {}

  populate_references(input, self.known_entities, by_id, by_key, expected)

  local errors = {}

  for a, as in pairs(expected) do
    for b, bs in pairs(as) do
      for _, k in ipairs(bs) do
        local found = find_entity(k.value, b, by_key, by_id)

        if not found then
          errors[a] = errors[a] or {}
          errors[a][k.at] = errors[a][k.at] or {}
          local msg = "invalid reference '" .. k.key .. ": " ..
                      (type(k.value) == "string"
                      and k.value or cjson_encode(k.value)) ..
                      "' (no such entry in '" .. b .. "')"
          insert(errors[a][k.at], msg)
        end
      end
    end
  end

  if next(errors) then
    return nil, errors
  end

  return by_id, by_key
end


-- This is a best-effort generation of a cache-key-like identifier
-- to feed the hash when generating deterministic UUIDs.
-- We do not use the actual `cache_key` function from the DAO because
-- at this point we don't have the auto-generated values populated
-- by process_auto_fields. Whenever we are missing a needed value to
-- ensure uniqueness, we bail out and return `nil` (instead of
-- producing an incorrect identifier that may not be unique).
local function build_cache_key(entity, item, schema, parent_fk, child_key)
  local ck = { entity }
  for _, k in ipairs(schema.cache_key) do
    if schema.fields[k].auto then
      return nil

    elseif type(item[k]) == "string" then
      insert(ck, item[k])

    elseif item[k] == nil then
      if k == child_key then
        if parent_fk.id and next(parent_fk, "id") == nil then
          insert(ck, parent_fk.id)
        else
          -- FIXME support building cache_keys with fk's whose pk is not id
          return nil
        end

      elseif schema.fields[k].required then
        return nil

      else
        insert(ck, "")
      end
    end
  end
  return concat(ck, ":")
end


local uuid_generators = {
  _entities = uuid.factory_v5("fd02801f-0957-4a15-a55a-c8d9606f30b5"),
}


local function generate_uuid(namespace, name)
  local factory = uuid_generators[namespace]
  if not factory then
    factory = uuid.factory_v5(uuid_generators["_entities"](namespace))
    uuid_generators[namespace] = factory
  end
  return factory(name)
end


local function get_key_for_uuid_gen(entity, item, schema, parent_fk, child_key)
  if #schema.primary_key ~= 1 then
    -- entity schema has a composite PK
    return
  end

  local pk_name = schema.primary_key[1]
  if item[pk_name] ~= nil then
    -- PK is already set, do not generate UUID
    return
  end

  if schema.fields[pk_name].uuid ~= true then
    -- PK is not a UUID
    return
  end

  if schema.endpoint_key and item[schema.endpoint_key] ~= nil then
    local key = item[schema.endpoint_key]

    -- check if the endpoint key is globally unique
    if not schema.fields[schema.endpoint_key].unique then
      -- If it isn't, and this item has foreign keys with on_delete "cascade",
      -- we assume that it is unique relative to the parent (e.g. targets of
      -- an upstream). We compose the item's key with the parent's key,
      -- preventing it from being overwritten by identical endpoint keys
      -- declared under other parents.
      for fname, field in schema:each_field(item) do
        if field.type == "foreign" and field.on_delete == "cascade" then
          if parent_fk then
            local foreign_key_keys = all_schemas[field.reference].primary_key
            for _, fk_pk in ipairs(foreign_key_keys) do
              key = key .. ":" .. parent_fk[fk_pk]
            end
          else
            key = key .. ":" .. item[fname]
          end
        end
      end
    end

    -- generate a PK based on the endpoint_key
    return pk_name, key
  end

  if schema.cache_key then
    return pk_name, build_cache_key(entity, item, schema, parent_fk, child_key)
  end

  return pk_name
end


local function generate_ids(input, known_entities, parent_entity)
  for _, entity in ipairs(known_entities) do
    if type(input[entity]) ~= "table" then
      goto continue
    end

    local parent_fk
    local child_key
    if parent_entity then
      local parent_schema = all_schemas[parent_entity]
      if parent_schema.fields[entity] then
        goto continue
      end
      parent_fk = parent_schema:extract_pk_values(input)
      child_key = foreign_children[parent_entity][entity]
    end

    local schema = all_schemas[entity]
    for i, item in ipairs(input[entity]) do
      local pk_name, key = get_key_for_uuid_gen(entity, item, schema,
                                                parent_fk, child_key)
      if key then
        item = utils.deep_copy(item, false)
        item[pk_name] = generate_uuid(schema.name, key)
        input[entity][i] = item
      end

      generate_ids(item, known_entities, entity)
    end

    ::continue::
  end
end


local function populate_ids_for_validation(input, known_entities, parent_entity, by_id, by_key)
  local by_id  = by_id  or {}
  local by_key = by_key or {}
  for _, entity in ipairs(known_entities) do
    if type(input[entity]) ~= "table" then
      goto continue
    end

    local parent_fk
    local child_key
    if parent_entity then
      local parent_schema = all_schemas[parent_entity]
      if parent_schema.fields[entity] then
        goto continue
      end
      parent_fk = parent_schema:extract_pk_values(input)
      child_key = foreign_children[parent_entity][entity]
    end

    local schema = all_schemas[entity]
    for _, item in ipairs(input[entity]) do
      local pk_name, key = get_key_for_uuid_gen(entity, item, schema,
                                                parent_fk, child_key)
      if pk_name and not item[pk_name] then
        if key then
          item[pk_name] = generate_uuid(schema.name, key)
        else
          item[pk_name] = utils.uuid()
        end
      end

      populate_ids_for_validation(item, known_entities, entity, by_id, by_key)

      local item_id = DeclarativeConfig.pk_string(schema, item)
      by_id[entity] = by_id[entity] or {}
      by_id[entity][item_id] = item

      local key
      if schema.endpoint_key then
        key = item[schema.endpoint_key]
        if key then
          by_key[entity] = by_key[entity] or {}
          by_key[entity][key] = item
        end
      end

      if parent_fk and not item[child_key] then
        item[child_key] = utils.deep_copy(parent_fk, false)
      end
    end

    ::continue::
  end

  if not parent_entity then
    for entity, entries in pairs(by_id) do
      local schema = all_schemas[entity]
      for _, entry in pairs(entries) do
        for name, field in schema:each_field(entry) do
          if field.type == "foreign" and type(entry[name]) == "string" then
            local found = find_entity(entry[name], field.reference, by_key, by_id)
            if found then
              entry[name] = all_schemas[field.reference]:extract_pk_values(found)
            end
          end
        end
      end
    end
  end
end


local function extract_null_errors(err)
  local ret = {}
  for k, v in pairs(err) do
    local t = type(v)
    if t == "table" then
      local res = extract_null_errors(v)
      if not next(res) then
        ret[k] = nil
      else
        ret[k] = res
      end

    elseif t == "string" and v ~= "value must be null" then
      ret[k] = nil
    else
      ret[k] = v
    end
  end

  return ret
end


local function find_default_ws(entities)
  for _, v in pairs(entities.workspaces or {}) do
    if v.name == "default" then return v.id end
  end
end


local function insert_default_workspace_if_not_given(_, entities)
  local default_workspace = find_default_ws(entities) or "0dc6f45b-8f8d-40d2-a504-473544ee190b"

  if not entities.workspaces then
    entities.workspaces = {}
  end

  if not entities.workspaces[default_workspace] then
    local entity = all_schemas["workspaces"]:process_auto_fields({
      name = "default",
      id = default_workspace,
    }, "insert")
    entities.workspaces[default_workspace] = entity
  end
end


local function flatten(self, input)
  -- manually set transform here
  -- we can't do this in the schema with a `default` because validate
  -- needs to happen before process_auto_fields, which
  -- is the one in charge of filling out default values
  if input._transform == nil then
    input._transform = true
  end

  local ok, err = self:validate(input)
  if not ok then
    yield()

    -- the error may be due entity validation that depends on foreign entity,
    -- and that is the reason why we try to validate the input again with the
    -- filled foreign keys
    if not self.full_schema then
      self.full_schema = DeclarativeConfig.load(self.plugin_set, true)
    end

    local input_copy = utils.deep_copy(input, false)
    populate_ids_for_validation(input_copy, self.known_entities)
    local ok2, err2 = self.full_schema:validate(input_copy)
    if not ok2 then
      local err3 = utils.deep_merge(err2, extract_null_errors(err))
      return nil, err3
    end

    yield()
  end

  generate_ids(input, self.known_entities)

  yield()

  local processed = self:process_auto_fields(input, "insert")

  yield()

  local by_id, by_key = validate_references(self, processed)
  if not by_id then
    return nil, by_key
  end

  yield()

  local meta = {}
  for key, value in pairs(processed) do
    if key:sub(1,1) == "_" then
      meta[key] = value
    end
  end

  local entities = {}
  local yield_n = 0

  for entity, entries in pairs(by_id) do
<<<<<<< HEAD
    if get_phase() ~= "init" then
      yield_n = yield_n + 1
      if yield_n % 500 == 0 then
        ngx_sleep(0)
      end
    end
=======
    yield(true)
>>>>>>> 3fc39617

    local schema = all_schemas[entity]
    entities[entity] = {}
    for id, entry in pairs(entries) do
      local flat_entry = {}
      for name, field in schema:each_field(entry) do
        if field.type == "foreign" and type(entry[name]) == "string" then
          local found = find_entity(entry[name], field.reference, by_key, by_id)
          if found then
            flat_entry[name] = all_schemas[field.reference]:extract_pk_values(found)
          end

        else
          flat_entry[name] = entry[name]
        end
      end

      entities[entity][id] = flat_entry
    end
  end

  return entities, nil, meta
end


local function load_entity_subschemas(entity_name, entity)
  local ok, subschemas = utils.load_module_if_exists("kong.db.schema.entities." .. entity_name .. "_subschemas")
  if ok then
    for name, subschema in pairs(subschemas) do
      local ok, err = entity:new_subschema(name, subschema)
      if not ok then
        return nil, ("error initializing schema for %s: %s"):format(entity_name, err)
      end
    end
  end

  return true
end


function DeclarativeConfig.load(plugin_set, include_foreign)
  all_schemas = {}
  local schemas_array = {}
  for _, entity in ipairs(constants.CORE_ENTITIES) do
    -- tags are treated differently from the rest of entities in declarative config
    if entity ~= "tags" then
      local mod = require("kong.db.schema.entities." .. entity)
      local schema = Entity.new(mod)
      all_schemas[entity] = schema
      schemas_array[#schemas_array + 1] = schema


      -- if we set the field as "foreign", what the load expects is a
      -- nested structure {workspace = {id = '1232131'}}. The name ws_id
      -- is 'arbitrary', so the machinery wouldn't know anyway. Then,
      -- I'm going for the simple 'uuid', and not nesting at all. This
      -- has to be 'paired' with the export part also (not done)


      if all_schemas[entity].workspaceable then
        table.insert(all_schemas[entity].fields, { ws_id = { type = "string", match = UUID_PATTERN } })
      end

      -- load core entities subschemas
      assert(load_entity_subschemas(entity, schema))
    end
  end

  for plugin in pairs(plugin_set) do
    local entities, err = plugin_loader.load_entities(plugin, errors,
                                           plugin_loader.load_entity_schema)
    if err then
      return nil, err
    end
    for entity, schema in pairs(entities) do
      all_schemas[entity] = schema
      schemas_array[#schemas_array + 1] = schema

      if all_schemas[entity].workspaceable then
        table.insert(all_schemas[entity].fields, { ws_id = { type = "string", match = UUID_PATTERN } })
      end

    end
  end

  schemas_array = schema_topological_sort(schemas_array)

  local known_entities = {}
  for i, schema in ipairs(schemas_array) do
    known_entities[i] = schema.name
  end

  local fields, records = build_fields(known_entities, include_foreign)
  -- assert(no_foreign(fields))

  local ok, err = load_plugin_subschemas(fields, plugin_set)
  if not ok then
    return nil, err
  end

  -- we replace the "foreign"-type fields at the top-level
  -- with "string"-type fields only after the subschemas have been loaded,
  -- otherwise they will detect the mismatch.
  if not include_foreign then
    reference_foreign_by_name(known_entities, records)
  end

  local def = {
    name = "declarative_config",
    primary_key = {},
    fields = fields,
  }

  local schema = Schema.new(def)

  schema.known_entities = known_entities
  schema.flatten = flatten
  schema.insert_default_workspace_if_not_given = insert_default_workspace_if_not_given
  schema.plugin_set = plugin_set

  return schema, nil, def
end


return DeclarativeConfig<|MERGE_RESOLUTION|>--- conflicted
+++ resolved
@@ -25,12 +25,7 @@
 local concat = table.concat
 local tostring = tostring
 local cjson_encode = require("cjson.safe").encode
-<<<<<<< HEAD
-local ngx_sleep = ngx.sleep
-local get_phase = ngx.get_phase
-=======
 local yield = require("kong.tools.utils").yield
->>>>>>> 3fc39617
 
 local DeclarativeConfig = {}
 
@@ -49,12 +44,6 @@
 -- Maps an entity to entities that foreign-reference it
 -- e.g. `foreign_children["services"]["routes"] = "service"`
 local foreign_children = {}
-
-local function yield()
-  if get_phase() ~= "init" then
-    ngx_sleep(0)
-  end
-end
 
 
 function DeclarativeConfig.pk_string(schema, object)
@@ -721,16 +710,7 @@
   local yield_n = 0
 
   for entity, entries in pairs(by_id) do
-<<<<<<< HEAD
-    if get_phase() ~= "init" then
-      yield_n = yield_n + 1
-      if yield_n % 500 == 0 then
-        ngx_sleep(0)
-      end
-    end
-=======
     yield(true)
->>>>>>> 3fc39617
 
     local schema = all_schemas[entity]
     entities[entity] = {}
