--- conflicted
+++ resolved
@@ -24,12 +24,9 @@
 local insert = table.insert
 local concat = table.concat
 local tostring = tostring
-<<<<<<< HEAD
 local cjson_encode = require("cjson.safe").encode
-=======
 local ngx_sleep = ngx.sleep
 local get_phase = ngx.get_phase
->>>>>>> 391bb2ab
 
 local DeclarativeConfig = {}
 
