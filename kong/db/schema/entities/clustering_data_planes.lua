--- conflicted
+++ resolved
@@ -31,14 +31,11 @@
     { config_hash = { type = "string", len_eq = 32, } },
     { hostname = typedefs.host { required = true, } },
     { version = typedefs.semantic_version },
-<<<<<<< HEAD
-=======
     { sync_status = { type = "string",
                       required = true,
                       one_of = SYNC_STATUS_CHOICES,
                       default = "unknown",
                     }
     },
->>>>>>> 61c87688
   },
 }