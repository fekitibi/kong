--- conflicted
+++ resolved
@@ -6,10 +6,7 @@
   primary_key  = { "id" },
   endpoint_key = "username",
   workspaceable = true,
-<<<<<<< HEAD
-=======
   dao           = "kong.db.dao.consumers",
->>>>>>> 67061373
 
   fields = {
     { id             = typedefs.uuid, },
