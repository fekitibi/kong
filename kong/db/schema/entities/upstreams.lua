-- This software is copyright Kong Inc. and its licensors.
-- Use of the software is subject to the agreement between your organization
-- and Kong Inc. If there is no such agreement, use is governed by and
-- subject to the terms of the Kong Master Software License Agreement found
-- at https://konghq.com/enterprisesoftwarelicense/.
-- [ END OF LICENSE 0867164ffc95e54f04670b5169c09574bdbd9bba ]

local Schema = require "kong.db.schema"
local typedefs = require "kong.db.schema.typedefs"
local utils = require "kong.tools.utils"
local null = ngx.null


local function get_name_for_error(name)
  local ok = utils.validate_utf8(name)
  if not ok then
    return "Invalid name"
  end

  return "Invalid name ('" .. name .. "')"
end


local validate_name = function(name)
  local p = utils.normalize_ip(name)
  if not p then
    return nil, get_name_for_error(name) .. "; must be a valid hostname"
  end
  if p.type ~= "name" then
    return nil, get_name_for_error(name) .. "; no ip addresses allowed"
  end
  if p.port then
    return nil, get_name_for_error(name) .. "; no port allowed"
  end
  return true
end


local hash_on = Schema.define {
  type = "string",
  default = "none",
  one_of = { "none", "consumer", "ip", "header", "cookie", "path", "query_arg", "uri_capture" }
}


local http_statuses = Schema.define {
  type = "array",
  elements = { type = "integer", between = { 100, 999 }, },
}


local seconds = Schema.define {
  type = "number",
  between = { 0, 65535 },
}


local positive_int = Schema.define {
  type = "integer",
  between = { 1, 2 ^ 31 },
}


local one_byte_integer = Schema.define {
  type = "integer",
  between = { 0, 255 },
}


local check_type = Schema.define {
  type = "string",
  one_of = { "tcp", "http", "https", "grpc", "grpcs" },
  default = "http",
}


local check_verify_certificate = Schema.define {
  type = "boolean",
  default = true,
  required = true,
}

local health_threshold = Schema.define {
  type = "number",
  default = 0,
  between = { 0, 100 },
}

local simple_param = Schema.define {
  type = "string",
  len_min = 1,
}

local NO_DEFAULT = {}


local healthchecks_config = {
  active = {
    type = "http",
    timeout = 1,
    concurrency = 10,
    http_path = "/",
    https_sni = NO_DEFAULT,
    https_verify_certificate = true,
    headers = NO_DEFAULT,
    healthy = {
      interval = 0,  -- 0 = probing disabled by default
      http_statuses = { 200, 302 },
      successes = 0, -- 0 = disabled by default
    },
    unhealthy = {
      interval = 0, -- 0 = probing disabled by default
      http_statuses = { 429, 404,
                        500, 501, 502, 503, 504, 505 },
      tcp_failures = 0,  -- 0 = disabled by default
      timeouts = 0,      -- 0 = disabled by default
      http_failures = 0, -- 0 = disabled by default
    },
  },
  passive = {
    type = "http",
    healthy = {
      http_statuses = { 200, 201, 202, 203, 204, 205, 206, 207, 208, 226,
                        300, 301, 302, 303, 304, 305, 306, 307, 308 },
      successes = 0,
    },
    unhealthy = {
      http_statuses = { 429, 500, 503 },
      tcp_failures = 0,  -- 0 = circuit-breaker disabled by default
      timeouts = 0,      -- 0 = circuit-breaker disabled by default
      http_failures = 0, -- 0 = circuit-breaker disabled by default
    },
  },
}


local types = {
  type = check_type,
  timeout = seconds,
  concurrency = positive_int,
  interval = seconds,
  successes = one_byte_integer,
  tcp_failures = one_byte_integer,
  timeouts = one_byte_integer,
  http_failures = one_byte_integer,
  http_path = typedefs.path,
  http_statuses = http_statuses,
  https_sni = typedefs.sni,
  https_verify_certificate = check_verify_certificate,
  headers = typedefs.headers,
}


local function gen_fields(tbl)
  local fields = {}
  local count = 0
  for name, default in pairs(tbl) do
    local typ = types[name]
    local def, required
    if default == NO_DEFAULT then
      default = nil
      required = false
      tbl[name] = nil
    end
    if typ then
      def = typ{ default = default, required = required }
    else
      def = { type = "record", fields = gen_fields(default), default = default }
    end
    count = count + 1
    fields[count] = { [name] = def }
  end
  return fields, tbl
end


local healthchecks_fields, healthchecks_defaults = gen_fields(healthchecks_config)
healthchecks_fields[#healthchecks_fields+1] = { ["threshold"] = health_threshold }


local r =  {
  name = "upstreams",
  primary_key = { "id" },
  endpoint_key = "name",
  workspaceable = true,
  fields = {
    { id = typedefs.uuid, },
    { created_at = typedefs.auto_timestamp_s },
    { name = { type = "string", required = true, unique = true, custom_validator = validate_name, indexed = true }, },
    { algorithm = { type = "string",
        default = "round-robin",
        one_of = { "consistent-hashing", "least-connections", "round-robin" },
    }, },
    { hash_on = hash_on },
    { hash_fallback = hash_on },
    { hash_on_header = typedefs.header_name, },
    { hash_fallback_header = typedefs.header_name, },
    { hash_on_cookie = { type = "string",  custom_validator = utils.validate_cookie_name }, },
    { hash_on_cookie_path = typedefs.path{ default = "/", }, },
<<<<<<< HEAD
    { slots = { type = "integer", default = 10000, between = { 10, 2^16 }, indexed = true }, },
=======
    { hash_on_query_arg = simple_param },
    { hash_fallback_query_arg = simple_param },
    { hash_on_uri_capture = simple_param },
    { hash_fallback_uri_capture = simple_param },
    { slots = { type = "integer", default = 10000, between = { 10, 2^16 }, }, },
>>>>>>> a8340886
    { healthchecks = { type = "record",
        default = healthchecks_defaults,
        fields = healthchecks_fields,
    }, },
    { tags = typedefs.tags },
    { host_header = typedefs.host_with_optional_port },
    { client_certificate = { type = "foreign", reference = "certificates" }, },
  },
  entity_checks = {
    -- hash_on_header must be present when hashing on header
    { conditional = {
      if_field = "hash_on", if_match = { match = "^header$" },
      then_field = "hash_on_header", then_match = { required = true },
    }, },
    { conditional = {
      if_field = "hash_fallback", if_match = { match = "^header$" },
      then_field = "hash_fallback_header", then_match = { required = true },
    }, },

    -- hash_on_cookie must be present when hashing on cookie
    { conditional = {
      if_field = "hash_on", if_match = { match = "^cookie$" },
      then_field = "hash_on_cookie", then_match = { required = true },
    }, },
    { conditional = {
      if_field = "hash_fallback", if_match = { match = "^cookie$" },
      then_field = "hash_on_cookie", then_match = { required = true },
    }, },

    -- hash_fallback must be "none" if hash_on is "none"
    { conditional = {
      if_field = "hash_on", if_match = { match = "^none$" },
      then_field = "hash_fallback", then_match = { one_of = { "none" }, },
    }, },

    -- when hashing on cookies, hash_fallback is ignored
    { conditional = {
      if_field = "hash_on", if_match = { match = "^cookie$" },
      then_field = "hash_fallback", then_match = { one_of = { "none" }, },
    }, },

    -- hash_fallback must not equal hash_on (headers and query args are allowed)
    { conditional = {
      if_field = "hash_on", if_match = { match = "^consumer$" },
      then_field = "hash_fallback", then_match = { one_of = { "none", "ip",
                                                              "header", "cookie",
                                                              "path", "query_arg",
                                                              "uri_capture",
                                                            }, },
    }, },
    { conditional = {
      if_field = "hash_on", if_match = { match = "^ip$" },
      then_field = "hash_fallback", then_match = { one_of = { "none", "consumer",
                                                              "header", "cookie",
                                                              "path", "query_arg",
                                                              "uri_capture",
                                                            }, },
    }, },
    { conditional = {
      if_field = "hash_on", if_match = { match = "^path$" },
      then_field = "hash_fallback", then_match = { one_of = { "none", "consumer",
                                                              "header", "cookie",
                                                              "query_arg", "ip",
                                                              "uri_capture",
                                                            }, },
    }, },


    -- different headers
    { distinct = { "hash_on_header", "hash_fallback_header" }, },

    -- hash_on_query_arg must be present when hashing on query_arg
    { conditional = {
      if_field = "hash_on", if_match = { match = "^query_arg$" },
      then_field = "hash_on_query_arg", then_match = { required = true },
    }, },
    { conditional = {
      if_field = "hash_fallback", if_match = { match = "^query_arg$" },
      then_field = "hash_fallback_query_arg", then_match = { required = true },
    }, },

    -- query arg and fallback must be different
    { distinct = { "hash_on_query_arg" , "hash_fallback_query_arg" }, },

    -- hash_on_uri_capture must be present when hashing on uri_capture
    { conditional = {
      if_field = "hash_on", if_match = { match = "^uri_capture$" },
      then_field = "hash_on_uri_capture", then_match = { required = true },
    }, },
    { conditional = {
      if_field = "hash_fallback", if_match = { match = "^uri_capture$" },
      then_field = "hash_fallback_uri_capture", then_match = { required = true },
    }, },

    -- uri capture and fallback must be different
    { distinct = { "hash_on_uri_capture" , "hash_fallback_uri_capture" }, },

  },

  -- This is a hack to preserve backwards compatibility with regard to the
  -- behavior of the hash_on field, and have it take place both in the Admin API
  -- and via declarative configuration.
  shorthand_fields = {
    { algorithm = {
      type = "string",
      func = function(value)
        if value == "least-connections" then
          return {
            algorithm = value,
            hash_on = null,
          }
        else
          return {
            algorithm = value,
          }
        end
      end,
    }, },
    -- Then, if hash_on is set to some non-null value, adjust the algorithm
    -- field accordingly.
    { hash_on = {
      type = "string",
      func = function(value)
        if value == null then
          return {
            hash_on = "none"
          }
        elseif value == "none" then
          return {
            hash_on = value,
            algorithm = "round-robin",
          }
        else
          return {
            hash_on = value,
            algorithm = "consistent-hashing",
          }
        end
      end
    }, },
  },
}

return r<|MERGE_RESOLUTION|>--- conflicted
+++ resolved
@@ -197,15 +197,11 @@
     { hash_fallback_header = typedefs.header_name, },
     { hash_on_cookie = { type = "string",  custom_validator = utils.validate_cookie_name }, },
     { hash_on_cookie_path = typedefs.path{ default = "/", }, },
-<<<<<<< HEAD
-    { slots = { type = "integer", default = 10000, between = { 10, 2^16 }, indexed = true }, },
-=======
     { hash_on_query_arg = simple_param },
     { hash_fallback_query_arg = simple_param },
     { hash_on_uri_capture = simple_param },
     { hash_fallback_uri_capture = simple_param },
     { slots = { type = "integer", default = 10000, between = { 10, 2^16 }, }, },
->>>>>>> a8340886
     { healthchecks = { type = "record",
         default = healthchecks_defaults,
         fields = healthchecks_fields,
