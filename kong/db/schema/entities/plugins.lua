--- conflicted
+++ resolved
@@ -22,12 +22,7 @@
 
   fields = {
     { id = typedefs.uuid, },
-<<<<<<< HEAD
     { name = { type = "string", required = true, indexed = true }, },
-=======
-    { name = { type = "string", required = true, }, },
-    { instance_name = typedefs.utf8_name },
->>>>>>> 2b2201c9
     { created_at = typedefs.auto_timestamp_s },
     { route = { type = "foreign", reference = "routes", default = null, on_delete = "cascade", }, },
     { service = { type = "foreign", reference = "services", default = null, on_delete = "cascade", }, },
