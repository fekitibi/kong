--- conflicted
+++ resolved
@@ -13,12 +13,8 @@
     { id = typedefs.uuid, },
     { created_at     = typedefs.auto_timestamp_s },
     { cert           = typedefs.certificate { required = true }, },
-<<<<<<< HEAD
-    { key            = typedefs.key, },
-=======
     { key            = typedefs.key         { required = true }, },
     { tags           = typedefs.tags },
->>>>>>> 5e9a43a3
   },
 
   entity_checks = {
