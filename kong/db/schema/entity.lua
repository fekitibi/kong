-- This software is copyright Kong Inc. and its licensors.
-- Use of the software is subject to the agreement between your organization
-- and Kong Inc. If there is no such agreement, use is governed by and
-- subject to the terms of the Kong Master Software License Agreement found
-- at https://konghq.com/enterprisesoftwarelicense/.
-- [ END OF LICENSE 0867164ffc95e54f04670b5169c09574bdbd9bba ]

local Schema = require("kong.db.schema")


-- EE [[
local hooks = require("kong.hooks")
local keyring = require("kong.keyring")
-- EE ]]


local Entity = {}


local entity_errors = {
  NO_NILABLE = "%s: Entities cannot have nilable types.",
  NO_FUNCTIONS = "%s: Entities cannot have function types.",
  MAP_KEY_STRINGS_ONLY = "%s: Entities map keys must be strings.",
}


-- Make records in Entities required by default,
-- so that they return their full structure on API queries.
local function make_records_required(field)
  if field.required == nil then
    field.required = true
  end
  for _, f in Schema.each_field(field) do
    if f.type == "record" then
      make_records_required(f)
    end
  end
end


-- EE [[
local find = string.find
local sub  = string.sub

--
-- Set a field from a possibly-nested table using a string key
-- such as "x.y.z", such that `set_field(t, "x.y.z", v)` is the
-- same as `t.x.y.z = v`.
local function set_field(tbl, name, value)
  local dot = find(name, ".", 1, true)
  if not dot then
    tbl[name] = value
    return
  end
  local hd, tl = sub(name, 1, dot - 1), sub(name, dot + 1)
  local subtbl = tbl[hd]
  if subtbl == nil then
    subtbl = {}
    tbl[hd] = subtbl
  end
  set_field(subtbl, tl, value)
end

local function add_encryption_transformations(self, name, field)
  self.transformations = self.transformations or {}
  if field.type == "string" then
    table.insert(self.transformations, {
      input = { name },
      on_write = function(value)
        local tbl = {}
        set_field(tbl, name, keyring.encrypt(value))
        return tbl
      end,
      on_read = function(value)
        local tbl = {}
        set_field(tbl, name, keyring.decrypt(value))
        return tbl
      end,
    })
  elseif field.type == "array" then
    table.insert(self.transformations, {
      input = { name },
      on_write = function(value)
        local xs = {}
        for i, x in ipairs(value) do
          xs[i] = keyring.encrypt(x)
        end
        local tbl = {}
        set_field(tbl, name, xs)
        return tbl
      end,
      on_read = function(value)
        local xs = {}
        for i, x in ipairs(value) do
          xs[i] = keyring.decrypt(x)
        end
        local tbl = {}
        set_field(tbl, name, xs)
        return tbl
      end,
    })
  end
end
-- EE ]]


local function find_encrypted_fields(schema, definition, prefix)
  for name, field in Schema.each_field(definition) do
    if field.encrypted then
      add_encryption_transformations(schema, prefix .. name, field)
    else
      if field.type == "record" then
        find_encrypted_fields(schema, field, prefix .. name .. ".")
      end
    end
  end
end


function Entity.new_subschema(schema, key, definition)
  make_records_required(definition)

  -- EE [[
  find_encrypted_fields(schema, definition, "")
  -- EE [[

  definition.required = nil
  return Schema.new_subschema(schema, key, definition)
end


function Entity.new(definition)

  local self, err = Schema.new(definition)
  if not self then
    return nil, err
  end

  for name, field in self:each_field() do
    if field.nilable then
      return nil, entity_errors.NO_NILABLE:format(name)
    end

    if not field.abstract then

      if field.type == "map" then
        if field.keys.type ~= "string" then
          return nil, entity_errors.MAP_KEY_STRINGS_ONLY:format(name)
        end

      elseif field.type == "record" then
        make_records_required(field)

      elseif field.type == "function" then
        return nil, entity_errors.NO_FUNCTIONS:format(name)
      end

<<<<<<< HEAD
    -- EE [[
    if field.encrypted then
      add_encryption_transformations(self, name, field)
    end
    -- EE ]]

    ::continue::
=======
    end
>>>>>>> 3fc39617
  end

  self.new_subschema = Entity.new_subschema

  -- EE [[
  assert(hooks.run_hook("db:schema:entity:new", self, self.name))

  if self.name then
    assert(hooks.run_hook("db:schema:".. self.name .. ":new", self))
  end
  -- EE ]]

  return self
end


return Entity<|MERGE_RESOLUTION|>--- conflicted
+++ resolved
@@ -155,17 +155,12 @@
         return nil, entity_errors.NO_FUNCTIONS:format(name)
       end
 
-<<<<<<< HEAD
-    -- EE [[
-    if field.encrypted then
-      add_encryption_transformations(self, name, field)
+      -- EE [[
+      if field.encrypted then
+        add_encryption_transformations(self, name, field)
+      end
+      -- EE ]]
     end
-    -- EE ]]
-
-    ::continue::
-=======
-    end
->>>>>>> 3fc39617
   end
 
   self.new_subschema = Entity.new_subschema
