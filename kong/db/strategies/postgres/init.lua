--- conflicted
+++ resolved
@@ -1,15 +1,8 @@
-<<<<<<< HEAD
-local arrays     = require "pgmoon.arrays"
-local json       = require "pgmoon.json"
-local cjson      = require "cjson"
-local cjson_safe = require "cjson.safe"
-local ws_helper  = require "kong.workspaces.helper"
-=======
 local arrays        = require "pgmoon.arrays"
 local json          = require "pgmoon.json"
 local cjson         = require "cjson"
 local cjson_safe    = require "cjson.safe"
->>>>>>> cc97d5bb
+local ws_helper  = require "kong.workspaces.helper"
 
 
 local encode_base64 = ngx.encode_base64
@@ -70,7 +63,12 @@
 end
 
 
-<<<<<<< HEAD
+local function now_updated()
+  update_time()
+  return now()
+end
+
+
 -- Alternative for compile function. Used when wokspace scope needed in query.
 -- workspace scope will always have `$0` position, so it will not affect the
 -- position of other parameters.
@@ -104,11 +102,6 @@
   end
   c[n+1] = " }"
   return load(concat(c), "=" .. name, "t", { concat = concat })
-=======
-local function now_updated()
-  update_time()
-  return now()
->>>>>>> cc97d5bb
 end
 
 
@@ -527,11 +520,7 @@
 end
 
 
-<<<<<<< HEAD
-local function execute(strategy, statement_name, attributes, is_update, ws_scope)
-=======
-local function execute(strategy, statement_name, attributes, options)
->>>>>>> cc97d5bb
+local function execute(strategy, statement_name, attributes, options, ws_scope)
   local connector = strategy.connector
   local statement = strategy.statements[statement_name]
   if not attributes then
@@ -664,11 +653,8 @@
     end
   end
 
-<<<<<<< HEAD
-  local res, err = execute(self, statement_name .. (ws_list and "_ws" or ""), self.collapse(attributes), nil, ws_list)
-=======
   local res, err = execute(self, statement_name, self.collapse(attributes), options)
->>>>>>> cc97d5bb
+  local res, err = execute(self, statement_name .. (ws_list and "_ws" or ""), self.collapse(attributes), options, ws_list)
 
   if not res then
     return toerror(self, err)
@@ -707,6 +693,7 @@
     return page(self, size, token, foreign_key, foreign_entity_name, options)
   end
 end
+
 
 local _M  = {
   CUSTOM_STRATEGIES = {
@@ -749,7 +736,6 @@
 end
 
 
-<<<<<<< HEAD
 local function foreign_pk_exists(dao, field_name, field, foreign_pk)
   local foreign_schema = field.schema
   local foreign_strategy = _M.new(dao.connector, foreign_schema,
@@ -791,18 +777,13 @@
 end
 
 
-function _mt:insert(entity)
+function _mt:insert(entity, options)
   local exists, err_t = validate_fk_exists_ws(self, entity)
   if not exists then
     return nil, err_t
   end
 
-  local res, err = execute(self, "insert", self.collapse(entity))
-
-=======
-function _mt:insert(entity, options)
   local res, err = execute(self, "insert", self.collapse(entity), options)
->>>>>>> cc97d5bb
   if res then
     local row = res[1]
     if row then
@@ -831,6 +812,25 @@
 end
 
 
+-- TODO may not be needed
+function _mt:select_ws(primary_key)
+  local ws_list = ws_helper.ws_scope_as_list(self.schema.name)
+  local res, err = execute(self, "select_ws",
+                           self.collapse(primary_key), nil, ws_list)
+
+  if res then
+    local row = res[1]
+    if row then
+      return self.expand(row), nil
+    end
+
+    return nil, nil
+  end
+
+  return toerror(self, err, primary_key)
+end
+
+
 function _mt:select_by_field(field_name, unique_value, options)
   local statement_name = "select_by_" .. field_name
   local filter = {
@@ -851,46 +851,26 @@
 end
 
 
-<<<<<<< HEAD
--- TODO may not be needed
-function _mt:select_ws(primary_key)
-  local ws_list = ws_helper.ws_scope_as_list(self.schema.name)
-  local res, err = execute(self, "select_ws",
-                           self.collapse(primary_key), nil, ws_list)
-
-=======
 function _mt:update(primary_key, entity, options)
+  local exists, err_t = validate_fk_exists_ws(self, entity)
+  if not exists then
+    return nil, err_t
+  end
+
   local res, err = execute(self, "update", self.collapse(primary_key, entity), {
     update = true,
     ttl    = options and options.ttl,
   })
->>>>>>> cc97d5bb
   if res then
     local row = res[1]
     if row then
       return self.expand(row), nil
     end
-<<<<<<< HEAD
-
-    return nil, nil
-  end
-
-  return toerror(self, err, primary_key)
-end
-
-
-function _mt:select_by_field(field_name, unique_value)
-  local statement_name = "select_by_" .. field_name
-  local filter = {
-    [field_name] = unique_value,
-  }
-=======
     return nil, self.errors:not_found(primary_key)
   end
 
   return toerror(self, err, primary_key, entity)
 end
->>>>>>> cc97d5bb
 
 
 function _mt:update_by_field(field_name, unique_value, entity, options)
@@ -912,20 +892,9 @@
 end
 
 
-<<<<<<< HEAD
-function _mt:update(primary_key, entity)
-  local exists, err_t = validate_fk_exists_ws(self, entity)
-  if not exists then
-    return nil, err_t
-  end
-
-  local res, err = execute(self, "update", self.collapse(primary_key, entity), true)
-
-=======
 function _mt:upsert(primary_key, entity, options)
   local collapsed_entity = self.collapse(entity, primary_key)
   local res, err = execute(self, "upsert", collapsed_entity, options)
->>>>>>> cc97d5bb
   if res then
     local row = res[1]
     if row then
@@ -1018,44 +987,11 @@
 end
 
 
-<<<<<<< HEAD
-function _mt:each(size)
-  local page = 1
-  local i, rows, err, offset = 0, self:page(size)
-
-  return function()
-    if not rows then
-      return nil, err
-    end
-
-    i = i + 1
-
-    local row = rows[i]
-    if row then
-      return row, nil, page
-    end
-
-    if i > size and offset then
-      i, rows, err, offset = 1, self:page(size, offset)
-      if not rows then
-        return nil, err
-      end
-
-      page = page + 1
-
-      return rows[i], nil, page
-    end
-
-    return nil
-  end
-end
-=======
 local _M  = {
   CUSTOM_STRATEGIES = {
     plugins = require("kong.db.strategies.postgres.plugins"),
   }
 }
->>>>>>> cc97d5bb
 
 
 function _M.new(connector, schema, errors)
@@ -1468,6 +1404,13 @@
   local count_statement
   local drop_statement
 
+  -- EE: workspaces-related query variables [[
+  local ws_fields = ", \"workspace_id\", \"workspace_name\""
+  local select_statement_ws
+  local page_first_statement_ws
+  local page_next_statement_ws
+  -- ]]
+
   if composite_cache_key then
     fields_hash.cache_key = { type = "string" }
 
@@ -1481,55 +1424,6 @@
   if ttl then
     fields_hash.ttl = { timestamp = true }
 
-<<<<<<< HEAD
-  local ws_fields = ", \"workspace_id\", \"workspace_name\""
-  local select_statement_ws = concat {
-    "  SELECT ",  select_expressions .. ws_fields, "\n",
-    " FROM workspace_entities ws_e INNER JOIN ", table_name, " ", table_name ,
-    " ON ( unique_field_name = '", primary_key[1] ,  "' AND ws_e.workspace_id in ( $0 ) and ws_e.entity_id = ", table_name, ".id::varchar )\n",
-    " WHERE (", pk_escaped, ") = (", primary_key_placeholders, ")\n",
-    " LIMIT 1;"
-  }
-
-  local page_first_statement = concat {
-    "  SELECT ",  select_expressions, "\n",
-    "    FROM ",  table_name_escaped, "\n",
-    "ORDER BY ",  pk_escaped, "\n",
-    "   LIMIT $1;";
-  }
-
-  local page_first_statement_ws = concat {
-    "  SELECT ",  select_expressions .. ws_fields, "\n",
-    " FROM workspace_entities ws_e INNER JOIN ", table_name, " ", table_name ,
-    " ON ( unique_field_name = '", primary_key[1] ,  "' AND ws_e.workspace_id in ( $0 ) and ws_e.entity_id = ", table_name, ".id::varchar )\n",
-    "ORDER BY ",  pk_escaped, "\n",
-    "   LIMIT $1;";
-  }
-
-  local page_next_statement = concat {
-    "  SELECT ",  select_expressions, "\n",
-    "    FROM ",  table_name_escaped, "\n",
-    "   WHERE (", pk_escaped, ") > (", primary_key_placeholders, ")\n",
-    "ORDER BY ",  pk_escaped, "\n",
-    "   LIMIT $", page_next_count, ";"
-  }
-
-  local page_next_statement_ws = concat {
-    "  SELECT ",  select_expressions .. ws_fields, "\n",
-    " FROM workspace_entities ws_e INNER JOIN ", table_name, " ", table_name ,
-    " ON ( unique_field_name = '", primary_key[1] ,  "' AND ws_e.workspace_id in ( $0 ) and ws_e.entity_id = ", table_name, ".id::varchar )\n",
-    "   WHERE (", pk_escaped, ") > (", primary_key_placeholders, ")\n",
-    "ORDER BY ",  pk_escaped, "\n",
-    "   LIMIT $", page_next_count, ";"
-  }
-
-  local update_statement = concat {
-    "   UPDATE ",  table_name_escaped, "\n",
-    "      SET ",  concat(update_expressions, ", "), "\n",
-    "    WHERE (", pk_escaped, ") = (", update_placeholders, ")\n",
-    "RETURNING ",  select_expressions , ";"
-  }
-=======
     insert_count = fields_count + 1
     insert_names[insert_count] = "ttl"
     insert_expressions[insert_count] = "$" .. insert_count
@@ -1539,7 +1433,6 @@
     insert_columns = concat(insert_columns, ", ")
 
     update_expressions = concat(update_expressions, ", ")
->>>>>>> cc97d5bb
 
     upsert_expressions = concat(upsert_expressions, ", ")
 
@@ -1611,6 +1504,36 @@
       " LIMIT 1;"
     }
 
+    -- EE workspaces queries - with ttl [[
+    select_statement_ws = concat {
+      "  SELECT ",  select_expressions .. ws_fields, "\n",
+      " FROM workspace_entities ws_e INNER JOIN ", table_name, " ", table_name ,
+      " ON ( unique_field_name = '", primary_key[1] ,  "' AND ws_e.workspace_id in ( $0 ) and ws_e.entity_id = ", table_name, ".id::varchar )\n",
+      " WHERE (", pk_escaped, ") = (", primary_key_placeholders, ")\n",
+      "   AND (", ttl_escaped, " IS NULL OR ", ttl_escaped, " >= CURRENT_TIMESTAMP AT TIME ZONE 'UTC')\n",
+      " LIMIT 1;"
+    }
+
+    page_first_statement_ws = concat {
+      "  SELECT ",  select_expressions .. ws_fields, "\n",
+      " FROM workspace_entities ws_e INNER JOIN ", table_name, " ", table_name ,
+      " ON ( unique_field_name = '", primary_key[1] ,  "' AND ws_e.workspace_id in ( $0 ) and ws_e.entity_id = ", table_name, ".id::varchar )\n",
+      "   AND (", ttl_escaped, " IS NULL OR ", ttl_escaped, " >= CURRENT_TIMESTAMP AT TIME ZONE 'UTC')\n",
+      "ORDER BY ",  pk_escaped, "\n",
+      "   LIMIT $1;";
+    }
+
+    page_next_statement_ws = concat {
+      "  SELECT ",  select_expressions .. ws_fields, "\n",
+      " FROM workspace_entities ws_e INNER JOIN ", table_name, " ", table_name ,
+      " ON ( unique_field_name = '", primary_key[1] ,  "' AND ws_e.workspace_id in ( $0 ) and ws_e.entity_id = ", table_name, ".id::varchar )\n",
+      "   WHERE (", pk_escaped, ") > (", primary_key_placeholders, ")\n",
+      "     AND (", ttl_escaped, " IS NULL OR ", ttl_escaped, " >= CURRENT_TIMESTAMP AT TIME ZONE 'UTC')\n",
+      "ORDER BY ",  pk_escaped, "\n",
+      "   LIMIT $", page_next_count, ";"
+    }
+    -- ]]
+
     if foreign_key_count > 0 then
       drop_statement = concat {
         "DROP INDEX IF EXISTS ", ttl_index, ", ", concat(foreign_key_indexes_escaped, ", "), ";\n",
@@ -1694,6 +1617,33 @@
       "  FROM ", table_name_escaped, "\n",
       " LIMIT 1;"
     }
+
+    -- EE workspaces queries - without ttl [[
+    select_statement_ws = concat {
+      "  SELECT ",  select_expressions .. ws_fields, "\n",
+      " FROM workspace_entities ws_e INNER JOIN ", table_name, " ", table_name ,
+      " ON ( unique_field_name = '", primary_key[1] ,  "' AND ws_e.workspace_id in ( $0 ) and ws_e.entity_id = ", table_name, ".id::varchar )\n",
+      " WHERE (", pk_escaped, ") = (", primary_key_placeholders, ")\n",
+      " LIMIT 1;"
+    }
+
+    page_next_statement_ws = concat {
+      "  SELECT ",  select_expressions .. ws_fields, "\n",
+      " FROM workspace_entities ws_e INNER JOIN ", table_name, " ", table_name ,
+      " ON ( unique_field_name = '", primary_key[1] ,  "' AND ws_e.workspace_id in ( $0 ) and ws_e.entity_id = ", table_name, ".id::varchar )\n",
+      "   WHERE (", pk_escaped, ") > (", primary_key_placeholders, ")\n",
+      "ORDER BY ",  pk_escaped, "\n",
+      "   LIMIT $", page_next_count, ";"
+    }
+
+    page_first_statement_ws = concat {
+      "  SELECT ",  select_expressions .. ws_fields, "\n",
+      " FROM workspace_entities ws_e INNER JOIN ", table_name, " ", table_name ,
+      " ON ( unique_field_name = '", primary_key[1] ,  "' AND ws_e.workspace_id in ( $0 ) and ws_e.entity_id = ", table_name, ".id::varchar )\n",
+      "ORDER BY ",  pk_escaped, "\n",
+      "   LIMIT $1;";
+    }
+    -- ]]
 
     if foreign_key_count > 0 then
       drop_statement = concat {
@@ -1732,77 +1682,6 @@
     expand             = foreign_key_count > 0 and
                          expand(table_name .. "_expand", foreign_key_list) or
                          noop,
-<<<<<<< HEAD
-    collapse           = collapse(table_name .. "_collapse", foreign_key_map),
-    [PRIVATE]          = {
-      fields           = fields_hash,
-      statements       = {
-        create         = create_statement,
-        truncate       = truncate_statement,
-        count_accurate = count_accurate_statement,
-        count_estimate = count_estimate_statement,
-        drop           = drop_statement,
-        insert         = {
-          argn         = insert_names,
-          argc         = fields_count,
-          argv         = insert_args,
-          make         = compile(table_name .. "_insert", insert_statement),
-        },
-        update         = {
-          argn         = update_args_names,
-          argc         = update_args_count,
-          argv         = update_args,
-          make         = compile(table_name .. "_update", update_statement),
-        },
-        delete         = {
-          argn         = primary_key_names,
-          argc         = primary_key_fields_count,
-          argv         = common_args,
-          make         = compile(table_name .. "_delete", delete_statement),
-        },
-        upsert         = {
-          argn         = insert_names,
-          argc         = fields_count,
-          argv         = insert_args,
-          make         = compile(table_name .. "_upsert", upsert_statement),
-        },
-        select         = {
-          argn         = primary_key_names,
-          argc         = primary_key_fields_count,
-          argv         = common_args,
-          make         = compile(table_name .. "_select" , select_statement),
-        },
-        select_ws         = {
-          argn         = primary_key_names,
-          argc         = primary_key_fields_count,
-          argv         = common_args,
-          make         = compile_ws(table_name .. "_select_ws" , select_statement_ws),
-        },
-        page_first     = {
-          argn         = { LIMIT },
-          argc         = 1,
-          argv         = single_args,
-          make         = compile(table_name .. "_page_first" , page_first_statement),
-        },
-        page_next      = {
-          argn         = page_next_names,
-          argc         = page_next_count,
-          argv         = page_next_args,
-          make         = compile(table_name .. "_page_next" , page_next_statement),
-        },
-        page_first_ws     = {
-          argn         = { LIMIT },
-          argc         = 1,
-          argv         = single_args,
-          make         = compile_ws(table_name .. "_page_first_ws" , page_first_statement_ws),
-        },
-        page_next_ws      = {
-          argn         = page_next_names,
-          argc         = page_next_count,
-          argv         = page_next_args,
-          make         = compile_ws(table_name .. "_page_next_ws" , page_next_statement_ws),
-        },
-=======
     collapse           = collapse(table_name .. "_collapse", foreign_key_list),
     fields             = fields_hash,
     statements         = {
@@ -1817,7 +1696,6 @@
         argc           = insert_count,
         argv           = insert_args,
         make           = compile(table_name .. "_insert", insert_statement),
->>>>>>> cc97d5bb
       },
       upsert           = {
         expr           = upsert_expressions,
@@ -1859,8 +1737,31 @@
         argv           = page_next_args,
         make           = compile(table_name .. "_next" , page_next_statement),
       },
+      -- EE workspaces-related
+      select_ws        = {
+        argn           = primary_key_names,
+        argc           = primary_key_fields_count,
+        argv           = common_args,
+        make           = compile_ws(table_name .. "_select_ws" , select_statement_ws),
+      },
+      page_first_ws    = {
+        argn           = { LIMIT },
+        argc           = 1,
+        argv           = single_args,
+        make           = compile_ws(table_name .. "_page_first_ws" , page_first_statement_ws),
+      },
+      page_next_ws     = {
+        argn           = page_next_names,
+        argc           = page_next_count,
+        argv           = page_next_args,
+        make           = compile_ws(table_name .. "_page_next_ws" , page_next_statement_ws),
+      },
     },
   }, _mt)
+
+  -- EE workspaces-related [[
+  local ws_fields = ", \"workspace_id\", \"workspace_name\""
+  -- ]]
 
   if foreign_key_count > 0 then
     local statements = self.statements
@@ -1910,38 +1811,6 @@
           "   LIMIT $", argc_first, ";";
         }
 
-<<<<<<< HEAD
-      local ws_fields = ", \"workspace_id\", \"workspace_name\""
-      page_first_statement_ws = concat {
-        "  SELECT ",  select_expressions .. ws_fields, "\n",
-        " FROM workspace_entities ws_e INNER JOIN ", table_name, " ", table_name ,
-        " ON ( unique_field_name = '", primary_key[1] ,  "' AND ws_e.workspace_id in ( $0 ) and ws_e.entity_id = ", table_name, ".id::varchar )\n",
-        "   WHERE (", foreign_key_names, ") = (", fk_placeholders, ")\n",
-        "ORDER BY ",  pk_escaped, "\n",
-        "   LIMIT $", argc_first, ";"
-      }
-
-      page_next_statement = concat {
-        "  SELECT ",  select_expressions, "\n",
-        "    FROM ",  table_name_escaped, "\n",
-        "   WHERE (", foreign_key_names, ") = (", fk_placeholders, ")\n",
-        "     AND (", pk_escaped, ") > (", pk_placeholders, ")\n",
-        "ORDER BY ",  pk_escaped, "\n",
-        "   LIMIT $", argc_next, ";"
-      }
-
-      page_next_statement_ws = concat {
-        "  SELECT ",  select_expressions .. ws_fields, "\n",
-        " FROM workspace_entities ws_e INNER JOIN ", table_name, " ", table_name ,
-        " ON ( unique_field_name = '", primary_key[1] ,  "' AND ws_e.workspace_id in ( $0 ) and ws_e.entity_id = ", table_name, ".id::varchar )\n",
-        "   WHERE (", foreign_key_names, ") = (", fk_placeholders, ")\n",
-        "     AND (", pk_escaped, ") > (", pk_placeholders, ")\n",
-        "ORDER BY ",  pk_escaped, "\n",
-        "   LIMIT $", argc_next, ";"
-      }
-
-      local statement_name = "for_" .. foreign_entity_name
-=======
         page_next_statement = concat {
           "  SELECT ",  select_expressions, "\n",
           "    FROM ",  table_name_escaped, "\n",
@@ -1952,6 +1821,27 @@
           "   LIMIT $", argc_next, ";"
         }
 
+        -- EE workspaces-related [[
+        page_first_statement_ws = concat {
+          "  SELECT ",  select_expressions .. ws_fields, "\n",
+          " FROM workspace_entities ws_e INNER JOIN ", table_name, " ", table_name ,
+          " ON ( unique_field_name = '", primary_key[1] ,  "' AND ws_e.workspace_id in ( $0 ) and ws_e.entity_id = ", table_name, ".id::varchar )\n",
+          "   WHERE (", foreign_key_names, ") = (", fk_placeholders, ")\n",
+          "ORDER BY ",  pk_escaped, "\n",
+          "   LIMIT $", argc_first, ";"
+        }
+
+        page_next_statement_ws = concat {
+          "  SELECT ",  select_expressions .. ws_fields, "\n",
+          " FROM workspace_entities ws_e INNER JOIN ", table_name, " ", table_name ,
+          " ON ( unique_field_name = '", primary_key[1] ,  "' AND ws_e.workspace_id in ( $0 ) and ws_e.entity_id = ", table_name, ".id::varchar )\n",
+          "   WHERE (", foreign_key_names, ") = (", fk_placeholders, ")\n",
+          "     AND (", pk_escaped, ") > (", pk_placeholders, ")\n",
+          "ORDER BY ",  pk_escaped, "\n",
+          "   LIMIT $", argc_next, ";"
+        }
+        -- ]]
+
       else
         page_first_statement = concat {
           "  SELECT ",  select_expressions, "\n",
@@ -1969,8 +1859,28 @@
           "ORDER BY ",  pk_escaped, "\n",
           "   LIMIT $", argc_next, ";"
         }
-      end
->>>>>>> cc97d5bb
+
+        -- EE workspaces-related [[
+        page_first_statement_ws = concat {
+          "  SELECT ",  select_expressions .. ws_fields, "\n",
+          " FROM workspace_entities ws_e INNER JOIN ", table_name, " ", table_name ,
+          " ON ( unique_field_name = '", primary_key[1] ,  "' AND ws_e.workspace_id in ( $0 ) and ws_e.entity_id = ", table_name, ".id::varchar )\n",
+          "   WHERE (", foreign_key_names, ") = (", fk_placeholders, ")\n",
+          "ORDER BY ",  pk_escaped, "\n",
+          "   LIMIT $", argc_first, ";"
+        }
+
+        page_next_statement_ws = concat {
+          "  SELECT ",  select_expressions .. ws_fields, "\n",
+          " FROM workspace_entities ws_e INNER JOIN ", table_name, " ", table_name ,
+          " ON ( unique_field_name = '", primary_key[1] ,  "' AND ws_e.workspace_id in ( $0 ) and ws_e.entity_id = ", table_name, ".id::varchar )\n",
+          "   WHERE (", foreign_key_names, ") = (", fk_placeholders, ")\n",
+          "     AND (", pk_escaped, ") > (", pk_placeholders, ")\n",
+          "ORDER BY ",  pk_escaped, "\n",
+          "   LIMIT $", argc_next, ";"
+        }
+        -- ]]
+      end
 
       local statement_name = "page_for_" .. foreign_entity_name
 
@@ -1981,29 +1891,25 @@
         make = compile(concat({ table_name, statement_name, "first" }, "_"), page_first_statement),
       }
 
-<<<<<<< HEAD
-      statements[statement_name .. "_page_first_ws"] = {
-        argn = argn_first,
-        argc = argc_first,
-        argv = argv_first,
-        make = compile_ws(concat({ table_name, statement_name, "page_first" }, "_"), page_first_statement_ws)
-      }
-
-      statements[statement_name .. "_page_next"] = {
-=======
       statements[statement_name .. "_next"] = {
->>>>>>> cc97d5bb
         argn = argn_next,
         argc = argc_next,
         argv = argv_next,
         make = compile(concat({ table_name, statement_name, "next" }, "_"), page_next_statement)
       }
 
-      statements[statement_name .. "_page_next_ws"] = {
+      statements[statement_name .. "_first_ws"] = {
+        argn = argn_first,
+        argc = argc_first,
+        argv = argv_first,
+        make = compile_ws(concat({ table_name, statement_name, "first" }, "_"), page_first_statement_ws),
+      }
+
+      statements[statement_name .. "_next_ws"] = {
         argn = argn_next,
         argc = argc_next,
         argv = argv_next,
-        make = compile_ws(concat({ table_name, statement_name, "page_next" }, "_"), page_next_statement_ws)
+        make = compile_ws(concat({ table_name, statement_name, "next" }, "_"), page_next_statement_ws)
       }
 
       self[statement_name] = make_select_for(foreign_entity_name)
@@ -2057,6 +1963,7 @@
         make = compile(concat({ table_name, select_by_statement_name }, "_"), select_by_statement),
       }
 
+      -- EE workspaces-related [[
       local select_by_statement_name_ws = "select_by_" .. unique_name .. "_ws"
       local select_by_statement_ws = concat {
         "SELECT ", select_expressions, "\n",
@@ -2072,6 +1979,7 @@
         argv = single_args,
         make = compile_ws(concat({ table_name, select_by_statement_name_ws }, "_"), select_by_statement_ws)
       }
+      -- ]]
 
       local update_by_statement_name = "update_by_" .. unique_name
       local update_by_statement
