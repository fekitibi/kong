--- conflicted
+++ resolved
@@ -48,7 +48,6 @@
 local UNIQUE        = {}
 
 
-<<<<<<< HEAD
 local new_tab
 local clear_tab
 local nkeys
@@ -88,8 +87,6 @@
 end
 
 
-=======
->>>>>>> a8340886
 local function noop(...)
   return ...
 end
