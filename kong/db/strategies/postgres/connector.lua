-- This software is copyright Kong Inc. and its licensors.
-- Use of the software is subject to the agreement between your organization
-- and Kong Inc. If there is no such agreement, use is governed by and
-- subject to the terms of the Kong Master Software License Agreement found
-- at https://konghq.com/enterprisesoftwarelicense/.
-- [ END OF LICENSE 0867164ffc95e54f04670b5169c09574bdbd9bba ]

local logger       = require "kong.cmd.utils.log"
local utils        = require "kong.tools.utils"
local pgmoon       = require "pgmoon"
local arrays       = require "pgmoon.arrays"
local stringx      = require "pl.stringx"
local semaphore    = require "ngx.semaphore"
local kong_global = require "kong.global"
local constants = require "kong.constants"


local setmetatable = setmetatable
local encode_array = arrays.encode_array
local tonumber     = tonumber
local tostring     = tostring
local concat       = table.concat
local ipairs       = ipairs
local pairs        = pairs
local error        = error
local floor        = math.floor
local type         = type
local ngx          = ngx
local timer_every  = ngx.timer.every
local update_time  = ngx.update_time
local get_phase    = ngx.get_phase
local null         = ngx.null
local now          = ngx.now
local log          = ngx.log
local match        = string.match
local fmt          = string.format
local sub          = string.sub
local utils_toposort = utils.topological_sort
local insert       = table.insert


local WARN                          = ngx.WARN
local ERR                           = ngx.ERR
local SQL_INFORMATION_SCHEMA_TABLES = [[
SELECT table_name
  FROM information_schema.tables
 WHERE table_schema = CURRENT_SCHEMA;
]]
local PROTECTED_TABLES = {
  schema_migrations = true,
  schema_meta       = true,
  locks             = true,
  parameters        = true,
}
local OPERATIONS = {
  read  = true,
  write = true,
}
local ADMIN_API_PHASE = kong_global.phases.admin_api
local CORE_ENTITIES = constants.CORE_ENTITIES


local function now_updated()
  update_time()
  return now()
end


local function iterator(rows)
  local i = 0
  return function()
    i = i + 1
    return rows[i]
  end
end


local function get_table_names(self, excluded)
  local i = 0
  local table_names = {}
  for row, err in self:iterate(SQL_INFORMATION_SCHEMA_TABLES) do
    if err then
      return nil, err
    end

    if not excluded or not excluded[row.table_name] then
      i = i + 1
      table_names[i] = self:escape_identifier(row.table_name)
    end
  end

  return table_names
end


local get_names_of_tables_with_ttl
do
  local CORE_SCORE = {}
  for _, v in ipairs(CORE_ENTITIES) do
    CORE_SCORE[v] = 1
  end
  CORE_SCORE["workspaces"] = 2


  local function sort_core_tables_first(a, b)
    local sa = CORE_SCORE[a] or 0
    local sb = CORE_SCORE[b] or 0
    if sa == sb then
      -- sort tables in reverse order so that they end up sorted alphabetically,
      -- because utils_topological sort does "dependencies first" and then current.
      return a > b
    end
    return sa < sb
  end

  local sort = table.sort
  get_names_of_tables_with_ttl = function(strategies)
    local s
    local ttl_schemas_by_name = {}
    local table_names = {}
    for _, strategy in pairs(strategies) do
      s = strategy.schema
      if s.ttl then
        table_names[#table_names + 1] = s.name
        ttl_schemas_by_name[s.name] = s
      end
    end

    sort(table_names, sort_core_tables_first)

    local get_table_name_neighbors = function(table_name)
      local neighbors = {}
      local neighbors_len = 0
      local neighbor
      local schema = ttl_schemas_by_name[table_name]

      for _, field in schema:each_field() do
        if field.type == "foreign" and field.schema.ttl then
          neighbor = field.reference
          if ttl_schemas_by_name[neighbor] then -- the neighbor schema name is on table_names
            neighbors_len = neighbors_len + 1
            neighbors[neighbors_len] = neighbor
          end
          -- else the neighbor points to an unknown/uninteresting schema. This happens in tests.
        end
      end

      return neighbors
    end

    local res, err = utils_toposort(table_names, get_table_name_neighbors)

    if res then
      insert(res, 1, "cluster_events")
    end

    return res, err
  end
end


local function reset_schema(self)
  local table_names, err = get_table_names(self)
  if not table_names then
    return nil, err
  end

  local drop_tables
  if #table_names == 0 then
    drop_tables = ""
  else
    drop_tables = concat {
      "    DROP TABLE IF EXISTS ", concat(table_names, ", "), " CASCADE;\n"
    }
  end

  local schema = self:escape_identifier(self.config.schema)
  local ok, err = self:query(concat {
    "BEGIN;\n",
    "  DO $$\n",
    "  BEGIN\n",
    "    DROP SCHEMA IF EXISTS ", schema, " CASCADE;\n",
    "    CREATE SCHEMA IF NOT EXISTS ", schema, " AUTHORIZATION CURRENT_USER;\n",
    "    GRANT ALL ON SCHEMA ", schema ," TO CURRENT_USER;\n",
    "  EXCEPTION WHEN insufficient_privilege THEN\n", drop_tables,
    "  END;\n",
    "  $$;\n",
    "    SET SCHEMA ",  self:escape_literal(self.config.schema), ";\n",
    "COMMIT;",  })

  if not ok then
    return nil, err
  end

  return true
end


local setkeepalive


local function reconnect(config)
  local phase = get_phase()
  if phase == "init" or phase == "init_worker" or ngx.IS_CLI then
    -- Force LuaSocket usage in the CLI in order to allow for self-signed
    -- certificates to be trusted (via opts.cafile) in the resty-cli
    -- interpreter (no way to set lua_ssl_trusted_certificate).
    config.socket_type = "luasocket"

  else
    config.socket_type = "nginx"
  end

  local connection = pgmoon.new(config)

  connection.convert_null = true
  connection.NULL         = null

  if config.timeout then
    connection:settimeout(config.timeout)
  end

  local ok, err = connection:connect()
  if not ok then
    return nil, err
  end

  if connection.sock:getreusedtimes() == 0 then
    if config.schema == "" then
      local res = connection:query("SELECT CURRENT_SCHEMA AS schema")
      if res and res[1] and res[1].schema and res[1].schema ~= null then
        config.schema = res[1].schema
      else
        config.schema = "public"
      end
    end

    ok, err = connection:query(concat {
      "SET SCHEMA ",    connection:escape_literal(config.schema), ";\n",
      "SET TIME ZONE ", connection:escape_literal("UTC"), ";",
    })
    if not ok then
      setkeepalive(connection, config.keepalive_timeout)
      return nil, err
    end
  end

  return connection
end

local function connect(config)
  return kong.vault.try(reconnect, config)
end


setkeepalive = function(connection, keepalive_timeout)
  if not connection or not connection.sock then
    return true
  end

  if connection.sock_type == "luasocket" then
    local _, err = connection:disconnect()
    if err then
      return nil, err
    end

  else
    local _, err = connection:keepalive(keepalive_timeout)
    if err then
      return nil, err
    end
  end

  return true
end


local _mt = {
  reset = reset_schema
}


_mt.__index = _mt


function _mt:get_stored_connection(operation)
  local conn = self.super.get_stored_connection(self, operation)
  if conn and conn.sock then
    return conn
  end
end

function _mt:get_keepalive_timeout(operation)
  if self.config_ro and operation == 'read' then
    return self.config_ro.keepalive_timeout
  end

  return self.config.keepalive_timeout
end


function _mt:init()
  local res, err = self:query("SHOW server_version_num;")
  local ver = tonumber(res and res[1] and res[1].server_version_num)
  if not ver then
    return nil, "failed to retrieve PostgreSQL server_version_num: " .. err
  end

  local major = floor(ver / 10000)
  if major < 10 then
    self.major_version       = tonumber(fmt("%u.%u", major, floor(ver / 100 % 100)))
    self.major_minor_version = fmt("%u.%u.%u", major, floor(ver / 100 % 100), ver % 100)

  else
    self.major_version       = major
    self.major_minor_version = fmt("%u.%u", major, ver % 100)
  end

  return true
end


function _mt:init_worker(strategies)
  if ngx.worker.id() == 0 then

    local table_names = get_names_of_tables_with_ttl(strategies)
    local ttl_escaped = self:escape_identifier("ttl")
    local expire_at_escaped = self:escape_identifier("expire_at")
    local cleanup_statements = {}
    local cleanup_statements_count = #table_names
    for i = 1, cleanup_statements_count do
      local table_name = table_names[i]
      local column_name = table_name == "cluster_events" and expire_at_escaped
                                                          or ttl_escaped
      cleanup_statements[i] = concat {
        "  DELETE FROM ",
        self:escape_identifier(table_name),
        " WHERE ",
        column_name,
        " < CURRENT_TIMESTAMP AT TIME ZONE 'UTC';"
      }
    end

    local cleanup_statement = concat(cleanup_statements, "\n")

    return timer_every(60, function(premature)
      if premature then
        return
      end

      local ok, err, _, num_queries = self:query(cleanup_statement)
      if not ok then
        if num_queries then
          for i = num_queries + 1, cleanup_statements_count do
            local statement = cleanup_statements[i]
            local ok, err = self:query(statement)
            if not ok then
              if err then
                log(WARN, "unable to clean expired rows from table '",
                          table_names[i], "' on PostgreSQL database (",
                          err, ")")
              else
                log(WARN, "unable to clean expired rows from table '",
                          table_names[i], "' on PostgreSQL database")
              end
            end
          end

        else
          log(ERR, "unable to clean expired rows from PostgreSQL database (", err, ")")
        end
      end
    end)
  end

  return true
end


function _mt:infos()
  local db_ver
  if self.major_minor_version then
    db_ver = match(self.major_minor_version, "^(%d+%.%d+)")
  end

  return {
    strategy    = "PostgreSQL",
    db_name     = self.config.database,
    db_schema   = self.config.schema,
    db_desc     = "database",
    db_ver      = db_ver or "unknown",
    db_readonly = self.config_ro ~= nil,
  }
end


function _mt:connect(operation)
  if operation ~= nil and operation ~= "read" and operation ~= "write" then
    error("operation must be 'read' or 'write', was: " .. tostring(operation), 2)
  end

  if not operation or not self.config_ro then
    operation = "write"
  end

  local conn = self:get_stored_connection(operation)
  if conn then
    return conn
  end

  local connection, err = connect(operation == "write" and
                                  self.config or self.config_ro)
  if not connection then
    return nil, err
  end

  self:store_connection(connection, operation)

  return connection
end


function _mt:connect_migrations()
  return self:connect("write")
end


function _mt:close()
  for operation in pairs(OPERATIONS) do
    local conn = self:get_stored_connection(operation)
    if conn then
      local _, err = conn:disconnect()

      self:store_connection(nil, operation)

      if err then
        return nil, err
      end
    end
  end

  return true
end


function _mt:setkeepalive(connection)
  for operation in pairs(OPERATIONS) do
    local conn = connection or self:get_stored_connection(operation)
    if conn then
<<<<<<< HEAD
      local _, err = setkeepalive(conn, self.config.keepalive_timeout)
=======
      local keepalive_timeout = self:get_keepalive_timeout(operation)
      local _, err = setkeepalive(conn, keepalive_timeout)
>>>>>>> 99c89919

      self:store_connection(nil, operation)

      if err then
        return nil, err
      end
    end
  end

  return true
end


function _mt:acquire_query_semaphore_resource(operation)
  local sem = self["sem_" .. operation]
  if not sem then
    return true
  end

  do
    local phase = get_phase()
    if phase == "init" or phase == "init_worker" then
      return true
    end
  end

  local ok, err = sem:wait(self.config.sem_timeout)
  if not ok then
    return nil, err
  end

  return true
end


function _mt:release_query_semaphore_resource(operation)
  local sem = self["sem_" .. operation]
  if not sem then
    return true
  end

  do
    local phase = get_phase()
    if phase == "init" or phase == "init_worker" then
      return true
    end
  end

  sem:post()
end


function _mt:query(sql, operation)
  if operation ~= nil and operation ~= "read" and operation ~= "write" then
    error("operation must be 'read' or 'write', was: " .. tostring(operation), 2)
  end

  local phase = get_phase()

  if not operation or
     not self.config_ro or
     (phase == "content" and ngx.ctx.KONG_PHASE == ADMIN_API_PHASE)
  then
    -- admin API requests skips the replica optimization
    -- to ensure all its results are always strongly consistent
    operation = "write"
  end

  local res, err, partial, num_queries

  local ok
  ok, err = self:acquire_query_semaphore_resource(operation)
  if not ok then
    return nil, "error acquiring query semaphore: " .. err
  end

  local conn = self:get_stored_connection(operation)
  if conn then
    res, err, partial, num_queries = conn:query(sql)

  else
    local connection
    local config = operation == "write" and self.config or self.config_ro

    connection, err = connect(config)
    if not connection then
      self:release_query_semaphore_resource(operation)
      return nil, err
    end

    res, err, partial, num_queries = connection:query(sql)

<<<<<<< HEAD
    self:setkeepalive(connection)
=======
    local keepalive_timeout = self:get_keepalive_timeout(operation)
    setkeepalive(connection, keepalive_timeout)
>>>>>>> 99c89919
  end

  self:release_query_semaphore_resource(operation)

  if res then
    return res, nil, partial, num_queries or err
  end

  return nil, err, partial, num_queries
end


function _mt:iterate(sql)
  local res, err, partial, num_queries = self:query(sql, "read")
  if not res then
    local failed = false
    return function()
      if not failed then
        failed = true
        return false, err, partial, num_queries
      end
      -- return error only once to avoid infinite loop
      return nil
    end
  end

  if res == true then
    return iterator { true }
  end

  return iterator(res)
end


function _mt:truncate()
  local table_names, err = get_table_names(self, PROTECTED_TABLES)
  if not table_names then
    return nil, err
  end

  if #table_names == 0 then
    return true
  end

  local truncate_statement = concat {
    "TRUNCATE ", concat(table_names, ", "), " RESTART IDENTITY CASCADE;"
  }

  local ok, err = self:query(truncate_statement)
  if not ok then
    return nil, err
  end

  return true
end


function _mt:truncate_table(table_name)
  local truncate_statement = concat {
    "TRUNCATE ", self:escape_identifier(table_name), " RESTART IDENTITY CASCADE;"
  }

  local ok, err = self:query(truncate_statement)
  if not ok then
    return nil, err
  end

  return true
end


function _mt:setup_locks(_, _)
  logger.debug("creating 'locks' table if not existing...")

  local ok, err = self:query([[
BEGIN;
  CREATE TABLE IF NOT EXISTS locks (
    key    TEXT PRIMARY KEY,
    owner  TEXT,
    ttl    TIMESTAMP WITH TIME ZONE
  );
  CREATE INDEX IF NOT EXISTS locks_ttl_idx ON locks (ttl);
COMMIT;]])

  if not ok then
    return nil, err
  end

  logger.debug("successfully created 'locks' table")

  return true
end


function _mt:insert_lock(key, ttl, owner)
  local ttl_escaped = concat {
                        "TO_TIMESTAMP(",
                        self:escape_literal(tonumber(fmt("%.3f", now_updated() + ttl))),
                        ") AT TIME ZONE 'UTC'"
                      }

  local sql = concat { "BEGIN;\n",
                       "  DELETE FROM locks\n",
                       "        WHERE ttl < CURRENT_TIMESTAMP AT TIME ZONE 'UTC';\n",
                       "  INSERT INTO locks (key, owner, ttl)\n",
                       "       VALUES (", self:escape_literal(key),   ", ",
                                          self:escape_literal(owner), ", ",
                                          ttl_escaped, ")\n",
                       "  ON CONFLICT DO NOTHING;\n",
                       "COMMIT;"
  }

  local res, err, _, num_queries = self:query(sql)
  if not res then
    return nil, err
  end

  if num_queries ~= 4 then
    return nil, "unexpected result"
  end

  if res[3] and res[3].affected_rows == 1 then
    return true
  end

  return false
end


function _mt:read_lock(key)
  local sql = concat {
    "SELECT *\n",
    "  FROM locks\n",
    " WHERE key = ", self:escape_literal(key), "\n",
    "   AND ttl >= CURRENT_TIMESTAMP AT TIME ZONE 'UTC'\n",
    " LIMIT 1;"
  }

  local res, err = self:query(sql)
  if not res then
    return nil, err
  end

  return res[1] ~= nil
end


function _mt:remove_lock(key, owner)
  local sql = concat {
    "DELETE\n",
    "  FROM ", self:escape_identifier("locks"), "\n",
    " WHERE ", self:escape_identifier("key"), "   = ", self:escape_literal(key), "\n",
    "   AND ", self:escape_identifier("owner"), " = ", self:escape_literal(owner), ";"
  }

  local res, err = self:query(sql)
  if not res then
    return nil, err
  end

  return true
end


function _mt:schema_migrations()
  local conn = self:get_stored_connection()
  if not conn then
    error("no connection")
  end

  local table_names, err = get_table_names(self)
  if not table_names then
    return nil, err
  end

  local schema_meta_table_name = self:escape_identifier("schema_meta")
  local schema_meta_table_exists
  for _, table_name in ipairs(table_names) do
    if table_name == schema_meta_table_name then
      schema_meta_table_exists = true
      break
    end
  end

  if not schema_meta_table_exists then
    -- database, but no schema_meta: needs bootstrap
    return nil
  end

  local rows, err = self:query(concat({
    "SELECT *\n",
    "  FROM schema_meta\n",
    " WHERE key = ",  self:escape_literal("schema_meta"), ";"
  }), "read")

  if not rows then
    return nil, err
  end

  for _, row in ipairs(rows) do
    if row.pending == null then
      row.pending = nil
    end
  end

  -- no migrations: is bootstrapped but not migrated
  -- migrations: has some migrations
  return rows
end


function _mt:schema_bootstrap(kong_config, default_locks_ttl)
  local conn = self:get_stored_connection()
  if not conn then
    error("no connection")
  end

  -- create schema if not exists

  logger.debug("creating '%s' schema if not existing...", self.config.schema)

  local schema = self:escape_identifier(self.config.schema)
  local ok, err = self:query(concat {
    "BEGIN;\n",
    "  DO $$\n",
    "  BEGIN\n",
    "    CREATE SCHEMA IF NOT EXISTS ", schema, " AUTHORIZATION CURRENT_USER;\n",
    "    GRANT ALL ON SCHEMA ", schema ," TO CURRENT_USER;\n",
    "  EXCEPTION WHEN insufficient_privilege THEN\n",
    "    -- Do nothing, perhaps the schema has been created already\n",
    "  END;\n",
    "  $$;\n",
    "  SET SCHEMA ",  self:escape_literal(self.config.schema), ";\n",
    "COMMIT;",
  })

  if not ok then
    return nil, err
  end

  logger.debug("successfully created '%s' schema", self.config.schema)

  -- create schema meta table if not exists

  logger.debug("creating 'schema_meta' table if not existing...")

  local res, err = self:query([[
    CREATE TABLE IF NOT EXISTS schema_meta (
      key            TEXT,
      subsystem      TEXT,
      last_executed  TEXT,
      executed       TEXT[],
      pending        TEXT[],

      PRIMARY KEY (key, subsystem)
    );]])

  if not res then
    return nil, err
  end

  logger.debug("successfully created 'schema_meta' table")

  local ok
  ok, err = self:setup_locks(default_locks_ttl, true)
  if not ok then
    return nil, err
  end

  return true
end


function _mt:schema_reset()
  local conn = self:get_stored_connection()
  if not conn then
    error("no connection")
  end

  return reset_schema(self)
end


function _mt:run_up_migration(name, up_sql)
  if type(name) ~= "string" then
    error("name must be a string", 2)
  end

  if type(up_sql) ~= "string" then
    error("up_sql must be a string", 2)
  end

  local conn = self:get_stored_connection()
  if not conn then
    error("no connection")
  end

  local sql = stringx.strip(up_sql)
  if sub(sql, -1) ~= ";" then
    sql = sql .. ";"
  end

  local sql = concat {
    "BEGIN;\n",
    sql, "\n",
    "COMMIT;\n",
  }

  local res, err = self:query(sql)
  if not res then
    self:query("ROLLBACK;")
    return nil, err
  end

  return true
end


function _mt:record_migration(subsystem, name, state)
  if type(subsystem) ~= "string" then
    error("subsystem must be a string", 2)
  end

  if type(name) ~= "string" then
    error("name must be a string", 2)
  end

  local conn = self:get_stored_connection()
  if not conn then
    error("no connection")
  end

  local key_escaped  = self:escape_literal("schema_meta")
  local subsystem_escaped = self:escape_literal(subsystem)
  local name_escaped = self:escape_literal(name)
  local name_array   = encode_array({ name })

  local sql
  if state == "executed" then
    sql = concat({
      "INSERT INTO schema_meta (key, subsystem, last_executed, executed)\n",
      "     VALUES (", key_escaped, ", ", subsystem_escaped, ", ", name_escaped, ", ", name_array, ")\n",
      "ON CONFLICT (key, subsystem) DO UPDATE\n",
      "        SET last_executed = EXCLUDED.last_executed,\n",
      "            executed = ARRAY_APPEND(COALESCE(schema_meta.executed, ARRAY[]::TEXT[]), ", name_escaped, ");",
    })

  elseif state == "pending" then
    sql = concat({
      "INSERT INTO schema_meta (key, subsystem, pending)\n",
      "     VALUES (", key_escaped, ", ", subsystem_escaped, ", ", name_array, ")\n",
      "ON CONFLICT (key, subsystem) DO UPDATE\n",
      "        SET pending = ARRAY_APPEND(schema_meta.pending, ", name_escaped, ");"
    })

  elseif state == "teardown" then
    sql = concat({
      "INSERT INTO schema_meta (key, subsystem, last_executed, executed)\n",
      "     VALUES (", key_escaped, ", ", subsystem_escaped, ", ", name_escaped, ", ", name_array, ")\n",
      "ON CONFLICT (key, subsystem) DO UPDATE\n",
      "        SET last_executed = EXCLUDED.last_executed,\n",
      "            executed = ARRAY_APPEND(COALESCE(schema_meta.executed, ARRAY[]::TEXT[]), ", name_escaped, "),\n",
      "            pending  = ARRAY_REMOVE(COALESCE(schema_meta.pending,  ARRAY[]::TEXT[]), ", name_escaped, ");",
    })

  else
    error("unknown 'state' argument: " .. tostring(state))
  end

  local res, err = self:query(sql)
  if not res then
    return nil, err
  end

  return true
end


local _M = {}


function _M.new(kong_config)
  local config = {
    host       = kong_config.pg_host,
    port       = kong_config.pg_port,
    timeout    = kong_config.pg_timeout,
    user       = kong_config.pg_user,
    password   = kong_config.pg_password,
    database   = kong_config.pg_database,
    schema      = kong_config.pg_schema or "",
    ssl         = kong_config.pg_ssl,
    ssl_required = kong_config.pg_ssl_required,
    ssl_verify = kong_config.pg_ssl_verify,
    ssl_version = kong_config.pg_ssl_version,
    keepalive_timeout = kong_config.pg_keepalive_timeout,
    cafile      = kong_config.lua_ssl_trusted_certificate_combined,
    cert        = kong_config.pg_ssl_cert,
    key         = kong_config.pg_ssl_cert_key,
    sem_max     = kong_config.pg_max_concurrent_queries or 0,
    sem_timeout = (kong_config.pg_semaphore_timeout or 60000) / 1000,
    pool_size   = kong_config.pg_pool_size,
    backlog     = kong_config.pg_backlog,

    --- not used directly by pgmoon, but used internally in connector to set the keepalive timeout
    keepalive_timeout = kong_config.pg_keepalive_timeout,
  }

  local refs = kong_config["$refs"]
  if refs then
    local user_ref = refs.pg_user
    local password_ref = refs.pg_password
    if user_ref or password_ref then
      config["$refs"] = {
        user = user_ref,
        password = password_ref,
      }
    end
  end

  local db = pgmoon.new(config)

  local sem
  if config.sem_max > 0 then
    local err
    sem, err = semaphore.new(config.sem_max)
    if not sem then
      ngx.log(ngx.CRIT, "failed creating the PostgreSQL connector semaphore: ",
                        err)
    end
  end

  local self = {
    config            = config,
    escape_identifier = db.escape_identifier,
    escape_literal    = db.escape_literal,
    sem_write         = sem,
  }

  if not ngx.IS_CLI and kong_config.pg_ro_host then
    ngx.log(ngx.DEBUG, "PostgreSQL connector readonly connection enabled")

    local ro_override = {
      host        = kong_config.pg_ro_host,
      port        = kong_config.pg_ro_port,
      timeout     = kong_config.pg_ro_timeout,
      user        = kong_config.pg_ro_user,
      password    = kong_config.pg_ro_password,
      database    = kong_config.pg_ro_database,
      schema      = kong_config.pg_ro_schema,
      ssl         = kong_config.pg_ro_ssl,
      ssl_required = kong_config.pg_ro_ssl_required,
      ssl_verify  = kong_config.pg_ro_ssl_verify,
      ssl_version = kong_config.pg_ro_ssl_version,
      keepalive_timeout = kong_config.pg_ro_keepalive_timeout,
      cafile      = kong_config.lua_ssl_trusted_certificate_combined,
      sem_max     = kong_config.pg_ro_max_concurrent_queries,
      sem_timeout = kong_config.pg_ro_semaphore_timeout and
                    (kong_config.pg_ro_semaphore_timeout / 1000) or nil,
      pool_size   = kong_config.pg_ro_pool_size,
      backlog     = kong_config.pg_ro_backlog,

      --- not used directly by pgmoon, but used internally in connector to set the keepalive timeout
      keepalive_timeout = kong_config.pg_ro_keepalive_timeout,
    }

    if refs then
      local ro_user_ref = refs.pg_ro_user
      local ro_password_ref = refs.pg_ro_password
      if ro_user_ref or ro_password_ref then
        ro_override["$refs"] = {
          user = ro_user_ref,
          password = ro_password_ref,
        }
      end
    end

    local config_ro = utils.table_merge(config, ro_override)

    local sem
    if config_ro.sem_max > 0 then
      local err
      sem, err = semaphore.new(config_ro.sem_max)
      if not sem then
        ngx.log(ngx.CRIT, "failed creating the PostgreSQL connector semaphore: ",
                          err)
      end
    end

    self.config_ro = config_ro
    self.sem_read = sem
  end

  return setmetatable(self, _mt)
end

-- for tests only
_mt._get_topologically_sorted_table_names = get_names_of_tables_with_ttl


return _M<|MERGE_RESOLUTION|>--- conflicted
+++ resolved
@@ -447,12 +447,8 @@
   for operation in pairs(OPERATIONS) do
     local conn = connection or self:get_stored_connection(operation)
     if conn then
-<<<<<<< HEAD
-      local _, err = setkeepalive(conn, self.config.keepalive_timeout)
-=======
       local keepalive_timeout = self:get_keepalive_timeout(operation)
       local _, err = setkeepalive(conn, keepalive_timeout)
->>>>>>> 99c89919
 
       self:store_connection(nil, operation)
 
@@ -545,12 +541,8 @@
 
     res, err, partial, num_queries = connection:query(sql)
 
-<<<<<<< HEAD
-    self:setkeepalive(connection)
-=======
     local keepalive_timeout = self:get_keepalive_timeout(operation)
     setkeepalive(connection, keepalive_timeout)
->>>>>>> 99c89919
   end
 
   self:release_query_semaphore_resource(operation)
@@ -945,7 +937,6 @@
     ssl_required = kong_config.pg_ssl_required,
     ssl_verify = kong_config.pg_ssl_verify,
     ssl_version = kong_config.pg_ssl_version,
-    keepalive_timeout = kong_config.pg_keepalive_timeout,
     cafile      = kong_config.lua_ssl_trusted_certificate_combined,
     cert        = kong_config.pg_ssl_cert,
     key         = kong_config.pg_ssl_cert_key,
@@ -1004,7 +995,6 @@
       ssl_required = kong_config.pg_ro_ssl_required,
       ssl_verify  = kong_config.pg_ro_ssl_verify,
       ssl_version = kong_config.pg_ro_ssl_version,
-      keepalive_timeout = kong_config.pg_ro_keepalive_timeout,
       cafile      = kong_config.lua_ssl_trusted_certificate_combined,
       sem_max     = kong_config.pg_ro_max_concurrent_queries,
       sem_timeout = kong_config.pg_ro_semaphore_timeout and
