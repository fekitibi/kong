--- conflicted
+++ resolved
@@ -413,20 +413,12 @@
   end
 
   return {
-<<<<<<< HEAD
-    strategy = "PostgreSQL",
-    db_name  = self.config.database,
-    db_schema = self.config.schema,
-    db_desc  = "database",
-    db_ver   = db_ver or "unknown",
-=======
     strategy    = "PostgreSQL",
     db_name     = self.config.database,
     db_schema   = self.config.schema,
     db_desc     = "database",
     db_ver      = db_ver or "unknown",
     db_readonly = self.config_ro ~= nil,
->>>>>>> 5e7a9b47
   }
 end
 
