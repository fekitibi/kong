--- conflicted
+++ resolved
@@ -923,18 +923,12 @@
     password   = kong_config.pg_password,
     database   = kong_config.pg_database,
     schema      = kong_config.pg_schema or "",
-<<<<<<< HEAD
-    ssl        = kong_config.pg_ssl,
+    ssl         = kong_config.pg_ssl,
     ssl_required = kong_config.pg_ssl_required,
     ssl_verify = kong_config.pg_ssl_verify,
     ssl_version = kong_config.pg_ssl_version,
     keepalive_timeout = kong_config.pg_keepalive_timeout,
-    cafile     = kong_config.lua_ssl_trusted_certificate,
-=======
-    ssl         = kong_config.pg_ssl,
-    ssl_verify  = kong_config.pg_ssl_verify,
     cafile      = kong_config.lua_ssl_trusted_certificate_combined,
->>>>>>> 834ce3e8
     sem_max     = kong_config.pg_max_concurrent_queries or 0,
     sem_timeout = (kong_config.pg_semaphore_timeout or 60000) / 1000,
   }
@@ -972,13 +966,9 @@
       ssl         = kong_config.pg_ro_ssl,
       ssl_required = kong_config.pg_ro_ssl_required,
       ssl_verify  = kong_config.pg_ro_ssl_verify,
-<<<<<<< HEAD
       ssl_version = kong_config.pg_ro_ssl_version,
       keepalive_timeout = kong_config.pg_ro_keepalive_timeout,
-      cafile      = kong_config.lua_ssl_trusted_certificate,
-=======
       cafile      = kong_config.lua_ssl_trusted_certificate_combined,
->>>>>>> 834ce3e8
       sem_max     = kong_config.pg_ro_max_concurrent_queries,
       sem_timeout = kong_config.pg_ro_semaphore_timeout and
                     (kong_config.pg_ro_semaphore_timeout / 1000) or nil,
