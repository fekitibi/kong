--- conflicted
+++ resolved
@@ -98,37 +98,6 @@
 
 local setkeepalive
 
-<<<<<<< HEAD
-function _mt:init()
-  local res, err = self:query("SHOW server_version_num;")
-  local ver = tonumber(res and res[1] and res[1].server_version_num)
-  if not ver then
-    return nil, err or "postgres version not detected"
-  end
-
-  self.version_num = ver
-
-
-  local major = floor(ver / 10000)
-  if major < 10 then
-    self.major_version = fmt("%u.%u", major, floor(ver / 100 % 100))
-    self.minor_version = tostring(ver % 100)
-
-  else
-    self.major_version = tostring(major)
-    self.minor_version = tostring(ver % 100)
-  end
-
-  self.version = fmt("%s.%s", self.major_version, self.minor_version)
-
-  return true
-end
-
-
-function _mt:connect()
-  local connection = self.connection
-=======
->>>>>>> fd4db250
 
 local function connect(config)
   local phase  = get_phase()
@@ -202,6 +171,32 @@
 
 
 _mt.__index = _mt
+
+
+function _mt:init()
+  local res, err = self:query("SHOW server_version_num;")
+  local ver = tonumber(res and res[1] and res[1].server_version_num)
+  if not ver then
+    return nil, err or "postgres version not detected"
+  end
+
+  self.version_num = ver
+
+
+  local major = floor(ver / 10000)
+  if major < 10 then
+    self.major_version = fmt("%u.%u", major, floor(ver / 100 % 100))
+    self.minor_version = tostring(ver % 100)
+
+  else
+    self.major_version = tostring(major)
+    self.minor_version = tostring(ver % 100)
+  end
+
+  self.version = fmt("%s.%s", self.major_version, self.minor_version)
+
+  return true
+end
 
 
 function _mt:connect()
