local iteration = require "kong.db.iteration"
local constants = require "kong.constants"
local cassandra = require "cassandra"
local workspaces = require "kong.workspaces"
local utils      = require "kong.tools.utils"


local get_workspaces = workspaces.get_workspaces
local workspaceable  = workspaces.get_workspaceable_relations()
local workspace_entities_map = workspaces.workspace_entities_map
local cjson = require "cjson"


local fmt           = string.format
local rep           = string.rep
local null          = ngx.null
local type          = type
local error         = error
local pairs         = pairs
local ipairs        = ipairs
local insert        = table.insert
local concat        = table.concat
local setmetatable  = setmetatable
local encode_base64 = ngx.encode_base64
local decode_base64 = ngx.decode_base64
local new_tab
local clear_tab
do
  local ok
  ok, new_tab = pcall(require, "table.new")
  if not ok then
    new_tab = function(narr, nrec)
      return {}
    end
  end

  ok, clear_tab = pcall(require, "table.clear")
  if not ok then
    clear_tab = function (tab)
      for k, _ in pairs(tab) do
        tab[k] = nil
      end
    end
  end
end


local APPLIED_COLUMN = "[applied]"


local cache_key_field = { type = "string" }


local _M  = {
  CUSTOM_STRATEGIES = {
    plugins = require("kong.db.strategies.cassandra.plugins"),
    consumers = require("kong.db.strategies.cassandra.consumers"),
    rbac_role_endpoints = require("kong.db.strategies.cassandra.rbac_role_endpoints"),
    -- rbac_users = require("kong.db.strategies.cassandra.rbac_users"),
  }
}

local _mt = {}
_mt.__index = _mt


local function is_partitioned(self)
  local cql

  -- Assume a release version number of 3 & greater will use the same schema.
  if self.connector.major_version >= 3 then
    cql = fmt([[
      SELECT * FROM system_schema.columns
      WHERE keyspace_name = '%s'
      AND table_name = '%s'
      AND column_name = 'partition';
    ]], self.connector.keyspace, self.schema.name)

  else
    cql = fmt([[
      SELECT * FROM system.schema_columns
      WHERE keyspace_name = '%s'
      AND columnfamily_name = '%s'
      AND column_name = 'partition';
    ]], self.connector.keyspace, self.schema.name)
  end

  local rows, err = self.connector:query(cql, {}, nil, "read")
  if err then
    return nil, err
  end

  -- Assume a release version number of 3 & greater will use the same schema.
  if self.connector.major_version >= 3 then
    return rows[1] and rows[1].kind == "partition_key"
  end

  return not not rows[1]
end


local function build_queries(self)
  local schema   = self.schema
  local n_fields = #schema.fields
  local n_pk     = #schema.primary_key
  local composite_cache_key = schema.cache_key and #schema.cache_key > 1

  local select_columns = new_tab(n_fields, 0)
  for field_name, field in schema:each_field() do
    if field.type == "foreign" then
      local db_columns = self.foreign_keys_db_columns[field_name]
      for i = 1, #db_columns do
        insert(select_columns, db_columns[i].col_name)
      end
    else
      insert(select_columns, field_name)
    end
  end
  select_columns = concat(select_columns, ", ")
  local insert_columns = select_columns

  local insert_bind_args = rep("?, ", n_fields):sub(1, -3)

  if composite_cache_key then
    insert_columns = select_columns .. ", cache_key"
    insert_bind_args = insert_bind_args .. ", ?"
  end

  local select_bind_args = new_tab(n_pk, 0)
  for _, field_name in self.each_pk_field() do
    if schema.fields[field_name].type == "foreign"  then
      field_name = field_name .. "_" .. schema.fields[field_name].schema.primary_key[1]
    end

    insert(select_bind_args, field_name .. " = ?")
  end
  select_bind_args = concat(select_bind_args, " AND ")

  local partitioned, err = is_partitioned(self)
  if err then
    return nil, err
  end

  if schema.ttl == true then
    select_columns = select_columns .. fmt(", TTL(%s) as ttl", self.ttl_field())
  end

  if partitioned then
    return {
      insert = fmt([[
        INSERT INTO %s (partition, %s) VALUES ('%s', %s) IF NOT EXISTS
      ]], schema.name, insert_columns, schema.name, insert_bind_args),

      insert_ttl = fmt([[
        INSERT INTO %s (partition, %s) VALUES ('%s', %s) IF NOT EXISTS USING TTL %s
      ]], schema.name, insert_columns, schema.name, insert_bind_args, "%u"),

      insert_no_transaction = fmt([[
        INSERT INTO %s (partition, %s) VALUES ('%s', %s)
      ]], schema.name, insert_columns, schema.name, insert_bind_args),

      insert_no_transaction_ttl = fmt([[
        INSERT INTO %s (partition, %s) VALUES ('%s', %s) USING TTL %s
      ]], schema.name, insert_columns, schema.name, insert_bind_args, "%u"),

      select = fmt([[
        SELECT %s FROM %s WHERE partition = '%s' AND %s
      ]], select_columns, schema.name, schema.name, select_bind_args),

      -- last format placeholder is left for filter columns
      select_all = fmt([[
        SELECT %s FROM %s WHERE partition = '%s'
      ]], select_columns, schema.name, schema.name),

      -- last format placeholder is left for filter columns
      select_all_filtered = fmt([[
        SELECT %s FROM %s WHERE partition = '%s' AND %%s ALLOW FILTERING
      ]], select_columns, schema.name, schema.name),

      select_page = fmt([[
        SELECT %s FROM %s WHERE partition = '%s'
      ]], select_columns, schema.name, schema.name),

      select_with_filter = fmt([[
        SELECT %s FROM %s WHERE partition = '%s' AND %s
      ]], select_columns, schema.name, schema.name, "%s"),

      select_tags_cond_and_first_tag = fmt([[
        SELECT entity_id FROM tags WHERE entity_name = '%s' AND tag = ?
      ]], schema.name),

      select_tags_cond_and_next_tags = fmt([[
        SELECT entity_id FROM tags WHERE entity_name = '%s' AND tag = ? AND entity_id IN ?
      ]], schema.name),

      select_tags_cond_or = fmt([[
        SELECT tag, entity_id, other_tags FROM tags WHERE entity_name = '%s' AND tag IN ?
      ]], schema.name),

      update = fmt([[
        UPDATE %s SET %s WHERE partition = '%s' AND %s IF EXISTS
      ]], schema.name, "%s", schema.name, select_bind_args),

      update_ttl = fmt([[
        UPDATE %s USING TTL %s SET %s WHERE partition = '%s' AND %s IF EXISTS
      ]], schema.name, "%u", "%s", schema.name, select_bind_args),

      upsert = fmt([[
        UPDATE %s SET %s WHERE partition = '%s' AND %s
      ]], schema.name, "%s", schema.name, select_bind_args),

      upsert_ttl = fmt([[
        UPDATE %s USING TTL %s SET %s WHERE partition = '%s' AND %s
      ]], schema.name, "%u", "%s", schema.name, select_bind_args),

      delete = fmt([[
        DELETE FROM %s WHERE partition = '%s' AND %s
      ]], schema.name, schema.name, select_bind_args),
    }, nil, true
  end

  return {
    insert = fmt([[
      INSERT INTO %s (%s) VALUES (%s) IF NOT EXISTS
    ]], schema.name, insert_columns, insert_bind_args),

    insert_ttl = fmt([[
      INSERT INTO %s (%s) VALUES (%s) IF NOT EXISTS USING TTL %s
    ]], schema.name, insert_columns, insert_bind_args, "%u"),

    insert_no_transaction = fmt([[
      INSERT INTO %s (%s) VALUES (%s)
    ]], schema.name, insert_columns, insert_bind_args),

    insert_no_transaction_ttl = fmt([[
      INSERT INTO %s ( %s) VALUES (%s) USING TTL %s
    ]], schema.name, insert_columns, insert_bind_args, "%u"),

    -- might raise a "you must enable ALLOW FILTERING" error
    select = fmt([[
      SELECT %s FROM %s WHERE %s
    ]], select_columns, schema.name, select_bind_args),

    -- last format placeholder is left for filter columns
    select_all = fmt([[
    SELECT %s FROM %s
    ]], select_columns, schema.name),

    -- last format placeholder is left for filter columns
    select_all_filtered = fmt([[
    SELECT %s FROM %s WHERE %%s ALLOW FILTERING
    ]], select_columns, schema.name),

    -- might raise a "you must enable ALLOW FILTERING" error
    select_page = fmt([[
      SELECT %s FROM %s
    ]], select_columns, schema.name),

    -- might raise a "you must enable ALLOW FILTERING" error
    select_with_filter = fmt([[
      SELECT %s FROM %s WHERE %s
    ]], select_columns, schema.name, "%s"),

    select_tags_cond_and_first_tag = fmt([[
      SELECT entity_id FROM tags WHERE entity_name = '%s' AND tag = ?
    ]], schema.name),

    select_tags_cond_and_next_tags = fmt([[
      SELECT entity_id FROM tags WHERE entity_name = '%s' AND tag = ? AND entity_id IN ?
    ]], schema.name),

    select_tags_cond_or = fmt([[
      SELECT tag, entity_id, other_tags FROM tags WHERE entity_name = '%s' AND tag IN ?
    ]], schema.name),

    update = fmt([[
      UPDATE %s SET %s WHERE %s IF EXISTS
    ]], schema.name, "%s", select_bind_args),

    update_ttl = fmt([[
      UPDATE %s USING TTL %s SET %s WHERE %s IF EXISTS
    ]], schema.name, "%u", "%s", select_bind_args),

    upsert = fmt([[
      UPDATE %s SET %s WHERE %s
    ]], schema.name, "%s", select_bind_args),

    upsert_ttl = fmt([[
      UPDATE %s USING TTL %s SET %s WHERE %s
    ]], schema.name, "%u", "%s", select_bind_args),

    delete = fmt([[
      DELETE FROM %s WHERE %s
    ]], schema.name, select_bind_args),
  }
end


local function get_query(self, query_name)
  if not self.queries then
    local err
    self.queries, err, self.is_partioned = build_queries(self)
    if err then
      return nil, err
    end
  end

  return self.queries[query_name], nil, self.is_partioned
end


local serialize_foreign_pk

local function serialize_arg(field, arg)
  local serialized_arg

  if arg == null then
    serialized_arg = cassandra.null

  elseif field.uuid then
    serialized_arg = cassandra.uuid(arg)

  elseif field.timestamp then
    serialized_arg = cassandra.timestamp(arg * 1000)

  elseif field.type == "integer" then
    serialized_arg = cassandra.int(arg)

  elseif field.type == "number" then
    serialized_arg = cassandra.float(arg)

  elseif field.type == "boolean" then
    serialized_arg = cassandra.boolean(arg)

  elseif field.type == "string" then
    serialized_arg = cassandra.text(arg)

  elseif field.type == "array" then
    local t = {}

    for i = 1, #arg do
      t[i] = serialize_arg(field.elements, arg[i])
    end

    serialized_arg = cassandra.list(t)

  elseif field.type == "set" then
    local t = {}

    for i = 1, #arg do
      t[i] = serialize_arg(field.elements, arg[i])
    end

    serialized_arg = cassandra.set(t)

  elseif field.type == "map" then
    local t = {}

    for k, v in pairs(arg) do
      t[k] = serialize_arg(field.values, arg[k])
    end

    serialized_arg = cassandra.map(t)

  elseif field.type == "record" then
    serialized_arg = cassandra.text(cjson.encode(arg))

  elseif field.type == "foreign" then
    local fk_pk = field.schema.primary_key[1]
    local fk_field = field.schema.fields[fk_pk]
    serialized_arg = serialize_arg(fk_field, arg[fk_pk])

  else
    error("[cassandra strategy] don't know how to serialize field")
  end

  return serialized_arg
end


serialize_foreign_pk = function(db_columns, args, args_names, foreign_pk)
  for _, db_column in ipairs(db_columns) do
    local to_serialize

    if foreign_pk == null then
      to_serialize = null

    else
      to_serialize = foreign_pk[db_column.foreign_field_name]
    end

    insert(args, serialize_arg(db_column.foreign_field, to_serialize))

    if args_names then
      insert(args_names, db_column.col_name)
    end
  end
end


-- Check existence of foreign entity.
--
-- Note: this follows an innevitable "read-before-write" pattern in
-- our Cassandra strategy. While unfortunate, this pattern is made
-- necessary for Kong to behave in a database-agnostic fashion between
-- its supported RDBMs and Cassandra. This pattern is judged acceptable
-- given the relatively low number of expected writes (more or less at
-- a human pace), and mitigated by the introduction of different levels
-- of consistency for read vs. write queries, as well as the linearizable
-- consistency of lightweight transactions (IF [NOT] EXISTS).
local function foreign_pk_exists(self, field_name, field, foreign_pk)
  local foreign_schema = field.schema
  local foreign_strategy = _M.new(self.connector, foreign_schema,
                                  self.errors)

  local workspace = get_workspaces()[1]
  local constraint = workspaceable[foreign_schema.name]
    if workspace and constraint then
    local res, err = workspaces.validate_pk_exist(foreign_schema.name, foreign_pk,
                                                 constraint, workspace)
    if err then
      return nil, err
    end

    if not res then
      return nil, self.errors:foreign_key_violation_invalid_reference(foreign_pk,
                                                                      field_name,
                                                                      foreign_schema.name)
    end
    return res
  end

  local foreign_row, err_t = foreign_strategy:select(foreign_pk)
  if err_t then
    return nil, err_t
  end

  if not foreign_row then
    return nil, self.errors:foreign_key_violation_invalid_reference(foreign_pk,
                                                                    field_name,
                                                                    foreign_schema.name)
  end

  return true
end

local function set_difference(old_set, new_set)
  local new_set_hash = new_tab(0, #new_set)
  for _, elem in ipairs(new_set) do
    new_set_hash[elem] = true
  end

  local old_set_hash = new_tab(0, #old_set)
  for _, elem in ipairs(old_set) do
    old_set_hash[elem] = true
  end

  local elem_to_add = {}
  local elem_to_delete = {}
  local elem_not_changed = {}

  for _, elem in ipairs(new_set) do
    if not old_set_hash[elem] then
      insert(elem_to_add, elem)
    end
  end

  for _, elem in ipairs(old_set) do
    if not new_set_hash[elem] then
      insert(elem_to_delete, elem)
    else
      insert(elem_not_changed, elem)
    end
  end

  return elem_to_add, elem_to_delete, elem_not_changed
end

-- Calculate the difference of current tags and updated tags of an entity
-- return the cql to execute, and error if any
--
-- Note: this follows an innevitable "read-before-write" pattern in
-- our Cassandra strategy. While unfortunate, this pattern is made
-- necessary for Kong to behave in a database-agnostic fashion between
-- its supported RDBMs and Cassandra. This pattern is judged acceptable
-- given the relatively low number of expected writes (more or less at
-- a human pace), and mitigated by the introduction of different levels
-- of consistency for read vs. write queries, as well as the linearizable
-- consistency of lightweight transactions (IF [NOT] EXISTS).
local function build_tags_cql(self, primary_key, schema, new_tags, ttl, read_before_write)
  local tags_to_add, tags_to_delete, tags_not_changed

  new_tags = (not new_tags or new_tags == null) and {} or new_tags

  if read_before_write then
    local strategy = _M.new(self.connector, schema,
                            self.errors)
    local row, err_t = strategy:select(primary_key)
    if err_t then
      return nil, err_t
    end

    if row and row['tags'] and row['tags'] ~= null then
      tags_to_add, tags_to_delete, tags_not_changed = set_difference(row['tags'], new_tags)
    else
      tags_to_add = new_tags
      tags_to_delete = {}
      tags_not_changed = {}
    end
  else
    tags_to_add = new_tags
    tags_to_delete = {}
    tags_not_changed = {}
  end

  if #tags_to_add == 0 and #tags_to_delete == 0 then
    return nil, nil
  end
  -- Note: here we assume tags column only exists
  -- with those entities use id as their primary key
  local entity_id = primary_key['id']
  local cqls = {}
  local update_cql = "UPDATE tags SET other_tags=? WHERE tag=? AND entity_name=? AND entity_id=?"
  if ttl then
    update_cql = update_cql .. fmt(" USING TTL %u", ttl)
  end
  for _, tag in ipairs(tags_not_changed) do
    insert(cqls,
      {
        update_cql,
        { cassandra.set(new_tags), cassandra.text(tag), cassandra.text(schema.name), cassandra.text(entity_id) }
      }
    )
  end

  local insert_cql = "INSERT INTO tags (tag, entity_name, entity_id, other_tags) VALUES (?, ?, ?, ?)"
  if ttl then
    insert_cql = insert_cql .. fmt(" USING TTL %u", ttl)
  end
  for _, tag in ipairs(tags_to_add) do
    insert(cqls,
      {
        insert_cql,
        { cassandra.text(tag), cassandra.text(schema.name), cassandra.text(entity_id), cassandra.set(new_tags) }
      }
    )
  end

  local delete_cql = "DELETE FROM tags WHERE tag=? AND entity_name=? and entity_id=?"
  if ttl then
    delete_cql = delete_cql .. fmt(" USING TTL %u", ttl)
  end
  for _, tag in ipairs(tags_to_delete) do
    insert(cqls,
      {
        delete_cql,
        { cassandra.text(tag), cassandra.text(schema.name), cassandra.text(entity_id) }
      }
    )
  end

  return cqls, nil
end


function _M.new(connector, schema, errors)
  local n_fields         = #schema.fields
  local n_pk             = #schema.primary_key

  local each_pk_field
  local each_non_pk_field
  local ttl_field

  do
    local non_pk_fields = new_tab(n_fields - n_pk, 0)
    local pk_fields     = new_tab(n_pk, 0)

    for field_name, field in schema:each_field() do
      local is_pk
      for _, pk_field_name in ipairs(schema.primary_key) do
        if field_name == pk_field_name then
          is_pk = true
          break
        end
      end

      insert(is_pk and pk_fields or non_pk_fields, {
        field_name = field_name,
        field      = field,
      })
    end

    local function iter(t, i)
      i = i + 1
      local f = t[i]
      if f then
        return i, f.field_name, f.field
      end
    end

    each_pk_field = function()
      return iter, pk_fields, 0
    end

    each_non_pk_field = function()
      return iter, non_pk_fields, 0
    end

    ttl_field = function()
      return schema.ttl and non_pk_fields[1] and non_pk_fields[1].field_name
    end
  end

  -- self instanciation

  local self = {
    connector               = connector, -- instance of kong.db.strategies.cassandra.init
    schema                  = schema,
    errors                  = errors,
    each_pk_field           = each_pk_field,
    each_non_pk_field       = each_non_pk_field,
    ttl_field               = ttl_field,
    foreign_keys_db_columns = {},
    queries                 = nil,
  }

  -- foreign keys constraints and page_for_ selector methods

  for field_name, field in schema:each_field() do
    if field.type == "foreign" then
      local foreign_schema = field.schema
      local foreign_pk     = foreign_schema.primary_key
      local foreign_pk_len = #foreign_pk
      local db_columns     = new_tab(foreign_pk_len, 0)

      for i = 1, foreign_pk_len do
        for foreign_field_name, foreign_field in foreign_schema:each_field() do
          if foreign_field_name == foreign_pk[i] then
            insert(db_columns, {
              col_name           = field_name .. "_" .. foreign_pk[i],
              foreign_field      = foreign_field,
              foreign_field_name = foreign_field_name,
            })
          end
        end
      end

      local db_columns_args_names = new_tab(#db_columns, 0)

      for i = 1, #db_columns do
        -- keep args_names for 'page_for_*' methods
        db_columns_args_names[i] = db_columns[i].col_name .. " = ?"
      end

      db_columns.args_names = concat(db_columns_args_names, " AND ")

      self.foreign_keys_db_columns[field_name] = db_columns
    end
  end

  -- generate page_for_ method for inverse selection
  -- e.g. routes:page_for_service(service_pk)
  for field_name, field in schema:each_field() do
    if field.type == "foreign" then

      local method_name = "page_for_" .. field_name
      local db_columns = self.foreign_keys_db_columns[field_name]

      local select_foreign_bind_args = {}
      for _, foreign_key_column in ipairs(db_columns) do
        insert(select_foreign_bind_args, foreign_key_column.col_name .. " = ?")
      end

      self[method_name] = function(self, foreign_key, size, offset, options)
        return self:page(size, offset, options, foreign_key, db_columns)
      end
    end
  end

  return setmetatable(self, _mt)
end


local function deserialize_aggregates(value, field)
  if field.type == "record" then
    if type(value) == "string" then
      value = cjson.decode(value)
    end

  elseif field.type == "set" then
    if type(value) == "table" then
      for i = 1, #value do
        value[i] = deserialize_aggregates(value[i], field.elements)
      end
    end
  end

  if value == nil then
    return null
  end

  return value
end


function _mt:deserialize_row(row)
  if not row then
    error("row must be a table", 2)
  end

  -- deserialize rows
  -- replace `nil` fields with `ngx.null`
  -- replace `foreign_key` with `foreign = { key = "" }`
  -- return timestamps in seconds instead of ms

  for field_name, field in self.schema:each_field() do
    if field.type == "foreign" then
      local db_columns = self.foreign_keys_db_columns[field_name]

      local has_fk
      row[field_name] = new_tab(0, #db_columns)

      for i = 1, #db_columns do
        local col_name = db_columns[i].col_name

        if row[col_name] ~= nil then
          row[field_name][db_columns[i].foreign_field_name] = row[col_name]
          row[col_name] = nil

          has_fk = true
        end
      end

      if not has_fk then
        row[field_name] = null
      end

    elseif field.timestamp and row[field_name] ~= nil then
      row[field_name] = row[field_name] / 1000

    else
      row[field_name] = deserialize_aggregates(row[field_name], field)
    end
  end

  return row
end


local function _select_all(self, cql, args)
  local workspaceable = workspaceable[self.schema.name]
  local pk_name = workspaceable and workspaceable.primary_key
  local ws_list = get_workspaces()
  local apply_workspaces = workspaceable and ws_list[1]

  local ws_entities_map
  if apply_workspaces then -- initialize workspace-entities map
    local err
    ws_entities_map, err = workspace_entities_map(ws_list, self.schema.name)

    if err then
      return nil, self.errors:database_error(err)
    end
  end

  local c = 1
  local entities = {}

  for rows, err in self.connector.cluster:iterate(cql, args) do
    if err then
      return nil, self.errors:database_error("could not execute selection query: "
                                             .. err)
    end

    for _, row in ipairs(rows) do
      if not apply_workspaces or ws_entities_map[row[pk_name]] then
        entities[c] = self:deserialize_row(row)
        c = c + 1
      end
    end
  end

  return entities
end


local function _select(self, cql, args)
  local rows, err = self.connector:query(cql, args, nil, "read")
  if not rows then
    return nil, self.errors:database_error("could not execute selection query: "
                                           .. err)
  end

  -- lua-cassandra returns `nil` values for Cassandra's `NULL`. We need to
  -- populate `ngx.null` ourselves

  local row = rows[1]
  if not row then
    return nil
  end

  return self:deserialize_row(row)
end


local function check_unique(self, primary_key, entity, field_name)
  -- a UNIQUE constaint is set on this field.
  -- We unfortunately follow a read-before-write pattern in this case,
  -- but this is made necessary for Kong to behave in a
  -- database-agnostic fashion between its supported RDBMs and
  -- Cassandra.
  local row, err_t = self:select_by_field(field_name, entity[field_name])
  if err_t then
    return nil, err_t
  end

  if row then
    for _, pk_field_name in self.each_pk_field() do
      if primary_key[pk_field_name] ~= row[pk_field_name] then
        -- already exists
        if field_name == "cache_key" then
          local keys = {}
          local schema = self.schema
          for _, k in ipairs(schema.cache_key) do
            local field = schema.fields[k]
            if field.type == "foreign" and entity[k] ~= ngx.null then
              keys[k] = field.schema:extract_pk_values(entity[k])
            else
              keys[k] = entity[k]
            end
          end
          return nil, self.errors:unique_violation(keys)
        end

        return nil, self.errors:unique_violation {
          [field_name] = entity[field_name],
        }
      end
    end
  end

  return true
end


function _mt:insert(entity, options)
  local schema = self.schema
  local args = new_tab(#schema.fields, 0)
  local ttl = schema.ttl and options and options.ttl
  local composite_cache_key = schema.cache_key and #schema.cache_key > 1
  local primary_key

  local cql_batch
  local batch_mode

  local mode = 'insert'

  if schema.fields.tags then
    primary_key = schema:extract_pk_values(entity)
    local err_t
    cql_batch, err_t = build_tags_cql(self, primary_key, schema, entity["tags"], ttl, false)
    if err_t then
      return nil, err_t
    end

    if cql_batch then
      -- Batch with conditions cannot span multiple tables
      -- Note this will also disables the APPLIED_COLUMN check
      mode = 'insert_no_transaction'
      batch_mode = true
    end
  end

  local cql, err
  if ttl then
    cql, err = get_query(self, mode .. "_ttl")
    if err then
      return nil, err
    end

    cql = fmt(cql, ttl)

  else
    cql, err = get_query(self, mode)
    if err then
      return nil, err
    end
  end

  -- serialize VALUES clause args

  for field_name, field in schema:each_field() do
    if field.type == "foreign" then
      local foreign_pk = entity[field_name]

      if foreign_pk ~= null then
        -- if given, check if this foreign entity exists
        local exists, err_t = foreign_pk_exists(self, field_name, field, foreign_pk)
        if not exists then
          return nil, err_t
        end
      end

      local db_columns = self.foreign_keys_db_columns[field_name]
      serialize_foreign_pk(db_columns, args, nil, foreign_pk)

    else
      if field.unique
        and entity[field_name] ~= null
        and entity[field_name] ~= nil
      then
        -- a UNIQUE constaint is set on this field.
        -- We unfortunately follow a read-before-write pattern in this case,
        -- but this is made necessary for Kong to behave in a database-agnostic
        -- fashion between its supported RDBMs and Cassandra.
        primary_key = primary_key or schema:extract_pk_values(entity)
        local _, err_t = check_unique(self, primary_key, entity, field_name)
        if err_t then
          return nil, err_t
        end
      end

      insert(args, serialize_arg(field, entity[field_name]))
    end
  end

  if composite_cache_key then
    primary_key = primary_key or schema:extract_pk_values(entity)
    local _, err_t = check_unique(self, primary_key, entity, "cache_key")
    if err_t then
      return nil, err_t
    end

    insert(args, serialize_arg(cache_key_field, entity["cache_key"]))
  end

  -- execute query

  local res, err
  if batch_mode then
    -- insert the cql to current entity table at first position
    insert(cql_batch, 1, {cql, args})
    res, err = self.connector:batch(cql_batch, nil, "write", true)
  else
    res, err = self.connector:query(cql, args, nil, "write")
  end

  if not res then
    return nil, self.errors:database_error("could not execute insertion query: "
                                           .. err)
  end

  -- check for linearizable consistency (Paxos)
  -- in batch_mode, we currently don't know the APPLIED_COLUMN
  if not batch_mode and res[1][APPLIED_COLUMN] == false then
    -- lightweight transaction (IF NOT EXISTS) failed,
    -- retrieve PK values for the PK violation error
    primary_key = primary_key or schema:extract_pk_values(entity)

    return nil, self.errors:primary_key_violation(primary_key)
  end

  -- return foreign key as if they were fetched from :select()
  -- this means foreign relationship tables should only contain
  -- the primary key of the foreign entity

  clear_tab(res)

  for field_name, field in schema:each_field() do
    local value = entity[field_name]

    if field.type == "foreign" then
      if value ~= null and value ~= nil then
        value = field.schema:extract_pk_values(value)

      else
        value = null
      end
    end

    res[field_name] = value
  end

  return res
end


function _mt:select(primary_key, options)
  local schema = self.schema
  local cql, err = get_query(self, "select")
  if err then
    return nil, err
  end
  local args = new_tab(#schema.primary_key, 0)

  -- serialize WHERE clause args

  for i, field_name, field in self.each_pk_field() do
    args[i] = serialize_arg(field, primary_key[field_name])
  end

  -- execute query

  return _select(self, cql, args)
end


function _mt:select_all(fields, options)
  local q_name = next(fields) and "select_all_filtered" or "select_all"

  local schema = self.schema
  local cql, err = get_query(self, q_name)
  if err then
    return nil, err
  end

  local select_bind_args = {}
  local args = {}
  for name, value in pairs(fields) do
    insert(select_bind_args, name .. " = ?")
    insert(args, serialize_arg(schema.fields[name], value))
  end
  select_bind_args = concat(select_bind_args, " AND ")

  cql = fmt(cql, select_bind_args)

  return _select_all(self, cql, args)
end


function _mt:select_by_field(field_name, field_value, options)
  local cql, err = get_query(self, "select_with_filter")
  if err then
    return nil, err
  end
  local select_cql = fmt(cql, field_name .. " = ?")
  local bind_args = new_tab(1, 0)
  local field = self.schema.fields[field_name]

  if field_name == "cache_key" then
    field = cache_key_field
  end

  bind_args[1] = serialize_arg(field, field_value)

  return _select(self, select_cql, bind_args)
end

do

  local function select_query_page(cql, table_name, primary_key, token, page_size, args, is_partitioned, foreign_key)
    local token_template
    local args_t

    if token then
      args_t = utils.deep_copy(args or {})
      if is_partitioned then
        token_template = fmt(" %s > ? LIMIT %s", primary_key, page_size)

        if utils.is_valid_uuid(token) then
          insert(args_t, cassandra.uuid(token))
        else
          insert(args_t, cassandra.text(token))
        end

      else
        token_template = fmt(" TOKEN(%s) > TOKEN(%s) LIMIT %s",
                             primary_key, token, page_size)
      end
    end

    local seperator = (is_partitioned or foreign_key) and " AND " or " WHERE"
    return fmt("%s %s", cql, token and seperator ..
               token_template or ""), args_t
  end


  function _mt:page_ws(ws_scope, size, offset, cql, args, is_partitioned, foreign_key)
    local table_name = self.schema.name

    local primary_key = workspaceable[table_name].primary_key
    local ws_entities_map, err = workspace_entities_map(ws_scope, table_name)
    if err then
      return nil, err
    end

    local res_rows = {}

    local token = offset
    while(true) do
      local _cql, args_t = select_query_page(cql, table_name,  primary_key, token, size, args, is_partitioned, foreign_key)
      _cql = _cql  .. (token and " ALLOW FILTERING" or "")

      local rows, err = self.connector:query(_cql, args_t or args, {}, "read")
      if not rows then
        return nil, self.errors:database_error("could not execute page query: "
                                               .. err)
      end

      for _, row in ipairs(rows) do
        local ws_entity = ws_entities_map[row[primary_key]]
        if ws_entity then
          row.workspace_id = ws_entity.workspace_id
          row.workspace_name = ws_entity.workspace_name
          res_rows[#res_rows+1] = self:deserialize_row(row)
          if #res_rows == size then
            return res_rows, nil, encode_base64(row[primary_key])
          end
        end
        token = row[primary_key]
      end

      if #rows == 0 or #rows < size then
        break
      end
    end

    return res_rows
  end
end

do
  local opts = new_tab(0, 2)

  local function execute_page(self, cql, args, offset, opts)
    local rows, err = self.connector:query(cql, args, opts, "read")
    if not rows then
      if err:match("Invalid value for the paging state") then
        return nil, self.errors:invalid_offset(offset, err)
      end
      return nil, self.errors:database_error("could not execute page query: "
                                              .. err)
    end

    local next_offset
    if rows.meta and rows.meta.paging_state then
      next_offset = rows.meta.paging_state
      end

    rows.meta = nil
    rows.type = nil

    return rows, nil, next_offset
    end

  local function query_page(self, offset, foreign_key, foreign_key_db_columns)
    local cql
    local args
    local err

    if not foreign_key then
      cql, err = get_query(self, "select_page")
      if err then
        return nil, err
      end

    elseif foreign_key and foreign_key_db_columns then
      args = new_tab(#foreign_key_db_columns, 0)
      cql, err = get_query(self, "select_with_filter")
      if err then
        return nil, err
      end
      cql = fmt(cql, foreign_key_db_columns.args_names)

      serialize_foreign_pk(foreign_key_db_columns, args, nil, foreign_key)

    else
      error("should provide both of: foreign_key, foreign_key_db_columns", 2)
    end

    -- XXX EE
    local ws_scope = get_workspaces()
    if #ws_scope > 0 and workspaceable[self.schema.name]  then
      return self:page_ws(ws_scope, opts.page_size, opts.paging_state, cql, args, is_partitioned(self), foreign_key)
    end

    local rows, err_t, next_offset = execute_page(self, cql, args, offset, opts)

    if err_t then
      return nil, err_t
    end

    for i = 1, #rows do
      rows[i] = self:deserialize_row(rows[i])
    end

    return rows, nil, next_offset and encode_base64(next_offset)
  end

  --[[
  Define the max rounds of queries we will send when filtering entity with
  tags
  For each "round" with AND we send queries at max to the number of tags provided and
  filter in Lua land with entities with all tags provided; for OR we send one request
  each round.
  Depending on the distribution of tags attached to entity, it might be possible
  that number of tags attached with one tag and doesn't has others is larger
  than the page size provided. In such case, we limit the "rounds" of such
  filtering and thus limit the total number of queries we send per paging
  request to be at most (number of tags) * PAGING_MAX_QUERY_ROUNDS
  Note the number here may not suite all conditions. If the paging request
  returns too less results, this limit can be bumped up. To archieve less
  latency for the Admin paging API, this limit can be decreased.
  ]]--
  local PAGING_MAX_QUERY_ROUNDS = 20

  -- helper function used in query_page_for_tags to translate
  -- a row with entity_id with an entity
  local function dereference_rows(self, entity_ids, entity_count)
    if not entity_ids then
      return {}, nil, nil
    end
    local entity_index = 0
    entity_count = entity_count or #entity_ids
    local entities = new_tab(entity_count, 0)
    -- TODO: send one query using IN
    for i, row in ipairs(entity_ids) do
      -- TODO: pk name id is hardcoded
      local entity, err, err_t = self:select{ id = row.entity_id }
      if err then
        return nil, err, err_t
      end
      if entity then
        entity_index = entity_index + 1
        entities[entity_index] = entity
      end
    end
    return entities, nil, nil
  end

  local function matches_ws(self, row)
    local table_name = self.schema.name
    local ws_scope = get_workspaces() -- XXX check that we are in a wspaced entity

    local ws_entities_map, err = workspace_entities_map(ws_scope, table_name)
    if err then
      error(err)
    end

    local res = ws_entities_map[row.entity_id]
    return res
  end


  local function query_page_for_tags(self, size, offset, tags, cond)
    -- TODO: if we don't sort, we can have a performance guidance to user
    -- to "always put tags with less entity at the front of query"
    table.sort(tags)

    local tags_count = #tags
    -- merge the condition of only one tags to be "and" condition
    local cond_or = cond == "or" and tags_count > 1

    local cql
    local args

    local next_offset = opts.paging_state

    local tags_hash = new_tab(0, tags_count)
    local cond_and_cql_first, cond_and_cql_next

    if cond_or then
      cql = get_query(self, "select_tags_cond_or")
      args = { cassandra.list(tags) }
      for _, tag in ipairs(tags) do
        tags_hash[tag] = true
      end
    else
      cond_and_cql_first = get_query(self, "select_tags_cond_and_first_tag")
      cond_and_cql_next = get_query(self, "select_tags_cond_and_next_tags")
    end

    -- the entity_ids to return
    local entity_ids = new_tab(size, 0)
    local entity_count = 0

    -- a temporary table for current query
    local current_entity_ids = new_tab(size, 0)


    local rows, err_t

    for _=1, PAGING_MAX_QUERY_ROUNDS, 1 do
      local current_next_offset
      local current_entity_count = 0

      if cond_or then
        rows, err_t, next_offset = execute_page(self, cql, args, offset, opts)
        if err_t then
          return nil, err_t, nil
        end

        clear_tab(current_entity_ids)

        for _, row in ipairs(rows) do
          local row_tag = row.tag
          local duplicated = false
          for _, attached_tag in ipairs(row.other_tags) do
            -- To ensure we don't add same entity_id twice (during current
            -- admin api request or across different requests), we only add
            -- entity_id when it first appears in the result set.
            -- That means we don't add current row if row.tag
            -- 1. is a matching tag towards provided tags (that means this
            --    entity_id can potentially be duplicated), and
            -- 2. is not the alphabetically smallest tag among all its tags
            --    (as in row.other_tags)
            if tags_hash[attached_tag] and attached_tag < row_tag then
              duplicated = true
              break
            end
          end

          if not duplicated and matches_ws(self, row) then
            current_entity_count = current_entity_count + 1
            current_entity_ids[current_entity_count] = row.entity_id
          end
        end
      else
        for i=1, #tags, 1 do
          local tag = tags[i]

          if i == 1 then
            opts.paging_state = next_offset
            cql = cond_and_cql_first
            -- TODO: cache me
            args = { cassandra.text(tag) }
          else
            opts.paging_state = nil
            cql = cond_and_cql_next
            -- TODO: cache me
            args = { cassandra.text(tag), cassandra.list(current_entity_ids) }
          end

          rows, err_t, current_next_offset = execute_page(self, cql, args, nil, opts)

          if err_t then
            return nil, err_t, nil
          end


          if i == 1 then
            next_offset = current_next_offset
          end

          -- No rows left, stop filtering
          if not rows or #rows == 0 then
            current_entity_count = 0
            break
          end

          clear_tab(current_entity_ids)
          current_entity_count = 0
          for i, row in ipairs(rows) do
<<<<<<< HEAD
            if matches_ws(self, row) then
              current_entity_count = current_entity_count + 1
              current_entity_ids[current_entity_count] = row.entity_id
            end
=======
            current_entity_count = current_entity_count + 1
            current_entity_ids[current_entity_count] = row.entity_id
>>>>>>> 8ee57d88
          end
        end
      end

      if current_entity_count > 0 then
        for i=1, current_entity_count do
          entity_count = entity_count + 1
          entity_ids[entity_count] = { entity_id = current_entity_ids[i] }
          if entity_count >= size then
            -- shouldn't be "larger than" actually
            break
          end
        end

        if entity_count < size then
          -- next time we only read what we left
          -- to return a row with length of `size`
          opts.page_size = size - entity_count
        end
      end

      -- break the loop either we read enough rows
      -- or no more data available in the datastore
      if entity_count >= size or not next_offset then
        break
      end
    end

    local entities, err_t = dereference_rows(self, entity_ids, entity_count)

    if err_t then
      return nil, err_t, nil
    end

    if next_offset and entity_count < size then
      -- Note: don't cache ngx.log so we can test in 02-intergration/07-tags_spec.lua
      ngx.log(ngx.WARN, "maximum ", PAGING_MAX_QUERY_ROUNDS, " rounds exceeded ",
              "without retrieving required size of rows, ",
              "consider lower the sparsity of tags, or increase the paging size per request"
      )
    end

    return entities, nil, next_offset and encode_base64(next_offset)
  end

  function _mt:page(size, offset, options, foreign_key, foreign_key_db_columns)
    size = size or constants.DEFAULT_PAGE_SIZE

    if offset then
      local offset_decoded = decode_base64(offset)
      if not offset_decoded then
        return nil, self.errors:invalid_offset(offset, "bad base64 encoding")
      end

      offset = offset_decoded
    end

    opts.page_size = size
    opts.paging_state = offset

    if options and options.tags then
      return query_page_for_tags(self, size, offset, options.tags, options.tags_cond)
    end

    return query_page(self, offset, foreign_key, foreign_key_db_columns)
  end
end


do
  local function update(self, primary_key, entity, mode, options)
    local schema = self.schema
    local ttl = schema.ttl and options and options.ttl
    local composite_cache_key = schema.cache_key and #schema.cache_key > 1

    local cql_batch
    local batch_mode

    if schema.fields.tags then
      local err_t
      cql_batch, err_t = build_tags_cql(self, primary_key, schema, entity["tags"], ttl, true)
      if err_t then
        return nil, err_t
      end

      if cql_batch then
        -- Batch with conditions cannot span multiple tables
        -- Note this will also disables the APPLIED_COLUMN check
        mode = 'upsert'
        batch_mode = true
      end
    end


    local query_name
    if ttl then
      query_name = mode .. "_ttl"
    else
      query_name = mode
    end


    local cql, err = get_query(self, query_name)
    if err then
      return nil, err
    end

    local args = new_tab(#schema.fields, 0)
    local args_names = new_tab(#schema.fields, 0)

    -- serialize SET clause args

    for _, field_name, field in self.each_non_pk_field() do
      if entity[field_name] ~= nil then
        if field.type == "foreign" then
          local foreign_pk = entity[field_name]

          if foreign_pk ~= null then
            -- if given, check if this foreign entity exists
            local exists, err_t = foreign_pk_exists(self, field_name, field, foreign_pk)
            if not exists then
              return nil, err_t
            end
          end

          local db_columns = self.foreign_keys_db_columns[field_name]
          serialize_foreign_pk(db_columns, args, args_names, foreign_pk)

        else
          if field.unique and entity[field_name] ~= null then
            local _, err_t = check_unique(self, primary_key, entity, field_name)
            if err_t then
              return nil, err_t
            end
          end

          insert(args, serialize_arg(field, entity[field_name]))
          insert(args_names, field_name)
        end
      end
    end

    if composite_cache_key then
      local _, err_t = check_unique(self, primary_key, entity, "cache_key")
      if err_t then
        return nil, err_t
      end

      insert(args, serialize_arg(cache_key_field, entity["cache_key"]))
    end

    -- serialize WHERE clause args

    for i, field_name, field in self.each_pk_field() do
      insert(args, serialize_arg(field, primary_key[field_name]))
    end

    -- inject SET clause bindings

    local n_args = #args_names
    local update_columns_binds = new_tab(n_args, 0)

    for i = 1, n_args do
      update_columns_binds[i] = args_names[i] .. " = ?"
    end

    if composite_cache_key then
      insert(update_columns_binds, "cache_key = ?")
    end

    if ttl then
      cql = fmt(cql, ttl, concat(update_columns_binds, ", "))
    else
      cql = fmt(cql, concat(update_columns_binds, ", "))
    end

    -- execute query
    local res, err
    if batch_mode then
      -- insert the cql to current entity table at first position
      insert(cql_batch, 1, {cql, args})
      res, err = self.connector:batch(cql_batch, nil, "write", true)
    else
      res, err = self.connector:query(cql, args, nil, "write")
    end

    if not res then
      return nil, self.errors:database_error("could not execute update query: "
                                             .. err)
    end

    if not batch_mode and mode == "update" and res[1][APPLIED_COLUMN] == false then
      return nil, self.errors:not_found(primary_key)
    end

    -- SELECT after write

    local row, err_t = self:select(primary_key)
    if err_t then
      return nil, err_t
    end

    if not row then
      return nil, self.errors:not_found(primary_key)
    end

    return row
  end


  local function update_by_field(self, field_name, field_value, entity, mode, options)
    local row, err_t = self:select_by_field(field_name, field_value)
    if err_t then
      return nil, err_t
    end

    if not row then
      if mode == "upsert" then
        row = entity
        row[field_name] = field_value

      else
        return nil, self.errors:not_found_by_field({
          [field_name] = field_value,
        })
      end
    end

    local pk = self.schema:extract_pk_values(row)

    return self[mode](self, pk, entity, options)
  end


  function _mt:update(primary_key, entity, options)
    return update(self, primary_key, entity, "update", options)
  end


  function _mt:upsert(primary_key, entity, options)
    return update(self, primary_key, entity, "upsert", options)
  end


  function _mt:update_by_field(field_name, field_value, entity, options)
    return update_by_field(self, field_name, field_value, entity, "update", options)
  end


  function _mt:upsert_by_field(field_name, field_value, entity, options)
    return update_by_field(self, field_name, field_value, entity, "upsert", options)
  end
end


do
  local function select_by_foreign_key(self, foreign_schema,
                                       foreign_field_name, foreign_key)
    local n_fields = #foreign_schema.fields
    local strategy = _M.new(self.connector, foreign_schema, self.errors)
    local cql, err = get_query(strategy, "select_with_filter")
    if err then
      return nil, err
    end
    local args = new_tab(n_fields, 0)
    local args_names = new_tab(n_fields, 0)

    local db_columns = strategy.foreign_keys_db_columns[foreign_field_name]
    serialize_foreign_pk(db_columns, args, args_names, foreign_key)

    local n_args = #args_names
    local where_clause_binds = new_tab(n_args, 0)
    for i = 1, n_args do
      where_clause_binds[i] = args_names[i] .. " = ?"
    end

    cql = fmt(cql, concat(where_clause_binds, " AND "))

    return _select(strategy, cql, args)
  end


  function _mt:delete(primary_key, options)
    local schema = self.schema
    local cql, err = get_query(self, "delete")
    if err then
      return nil, err
    end
    local args = new_tab(#schema.primary_key, 0)

    local constraints = schema:get_constraints()
    for i = 1, #constraints do
      local constraint = constraints[i]
      -- foreign keys could be pointing to this entity
      -- this mimics the "ON DELETE" constraint of supported
      -- RDBMs (e.g. PostgreSQL)
      --
      -- The possible behaviors on such a constraint are:
      --  * RESTRICT (default)
      --  * CASCADE  (on_delete = "cascade", NYI)
      --  * SET NULL (NYI)

      local behavior = constraint.on_delete or "restrict"

      if behavior == "restrict" then

        local row, err_t = select_by_foreign_key(self,
                                                  constraint.schema,
                                                  constraint.field_name,
                                                  primary_key)
        if err_t then
          return nil, err_t
        end

        if row then
          -- a row is referring to this entity, we cannot delete it.
          -- deleting the parent entity would violate the foreign key
          -- constraint
          return nil, self.errors:foreign_key_violation_restricted(schema.name,
                                                                   constraint.schema.name)
        end

      elseif behavior == "cascade" then

        local strategy = _M.new(self.connector, constraint.schema, self.errors)
        local method = "page_for_" .. constraint.field_name

        local pager = function(size, offset)
          return strategy[method](strategy, primary_key, size, offset)
        end
        for row, err in iteration.by_row(self, pager) do
          if err then
            return nil, self.errors:database_error("could not gather " ..
                                                   "associated entities " ..
                                                   "for delete cascade: " .. err)
          end

          local row_pk = constraint.schema:extract_pk_values(row)
          local _
          _, err = strategy:delete(row_pk)
          if err then
            return nil, self.errors:database_error("could not cascade " ..
                                                   "delete entity: " .. err)
          end
        end
      end
    end

    -- serialize WHERE clause args

    for i, field_name, field in self.each_pk_field() do
      args[i] = serialize_arg(field, primary_key[field_name])
    end

    local cql_batch, err_t = build_tags_cql(self, primary_key, self.schema, {}, nil, true)
    if err_t then
      return nil, err_t
    end

    -- execute query
    local res, err
    if cql_batch then
      insert(cql_batch, 1, {cql, args} )
      res, err = self.connector:batch(cql_batch, nil, "write", true)
    else
      res, err = self.connector:query(cql, args, nil, "write")
    end


    if not res then
      return nil, self.errors:database_error("could not execute deletion query: "
                                             .. err)
    end

    return true, nil, primary_key
  end
end


function _mt:delete_by_field(field_name, field_value, options)
  local row, err_t = self:select_by_field(field_name, field_value)
  if err_t then
    return nil, err_t
  end

  if not row then
    return true
  end

  local pk = self.schema:extract_pk_values(row)

  return self:delete(pk, options)
end


function _mt:truncate(options)
  return self.connector:truncate_table(self.schema.name, options)
end


return _M<|MERGE_RESOLUTION|>--- conflicted
+++ resolved
@@ -1351,15 +1351,10 @@
           clear_tab(current_entity_ids)
           current_entity_count = 0
           for i, row in ipairs(rows) do
-<<<<<<< HEAD
             if matches_ws(self, row) then
               current_entity_count = current_entity_count + 1
               current_entity_ids[current_entity_count] = row.entity_id
             end
-=======
-            current_entity_count = current_entity_count + 1
-            current_entity_ids[current_entity_count] = row.entity_id
->>>>>>> 8ee57d88
           end
         end
       end
