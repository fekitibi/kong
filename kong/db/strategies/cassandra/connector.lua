--- conflicted
+++ resolved
@@ -1000,7 +1000,6 @@
   end
 
 
-<<<<<<< HEAD
   function CassandraConnector:escape(literal, type)
     local null = ngx.null
     if literal == nil or literal == null then
@@ -1048,9 +1047,6 @@
     return self:escape_literal(literal)
   end
 
-
-=======
->>>>>>> ce3c3864
   function CassandraConnector:run_api_migrations(opts)
     local conn = self:get_stored_connection()
     if not conn then
@@ -1063,10 +1059,6 @@
       migrated = {},
       skipped  = {},
       failed   = {},
-<<<<<<< HEAD
-      script   = nil,
-=======
->>>>>>> ce3c3864
     }
 
     local constants = require "kong.constants"
@@ -1141,7 +1133,6 @@
     local cjson = require "cjson.safe"
     local utils = require "kong.tools.utils"
     local url   = require "socket.url"
-<<<<<<< HEAD
     local split_prefix   = require "kong.workspaces".split_prefix
     local insert = table.insert
 
@@ -1179,9 +1170,6 @@
         end
       end
     end
-
-=======
->>>>>>> ce3c3864
 
     local migrations = { n = apis.n }
     for i = 1, apis.n do
@@ -1333,17 +1321,13 @@
         regex_priority = regex_priority,
         strip_path     = strip_path,
         preserve_host  = preserve_host,
-<<<<<<< HEAD
-=======
         path_handling  = "v0",
->>>>>>> ce3c3864
       }
 
       migrations[i] = {
         api     = api,
         route   = route,
         service = service,
-<<<<<<< HEAD
         plugins = plugins[api.id],
         roles   = rbac_role_entities_map[api.id],
         workspace_entities = workspace_entities_map[api.id]
@@ -1351,79 +1335,22 @@
     end
 
     local escape = function(literal, type) return self:escape(literal, type) end
-=======
-        plugins = plugins[api.id]
-      }
-    end
-
-    local escape = function(literal, type)
-      if literal == nil or literal == null then
-        return cassandra.null
-      end
-
-      if type == "string" then
-        return cassandra.text(literal)
-      end
-
-      if type == "boolean" then
-        return cassandra.boolean(literal)
-      end
-
-      if type == "integer" then
-        return cassandra.int(literal)
-      end
-
-      if type == "timestamp" then
-        return cassandra.timestamp(literal * 1000)
-      end
-
-      if type == "uuid" then
-        return cassandra.uuid(literal)
-      end
-
-      if type == "array" then
-        local t = {}
-
-        for i = 1, #literal do
-          if literal[i] == nil or literal[i] == null then
-            t[i] = cassandra.null
-          else
-            t[i] = cassandra.text(literal[i])
-          end
-        end
-
-        return cassandra.list(t)
-      end
-
-      return self:escape_literal(literal)
-    end
->>>>>>> ce3c3864
 
     local force
     if opts then
       force = not not opts.force
     end
 
-<<<<<<< HEAD
-    --TODO: not implemented for Cassandra
-    --local migration_script = {}
-
-=======
->>>>>>> ce3c3864
     for i = 1, migrations.n do
       local migration = migrations[i]
       local service   = migration.service
       local route     = migration.route
       local api       = migration.api
-<<<<<<< HEAD
 
       local workspace, api_name  = split_prefix(api.name)
       if not workspace then
         error("no workspace attached")
       end
-=======
-      local api_name  = api.name or api.id
->>>>>>> ce3c3864
 
       local custom_plugins_count = 0
       local custom_plugins = {}
@@ -1448,13 +1375,8 @@
             escape(service.read_timeout, "integer"),
           },
         }, { [[
-<<<<<<< HEAD
-  INSERT INTO routes (partition, id, created_at, updated_at, service_id, protocols, methods, hosts, paths, regex_priority, strip_path, preserve_host)
-       VALUES (?, ?, ?, ?, ?, ?, ?, ?, ?, ?, ?, ?)]], {
-=======
   INSERT INTO routes (partition, id, created_at, updated_at, service_id, protocols, methods, hosts, paths, regex_priority, strip_path, preserve_host, path_handling)
        VALUES (?, ?, ?, ?, ?, ?, ?, ?, ?, ?, ?, ?, ?)]], {
->>>>>>> ce3c3864
             escape("routes", "string"),
             escape(route.id, "uuid"),
             escape(route.created_at, "timestamp"),
@@ -1467,10 +1389,7 @@
             escape(route.regex_priority, "integer"),
             escape(route.strip_path, "boolean"),
             escape(route.preserve_host, "boolean"),
-<<<<<<< HEAD
-=======
             escape(route.path_handling, "string"),
->>>>>>> ce3c3864
           },
         },
       }
@@ -1519,7 +1438,6 @@
         },
       }
 
-<<<<<<< HEAD
       if migration.workspace_entities then
         for _, workspace in ipairs(migration.workspace_entities) do
           insert(cql, { [[INSERT INTO workspace_entities
@@ -1588,9 +1506,6 @@
       end
 
       log("migrating api '%s' from workspace '%s' ...", api_name, workspace)
-=======
-      log("migrating api '%s' ...", api_name)
->>>>>>> ce3c3864
       --log.debug(cql)
 
       if not force and custom_plugins_count > 0 then
@@ -1605,11 +1520,7 @@
       else
         local res, err = self:batch(cql, nil, "write", true)
         if not res then
-<<<<<<< HEAD
           log("migrating api '%s' from workspace %s failed (%s)", api_name, workspace, err)
-=======
-          log("migrating api '%s' failed (%s)", api_name, err)
->>>>>>> ce3c3864
           failed = failed + 1
           results.failed[failed] = {
             api = api,
@@ -1617,11 +1528,7 @@
           }
 
         else
-<<<<<<< HEAD
           log("migrating api '%s' from workspace '%s' done", api_name, workspace)
-=======
-          log("migrating api '%s' done", api_name)
->>>>>>> ce3c3864
           migrated = migrated + 1
           results.migrated[migrated] = {
             api = api,
@@ -1642,12 +1549,6 @@
       log("%d/%d migrations failed", skipped, migrations.n)
     end
 
-<<<<<<< HEAD
-    --migration_script = concat(migration_script, "\n\n")
-    --results.script = migration_script
-
-=======
->>>>>>> ce3c3864
     return results
   end
 
