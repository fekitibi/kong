local type = type
local fmt = string.format


local Connector = {
  defaults = {
    pagination = {
      page_size     = 1000,
      max_page_size = 50000,
    },
  },
}


function Connector:init()
  -- nop by default
  return true
end


function Connector:init_worker()
  -- nop by default
  return true
end


function Connector:get_page_size(options)
  if type(options) == "table" and type(options.pagination) == "table" then
    return options.pagination.page_size
  end

  return self.defaults.pagination.page_size
end


do
  local past_init
  local ngx = ngx


  function Connector:store_connection(conn)
    if not past_init and ngx and ngx.get_phase() ~= "init" then
      past_init = true
    end

    if ngx and past_init then
      ngx.ctx.connection = conn

    else
      self.connection = conn
    end
  end


  function Connector:get_stored_connection()
    if not past_init and ngx and ngx.get_phase() ~= "init" then
      past_init = true
    end

    if ngx and past_init then
      return ngx.ctx.connection
    end

    return self.connection
  end
end


function Connector:infos()
  error(fmt("infos() not implemented for '%s' strategy", self.database))
end


function Connector:connect()
  error(fmt("connect() not implemented for '%s' strategy", self.database))
end


function Connector:connect_migrations()
  error(fmt("connect_migrations() not implemented for '%s' strategy",
            self.database))
end


function Connector:setkeepalive()
  error(fmt("setkeepalive() not implemented for '%s' strategy", self.database))
end


function Connector:close()
  error(fmt("close() not implemented for '%s' strategy", self.database))
end


function Connector:query()
  error(fmt("query() not implemented for '%s' strategy", self.database))
end


function Connector:reset()
  error(fmt("reset() not implemented for '%s' strategy", self.database))
end


function Connector:truncate()
  error(fmt("truncate() not implemented for '%s' strategy", self.database))
end


function Connector:setup_locks()
  error(fmt("setup_locks() not implemented for '%s' strategy", self.database))
end


function Connector:insert_lock()
  error(fmt("insert_lock() not implemented for '%s' strategy", self.database))
end


function Connector:read_lock()
  error(fmt("read_lock() not implemented for '%s' strategy", self.database))
end


function Connector:remove_lock()
  error(fmt("remove_lock() not implemented for '%s' strategy", self.database))
end


function Connector:schema_migrations()
  error(fmt("schema_migrations() not implemented for '%s' strategy",
            self.database))
end


function Connector:schema_bootstrap()
  error(fmt("schema_bootstrap() not implemented for '%s' strategy",
            self.database))
end


function Connector:schema_reset()
  error(fmt("schema_reset() not implemented for '%s' strategy",
            self.database))
end


function Connector:run_up_migration()
  error(fmt("run_up_migration() not implemented for '%s' strategy",
            self.database))
end


function Connector:wait_for_schema_consensus()
  return true
end


function Connector:record_migration()
  error(fmt("record_migration() not implemented for '%s' strategy",
            self.database))
end


<<<<<<< HEAD
function Connector:is_034()
  -- Implemented pre 1.0 release with Postgres/Cassandra connectors.
  -- All future connectors (if any) won't have to provide a mean to
  -- migrate from 0.14, hence do not have to implement this function.
  return {
    is_eq_034 = false,
    is_gt_034 = true,
  }
end


=======
>>>>>>> 28e4baf3
return Connector<|MERGE_RESOLUTION|>--- conflicted
+++ resolved
@@ -162,18 +162,4 @@
 end
 
 
-<<<<<<< HEAD
-function Connector:is_034()
-  -- Implemented pre 1.0 release with Postgres/Cassandra connectors.
-  -- All future connectors (if any) won't have to provide a mean to
-  -- migrate from 0.14, hence do not have to implement this function.
-  return {
-    is_eq_034 = false,
-    is_gt_034 = true,
-  }
-end
-
-
-=======
->>>>>>> 28e4baf3
 return Connector