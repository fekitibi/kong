local cjson = require "cjson"
local iteration = require "kong.db.iteration"
local utils = require "kong.tools.utils"
local constants = require "kong.constants"


local setmetatable = setmetatable
local tostring     = tostring
local require      = require
local ipairs       = ipairs
local concat       = table.concat
local error        = error
local pairs        = pairs
local floor        = math.floor
local null         = ngx.null
local type         = type
local next         = next
local log          = ngx.log
local fmt          = string.format
local deep_copy    = utils.deep_copy

local workspaces = require "kong.workspaces"
local rbac       = require "kong.rbac"


local workspaceable = workspaces.get_workspaceable_relations()
local match        = string.match


local ERR          = ngx.ERR


local new_tab
do
  local ok
  ok, new_tab = pcall(require, "table.new")
  if not ok then
    new_tab = function() return {} end
  end
end


local _M    = {}
local DAO   = {}
DAO.__index = DAO


local function validate_size_type(size)
  if type(size) ~= "number" then
    error("size must be a number", 3)
  end

  return true
end


local function validate_size_value(size)
  local max = constants.MAX_PAGE_SIZE

  if floor(size) ~= size or
           size < 1 or
           size > max then
    return nil, "size must be an integer between 1 and " .. max
  end

  return true
end


local function validate_offset_type(offset)
  if type(offset) ~= "string" then
    error("offset must be a string", 3)
  end

  return true
end


local function validate_entity_type(entity)
  if type(entity) ~= "table" then
    error("entity must be a table", 3)
  end

  return true
end


local function validate_primary_key_type(primary_key)
  if type(primary_key) ~= "table" then
    error("primary_key must be a table", 3)
  end

  return true
end


local function validate_foreign_key_type(foreign_key)
  if type(foreign_key) ~= "table" then
    error("foreign_key must be a table", 3)
  end

  return true
end


local function validate_foreign_key_is_single_primary_key(field)
  if #field.schema.primary_key > 1 then
    error("primary keys containing composite foreign keys " ..
          "are currently not supported", 3)
  end

  return true
end


local function validate_unique_type(unique_value, name, field)
  if type(unique_value) ~= "table" and (field.type == "array"  or
                                        field.type == "set"    or
                                        field.type == "map"    or
                                        field.type == "record" or
                                        field.type == "foreign") then
    error(fmt("%s must be a table", name), 3)

  elseif type(unique_value) ~= "string" and field.type == "string" then
    error(fmt("%s must be a string", name), 3)

  elseif type(unique_value) ~= "number" and (field.type == "number" or
    field.type == "integer") then
    error(fmt("%s must be a number", name), 3)

  elseif type(unique_value) ~= "boolean" and field.type == "boolean" then
    error(fmt("%s must be a boolean", name), 3)
  end

  return true
end


local function validate_options_type(options)
  if type(options) ~= "table" then
    error("options must be a table when specified", 3)
  end

  return true
end


local function validate_options_value(options, schema, context)
  local errors = {}

  if schema.ttl == true and options.ttl ~= nil then
    if floor(options.ttl) ~= options.ttl or
                 options.ttl < 0 or
                 options.ttl > 100000000 then
      -- a bit over three years maximum to make it more safe against
      -- integer overflow (time() + ttl)
      errors.ttl = "must be an integer between 0 and 100000000"
    end

  elseif schema.ttl ~= true and options.ttl ~= nil then
    errors.ttl = fmt("cannot be used with '%s'", schema.name)
  end

  if schema.fields.tags and options.tags ~= nil then
    if type(options.tags) ~= "table" then
      if not options.tags_cond then
        -- If options.tags is not a table and options.tags_cond is nil at the same time
        -- it means arguments.lua gets an invalid tags arg from the Admin API
        errors.tags = "invalid filter syntax"
      else
        errors.tags = "must be a table"
      end
    elseif #options.tags > 5 then
      errors.tags = "cannot query more than 5 tags"
    elseif not match(concat(options.tags), "^[%w%.%-%_~]+$") then
      errors.tags = "must only contain alphanumeric and '., -, _, ~' characters"
    elseif #options.tags > 1 and options.tags_cond ~= "and" and options.tags_cond ~= "or" then
      errors.tags_cond = "must be a either 'and' or 'or' when more than one tag is specified"
    end

  elseif schema.fields.tags == nil and options.tags ~= nil then
    errors.tags = fmt("cannot be used with '%s'", schema.name)
  end

  if next(errors) then
    return nil, errors
  end

  return true
end


local function resolve_foreign(self, entity)
  local errors = {}
  local has_errors

  for field_name, field in self.schema:each_field() do
    local schema = field.schema
    if field.type == "foreign" and schema.validate_primary_key then
      local value = entity[field_name]
      if value and value ~= null then
        if not schema:validate_primary_key(value, true) then
          local resolve_errors = {}
          local has_resolve_errors
          for unique_field_name, unique_field in schema:each_field() do
            if unique_field.unique or unique_field.endpoint_key then
              local unique_value = value[unique_field_name]
              if unique_value and unique_value ~= null and
                 schema:validate_field(unique_field, unique_value) then

                local dao = self.db[schema.name]
                local select = dao["select_by_" .. unique_field_name]
                local foreign_entity, err, err_t = select(dao, unique_value)
                if err_t then
                  return nil, err, err_t
                end

                if foreign_entity then
                  entity[field_name] = schema:extract_pk_values(foreign_entity)
                  break
                end

                resolve_errors[unique_field_name] = {
                  name   = unique_field_name,
                  value  = unique_value,
                  parent = schema.name,
                }

                has_resolve_errors = true
              end
            end
          end

          if has_resolve_errors then
            errors[field_name] = resolve_errors
            has_errors = true
          end
        end
      end
    end
  end

  if has_errors then
    local err_t = self.errors:foreign_keys_unresolved(errors)
    return nil, tostring(err_t), err_t
  end

  return true
end


local function check_insert(self, entity, options)
  local entity_to_insert, err = self.schema:process_auto_fields(entity, "insert")
  if not entity_to_insert then
    local err_t = self.errors:schema_violation(err)
    return nil, tostring(err_t), err_t
  end

  local ok, err, err_t = resolve_foreign(self, entity_to_insert)
  if not ok then
    return nil, err, err_t
  end

  local ok, errors = self.schema:validate_insert(entity_to_insert, entity)
  if not ok then
    local err_t = self.errors:schema_violation(errors)
    return nil, tostring(err_t), err_t
  end

<<<<<<< HEAD
  entity_to_insert, err = self.schema:transform(entity_to_insert, entity)
  if not entity_to_insert then
    err_t = self.errors:transformation_error(err)
=======
  entity_to_insert, err = self.schema:post_process_fields(entity_to_insert, "insert")
  if not entity_to_insert then
    local err_t = self.errors:schema_violation(err)
>>>>>>> 4d5db01b
    return nil, tostring(err_t), err_t
  end

  if options ~= nil then
    ok, errors = validate_options_value(options, self.schema, "insert")
    if not ok then
      local err_t = self.errors:invalid_options(errors)
      return nil, tostring(err_t), err_t
    end
  end

  if self.schema.cache_key and #self.schema.cache_key > 1 then
    entity_to_insert.cache_key = self:cache_key(entity_to_insert)
  end

  return entity_to_insert
end


local function check_update(self, key, entity, options, name)
  local entity_to_update, err, read_before_write, check_immutable_fields =
    self.schema:process_auto_fields(entity, "update")
  if not entity_to_update then
    local err_t = self.errors:schema_violation(err)
    return nil, nil, tostring(err_t), err_t
  end

  local rbw_entity
  if read_before_write then
    local err, err_t
    if name then
       rbw_entity, err, err_t = self["select_by_" .. name](self, key, options)
    else
       rbw_entity, err, err_t = self:select(key, options)
    end
    if err then
      return nil, nil, err, err_t
    end

    if rbw_entity and check_immutable_fields then
      local ok, errors = self.schema:validate_immutable_fields(entity_to_update, rbw_entity)

      if not ok then
        local err_t = self.errors:schema_violation(errors)
        return nil, nil, tostring(err_t), err_t
      end
    end

    if rbw_entity then
      workspaces.remove_ws_prefix(self.schema.name, rbw_entity)
      entity_to_update = self.schema:merge_values(entity_to_update, rbw_entity)
    else
      local err_t = name
                    and self.errors:not_found_by_field({ [name] = key })
                    or  self.errors:not_found(key)
      return nil, nil, tostring(err_t), err_t
    end
  end

  local ok, err, err_t = resolve_foreign(self, entity_to_update)
  if not ok then
    return nil, err, err_t
  end

  local ok, errors = self.schema:validate_update(entity_to_update, entity, rbw_entity)
  if not ok then
    local err_t = self.errors:schema_violation(errors)
    return nil, nil, tostring(err_t), err_t
  end

<<<<<<< HEAD
  entity_to_update, err = self.schema:transform(entity_to_update, entity)
  if not entity_to_update then
    err_t = self.errors:transformation_error(err)
=======
  entity_to_update, err =
    self.schema:post_process_fields(entity_to_update, "update")
  if not entity_to_update then
    local err_t = self.errors:schema_violation(err)
>>>>>>> 4d5db01b
    return nil, nil, tostring(err_t), err_t
  end

  if options ~= nil then
    ok, errors = validate_options_value(options, self.schema, "update")
    if not ok then
      local err_t = self.errors:invalid_options(errors)
      return nil, nil, tostring(err_t), err_t
    end
  end

  if self.schema.cache_key and #self.schema.cache_key > 1 then
    entity_to_update.cache_key = self:cache_key(entity_to_update)
  end

  return entity_to_update, rbw_entity
end


-- Iterator wrapper that applies rbac to any dao iterator unless
-- skip_rbac is passed.
local function rbacced_iterator(iterator, self, options)
  if options and options.skip_rbac then
    return iterator
  end

  return function()
    local res, t, page = iterator()
    if not res then
      return res, t, page
    end

    local valid = rbac.validate_entity_operation(res, self.schema.name)
    while not valid do
      res, t, page = iterator()
      if not res then
        return res, t, page
      end

      valid = rbac.validate_entity_operation(res, self.schema.name)
    end

    return res, t, page
  end
end

local function check_upsert(self, entity, options, name, value)
  local entity_to_upsert, err = self.schema:process_auto_fields(entity, "upsert")
  if not entity_to_upsert then
    local err_t = self.errors:schema_violation(err)
    return nil, tostring(err_t), err_t
  end

  if name then
    entity_to_upsert[name] = value
  end

  local ok, err, err_t = resolve_foreign(self, entity_to_upsert)
  if not ok then
    return nil, err, err_t
  end

  local ok, errors = self.schema:validate_upsert(entity_to_upsert, entity)
  if not ok then
    local err_t = self.errors:schema_violation(errors)
    return nil, tostring(err_t), err_t
  end

  if name then
    entity_to_upsert[name] = nil
  end

<<<<<<< HEAD
  entity_to_upsert, err = self.schema:transform(entity_to_upsert, entity)
  if not entity_to_upsert then
    err_t = self.errors:transformation_error(err)
=======
  entity_to_upsert, err = self.schema:post_process_fields(entity_to_upsert, "upsert")
  if not entity_to_upsert then
    local err_t = self.errors:schema_violation(err)
>>>>>>> 4d5db01b
    return nil, tostring(err_t), err_t
  end

  if options ~= nil then
    local ok, errors = validate_options_value(options, self.schema, "upsert")
    if not ok then
      local err_t = self.errors:invalid_options(errors)
      return nil, tostring(err_t), err_t
    end
  end

  if self.schema.cache_key and #self.schema.cache_key > 1 then
    entity_to_upsert.cache_key = self:cache_key(entity_to_upsert)
  end

  return entity_to_upsert
end


local function find_cascade_delete_entities(self, entity)
  local constraints = self.schema:get_constraints()
  local entries = {}
  local pk = self.schema:extract_pk_values(entity)
  for _, constraint in ipairs(constraints) do
    if constraint.on_delete ~= "cascade" then
      goto continue
    end

    local dao = self.db.daos[constraint.schema.name]
    local method = "each_for_" .. constraint.field_name
    for row, err in dao[method](dao, pk) do
      if not row then
        log(ERR, "[db] failed to traverse entities for cascade-delete: ", err)
        break
      end

      table.insert(entries, { dao = dao, entity = row })
    end

    ::continue::
  end

  return entries
end


local function propagate_cascade_delete_events(entries, options)
  for _, entry in ipairs(entries) do
    entry.dao:post_crud_event("delete", entry.entity, nil, options)
  end
end


local function generate_foreign_key_methods(schema)
  local methods = {}

  for name, field in schema:each_field() do
    if field.type == "foreign" then
      validate_foreign_key_is_single_primary_key(field)

      local page_method_name = "page_for_" .. name
      methods[page_method_name] = function(self, foreign_key, size, offset, options)
        validate_foreign_key_type(foreign_key)

        if size ~= nil then
          validate_size_type(size)
        end

        if offset ~= nil then
          validate_offset_type(offset)
        end

        if options ~= nil then
          validate_options_type(options)
        end

        local ok, errors = self.schema:validate_field(field, foreign_key)
        if not ok then
          local err_t = self.errors:invalid_primary_key(errors)
          return nil, tostring(err_t), err_t
        end

        if size ~= nil then
          local err
          ok, err = validate_size_value(size)
          if not ok then
            local err_t = self.errors:invalid_size(err)
            return nil, tostring(err_t), err_t
          end

        else
          size = constants.DEFAULT_PAGE_SIZE
        end

        if options ~= nil then
          ok, errors = validate_options_value(options, schema, "select")
          if not ok then
            local err_t = self.errors:invalid_options(errors)
            return nil, tostring(err_t), err_t
          end
        end

        local strategy = self.strategy

        local rows, err_t, new_offset = strategy[page_method_name](strategy,
                                                                   foreign_key,
                                                                   size,
                                                                   offset,
                                                                   options)
        if not rows then
          return nil, tostring(err_t), err_t
        end

        local entities, err
        -- XXX check this
        entities, err, err_t = self:rows_to_entities(rows, options)
        if err then
          return nil, err, err_t
        end

        if not options or not options.skip_rbac then
          entities = rbac.narrow_readable_entities(self.schema.name, entities)
        end

        return entities, nil, nil, new_offset
      end

      local each_method_name = "each_for_" .. name
      methods[each_method_name] = function(self, foreign_key, size, options)
        validate_foreign_key_type(foreign_key)

        if size ~= nil then
          validate_size_type(size)
        end

        if size ~= nil then
          local ok, err = validate_size_value(size)
          if not ok then
            local err_t = self.errors:invalid_size(err)
            return iteration.failed(tostring(err_t), err_t)
          end

        else
          size = constants.DEFAULT_ITERATION_SIZE
        end

        if options ~= nil then
          validate_options_type(options)
        end

        local ok, errors = field.schema:validate_primary_key(foreign_key)

        if not ok then
          local err_t = self.errors:invalid_primary_key(errors)
          return iteration.failed(tostring(err_t), err_t)
        end

        if options ~= nil then
          ok, errors = validate_options_value(options, schema, "select")
          if not ok then
            local err_t = self.errors:invalid_options(errors)
            return nil, tostring(err_t), err_t
          end
        end

        local strategy = self.strategy

        local pager = function(size, offset, options)
          return strategy[page_method_name](strategy, foreign_key, size, offset, options)
        end

        return rbacced_iterator(iteration.by_row(self, pager, size), self, options)
      end

    elseif field.unique or schema.endpoint_key == name then
      methods["select_by_" .. name] = function(self, unique_value, options)
        validate_unique_type(unique_value, name, field)

        if options ~= nil then
          validate_options_type(options)
        end

        local ok, err = schema:validate_field(field, unique_value)
        if not ok then
          local err_t = self.errors:invalid_unique(name, err)
          return nil, tostring(err_t), err_t
        end

        if options ~= nil then
          local errors
          ok, errors = validate_options_value(options, schema, "select")
          if not ok then
            local err_t = self.errors:invalid_options(errors)
            return nil, tostring(err_t), err_t
          end
        end

        local params = { [name] = unique_value }
        local constraints = workspaceable[self.schema.name]
        workspaces.apply_unique_per_ws(self.schema.name, params, constraints)

        local row, err_t = self.strategy:select_by_field(name, params[name], options)
        if err_t then
          return nil, tostring(err_t), err_t
        end

        if not row then
          local pk, err_t = workspaces.resolve_shared_entity_id(self.schema.name,
                                                              { [name] = unique_value },
                                                               workspaceable[self.schema.name])
          if err_t then
            return nil, tostring(err_t), err_t
          end

          if pk then
            return self:select(pk, options)
          end

          return nil
        end

        if not options or not options.skip_rbac then
          local r = rbac.validate_entity_operation(row, self.schema.name)
          if not r then
            local err_t = self.errors:unauthorized_operation({
              username = ngx.ctx.rbac.user.name,
              action = rbac.readable_action(ngx.ctx.rbac.action)
            })
            return nil, tostring(err_t), err_t
          end
        end

        if row then
          return self:row_to_entity(row, options)
        end
      end

      methods["update_by_" .. name] = function(self, unique_value, entity, options)
        validate_unique_type(unique_value, name, field)
        validate_entity_type(entity)

        if options ~= nil then
          validate_options_type(options)
        end

        local ok, err = schema:validate_field(field, unique_value)
        if not ok then
          local err_t = self.errors:invalid_unique(name, err)
          return nil, tostring(err_t), err_t
        end


        local pk, err_t = workspaces.resolve_shared_entity_id(self.schema.name,
          { [name] = unique_value },
          workspaceable[self.schema.name])
        if err_t then
          return nil, tostring(err_t), err_t
        end
        if pk then
          return self:update(pk, entity, options)
        end

        workspaces.remove_ws_prefix(self.schema.name, entity)
        -- luacheck: ignore

        local entity_to_update, rbw_entity, err, err_t = check_update(self, unique_value,
                                                                      entity, options, name)
        if not entity_to_update then
          return nil, err, err_t
        end


        local row, err_t = self.strategy:update_by_field(name, unique_value,
                                                         entity_to_update, options)
        if not row then
          return nil, tostring(err_t), err_t
        end

        row, err, err_t = self:row_to_entity(row, options)
        if not row then
          return nil, err, err_t
        end

        self:post_crud_event("update", row, rbw_entity, options)

        return row
      end

      methods["upsert_by_" .. name] = function(self, unique_value, entity, options)
        validate_unique_type(unique_value, name, field)
        validate_entity_type(entity)

        if options ~= nil then
          validate_options_type(options)
        end

        local pk, err_t = workspaces.resolve_shared_entity_id(self.schema.name,
                                                            { [name] = unique_value },
                                                             workspaceable[self.schema.name])

        if err_t then
          return nil, tostring(err_t), err_t
        end
        if pk then
          entity[name] = unique_value
          return self:upsert(pk, entity, options)
        end

        local ok, err = schema:validate_field(field, unique_value)
        if not ok then
          local err_t = self.errors:invalid_unique(name, err)
          return nil, tostring(err_t), err_t
        end

        local entity_to_upsert, err, err_t = check_upsert(self, entity, options,
                                                          name, unique_value)
        if not entity_to_upsert then
          return nil, err, err_t
        end

        if not rbac.validate_entity_operation(entity_to_upsert, self.schema.name) then
          local err_t = self.errors:unauthorized_operation({
            username = ngx.ctx.rbac.user.name,
            action = rbac.readable_action(ngx.ctx.rbac.action)
          })
          return nil, tostring(err_t), err_t
        end

        local constraints = workspaceable[self.schema.name]
        local params = {[name] = unique_value}

        local workspace = workspaces.apply_unique_per_ws(self.schema.name, params, constraints)

        local row, err_t = self.strategy:upsert_by_field(name, params[name],
                                                         entity_to_upsert, options)
        if not row then
          return nil, tostring(err_t), err_t
        end

        row, err, err_t = self:row_to_entity(row, options)
        if not row then
          return nil, err, err_t
        end

        if workspace then
          local err_rel = workspaces.add_entity_relation(self.schema.name, row, workspace)
          if err_rel then
            local _, err_t = self:delete(row)
            if err then
              return nil, tostring(err_t), err_t
            end
            return nil, tostring(err_rel), err_rel
          end
        end

        -- if entity was created, insert it in the user's default role
        local _, err = rbac.add_default_role_entity_permission(row, self.schema.name)
        if err then
          local err_t = self.errors:database_error("failed to add entity permissions to current user")
          return nil, tostring(err_t), err_t
        end

        self:post_crud_event("update", row, nil, options)

        return row
      end

      methods["delete_by_" .. name] = function(self, unique_value, options)
        validate_unique_type(unique_value, name, field)

        local pk, err_t = workspaces.resolve_shared_entity_id(self.schema.name,
                                                            { [name] = unique_value },
                                                            workspaceable[self.schema.name])
        if err_t then
          return nil, tostring(err_t), err_t
        end
        if pk then
          return self:delete(pk)
        end

        if options ~= nil then
          validate_options_type(options)
        end

        local ok, err = schema:validate_field(field, unique_value)
        if not ok then
          local err_t = self.errors:invalid_unique(name, err)
          return nil, tostring(err_t), err_t
        end

        if options ~= nil then
          local errors
          ok, errors = validate_options_value(options, schema, "delete")
          if not ok then
            local err_t = self.errors:invalid_options(errors)
            return nil, tostring(err_t), err_t
          end
        end

        local entity, err, err_t = self["select_by_" .. name](self, unique_value)
        if err then
          return nil, err, err_t
        end

        if not entity then
          return true
        end

        local cascade_entries = find_cascade_delete_entities(self, entity)

        if (not options or not options.skip_rbac) and  -- not skipping rbac
          (not rbac.validate_entity_operation(entity, self.schema.name) or
            not rbac.check_cascade(cascade_entries, ngx.ctx.rbac))  then
          -- operation or cascading not allowed
          local err_t = self.errors:unauthorized_operation({
            username = ngx.ctx.rbac.user.name,
            action = rbac.readable_action(ngx.ctx.rbac.action)
          })
          return nil, tostring(err_t), err_t
        end

        local _
        _, err_t = self.strategy:delete_by_field(name, unique_value, options)
        if err_t then
          return nil, tostring(err_t), err_t
        end

        -- delete workspace_entities entries for the entity being deleted
        local err = workspaces.delete_entity_relation(self.schema.name, entity)
        if err then
          return nil, self.errors:database_error("could not delete Route relationship " ..
          "with Workspace: " .. err)
        end

        -- delete workspace_entities entries for all cascade entries
        for _, entry in ipairs(cascade_entries) do
          err = workspaces.delete_entity_relation(entry.dao.schema.name, entry.entity)
          if err then
            local msg = "Could not delete cascade relationship with workspaces: "
            return nil, self.errors:database_error(msg .. err)
          end
        end

        err = rbac.delete_role_entity_permission("routes", entity)
        if err then
          return nil, self.errors:database_error("could not delete Route relationship " ..
          "with Role: " .. err)
        end

        self:post_crud_event("delete", entity, nil, options)
        propagate_cascade_delete_events(cascade_entries, nil, options)

        return true
      end
    end
  end

  return methods
end


function _M.new(db, schema, strategy, errors)
  local fk_methods = generate_foreign_key_methods(schema)
  local super      = setmetatable(fk_methods, DAO)

  local self = {
    db       = db,
    schema   = schema,
    strategy = strategy,
    errors   = errors,
    super    = super,
  }

  if schema.dao then
    local custom_dao = require(schema.dao)
    for name, method in pairs(custom_dao) do
      self[name] = method
    end
  end

  return setmetatable(self, { __index = super })
end


function DAO:truncate()
  return self.strategy:truncate()
end


-- XXX: Deprecated. This function has very bad performance for big
-- tables as it doesn't ensure filtering using indices.  Use find,
-- select_by, each, or the other new DAO functions when possible.
function DAO:select_all(fields, options)
  fields = fields or {}
  local schema = self.schema

  local ok, errors = schema:validate_fields(fields)
  if not ok then
    local err_t = self.errors:schema_violation(errors)
    return nil, tostring(err_t), err_t
  end

  if options ~= nil then
    validate_options_type(options)

    local errors
    ok, errors = validate_options_value(options, schema, "select")
    if not ok then
      local err_t = self.errors:invalid_options(errors)
      return nil, tostring(err_t), err_t
    end
  end

  local constraints = workspaceable[schema.name]

  -- prepend workspace prefix
  local tbl = deep_copy(fields)
  workspaces.apply_unique_per_ws(schema.name, tbl, constraints)

  local rows, err_t

  -- attempt select_all with filter fields
  rows, err_t = self.strategy:select_all(tbl, options)
  if err_t then
    return nil, tostring(err_t), err_t
  end

  -- if no rows are found, attempt finding shared entities
  if #rows == 0 then
    local pk, err = workspaces.resolve_shared_entity_id(self.schema.name, fields, constraints)
    if err then
      return nil, tostring(err_t), err_t
    end
    if pk then
      fields = pk
    end

    rows, err_t = self.strategy:select_all(fields, options)
    if err_t then
      return nil, tostring(err_t), err_t
    end
  end

  local entities, err
  entities, err, err_t = self:rows_to_entities(rows, options)
  if not entities then
    return nil, err, err_t
  end

  if not options or not options.skip_rbac then
    entities = rbac.narrow_readable_entities(self.schema.name, entities)
  end

  return entities, err, err_t
end


function DAO:select(primary_key, options)
  validate_primary_key_type(primary_key)

  if options ~= nil then
    validate_options_type(options)
  end

  local ok, errors = self.schema:validate_primary_key(primary_key)
  if not ok then
    local err_t = self.errors:invalid_primary_key(errors)
    return nil, tostring(err_t), err_t
  end

  if options ~= nil then
    ok, errors = validate_options_value(options, self.schema, "select")
    if not ok then
      local err_t = self.errors:invalid_options(errors)
      return nil, tostring(err_t), err_t
    end
  end

  local table_name = self.schema.name
  local constraints = workspaceable[table_name]

  local ok, err = workspaces.validate_pk_exist(table_name, primary_key, constraints)
  if err then
    local err_t = self.errors:database_error(err)
    return nil, tostring(err_t), err_t
  end
  if not ok then
    return nil
  end

  local row, err_t = self.strategy:select(primary_key, options)
  if err_t then
    return nil, tostring(err_t), err_t
  end

  if not row then
    return nil
  end

  if not options or not options.skip_rbac then
    local r = rbac.validate_entity_operation(primary_key, self.schema.name)
    if not r then
      local err_t = self.errors:unauthorized_operation({
        username = ngx.ctx.rbac.user.name,
        action = rbac.readable_action(ngx.ctx.rbac.action)
      })
      return  nil, tostring(err_t), err_t
    end
  end

  return self:row_to_entity(row, options)
end


function DAO:page(size, offset, options)
  if size ~= nil then
    validate_size_type(size)
  end

  if offset ~= nil then
    validate_offset_type(offset)
  end

  if options ~= nil then
    validate_options_type(options)
  end

  if size ~= nil then
    local ok, err = validate_size_value(size)
    if not ok then
      local err_t = self.errors:invalid_size(err)
      return nil, tostring(err_t), err_t
    end

  else
    size = constants.DEFAULT_PAGE_SIZE
  end

  if options ~= nil then
    local ok, errors = validate_options_value(options, self.schema, "select")
    if not ok then
      local err_t = self.errors:invalid_options(errors)
      return nil, tostring(err_t), err_t
    end
  end

  local rows, err_t, offset = self.strategy:page(size, offset, options)
  if err_t then
    return nil, tostring(err_t), err_t
  end

  local entities, err
  entities, err, err_t = self:rows_to_entities(rows, options)
  if not entities then
    return nil, err, err_t
  end

  if not options or not options.skip_rbac then
    entities = rbac.narrow_readable_entities(self.schema.name, entities)
  end

  return entities, err, err_t, offset
end


function DAO:each(size, options)
  if size ~= nil then
    validate_size_type(size)
  end

  if options ~= nil then
    validate_options_type(options)
  end

  if size ~= nil then
    local ok, err = validate_size_value(size)
    if not ok then
      local err_t = self.errors:invalid_size(err)
      return nil, tostring(err_t), err_t
    end

  else
    size = constants.DEFAULT_ITERATION_SIZE
  end

  if options ~= nil then
    local ok, errors = validate_options_value(options, self.schema, "select")
    if not ok then
      local err_t = self.errors:invalid_options(errors)
      return nil, tostring(err_t), err_t
    end
  end

  local pager = function(size, offset, options)
    return self.strategy:page(size, offset, options)
  end

  return iteration.by_row(self, pager, size, options)
end


do
  local each = DAO.each
  DAO.each = function(self, size, options)
    return rbacced_iterator(each(self, size, options), self, options)
  end
end

function DAO:insert(entity, options)
  validate_entity_type(entity)

  if options ~= nil then
    validate_options_type(options)
  end

  local entity_to_insert, err, err_t = check_insert(self, entity, options)
  if not entity_to_insert then
    return nil, err, err_t
  end

  local workspace, err_t = workspaces.apply_unique_per_ws(self.schema.name, entity_to_insert,
                                                         workspaceable[self.schema.name])
  if err then
    return nil, tostring(err_t), err_t
  end

  local row, err_t = self.strategy:insert(entity_to_insert, options)
  if not row then
    return nil, tostring(err_t), err_t
  end

  row, err, err_t = self:row_to_entity(row, options)
  if not row then
    return nil, err, err_t
  end

  local table_name = self.schema.name

  if not err and workspace then
    local err_rel = workspaces.add_entity_relation(self.schema.name, row, workspace)
    if err_rel then
      local _, err_t = self:delete(row)
      if err then
        return nil, tostring(err_t), err_t
      end
      return nil, tostring(err_rel), err_rel
    end

    -- if entity was created, insert it in the user's default role
    if row then
      local _, err = rbac.add_default_role_entity_permission(row, self.schema.name)
      if err then
        local err_t = self.errors:database_error("failed to add entity permissions to current user")
        return nil, tostring(err_t), err_t
      end
    end
  end

  if table_name == "rbac_users" then
    local _, err = rbac.create_default_role(row)
    if err then
      return nil, "failed to create default role for '" .. row.name .. "'"
    end
  end

  self:post_crud_event("create", row, nil, options)

  return row
end


function DAO:update(primary_key, entity, options)
  validate_primary_key_type(primary_key)
  validate_entity_type(entity)

  if options ~= nil then
    validate_options_type(options)
  end

  local ok, errors = self.schema:validate_primary_key(primary_key)
  if not ok then
    local err_t = self.errors:invalid_primary_key(errors)
    return nil, tostring(err_t), err_t
  end

  local constraints = workspaceable[self.schema.name]
  local ok, err = workspaces.validate_pk_exist(self.schema.name,
                                              primary_key, constraints)
  if err then
    local err_t = self.errors:database_error(err)
    return nil, tostring(err_t), err_t
  end

  if not ok then
    local err_t = self.errors:not_found(primary_key)
    return nil, tostring(err_t), err_t
  end

  local entity_to_update, rbw_entity, err, err_t = check_update(self,
                                                                primary_key,
                                                                entity,
                                                                options)
  if not entity_to_update then
    return nil, err, err_t
  end

  if not options or not options.skip_rbac then
    if not rbac.validate_entity_operation(entity_to_update, self.schema.name) then
      local err_t = self.errors:unauthorized_operation({
        username = ngx.ctx.rbac.user.name,
        action = rbac.readable_action(ngx.ctx.rbac.action)
      })
      return nil, tostring(err_t), err_t
    end
  end

  workspaces.apply_unique_per_ws(self.schema.name, entity_to_update, constraints)

  local row, err_t = self.strategy:update(primary_key, entity_to_update, options)
  if not row then
    return nil, tostring(err_t), err_t
  end

  row, err, err_t = self:row_to_entity(row, options)
  if not row then
    return nil, err, err_t
  end

  if not err then
    local err_rel = workspaces.update_entity_relation(self.schema.name, row)
    if err_rel then
      return nil, tostring(err_rel), err_rel
    end
  end

  self:post_crud_event("update", row, rbw_entity, options)

  return row
end


function DAO:upsert(primary_key, entity, options)
  validate_primary_key_type(primary_key)
  validate_entity_type(entity)

  if options ~= nil then
    validate_options_type(options)
  end

  local ok, errors = self.schema:validate_primary_key(primary_key)
  if not ok then
    local err_t = self.errors:invalid_primary_key(errors)
    return nil, tostring(err_t), err_t
  end

  local constraints = workspaceable[self.schema.name]
  -- Check entity is already in workspace, if yes update workspace_entity
  -- relation else add relation
  -- FIXME try upsert to workspace_entity
  local is_update, err = workspaces.validate_pk_exist(self.schema.name,
                                                      primary_key, constraints)


  if err then
    local err_t = self.errors:database_error(err)
    return nil, tostring(err_t), err_t
  end

  local entity_to_upsert, err, err_t = check_upsert(self, entity, options)
  if not entity_to_upsert then
    return nil, err, err_t
  end

  if not rbac.validate_entity_operation(primary_key, self.schema.name) then
    local err_t = self.errors:unauthorized_operation({
      username = ngx.ctx.rbac.user.name,
      action = rbac.readable_action(ngx.ctx.rbac.action)
    })
    return nil, tostring(err_t), err_t
  end

  local workspace = workspaces.apply_unique_per_ws(self.schema.name, entity_to_upsert, constraints)

  local row, err_t = self.strategy:upsert(primary_key, entity_to_upsert, options)
  if not row then
    return nil, tostring(err_t), err_t
  end

  row, err, err_t = self:row_to_entity(row, options)
  if not row then
    return nil, err, err_t
  end

  if workspace then
    if is_update then
      local err_rel = workspaces.update_entity_relation(self.schema.name, row)
      if err_rel then
        return nil, tostring(err_rel), err_rel
      end
    else
      local err_rel = workspaces.add_entity_relation(self.schema.name, row, workspace)
      if err_rel then
        local _, err_t = self:delete(row)
        if err then
          return nil, tostring(err_t), err_t
        end
        return nil, tostring(err_rel), err_rel
      end
    end
  end

  if not is_update then
    -- if entity was created, insert it in the user's default role
    local _, err = rbac.add_default_role_entity_permission(row, self.schema.name)
    if err then
      local err_t = self.errors:database_error("failed to add entity permissions to current user")
      return nil, tostring(err_t), err_t
    end
  end

  self:post_crud_event("update", row, nil, options)

  return row
end


function DAO:delete(primary_key, options)
  validate_primary_key_type(primary_key)

  if options ~= nil then
    validate_options_type(options)
  end

  local constraints = workspaceable[self.schema.name]
  local ok, err = workspaces.validate_pk_exist(self.schema.name,
                                               primary_key, constraints)
  if err then
    local err_t = self.errors:database_error(err)
    return nil, tostring(err_t), err_t
  end

  if not ok then
    return true
  end

  workspaces.apply_unique_per_ws(self.schema.name, primary_key, constraints)

  local ok, errors = self.schema:validate_primary_key(primary_key)
  if not ok then
    local err_t = self.errors:invalid_primary_key(errors)
    return nil, tostring(err_t), err_t
  end

  local entity, err, err_t = self:select(primary_key)
  if err then
    return nil, err, err_t
  end

  if not entity then
    return true
  end

  if options ~= nil then
    ok, errors = validate_options_value(options, self.schema, "delete")
    if not ok then
      local err_t = self.errors:invalid_options(errors)
      return nil, tostring(err_t), err_t
    end
  end

  local cascade_entries = find_cascade_delete_entities(self, primary_key)

  if (not options or not options.skip_rbac) and  -- not skipping rbac
    (not rbac.validate_entity_operation(entity, self.schema.name) or
     not rbac.check_cascade(cascade_entries, ngx.ctx.rbac))  then
      -- operation or cascading not allowed
      local err_t = self.errors:unauthorized_operation({
        username = ngx.ctx.rbac.user.name,
        action = rbac.readable_action(ngx.ctx.rbac.action)
      })
      return nil, tostring(err_t), err_t
  end

  local _
  _, err_t = self.strategy:delete(primary_key, options)
  if err_t then
    return nil, tostring(err_t), err_t
  end

  -- delete workspace_entities entries for the entity being deleted
  local err = workspaces.delete_entity_relation(self.schema.name, entity)
  if err then
    return nil, self.errors:database_error(
      "could not delete Route relationship with Workspace: " .. err)
  end

  -- delete workspace_entities entries for all cascade entries
  for _, entry in ipairs(cascade_entries) do
    err = workspaces.delete_entity_relation(entry.dao.schema.name, entry.entity)
    if err then
      local msg = "Could not delete cascade relationship with workspaces: "
      return nil, self.errors:database_error(msg .. err)
    end
  end

  err = rbac.delete_role_entity_permission(self.schema.name, entity)
  if err then
    return nil, self.errors:database_error(
      "could not delete entity relationship with Role: " .. err)
  end

  self:post_crud_event("delete", entity, nil, options)
  propagate_cascade_delete_events(cascade_entries, options)

  return true
end


function DAO:select_by_cache_key(cache_key, options)
  local ck_definition = self.schema.cache_key
  if not ck_definition then
    error("entity does not have a cache_key defined", 2)
  end

  if type(cache_key) ~= "string" then
    cache_key = self:cache_key(cache_key)
  end

  if #ck_definition == 1 then
    return self["select_by_" .. ck_definition[1]](self, cache_key, options)
  end

  local row, err_t = self.strategy:select_by_field("cache_key", cache_key, options)
  if err_t then
    return nil, tostring(err_t), err_t
  end

  if not row then
    return nil
  end

  return self:row_to_entity(row, options)
end


function DAO:rows_to_entities(rows, options)
  local count = #rows
  if count == 0 then
    return setmetatable(rows, cjson.array_mt)
  end

  local entities = new_tab(count, 0)

  for i = 1, count do
    local entity, err, err_t = self:row_to_entity(rows[i], options)
    if not entity then
      return nil, err, err_t
    end

    entities[i] = entity
  end

  return setmetatable(entities, cjson.array_mt)
end


function DAO:row_to_entity(row, options)
  if options ~= nil then
    validate_options_type(options)
  end

  local nulls = options and options.nulls

  local entity, errors = self.schema:process_auto_fields(row, "select", nulls)
  if not entity then
    local err_t = self.errors:schema_violation(errors)
    return nil, tostring(err_t), err_t
  end

  workspaces.remove_ws_prefix(self.schema.name, entity, options and options.include_ws)

  entity, errors = self.schema:post_process_fields(entity, "select")
  if not entity then
    local err_t = self.errors:schema_violation(errors)
    return nil, tostring(err_t), err_t
  end

  return entity
end


function DAO:post_crud_event(operation, entity, old_entity, options)
  if options and options.no_broadcast_crud_event then
    return
  end

  if self.events then
    local ok, err = self.events.post_local("dao:crud", operation, {
      operation  = operation,
      schema     = self.schema,
      entity     = entity,
      old_entity = old_entity,
    })
    if not ok then
      log(ERR, "[db] failed to propagate CRUD operation: ", err)
    end
  end
end


function DAO:cache_key(key, arg2, arg3, arg4, arg5, skip_ws)

  -- Fast path: passing the cache_key/primary_key entries in
  -- order as arguments, this produces the same result as
  -- the generic code below, but building the cache key
  -- becomes a single string.format operation
  local workspace = workspaces.get_workspaces()[1]
  local workspaceable = self.schema.workspaceable
  if skip_ws or not workspaceable then
    workspace = nil
  end

  if type(key) == "string" then
    return fmt("%s:%s:%s:%s:%s:%s:%s", self.schema.name,
               key == nil and "" or key,
               arg2 == nil and "" or arg2,
               arg3 == nil and "" or arg3,
               arg4 == nil and "" or arg4,
               arg5 == nil and "" or arg5,
               workspace == nil and "" or workspace.id)
  end

  -- Generic path: build the cache key from the fields
  -- listed in cache_key or primary_key

  if type(key) ~= "table" then
    error("key must be a string or an entity table", 2)
  end

  local values = new_tab(5, 0)
  values[1] = self.schema.name
  local source = self.schema.cache_key or self.schema.primary_key

  local i = 2
  for _, name in ipairs(source) do
    local field = self.schema.fields[name]
    local value = key[name]
    if value == null or value == nil then
      value = ""
    elseif field.type == "foreign" then
      -- FIXME extract foreign key, do not assume `id`
      value = value.id
    end
    values[i] = tostring(value)
    i = i + 1
  end
  for n = i, 6 do
    values[n] = ""
  end

  values[7] = ""
  if workspace then
    values[7] = workspace.id
  end

  return concat(values, ":")
end


--[[
function DAO:load_translations(t)
  self.schema:load_translations(t)
end
--]]


return _M<|MERGE_RESOLUTION|>--- conflicted
+++ resolved
@@ -267,15 +267,15 @@
     return nil, tostring(err_t), err_t
   end
 
-<<<<<<< HEAD
+  entity_to_insert, err = self.schema:post_process_fields(entity_to_insert, "insert")
+  if not entity_to_insert then
+    local err_t = self.errors:schema_violation(err)
+    return nil, tostring(err_t), err_t
+  end
+
   entity_to_insert, err = self.schema:transform(entity_to_insert, entity)
   if not entity_to_insert then
     err_t = self.errors:transformation_error(err)
-=======
-  entity_to_insert, err = self.schema:post_process_fields(entity_to_insert, "insert")
-  if not entity_to_insert then
-    local err_t = self.errors:schema_violation(err)
->>>>>>> 4d5db01b
     return nil, tostring(err_t), err_t
   end
 
@@ -346,16 +346,16 @@
     return nil, nil, tostring(err_t), err_t
   end
 
-<<<<<<< HEAD
-  entity_to_update, err = self.schema:transform(entity_to_update, entity)
-  if not entity_to_update then
-    err_t = self.errors:transformation_error(err)
-=======
   entity_to_update, err =
     self.schema:post_process_fields(entity_to_update, "update")
   if not entity_to_update then
     local err_t = self.errors:schema_violation(err)
->>>>>>> 4d5db01b
+    return nil, nil, tostring(err_t), err_t
+  end
+
+  entity_to_update, err = self.schema:transform(entity_to_update, entity)
+  if not entity_to_update then
+    err_t = self.errors:transformation_error(err)
     return nil, nil, tostring(err_t), err_t
   end
 
@@ -428,15 +428,15 @@
     entity_to_upsert[name] = nil
   end
 
-<<<<<<< HEAD
+  entity_to_upsert, err = self.schema:post_process_fields(entity_to_upsert, "upsert")
+  if not entity_to_upsert then
+    local err_t = self.errors:schema_violation(err)
+    return nil, tostring(err_t), err_t
+  end
+
   entity_to_upsert, err = self.schema:transform(entity_to_upsert, entity)
   if not entity_to_upsert then
     err_t = self.errors:transformation_error(err)
-=======
-  entity_to_upsert, err = self.schema:post_process_fields(entity_to_upsert, "upsert")
-  if not entity_to_upsert then
-    local err_t = self.errors:schema_violation(err)
->>>>>>> 4d5db01b
     return nil, tostring(err_t), err_t
   end
 
