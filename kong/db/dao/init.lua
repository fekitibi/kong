-- This software is copyright Kong Inc. and its licensors.
-- Use of the software is subject to the agreement between your organization
-- and Kong Inc. If there is no such agreement, use is governed by and
-- subject to the terms of the Kong Master Software License Agreement found
-- at https://konghq.com/enterprisesoftwarelicense/.
-- [ END OF LICENSE 0867164ffc95e54f04670b5169c09574bdbd9bba ]

local cjson = require "cjson"
local iteration = require "kong.db.iteration"
local utils = require "kong.tools.utils"
local defaults = require "kong.db.strategies.connector".defaults
local hooks = require "kong.hooks"
local workspaces = require "kong.workspaces"


local setmetatable = setmetatable
local tostring     = tostring
local require      = require
local ipairs       = ipairs
local concat       = table.concat
local error        = error
local pairs        = pairs
local floor        = math.floor
local null         = ngx.null
local type         = type
local next         = next
local log          = ngx.log
local fmt          = string.format
local match        = string.match
local run_hook     = hooks.run_hook


local ERR          = ngx.ERR


local new_tab
do
  local ok
  ok, new_tab = pcall(require, "table.new")
  if not ok then
    new_tab = function() return {} end
  end
end


local _M    = {}
local DAO   = {}
DAO.__index = DAO


local function remove_nulls(tbl)
  for k,v in pairs(tbl) do
    if v == null then
      tbl[k] = nil
    elseif type(v) == "table" then
      tbl[k] = remove_nulls(v)
    end
  end
  return tbl
end


local function validate_size_type(size)
  if type(size) ~= "number" then
    error("size must be a number", 3)
  end

  return true
end


local function validate_size_value(size, max)
  if floor(size) ~= size or
           size < 1 or
           size > max then
    return nil, "size must be an integer between 1 and " .. max
  end

  return true
end


local function validate_offset_type(offset)
  if type(offset) ~= "string" then
    error("offset must be a string", 3)
  end

  return true
end


local function validate_entity_type(entity)
  if type(entity) ~= "table" then
    error("entity must be a table", 3)
  end

  return true
end


local function validate_primary_key_type(primary_key)
  if type(primary_key) ~= "table" then
    error("primary_key must be a table", 3)
  end

  return true
end


local function validate_foreign_key_type(foreign_key)
  if type(foreign_key) ~= "table" then
    error("foreign_key must be a table", 3)
  end

  return true
end


local function validate_foreign_key_is_single_primary_key(field)
  if #field.schema.primary_key > 1 then
    error("primary keys containing composite foreign keys " ..
          "are currently not supported", 3)
  end

  return true
end


local function validate_unique_type(unique_value, name, field)
  if type(unique_value) ~= "table" and (field.type == "array"  or
                                        field.type == "set"    or
                                        field.type == "map"    or
                                        field.type == "record" or
                                        field.type == "foreign") then
    error(fmt("%s must be a table", name), 3)

  elseif type(unique_value) ~= "string" and field.type == "string" then
    error(fmt("%s must be a string", name), 3)

  elseif type(unique_value) ~= "number" and (field.type == "number" or
    field.type == "integer") then
    error(fmt("%s must be a number", name), 3)

  elseif type(unique_value) ~= "boolean" and field.type == "boolean" then
    error(fmt("%s must be a boolean", name), 3)
  end

  return true
end


local function validate_options_type(options)
  if type(options) ~= "table" then
    error("options must be a table when specified", 3)
  end

  return true
end


local function get_pagination_options(self, options)
  if options == nil then
    return {
      pagination = self.pagination,
    }
  end

  if type(options) ~= "table" then
    error("options must be a table when specified", 3)
  end

  options = utils.deep_copy(options, false)

  if type(options.pagination) == "table" then
    options.pagination = utils.table_merge(self.pagination, options.pagination)

  else
    options.pagination = self.pagination
  end

  return options
end


local function validate_options_value(self, options)
  local errors = {}
  local schema = self.schema

  if options.workspace then
    if type(options.workspace) == "string" then
      if not utils.is_valid_uuid(options.workspace) then
        local ws = kong.db.workspaces:select_by_name(options.workspace)
        if ws then
          options.workspace = ws.id
        else
          errors.workspace = "invalid workspace"
        end
      end
    elseif options.workspace ~= null then
      errors.workspace = "must be a string or null"
    end
  end


  if options.show_ws_id and type(options.show_ws_id) ~= "boolean" then
    errors.show_ws_id = "must be a boolean"
  end

  if schema.ttl == true and options.ttl ~= nil then
    if floor(options.ttl) ~= options.ttl or
                 options.ttl < 0 or
                 options.ttl > 100000000 then
      -- a bit over three years maximum to make it more safe against
      -- integer overflow (time() + ttl)
      errors.ttl = "must be an integer between 0 and 100000000"
    end

  elseif schema.ttl ~= true and options.ttl ~= nil then
    errors.ttl = fmt("cannot be used with '%s'", schema.name)
  end

  if schema.fields.tags and options.tags ~= nil then
    if type(options.tags) ~= "table" then
      if not options.tags_cond then
        -- If options.tags is not a table and options.tags_cond is nil at the same time
        -- it means arguments.lua gets an invalid tags arg from the Admin API
        errors.tags = "invalid filter syntax"
      else
        errors.tags = "must be a table"
      end
    elseif #options.tags > 5 then
      errors.tags = "cannot query more than 5 tags"
    elseif not match(concat(options.tags), "^[%w%.%-%_~]+$") then
      errors.tags = "must only contain alphanumeric and '., -, _, ~' characters"
    elseif #options.tags > 1 and options.tags_cond ~= "and" and options.tags_cond ~= "or" then
      errors.tags_cond = "must be a either 'and' or 'or' when more than one tag is specified"
    end

  elseif schema.fields.tags == nil and options.tags ~= nil then
    errors.tags = fmt("cannot be used with '%s'", schema.name)
  end

  if options.pagination ~= nil then
    if type(options.pagination) ~= "table" then
      errors.pagination = "must be a table"

    else
      local page_size     = options.pagination.page_size
      local max_page_size = options.pagination.max_page_size

      if max_page_size == nil then
        max_page_size = self.pagination.max_page_size

      elseif type(max_page_size) ~= "number" then
        errors.pagination = {
          max_page_size = "must be a number",
        }

        max_page_size = self.pagination.max_page_size

      elseif floor(max_page_size) ~= max_page_size or max_page_size < 1 then
        errors.pagination = {
          max_page_size = "must be an integer greater than 0",
        }

        max_page_size = self.pagination.max_page_size
      end

      if page_size ~= nil then
        if type(page_size) ~= "number" then
          if not errors.pagination then
            errors.pagination = {
              page_size = "must be a number",
            }

          else
            errors.pagination.page_size = "must be a number"
          end

        elseif floor(page_size) ~= page_size
          or page_size < 1
          or page_size > max_page_size
        then
          if not errors.pagination then
            errors.pagination = {
              page_size = fmt("must be an integer between 1 and %d", max_page_size),
            }

          else
            errors.pagination.page_size = fmt("must be an integer between 1 and %d", max_page_size)
          end
        end
      end
    end
  end

  if options.transform ~= nil then
    if type(options.transform) ~= "boolean" then
      errors.transform = "must be a boolean"
    end
  end

  if next(errors) then
    return nil, errors
  end

  return true
end


local function validate_pagination_method(self, field, foreign_key, size, offset, options)
  validate_foreign_key_type(foreign_key)

  if size ~= nil then
    validate_size_type(size)
  end

  if offset ~= nil then
    validate_offset_type(offset)
  end

  options = get_pagination_options(self, options)

  local ok, errors = self.schema:validate_field(field, foreign_key)
  if not ok then
    local err_t = self.errors:invalid_primary_key(errors)
    return nil, tostring(err_t), err_t
  end

  if size ~= nil then
    local err
    ok, err = validate_size_value(size, options.pagination.max_page_size)
    if not ok then
      local err_t = self.errors:invalid_size(err)
      return nil, tostring(err_t), err_t
    end

  else
    size = options.pagination.page_size
  end

  ok, errors = validate_options_value(self, options)
  if not ok then
    local err_t = self.errors:invalid_options(errors)
    return nil, tostring(err_t), err_t
  end

  return size
end


local function validate_unique_row_method(self, name, field, unique_value, options)
  local schema = self.schema
  validate_unique_type(unique_value, name, field)

  if options ~= nil then
    validate_options_type(options)

    if options.workspace == null and not field.unique_across_ws then
      local err_t = self.errors:invalid_unique_global(name)
      return nil, tostring(err_t), err_t
    end
  end

  local ok, errors = schema:validate_field(field, unique_value)
  if not ok then
    if field.type == "foreign" then
      local err_t = self.errors:invalid_foreign_key(errors)
      return nil, tostring(err_t), err_t
    end

    local err_t = self.errors:invalid_unique(name, errors)
    return nil, tostring(err_t), err_t
  end

  if options ~= nil then
    ok, errors = validate_options_value(self, options)
    if not ok then
      local err_t = self.errors:invalid_options(errors)
      return nil, tostring(err_t), err_t
    end
  end

  return true
end


local function resolve_foreign(self, entity)
  local errors = {}
  local has_errors

  for field_name, field in self.schema:each_field() do
    local schema = field.schema
    if field.type == "foreign" and schema.validate_primary_key then
      local value = entity[field_name]
      if value and value ~= null then
        if not schema:validate_primary_key(value, true) then
          local resolve_errors = {}
          local has_resolve_errors
          for unique_field_name, unique_field in schema:each_field() do
            if unique_field.unique or unique_field.endpoint_key then
              local unique_value = value[unique_field_name]
              if unique_value and unique_value ~= null and
                 schema:validate_field(unique_field, unique_value) then

                local dao = self.db[schema.name]
                local select = dao["select_by_" .. unique_field_name]
                local foreign_entity, err, err_t = select(dao, unique_value)
                if err_t then
                  return nil, err, err_t
                end

                if foreign_entity then
                  entity[field_name] = schema:extract_pk_values(foreign_entity)
                  break
                end

                resolve_errors[unique_field_name] = {
                  name   = unique_field_name,
                  value  = unique_value,
                  parent = schema.name,
                }

                has_resolve_errors = true
              end
            end
          end

          if has_resolve_errors then
            errors[field_name] = resolve_errors
            has_errors = true
          end
        end
      end
    end
  end

  if has_errors then
    local err_t = self.errors:foreign_keys_unresolved(errors)
    return nil, tostring(err_t), err_t
  end

  return true
end


local function check_insert(self, entity, options)
  local transform
  if options ~= nil then
    local ok, errors = validate_options_value(self, options)
    if not ok then
      local err_t = self.errors:invalid_options(errors)
      return nil, tostring(err_t), err_t
    end
    transform = options.transform
  end

  if transform == nil then
    transform = true
  end

  local entity_to_insert, err = self.schema:process_auto_fields(entity, "insert")
  if not entity_to_insert then
    local err_t = self.errors:schema_violation(err)
    return nil, tostring(err_t), err_t
  end

  local ok, err, err_t = resolve_foreign(self, entity_to_insert)
  if not ok then
    return nil, err, err_t
  end

  local ok, errors = self.schema:validate_insert(entity_to_insert, entity)
  if not ok then
    local err_t = self.errors:schema_violation(errors)
    return nil, tostring(err_t), err_t
  end

  if transform then
    entity_to_insert, err = self.schema:transform(entity_to_insert, entity, "insert")
    if not entity_to_insert then
      err_t = self.errors:transformation_error(err)
      return nil, tostring(err_t), err_t
    end
  end

  if self.schema.cache_key and #self.schema.cache_key > 1 then
    entity_to_insert.cache_key = self:cache_key(entity_to_insert)
  end

  return entity_to_insert
end


local function check_update(self, key, entity, options, name)

  local transform
  if options ~= nil then
    local ok, errors = validate_options_value(self, options)
    if not ok then
      local err_t = self.errors:invalid_options(errors)
      return nil, nil, tostring(err_t), err_t
    end
    transform = options.transform
  end

  if transform == nil then
    transform = true
  end

  local entity_to_update, err, check_immutable_fields =
    self.schema:process_auto_fields(entity, "update")
  if not entity_to_update then
    local err_t = self.errors:schema_violation(err)
    return nil, nil, tostring(err_t), err_t
  end

  local rbw_entity
  local err, err_t
  if name then
     rbw_entity, err, err_t = self["select_by_" .. name](self, key, options)
  else
     rbw_entity, err, err_t = self:select(key, options)
  end
  if err then
    return nil, nil, err, err_t
  end

  if rbw_entity and check_immutable_fields then
    local ok, errors = self.schema:validate_immutable_fields(entity_to_update, rbw_entity)
    if not ok then
      local err_t = self.errors:schema_violation(errors)
      return nil, nil, tostring(err_t), err_t
    end
  end

  if rbw_entity then
    entity_to_update = self.schema:merge_values(entity_to_update, rbw_entity)
  else
    local err_t = name and self.errors:not_found_by_field({ [name] = key })
                        or self.errors:not_found(key)
    return nil, nil, tostring(err_t), err_t
  end

  local ok, err, err_t = resolve_foreign(self, entity_to_update)
  if not ok then
    return nil, nil, err, err_t
  end

  local ok, errors = self.schema:validate_update(entity_to_update, entity, rbw_entity)
  if not ok then
    local err_t = self.errors:schema_violation(errors)
    return nil, nil, tostring(err_t), err_t
  end

  if transform then
    entity_to_update, err = self.schema:transform(entity_to_update, entity, "update")
    if not entity_to_update then
      err_t = self.errors:transformation_error(err)
      return nil, nil, tostring(err_t), err_t
    end
  end

  if self.schema.cache_key and #self.schema.cache_key > 1 then
    entity_to_update.cache_key = self:cache_key(entity_to_update)
  end

  return entity_to_update, rbw_entity
end


local function check_upsert(self, key, entity, options, name)
  local transform
  if options ~= nil then
    local ok, errors = validate_options_value(self, options)
    if not ok then
      local err_t = self.errors:invalid_options(errors)
      return nil, tostring(err_t), err_t
    end
    transform = options.transform
  end

  if transform == nil then
    transform = true
  end

  local entity_to_upsert, err =
    self.schema:process_auto_fields(entity, "upsert")
  if not entity_to_upsert then
    local err_t = self.errors:schema_violation(err)
    return nil, nil, tostring(err_t), err_t
  end

  local rbw_entity
  local err, err_t
  if name then
     rbw_entity, err, err_t = self["select_by_" .. name](self, key, options)
  else
     rbw_entity, err, err_t = self:select(key, options)
  end
  if err then
    return nil, nil, err, err_t
  end

  if name then
    entity_to_upsert[name] = key
  end

  local ok, err, err_t = resolve_foreign(self, entity_to_upsert)
  if not ok then
    return nil, nil, err, err_t
  end

  local ok, errors = self.schema:validate_upsert(entity_to_upsert, entity)
  if not ok then
    local err_t = self.errors:schema_violation(errors)
    return nil, nil, tostring(err_t), err_t
  end

  if name then
    entity_to_upsert[name] = nil
  end

  if transform then
    entity_to_upsert, err = self.schema:transform(entity_to_upsert, entity, "upsert")
    if not entity_to_upsert then
      err_t = self.errors:transformation_error(err)
      return nil, nil, tostring(err_t), err_t
    end
  end

  if self.schema.cache_key and #self.schema.cache_key > 1 then
    entity_to_upsert.cache_key = self:cache_key(entity_to_upsert)
  end

  return entity_to_upsert, rbw_entity
end


local function find_cascade_delete_entities(self, entity, show_ws_id)
  local constraints = self.schema:get_constraints()
  local entries = {}
  local pk = self.schema:extract_pk_values(entity)
  for _, constraint in ipairs(constraints) do
    if constraint.on_delete == "cascade" then
      local dao = self.db.daos[constraint.schema.name]
      local method = "each_for_" .. constraint.field_name
      for row, err in dao[method](dao, pk, nil, show_ws_id) do
        if not row then
          log(ERR, "[db] failed to traverse entities for cascade-delete: ", err)
          break
        end
        
        table.insert(entries, { dao = dao, entity = row })
      end
    end
  end

  return entries
end


local function propagate_cascade_delete_events(entries, options)
  for _, entry in ipairs(entries) do
    entry.dao:post_crud_event("delete", entry.entity, nil, options)
  end
end


local function generate_foreign_key_methods(schema)
  local methods = {}

  for name, field in schema:each_field() do
    local field_is_foreign = field.type == "foreign"
    if field_is_foreign then
      validate_foreign_key_is_single_primary_key(field)

      local page_method_name = "page_for_" .. name
      methods[page_method_name] = function(self, foreign_key, size, offset, options)
        local size, err, err_t = validate_pagination_method(self, field,
                                   foreign_key, size, offset, options)
        if not size then
          return nil, err, err_t
        end

        local ok, err_t = run_hook("dao:page_for:pre",
                                   foreign_key,
                                   self.schema.name,
                                   options)
        if not ok then
          return nil, tostring(err_t), err_t
        end

        local strategy = self.strategy

        local rows, err_t, new_offset = strategy[page_method_name](strategy,
                                                                   foreign_key,
                                                                   size,
                                                                   offset,
                                                                   options)
        if not rows then
          return nil, tostring(err_t), err_t
        end

        local entities, err
        entities, err, err_t = self:rows_to_entities(rows, options)
        if err then
          return nil, err, err_t
        end

        entities, err_t = run_hook("dao:page_for:post",
                                   entities,
                                   self.schema.name,
                                   options)
        if not entities then
          return nil, tostring(err_t), err_t
        end

        return entities, nil, nil, new_offset
      end

      local each_method_name = "each_for_" .. name
      methods[each_method_name] = function(self, foreign_key, size, options)
        local size, _, err_t = validate_pagination_method(self, field,
                                 foreign_key, size, nil, options)
        if not size then
          return iteration.failed(tostring(err_t), err_t)
        end

        local strategy = self.strategy
        local pager = function(size, offset, options)
          return strategy[page_method_name](strategy, foreign_key, size, offset, options)
        end

        return iteration.by_row(self, pager, size, options)
      end
    end

    if field.unique or schema.endpoint_key == name then
      methods["select_by_" .. name] = function(self, unique_value, options)
        local ok, err, err_t = validate_unique_row_method(self, name, field, unique_value, options)
        if not ok then
          return nil, err, err_t
        end

        local ok, err_t = run_hook("dao:select_by:pre",
                                   unique_value,
                                   self.schema.name,
                                   options)
        if not ok then
          return nil, tostring(err_t), err_t
        end

        local row, err_t = self.strategy:select_by_field(name, unique_value, options)
        if err_t then
          return nil, tostring(err_t), err_t
        end

        if not row then
          return nil
        end

        local err
        row, err, err_t = self:row_to_entity(row, options)
        if not row then
          return nil, err, err_t
        end

        row, err_t = run_hook("dao:select_by:post",
                              row,
                              self.schema.name,
                              options)
        if not row then
          return nil, tostring(err_t), err_t
        end

        return row
      end

      methods["update_by_" .. name] = function(self, unique_value, entity, options)
        local ok, err, err_t = validate_unique_row_method(self, name, field, unique_value, options)
        if not ok then
          return nil, err, err_t
        end

        validate_entity_type(entity)

        local ok, err_t = run_hook("dao:update_by:pre",
                                   unique_value,
                                   self.schema.name,
                                   options)
        if not ok then
          return nil, tostring(err_t), err_t
        end

        local entity_to_update, rbw_entity, err, err_t = check_update(self, unique_value,
                                                                      entity, options, name)
        if not entity_to_update then
          return nil, err, err_t
        end

        local row, err_t = self.strategy:update_by_field(name, unique_value,
                                                         entity_to_update, options)
        if not row then
          return nil, tostring(err_t), err_t
        end

        row, err, err_t = self:row_to_entity(row, options)
        if not row then
          return nil, err, err_t
        end

        row, err_t = run_hook("dao:update_by:post",
                              row,
                              self.schema.name,
                              options)
        if not row then
          return nil, tostring(err_t), err_t
        end

        self:post_crud_event("update", row, rbw_entity, options)

        return row
      end

      methods["upsert_by_" .. name] = function(self, unique_value, entity, options)
        local ok, err, err_t = validate_unique_row_method(self, name, field, unique_value, options)
        if not ok then
          return nil, err, err_t
        end

        validate_entity_type(entity)

        local entity_to_upsert, rbw_entity, err, err_t = check_upsert(self,
                                                                      unique_value,
                                                                      entity,
                                                                      options,
                                                                      name)
        if not entity_to_upsert then
          return nil, err, err_t
        end

        local ok, err_t = run_hook("dao:upsert_by:pre",
                                   entity_to_upsert,
                                   self.schema.name,
                                   options)
        if not ok then
          return nil, tostring(err_t), err_t
        end

        local row, err_t = self.strategy:upsert_by_field(name, unique_value,
                                                         entity_to_upsert, options)
        if not row then
          return nil, tostring(err_t), err_t
        end

        local ws_id = row.ws_id
        row, err, err_t = self:row_to_entity(row, options)
        if not row then
          return nil, err, err_t
        end

        row, err_t = run_hook("dao:upsert_by:post",
                              row,
                              self.schema.name,
                              options,
                              ws_id,
                              not rbw_entity)
        if not row then
          return nil, tostring(err_t), err_t
        end

        if rbw_entity then
          self:post_crud_event("update", row, rbw_entity, options)
        else
          self:post_crud_event("create", row, nil, options)
        end

        return row
      end

      methods["delete_by_" .. name] = function(self, unique_value, options)
        local ok, err, err_t = validate_unique_row_method(self, name, field, unique_value, options)
        if not ok then
          return nil, err, err_t
        end

        local show_ws_id = { show_ws_id = true }
        local entity, err, err_t = self["select_by_" .. name](self, unique_value, show_ws_id)
        if err then
          return nil, err, err_t
        end

        if not entity then
          return true
        end

        local cascade_entries = find_cascade_delete_entities(self, entity, show_ws_id)

        local ok, err_t = run_hook("dao:delete_by:pre",
                                   entity,
                                   self.schema.name,
                                   cascade_entries,
                                   options)
        if not ok then
          return nil, tostring(err_t), err_t
        end

        local _
        _, err_t = self.strategy:delete_by_field(name, unique_value, options)
        if err_t then
          return nil, tostring(err_t), err_t
        end

        entity, err_t = run_hook("dao:delete_by:post",
                                 entity,
                                 self.schema.name,
                                 options,
<<<<<<< HEAD
                                 entity.ws_id)
=======
                                 entity.ws_id,
                                 cascade_entries)
>>>>>>> 46459350
        if not entity then
          return nil, tostring(err_t), err_t
        end

        self:post_crud_event("delete", entity, nil, options)
        propagate_cascade_delete_events(cascade_entries, options)

        return true
      end
    end
  end

  return methods
end


function _M.new(db, schema, strategy, errors)
  local fk_methods = generate_foreign_key_methods(schema)
  local super      = setmetatable(fk_methods, DAO)

  local self = {
    db         = db,
    schema     = schema,
    strategy   = strategy,
    errors     = errors,
    pagination = utils.shallow_copy(defaults.pagination),
    super      = super,
  }

  if schema.dao then
    local custom_dao = require(schema.dao)
    for name, method in pairs(custom_dao) do
      self[name] = method
    end
  end

  return setmetatable(self, { __index = super })
end


function DAO:truncate()
  return self.strategy:truncate()
end


function DAO:select(primary_key, options)
  validate_primary_key_type(primary_key)

  if options ~= nil then
    validate_options_type(options)
  end

  local ok, errors = self.schema:validate_primary_key(primary_key)
  if not ok then
    local err_t = self.errors:invalid_primary_key(errors)
    return nil, tostring(err_t), err_t
  end

  if options ~= nil then
    ok, errors = validate_options_value(self, options)
    if not ok then
      local err_t = self.errors:invalid_options(errors)
      return nil, tostring(err_t), err_t
    end
  end

  local err_t
  ok, err_t = run_hook("dao:select:pre", primary_key, self.schema.name, options)
  if not ok then
    return nil, tostring(err_t), err_t
  end

  local row, err_t = self.strategy:select(primary_key, options)
  if err_t then
    return nil, tostring(err_t), err_t
  end

  if not row then
    return nil
  end

  local err
  row, err, err_t = self:row_to_entity(row, options)
  if not row then
    return nil, err, err_t
  end

  row, err_t = run_hook("dao:select:post", row, self.schema.name, options)
  if not row then
    return nil, tostring(err_t), err_t
  end

  return row
end


function DAO:page(size, offset, options)
  if size ~= nil then
    validate_size_type(size)
  end

  if offset ~= nil then
    validate_offset_type(offset)
  end

  options = get_pagination_options(self, options)

  if size ~= nil then
    local ok, err = validate_size_value(size, options.pagination.max_page_size)
    if not ok then
      local err_t = self.errors:invalid_size(err)
      return nil, tostring(err_t), err_t
    end

  else
    size = options.pagination.page_size
  end

  local ok, errors = validate_options_value(self, options)
  if not ok then
    local err_t = self.errors:invalid_options(errors)
    return nil, tostring(err_t), err_t
  end

  local ok, err_t = run_hook("dao:page:pre", size, self.schema.name, options)
  if not ok then
    return nil, tostring(err_t), err_t
  end

  local rows, err_t, offset = self.strategy:page(size, offset, options)
  if err_t then
    return nil, tostring(err_t), err_t
  end

  local entities, err
  entities, err, err_t = self:rows_to_entities(rows, options)
  if not entities then
    return nil, err, err_t
  end

  entities, err_t = run_hook("dao:page:post", entities, self.schema.name, options)
  if not entities then
    return nil, tostring(err_t), err_t
  end

  return entities, err, err_t, offset
end


function DAO:each(size, options)
  if size ~= nil then
    validate_size_type(size)
  end

  options = get_pagination_options(self, options)

  if size ~= nil then
    local ok, err = validate_size_value(size, options.pagination.max_page_size)
    if not ok then
      local err_t = self.errors:invalid_size(err)
      return nil, tostring(err_t), err_t
    end

  else
    size = options.pagination.page_size
  end

  local ok, errors = validate_options_value(self, options)
  if not ok then
    local err_t = self.errors:invalid_options(errors)
    return nil, tostring(err_t), err_t
  end

  local pager = function(size, offset, options)
    return self.strategy:page(size, offset, options)
  end

  return iteration.by_row(self, pager, size, options)
end


function DAO:insert(entity, options)
  validate_entity_type(entity)

  if options ~= nil then
    validate_options_type(options)
  end

  local entity_to_insert, err, err_t = check_insert(self, entity, options)
  if not entity_to_insert then
    return nil, err, err_t
  end

  local ok, err_t = run_hook("dao:insert:pre", entity, self.schema.name, options)
  if not ok then
    return nil, tostring(err_t), err_t
  end

  local row, err_t = self.strategy:insert(entity_to_insert, options)
  if not row then
    return nil, tostring(err_t), err_t
  end

  local ws_id = row.ws_id
  row, err, err_t = self:row_to_entity(row, options)
  if not row then
    return nil, err, err_t
  end

  row, err_t = run_hook("dao:insert:post", row, self.schema.name, options, ws_id)
  if not row then
    return nil, tostring(err_t), err_t
  end

  self:post_crud_event("create", row, nil, options)

  return row
end


function DAO:update(primary_key, entity, options)
  validate_primary_key_type(primary_key)
  validate_entity_type(entity)

  if options ~= nil then
    validate_options_type(options)
  end

  local ok, errors = self.schema:validate_primary_key(primary_key)
  if not ok then
    local err_t = self.errors:invalid_primary_key(errors)
    return nil, tostring(err_t), err_t
  end

  local entity_to_update, rbw_entity, err, err_t = check_update(self,
                                                                primary_key,
                                                                entity,
                                                                options)
  if not entity_to_update then
    return nil, err, err_t
  end

  local ok, err_t = run_hook("dao:update:pre",
                             entity_to_update,
                             self.schema.name,
                             options)
  if not ok then
    return nil, tostring(err_t), err_t
  end

  local row, err_t = self.strategy:update(primary_key, entity_to_update, options)
  if not row then
    return nil, tostring(err_t), err_t
  end

  local ws_id = row.ws_id
  row, err, err_t = self:row_to_entity(row, options)
  if not row then
    return nil, err, err_t
  end

  row, err_t = run_hook("dao:update:post", row, self.schema.name, options, ws_id)
  if not row then
    return nil, tostring(err_t), err_t
  end

  self:post_crud_event("update", row, rbw_entity, options)

  return row
end


function DAO:upsert(primary_key, entity, options)
  validate_primary_key_type(primary_key)
  validate_entity_type(entity)

  if options ~= nil then
    validate_options_type(options)
  end

  local ok, errors = self.schema:validate_primary_key(primary_key)
  if not ok then
    local err_t = self.errors:invalid_primary_key(errors)
    return nil, tostring(err_t), err_t
  end

  local entity_to_upsert, rbw_entity, err, err_t = check_upsert(self,
                                                                primary_key,
                                                                entity,
                                                                options)
  if not entity_to_upsert then
    return nil, err, err_t
  end

  local ok, err_t = run_hook("dao:upsert:pre",
                             entity_to_upsert,
                             self.schema.name,
                             options)
  if not ok then
    return nil, tostring(err_t), err_t
  end

  local row, err_t = self.strategy:upsert(primary_key, entity_to_upsert, options)
  if not row then
    return nil, tostring(err_t), err_t
  end

  local ws_id = row.ws_id
  row, err, err_t = self:row_to_entity(row, options)
  if not row then
    return nil, err, err_t
  end

  row, err_t = run_hook("dao:upsert:post",
                        row, self.schema.name, options, ws_id, not rbw_entity)
  if not row then
    return nil, tostring(err_t), err_t
  end

  if rbw_entity then
    self:post_crud_event("update", row, rbw_entity, options)
  else
    self:post_crud_event("create", row, nil, options)
  end

  return row
end


function DAO:delete(primary_key, options)
  validate_primary_key_type(primary_key)

  if options ~= nil then
    validate_options_type(options)
  end

  local ok, errors = self.schema:validate_primary_key(primary_key)
  if not ok then
    local err_t = self.errors:invalid_primary_key(errors)
    return nil, tostring(err_t), err_t
  end

  local show_ws_id = { show_ws_id = true }
  local entity, err, err_t = self:select(primary_key, show_ws_id)
  if err then
    return nil, err, err_t
  end

  if not entity then
    return true
  end

  if options ~= nil then
    ok, errors = validate_options_value(self, options)
    if not ok then
      local err_t = self.errors:invalid_options(errors)
      return nil, tostring(err_t), err_t
    end
  end

  local cascade_entries = find_cascade_delete_entities(self, primary_key, show_ws_id)

  local ws_id = entity.ws_id
  local _
  _, err_t = run_hook("dao:delete:pre",
                             entity,
                             self.schema.name,
                             cascade_entries,
                             options,
                             ws_id)
  if err_t then
    return nil, tostring(err_t), err_t
  end

  local _
  _, err_t = self.strategy:delete(primary_key, options)
  if err_t then
    return nil, tostring(err_t), err_t
  end

  entity, err_t = run_hook("dao:delete:post", entity, self.schema.name, options, ws_id, cascade_entries)
  if not entity then
    return nil, tostring(err_t), err_t
  end

  self:post_crud_event("delete", entity, nil, options)
  propagate_cascade_delete_events(cascade_entries, options)

  return true
end


function DAO:select_by_cache_key(cache_key, options)
  local ck_definition = self.schema.cache_key
  if not ck_definition then
    error("entity does not have a cache_key defined", 2)
  end

  if type(cache_key) ~= "string" then
    cache_key = self:cache_key(cache_key)
  end

  if #ck_definition == 1 then
    return self["select_by_" .. ck_definition[1]](self, cache_key, options)
  end

  local ok, err_t = run_hook("dao:select_by_cache_key:pre",
                             cache_key,
                             self.schema.name,
                             options)
  if not ok then
    return nil, tostring(err_t), err_t
  end

  local row
  row, err_t = self.strategy:select_by_field("cache_key", cache_key, options)
  if err_t then
    return nil, tostring(err_t), err_t
  end
  if not row then
    return nil
  end

  local err
  local ws_id = row.ws_id
  row, err, err_t = self:row_to_entity(row, options)
  if not row then
    return nil, err, err_t
  end

  row, err_t = run_hook("dao:select_by_cache_key:post",
                        row,
                        self.schema.name,
                        options,
                        ws_id)
  if not row then
    return nil, tostring(err_t), err_t
  end

  return row
end


function DAO:rows_to_entities(rows, options)
  local count = #rows
  if count == 0 then
    return setmetatable(rows, cjson.array_mt)
  end

  local entities = new_tab(count, 0)

  for i = 1, count do
    local entity, err, err_t = self:row_to_entity(rows[i], options)
    if not entity then
      return nil, err, err_t
    end

    entities[i] = entity
  end

  return setmetatable(entities, cjson.array_mt)
end


function DAO:row_to_entity(row, options)
  local transform, nulls
  if options ~= nil then
    validate_options_type(options)
    local ok, errors = validate_options_value(self, options)
    if not ok then
      local err_t = self.errors:invalid_options(errors)
      return nil, tostring(err_t), err_t
    end
    transform = options.transform
    nulls = options.nulls
  end

  if transform == nil then
    transform = true
  end

  local ws_id = row.ws_id

  local entity, errors = self.schema:process_auto_fields(row, "select", nulls)
  if not entity then
    local err_t = self.errors:schema_violation(errors)
    return nil, tostring(err_t), err_t
  end

  if transform then
    local err
    entity, err = self.schema:transform(entity, row, "select")
    if not entity then
      local err_t = self.errors:transformation_error(err)
      return nil, tostring(err_t), err_t
    end
  end

  if options and self.schema.workspaceable and options.show_ws_id then
    entity.ws_id = ws_id

    -- special behavior for blue-green migrations
    if self.schema.workspaceable and ws_id == null or ws_id == nil then
      entity.ws_id = kong.default_workspace
    end
  end

  return entity
end


function DAO:post_crud_event(operation, entity, old_entity, options)
  if options and options.no_broadcast_crud_event then
    return
  end

  if self.events then
    local entity_without_nulls
    if entity then
      entity_without_nulls = remove_nulls(utils.deep_copy(entity, false))
    end

    local old_entity_without_nulls
    if old_entity then
      old_entity_without_nulls = remove_nulls(utils.deep_copy(old_entity, false))
    end

    local ok, err = self.events.post_local("dao:crud", operation, {
      operation  = operation,
      schema     = self.schema,
      entity     = entity_without_nulls,
      old_entity = old_entity_without_nulls,
    })
    if not ok then
      log(ERR, "[db] failed to propagate CRUD operation: ", err)
    end
  end
end


function DAO:cache_key(key, arg2, arg3, arg4, arg5, ws_id)

  if self.schema.workspaceable then
    ws_id = ws_id or workspaces.get_workspace_id()
  end

  -- Fast path: passing the cache_key/primary_key entries in
  -- order as arguments, this produces the same result as
  -- the generic code below, but building the cache key
  -- becomes a single string.format operation
  if type(key) == "string" then
    return fmt("%s:%s:%s:%s:%s:%s:%s", self.schema.name,
               key == nil and "" or key,
               arg2 == nil and "" or arg2,
               arg3 == nil and "" or arg3,
               arg4 == nil and "" or arg4,
               arg5 == nil and "" or arg5,
               ws_id == nil and "" or ws_id)
  end

  -- Generic path: build the cache key from the fields
  -- listed in cache_key or primary_key

  if type(key) ~= "table" then
    error("key must be a string or an entity table", 2)
  end

  if key.ws_id then
    ws_id = key.ws_id
  end

  local values = new_tab(7, 0)
  values[1] = self.schema.name
  local source = self.schema.cache_key or self.schema.primary_key

  local i = 2
  for _, name in ipairs(source) do
    local field = self.schema.fields[name]
    local value = key[name]
    if value == null or value == nil then
      value = ""
    elseif field.type == "foreign" then
      -- FIXME extract foreign key, do not assume `id`
      value = value.id
    end
    values[i] = tostring(value)
    i = i + 1
  end
  for n = i, 6 do
    values[n] = ""
  end

  values[7] = ws_id or ""

  return concat(values, ":")
end


--[[
function DAO:load_translations(t)
  self.schema:load_translations(t)
end
--]]


return _M<|MERGE_RESOLUTION|>--- conflicted
+++ resolved
@@ -916,12 +916,8 @@
                                  entity,
                                  self.schema.name,
                                  options,
-<<<<<<< HEAD
-                                 entity.ws_id)
-=======
                                  entity.ws_id,
                                  cascade_entries)
->>>>>>> 46459350
         if not entity then
           return nil, tostring(err_t), err_t
         end
