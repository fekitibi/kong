local cjson = require "cjson"
local iteration = require "kong.db.iteration"
local utils = require "kong.tools.utils"
local defaults = require "kong.db.strategies.connector".defaults
local hooks = require "kong.hooks"


local setmetatable = setmetatable
local tostring     = tostring
local require      = require
local ipairs       = ipairs
local concat       = table.concat
local error        = error
local pairs        = pairs
local floor        = math.floor
local null         = ngx.null
local type         = type
local next         = next
local log          = ngx.log
local fmt          = string.format
local deep_copy    = utils.deep_copy
local run_hook = hooks.run_hook


local workspaces = require "kong.workspaces"
local rbac       = require "kong.rbac"


local workspaceable = workspaces.get_workspaceable_relations()
local match        = string.match
local run_hook     = hooks.run_hook


local ERR          = ngx.ERR


local new_tab
do
  local ok
  ok, new_tab = pcall(require, "table.new")
  if not ok then
    new_tab = function() return {} end
  end
end


local _M    = {}
local DAO   = {}
DAO.__index = DAO


local function remove_nulls(tbl)
  for k,v in pairs(tbl) do
    if v == null then
      tbl[k] = nil
    elseif type(v) == "table" then
      tbl[k] = remove_nulls(v)
    end
  end
  return tbl
end


local function validate_size_type(size)
  if type(size) ~= "number" then
    error("size must be a number", 3)
  end

  return true
end


local function validate_size_value(size, max)
  if floor(size) ~= size or
           size < 1 or
           size > max then
    return nil, "size must be an integer between 1 and " .. max
  end

  return true
end


local function validate_offset_type(offset)
  if type(offset) ~= "string" then
    error("offset must be a string", 3)
  end

  return true
end


local function validate_entity_type(entity)
  if type(entity) ~= "table" then
    error("entity must be a table", 3)
  end

  return true
end


local function validate_primary_key_type(primary_key)
  if type(primary_key) ~= "table" then
    error("primary_key must be a table", 3)
  end

  return true
end


local function validate_foreign_key_type(foreign_key)
  if type(foreign_key) ~= "table" then
    error("foreign_key must be a table", 3)
  end

  return true
end


local function validate_foreign_key_is_single_primary_key(field)
  if #field.schema.primary_key > 1 then
    error("primary keys containing composite foreign keys " ..
          "are currently not supported", 3)
  end

  return true
end


local function validate_unique_type(unique_value, name, field)
  if type(unique_value) ~= "table" and (field.type == "array"  or
                                        field.type == "set"    or
                                        field.type == "map"    or
                                        field.type == "record" or
                                        field.type == "foreign") then
    error(fmt("%s must be a table", name), 3)

  elseif type(unique_value) ~= "string" and field.type == "string" then
    error(fmt("%s must be a string", name), 3)

  elseif type(unique_value) ~= "number" and (field.type == "number" or
    field.type == "integer") then
    error(fmt("%s must be a number", name), 3)

  elseif type(unique_value) ~= "boolean" and field.type == "boolean" then
    error(fmt("%s must be a boolean", name), 3)
  end

  return true
end


local function validate_options_type(options)
  if type(options) ~= "table" then
    error("options must be a table when specified", 3)
  end

  return true
end


local function get_pagination_options(self, options)
  if options == nil then
    return {
      pagination = self.pagination,
    }
  end

  if type(options) ~= "table" then
    error("options must be a table when specified", 3)
  end

  options = utils.deep_copy(options, false)

  if type(options.pagination) == "table" then
    options.pagination = utils.table_merge(self.pagination, options.pagination)

  else
    options.pagination = self.pagination
  end

  return options
end


local function validate_options_value(self, options)
  local errors = {}
  local schema = self.schema

  if schema.ttl == true and options.ttl ~= nil then
    if floor(options.ttl) ~= options.ttl or
                 options.ttl < 0 or
                 options.ttl > 100000000 then
      -- a bit over three years maximum to make it more safe against
      -- integer overflow (time() + ttl)
      errors.ttl = "must be an integer between 0 and 100000000"
    end

  elseif schema.ttl ~= true and options.ttl ~= nil then
    errors.ttl = fmt("cannot be used with '%s'", schema.name)
  end

  if schema.fields.tags and options.tags ~= nil then
    if type(options.tags) ~= "table" then
      if not options.tags_cond then
        -- If options.tags is not a table and options.tags_cond is nil at the same time
        -- it means arguments.lua gets an invalid tags arg from the Admin API
        errors.tags = "invalid filter syntax"
      else
        errors.tags = "must be a table"
      end
    elseif #options.tags > 5 then
      errors.tags = "cannot query more than 5 tags"
    elseif not match(concat(options.tags), "^[%w%.%-%_~]+$") then
      errors.tags = "must only contain alphanumeric and '., -, _, ~' characters"
    elseif #options.tags > 1 and options.tags_cond ~= "and" and options.tags_cond ~= "or" then
      errors.tags_cond = "must be a either 'and' or 'or' when more than one tag is specified"
    end

  elseif schema.fields.tags == nil and options.tags ~= nil then
    errors.tags = fmt("cannot be used with '%s'", schema.name)
  end

  if options.pagination ~= nil then
    if type(options.pagination) ~= "table" then
      errors.pagination = "must be a table"

    else
      local page_size     = options.pagination.page_size
      local max_page_size = options.pagination.max_page_size

      if max_page_size == nil then
        max_page_size = self.pagination.max_page_size

      elseif type(max_page_size) ~= "number" then
        errors.pagination = {
          max_page_size = "must be a number",
        }

        max_page_size = self.pagination.max_page_size

      elseif floor(max_page_size) ~= max_page_size or max_page_size < 1 then
        errors.pagination = {
          max_page_size = "must be an integer greater than 0",
        }

        max_page_size = self.pagination.max_page_size
      end

      if page_size ~= nil then
        if type(page_size) ~= "number" then
          if not errors.pagination then
            errors.pagination = {
              page_size = "must be a number",
            }

          else
            errors.pagination.page_size = "must be a number"
          end

        elseif floor(page_size) ~= page_size
          or page_size < 1
          or page_size > max_page_size
        then
          if not errors.pagination then
            errors.pagination = {
              page_size = fmt("must be an integer between 1 and %d", max_page_size),
            }

          else
            errors.pagination.page_size = fmt("must be an integer between 1 and %d", max_page_size)
          end
        end
      end
    end
  end

  if next(errors) then
    return nil, errors
  end

  return true
end


local function resolve_foreign(self, entity)
  local errors = {}
  local has_errors

  for field_name, field in self.schema:each_field() do
    local schema = field.schema
    if field.type == "foreign" and schema.validate_primary_key then
      local value = entity[field_name]
      if value and value ~= null then
        if not schema:validate_primary_key(value, true) then
          local resolve_errors = {}
          local has_resolve_errors
          for unique_field_name, unique_field in schema:each_field() do
            if unique_field.unique or unique_field.endpoint_key then
              local unique_value = value[unique_field_name]
              if unique_value and unique_value ~= null and
                 schema:validate_field(unique_field, unique_value) then

                local dao = self.db[schema.name]
                local select = dao["select_by_" .. unique_field_name]
                local foreign_entity, err, err_t = select(dao, unique_value)
                if err_t then
                  return nil, err, err_t
                end

                if foreign_entity then
                  entity[field_name] = schema:extract_pk_values(foreign_entity)
                  break
                end

                resolve_errors[unique_field_name] = {
                  name   = unique_field_name,
                  value  = unique_value,
                  parent = schema.name,
                }

                has_resolve_errors = true
              end
            end
          end

          if has_resolve_errors then
            errors[field_name] = resolve_errors
            has_errors = true
          end
        end
      end
    end
  end

  if has_errors then
    local err_t = self.errors:foreign_keys_unresolved(errors)
    return nil, tostring(err_t), err_t
  end

  return true
end


local function check_insert(self, entity, options)
  local entity_to_insert, err = self.schema:process_auto_fields(entity, "insert")
  if not entity_to_insert then
    local err_t = self.errors:schema_violation(err)
    return nil, tostring(err_t), err_t
  end

  local ok, err, err_t = resolve_foreign(self, entity_to_insert)
  if not ok then
    return nil, err, err_t
  end

  local ok, errors = self.schema:validate_insert(entity_to_insert, entity)
  if not ok then
    local err_t = self.errors:schema_violation(errors)
    return nil, tostring(err_t), err_t
  end

  entity_to_insert, err = self.schema:transform(entity_to_insert, entity)
  if not entity_to_insert then
    err_t = self.errors:transformation_error(err)
    return nil, tostring(err_t), err_t
  end

  entity_to_insert, err = self.schema:post_process_fields(entity_to_insert, "insert")
  if not entity_to_insert then
    local err_t = self.errors:schema_violation(err)
    return nil, tostring(err_t), err_t
  end

  if options ~= nil then
    ok, errors = validate_options_value(self, options)
    if not ok then
      local err_t = self.errors:invalid_options(errors)
      return nil, tostring(err_t), err_t
    end
  end

  if self.schema.cache_key and #self.schema.cache_key > 1 then
    entity_to_insert.cache_key = self:cache_key(entity_to_insert)
  end

  return entity_to_insert
end


local function check_update(self, key, entity, options, name)
  local entity_to_update, err, check_immutable_fields =
    self.schema:process_auto_fields(entity, "update")
  if not entity_to_update then
    local err_t = self.errors:schema_violation(err)
    return nil, nil, tostring(err_t), err_t
  end

  local rbw_entity
  local err, err_t
  if name then
     rbw_entity, err, err_t = self["select_by_" .. name](self, key, options)
  else
     rbw_entity, err, err_t = self:select(key, options)
  end
  if err then
    return nil, nil, err, err_t
  end

<<<<<<< HEAD
    if rbw_entity then
      workspaces.remove_ws_prefix(self.schema.name, rbw_entity)
      entity_to_update = self.schema:merge_values(entity_to_update, rbw_entity)
    else
      local err_t = name
                    and self.errors:not_found_by_field({ [name] = key })
                    or  self.errors:not_found(key)
=======
  if rbw_entity and check_immutable_fields then
    local ok, errors = self.schema:validate_immutable_fields(entity_to_update, rbw_entity)
    if not ok then
      local err_t = self.errors:schema_violation(errors)
>>>>>>> 5e7a9b47
      return nil, nil, tostring(err_t), err_t
    end
  end

  if rbw_entity then
    entity_to_update = self.schema:merge_values(entity_to_update, rbw_entity)
  else
    local err_t = name and self.errors:not_found_by_field({ [name] = key })
                        or self.errors:not_found(key)
    return nil, nil, tostring(err_t), err_t
  end

  local ok, err, err_t = resolve_foreign(self, entity_to_update)
  if not ok then
    return nil, nil, err, err_t
  end

  local ok, errors = self.schema:validate_update(entity_to_update, entity, rbw_entity)
  if not ok then
    local err_t = self.errors:schema_violation(errors)
    return nil, nil, tostring(err_t), err_t
  end

  entity_to_update, err = self.schema:transform(entity_to_update, entity)
  if not entity_to_update then
    err_t = self.errors:transformation_error(err)
    return nil, nil, tostring(err_t), err_t
  end

  entity_to_update, err =
    self.schema:post_process_fields(entity_to_update, "update")
  if not entity_to_update then
    local err_t = self.errors:schema_violation(err)
    return nil, nil, tostring(err_t), err_t
  end

  if options ~= nil then
    ok, errors = validate_options_value(self, options)
    if not ok then
      local err_t = self.errors:invalid_options(errors)
      return nil, nil, tostring(err_t), err_t
    end
  end

  if self.schema.cache_key and #self.schema.cache_key > 1 then
    entity_to_update.cache_key = self:cache_key(entity_to_update)
  end

  return entity_to_update, rbw_entity
end


local function check_upsert(self, key, entity, options, name)
  local entity_to_upsert, err =
    self.schema:process_auto_fields(entity, "upsert")
  if not entity_to_upsert then
    local err_t = self.errors:schema_violation(err)
    return nil, nil, tostring(err_t), err_t
  end

  local rbw_entity
  local err, err_t
  if name then
     rbw_entity, err, err_t = self["select_by_" .. name](self, key, options)
  else
     rbw_entity, err, err_t = self:select(key, options)
  end
  if err then
    return nil, nil, err, err_t
  end

  if name then
    entity_to_upsert[name] = key
  end

  local ok, err, err_t = resolve_foreign(self, entity_to_upsert)
  if not ok then
    return nil, nil, err, err_t
  end

  local ok, errors = self.schema:validate_upsert(entity_to_upsert, entity)
  if not ok then
    local err_t = self.errors:schema_violation(errors)
    return nil, nil, tostring(err_t), err_t
  end

  if name then
    entity_to_upsert[name] = nil
  end

  entity_to_upsert, err = self.schema:transform(entity_to_upsert, entity)
  if not entity_to_upsert then
    err_t = self.errors:transformation_error(err)
    return nil, nil, tostring(err_t), err_t
  end

  entity_to_upsert, err = self.schema:post_process_fields(entity_to_upsert, "upsert")
  if not entity_to_upsert then
    local err_t = self.errors:schema_violation(err)
    return nil, tostring(err_t), err_t
  end

  if options ~= nil then
    local ok, errors = validate_options_value(self, options)
    if not ok then
      local err_t = self.errors:invalid_options(errors)
      return nil, nil, tostring(err_t), err_t
    end
  end

  if self.schema.cache_key and #self.schema.cache_key > 1 then
    entity_to_upsert.cache_key = self:cache_key(entity_to_upsert)
  end

  return entity_to_upsert, rbw_entity
end


local function find_cascade_delete_entities(self, entity)
  local constraints = self.schema:get_constraints()
  local entries = {}
  local pk = self.schema:extract_pk_values(entity)
  for _, constraint in ipairs(constraints) do
    if constraint.on_delete ~= "cascade" then
      goto continue
    end

    local dao = self.db.daos[constraint.schema.name]
    local method = "each_for_" .. constraint.field_name
    for row, err in dao[method](dao, pk) do
      if not row then
        log(ERR, "[db] failed to traverse entities for cascade-delete: ", err)
        break
      end

      table.insert(entries, { dao = dao, entity = row })
    end

    ::continue::
  end

  return entries
end


local function propagate_cascade_delete_events(entries, options)
  for _, entry in ipairs(entries) do
    entry.dao:post_crud_event("delete", entry.entity, nil, options)
  end
end


local function generate_foreign_key_methods(schema)
  local methods = {}

  for name, field in schema:each_field() do
    local field_is_foreign = field.type == "foreign"
    if field_is_foreign then
      validate_foreign_key_is_single_primary_key(field)

      local page_method_name = "page_for_" .. name
      methods[page_method_name] = function(self, foreign_key, size, offset, options)
        validate_foreign_key_type(foreign_key)

        if size ~= nil then
          validate_size_type(size)
        end

        if offset ~= nil then
          validate_offset_type(offset)
        end

        options = get_pagination_options(self, options)

        local ok, errors = self.schema:validate_field(field, foreign_key)
        if not ok then
          local err_t = self.errors:invalid_primary_key(errors)
          return nil, tostring(err_t), err_t
        end

        if size ~= nil then
          local err
          ok, err = validate_size_value(size, options.pagination.max_page_size)
          if not ok then
            local err_t = self.errors:invalid_size(err)
            return nil, tostring(err_t), err_t
          end

        else
          size = options.pagination.page_size
        end

        ok, errors = validate_options_value(self, options)
        if not ok then
          local err_t = self.errors:invalid_options(errors)
          return nil, tostring(err_t), err_t
        end

        local ok, err_t = run_hook("dao:page_for:pre",
                                   foreign_key,
                                   self.schema.name,
                                   options)
        if not ok then
          return nil, tostring(err_t), err_t
        end

        local strategy = self.strategy

        local ok, err_t = run_hook("dao:page_for:pre",
                                   foreign_key,
                                   self.schema.name,
                                   options)
        if not ok then
          return nil, tostring(err_t), err_t
        end

        local rows, err_t, new_offset = strategy[page_method_name](strategy,
                                                                   foreign_key,
                                                                   size,
                                                                   offset,
                                                                   options)
        if not rows then
          return nil, tostring(err_t), err_t
        end

        local entities, err
        entities, err, err_t = self:rows_to_entities(rows, options)
        if err then
          return nil, err, err_t
        end

        entities, err_t = run_hook("dao:page_for:post",
                                   entities,
                                   self.schema.name,
                                   options)
        if not entities then
          return nil, tostring(err_t), err_t
        end

        return entities, nil, nil, new_offset
      end

      local each_method_name = "each_for_" .. name
      methods[each_method_name] = function(self, foreign_key, size, options)
        validate_foreign_key_type(foreign_key)

        if size ~= nil then
          validate_size_type(size)
        end

        options = get_pagination_options(self, options)

        if size ~= nil then
          local ok, err = validate_size_value(size, options.pagination.max_page_size)
          if not ok then
            local err_t = self.errors:invalid_size(err)
            return iteration.failed(tostring(err_t), err_t)
          end

        else
          size = options.pagination.page_size
        end

        local ok, errors = schema:validate_field(field, foreign_key)
        if not ok then
          local err_t = self.errors:invalid_primary_key(errors)
          return iteration.failed(tostring(err_t), err_t)
        end

        ok, errors = validate_options_value(self, options)
        if not ok then
          local err_t = self.errors:invalid_options(errors)
          return nil, tostring(err_t), err_t
        end

        local strategy = self.strategy

        local pager = function(size, offset, options)
          return strategy[page_method_name](strategy, foreign_key, size, offset, options)
        end

        return iteration.by_row(self, pager, size, options)
      end
    end

    if field.unique or schema.endpoint_key == name then
      methods["select_by_" .. name] = function(self, unique_value, options)
        validate_unique_type(unique_value, name, field)

        if options ~= nil then
          validate_options_type(options)
        end

        local ok, errors = schema:validate_field(field, unique_value)
        if not ok then
          if field_is_foreign then
            local err_t = self.errors:invalid_foreign_key(errors)
            return nil, tostring(err_t), err_t
          end

          local err_t = self.errors:invalid_unique(name, errors)
          return nil, tostring(err_t), err_t
        end

        if options ~= nil then
          ok, errors = validate_options_value(self, options)
          if not ok then
            local err_t = self.errors:invalid_options(errors)
            return nil, tostring(err_t), err_t
          end
        end

        local ok, err_t = run_hook("dao:select_by:pre",
                                   unique_value,
                                   self.schema.name,
                                   options)
        if not ok then
          return nil, tostring(err_t), err_t
        end

<<<<<<< HEAD
        local params = { [name] = unique_value }
        local constraints = workspaceable[self.schema.name]
        workspaces.apply_unique_per_ws(self.schema.name, params, constraints)

        local row, err_t = self.strategy:select_by_field(name, params[name], options)
=======
        local row, err_t = self.strategy:select_by_field(name, unique_value, options)
>>>>>>> 5e7a9b47
        if err_t then
          return nil, tostring(err_t), err_t
        end

        if not row then
          local pk, err_t = workspaces.resolve_shared_entity_id(self.schema.name,
                                                              { [name] = unique_value },
                                                               workspaceable[self.schema.name])
          if err_t then
            return nil, tostring(err_t), err_t
          end

          if pk then
            return self:select(pk, options)
          end

          return nil
        end

        local err
        row, err, err_t = self:row_to_entity(row, options)
        if not row then
          return nil, err, err_t
        end

        row, err_t = run_hook("dao:select_by:post",
                              row,
                              self.schema.name,
                              options)
        if not row then
          return nil, tostring(err_t), err_t
        end

        return row
      end

      methods["update_by_" .. name] = function(self, unique_value, entity, options)
        validate_unique_type(unique_value, name, field)
        validate_entity_type(entity)

        if options ~= nil then
          validate_options_type(options)
        end

        local ok, errors = schema:validate_field(field, unique_value)
        if not ok then
          if field_is_foreign then
            local err_t = self.errors:invalid_foreign_key(errors)
            return nil, tostring(err_t), err_t
          end

          local err_t = self.errors:invalid_unique(name, errors)
          return nil, tostring(err_t), err_t
        end

        local ok, err_t = run_hook("dao:update_by:pre",
                                   unique_value,
                                   self.schema.name,
                                   options)
        if not ok then
          return nil, tostring(err_t), err_t
        end

        local pk, err_t = workspaces.resolve_shared_entity_id(self.schema.name,
          { [name] = unique_value },
          workspaceable[self.schema.name])
        if err_t then
          return nil, tostring(err_t), err_t
        end
        if pk then
          return self:update(pk, entity, options)
        end

        workspaces.remove_ws_prefix(self.schema.name, entity)
        -- luacheck: ignore

        local entity_to_update, rbw_entity, err, err_t = check_update(self, unique_value,
                                                                      entity, options, name)
        if not entity_to_update then
          return nil, err, err_t
        end

<<<<<<< HEAD
=======
        local ok, err_t = run_hook("dao:update_by:pre",
                                   unique_value,
                                   self.schema.name,
                                   options)
        if not ok then
          return nil, tostring(err_t), err_t
        end
>>>>>>> 5e7a9b47

        local row, err_t = self.strategy:update_by_field(name, unique_value,
                                                         entity_to_update, options)
        if not row then
          return nil, tostring(err_t), err_t
        end

        row, err, err_t = self:row_to_entity(row, options)
        if not row then
          return nil, err, err_t
        end

        row, err_t = run_hook("dao:update_by:post",
                              row,
                              self.schema.name,
                              options)
        if not row then
          return nil, tostring(err_t), err_t
        end

        self:post_crud_event("update", row, rbw_entity, options)

        return row
      end

      methods["upsert_by_" .. name] = function(self, unique_value, entity, options)
        validate_unique_type(unique_value, name, field)
        validate_entity_type(entity)

        if options ~= nil then
          validate_options_type(options)
        end

        local pk, err_t = workspaces.resolve_shared_entity_id(self.schema.name,
                                                            { [name] = unique_value },
                                                             workspaceable[self.schema.name])

        if err_t then
          return nil, tostring(err_t), err_t
        end
        if pk then
          entity[name] = unique_value
          return self:upsert(pk, entity, options)
        end

        local ok, errors = schema:validate_field(field, unique_value)
        if not ok then
          if field_is_foreign then
            local err_t = self.errors:invalid_foreign_key(errors)
            return nil, tostring(err_t), err_t
          end

          local err_t = self.errors:invalid_unique(name, errors)
          return nil, tostring(err_t), err_t
        end

        local entity_to_upsert, rbw_entity, err, err_t = check_upsert(self,
                                                                      unique_value,
                                                                      entity,
                                                                      options,
                                                                      name)
        if not entity_to_upsert then
          return nil, err, err_t
        end

        local ok, err_t = run_hook("dao:upsert_by:pre",
                                   entity_to_upsert,
                                   self.schema.name,
                                   options)
        if not ok then
          return nil, tostring(err_t), err_t
        end

<<<<<<< HEAD
        local constraints = workspaceable[self.schema.name]
        local params = {[name] = unique_value}

        local workspace = workspaces.apply_unique_per_ws(self.schema.name, params, constraints)

        local row, err_t = self.strategy:upsert_by_field(name, params[name],
=======
        local row, err_t = self.strategy:upsert_by_field(name, unique_value,
>>>>>>> 5e7a9b47
                                                         entity_to_upsert, options)
        if not row then
          return nil, tostring(err_t), err_t
        end

        row, err, err_t = self:row_to_entity(row, options)
        if not row then
          return nil, err, err_t
        end

<<<<<<< HEAD
        if workspace then
          local err_rel = workspaces.add_entity_relation(self.schema.name, row, workspace)
          if err_rel then
            local _, err_t = self:delete(row)
            if err then
              return nil, tostring(err_t), err_t
            end
            return nil, tostring(err_rel), err_rel
          end
        end

=======
>>>>>>> 5e7a9b47
        row, err_t = run_hook("dao:upsert_by:post",
                              row,
                              self.schema.name,
                              options)
        if not row then
          return nil, tostring(err_t), err_t
        end

<<<<<<< HEAD
        -- if entity was created, insert it in the user's default role
        self:post_crud_event("update", row, nil, options)
=======
        if rbw_entity then
          self:post_crud_event("update", row, rbw_entity, options)
        else
          self:post_crud_event("create", row, nil, options)
        end
>>>>>>> 5e7a9b47

        return row
      end

      methods["delete_by_" .. name] = function(self, unique_value, options)
        validate_unique_type(unique_value, name, field)

        local pk, err_t = workspaces.resolve_shared_entity_id(self.schema.name,
                                                            { [name] = unique_value },
                                                            workspaceable[self.schema.name])
        if err_t then
          return nil, tostring(err_t), err_t
        end
        if pk then
          return self:delete(pk)
        end

        if options ~= nil then
          validate_options_type(options)
        end

        local ok, errors = schema:validate_field(field, unique_value)
        if not ok then
          if field_is_foreign then
            local err_t = self.errors:invalid_foreign_key(errors)
            return nil, tostring(err_t), err_t
          end

          local err_t = self.errors:invalid_unique(name, errors)
          return nil, tostring(err_t), err_t
        end

        if options ~= nil then
          ok, errors = validate_options_value(self, options)
          if not ok then
            local err_t = self.errors:invalid_options(errors)
            return nil, tostring(err_t), err_t
          end
        end

        local entity, err, err_t = self["select_by_" .. name](self, unique_value)
        if err then
          return nil, err, err_t
        end

        if not entity then
          return true
        end

        local cascade_entries = find_cascade_delete_entities(self, entity)

        local ok, err_t = run_hook("dao:delete_by:pre",
                                   entity,
                                   self.schema.name,
                                   cascade_entries,
                                   options)
        if not ok then
          return nil, tostring(err_t), err_t
        end

        local _
        _, err_t = self.strategy:delete_by_field(name, unique_value, options)
        if err_t then
          return nil, tostring(err_t), err_t
        end

<<<<<<< HEAD
        -- delete workspace_entities entries for the entity being deleted
        local err = workspaces.delete_entity_relation(self.schema.name, entity)
        if err then
          return nil, self.errors:database_error("could not delete Route relationship " ..
          "with Workspace: " .. err)
        end

        -- delete workspace_entities entries for all cascade entries
        for _, entry in ipairs(cascade_entries) do
          err = workspaces.delete_entity_relation(entry.dao.schema.name, entry.entity)
          if err then
            local msg = "Could not delete cascade relationship with workspaces: "
            return nil, self.errors:database_error(msg .. err)
          end
        end

=======
>>>>>>> 5e7a9b47
        entity, err_t = run_hook("dao:delete_by:post",
                                 entity,
                                 "routes",
                                 options)
        if not entity then
          return nil, tostring(err_t), err_t
        end

        self:post_crud_event("delete", entity, nil, options)
        propagate_cascade_delete_events(cascade_entries, nil, options)

        return true
      end
    end
  end

  return methods
end


function _M.new(db, schema, strategy, errors)
  local fk_methods = generate_foreign_key_methods(schema)
  local super      = setmetatable(fk_methods, DAO)

  local self = {
    db         = db,
    schema     = schema,
    strategy   = strategy,
    errors     = errors,
    pagination = utils.shallow_copy(defaults.pagination),
    super      = super,
  }

  if schema.dao then
    local custom_dao = require(schema.dao)
    for name, method in pairs(custom_dao) do
      self[name] = method
    end
  end

  return setmetatable(self, { __index = super })
end


function DAO:truncate()
  return self.strategy:truncate()
end


-- XXX: Deprecated. This function has very bad performance for big
-- tables as it doesn't ensure filtering using indices.  Use find,
-- select_by, each, or the other new DAO functions when possible.
function DAO:select_all(fields, options)
  fields = fields or {}
  local schema = self.schema

  local ok, errors = schema:validate_fields(fields)
  if not ok then
    local err_t = self.errors:schema_violation(errors)
    return nil, tostring(err_t), err_t
  end

  if options ~= nil then
    validate_options_type(options)

    local errors
    ok, errors = validate_options_value(self, options)
    if not ok then
      local err_t = self.errors:invalid_options(errors)
      return nil, tostring(err_t), err_t
    end
  end

  local constraints = workspaceable[schema.name]

  -- prepend workspace prefix
  local tbl = deep_copy(fields)
  workspaces.apply_unique_per_ws(schema.name, tbl, constraints)

  local rows, err_t

  -- attempt select_all with filter fields
  rows, err_t = self.strategy:select_all(tbl, options)
  if err_t then
    return nil, tostring(err_t), err_t
  end

  -- if no rows are found, attempt finding shared entities
  if #rows == 0 then
    local pk, err = workspaces.resolve_shared_entity_id(self.schema.name, fields, constraints)
    if err then
      return nil, tostring(err_t), err_t
    end
    if pk then
      fields = pk
    end

    rows, err_t = self.strategy:select_all(fields, options)
    if err_t then
      return nil, tostring(err_t), err_t
    end
  end

  local entities, err
  entities, err, err_t = self:rows_to_entities(rows, options)
  if not entities then
    return nil, err, err_t
  end

  if not options or not options.skip_rbac then
    entities = rbac.narrow_readable_entities(self.schema.name, entities)
  end

  return entities, err, err_t
end


function DAO:select(primary_key, options)
  validate_primary_key_type(primary_key)

  if options ~= nil then
    validate_options_type(options)
  end

  local ok, errors = self.schema:validate_primary_key(primary_key)
  if not ok then
    local err_t = self.errors:invalid_primary_key(errors)
    return nil, tostring(err_t), err_t
  end

  if options ~= nil then
    ok, errors = validate_options_value(self, options)
    if not ok then
      local err_t = self.errors:invalid_options(errors)
      return nil, tostring(err_t), err_t
    end
  end

<<<<<<< HEAD
  local table_name = self.schema.name
  local constraints = workspaceable[table_name]

  local ok, err = workspaces.validate_pk_exist(table_name, primary_key, constraints)
  if err then
    local err_t = self.errors:database_error(err)
    return nil, tostring(err_t), err_t
  end
  if not ok then
    return nil
  end

=======
>>>>>>> 5e7a9b47
  local err_t
  ok, err_t = run_hook("dao:select:pre", primary_key, self.schema.name, options)
  if not ok then
    return nil, tostring(err_t), err_t
  end

  local row, err_t = self.strategy:select(primary_key, options)
  if err_t then
    return nil, tostring(err_t), err_t
  end

  if not row then
    return nil
  end

<<<<<<< HEAD
=======
  local err
>>>>>>> 5e7a9b47
  row, err, err_t = self:row_to_entity(row, options)
  if not row then
    return nil, err, err_t
  end

  row, err_t = run_hook("dao:select:post", row, self.schema.name, options)
  if not row then
    return nil, tostring(err_t), err_t
  end

  return row
end


function DAO:page(size, offset, options)
  if size ~= nil then
    validate_size_type(size)
  end

  if offset ~= nil then
    validate_offset_type(offset)
  end

  options = get_pagination_options(self, options)

  if size ~= nil then
    local ok, err = validate_size_value(size, options.pagination.max_page_size)
    if not ok then
      local err_t = self.errors:invalid_size(err)
      return nil, tostring(err_t), err_t
    end

  else
    size = options.pagination.page_size
  end

  local ok, errors = validate_options_value(self, options)
  if not ok then
    local err_t = self.errors:invalid_options(errors)
    return nil, tostring(err_t), err_t
  end

  local ok, err_t = run_hook("dao:page:pre", size, self.schema.name, options)
  if not ok then
    return nil, tostring(err_t), err_t
  end

  local rows, err_t, offset = self.strategy:page(size, offset, options)
  if err_t then
    return nil, tostring(err_t), err_t
  end

  local entities, err
  entities, err, err_t = self:rows_to_entities(rows, options)
  if not entities then
    return nil, err, err_t
  end

  entities, err_t = run_hook("dao:page:post", entities, self.schema.name, options)
  if not entities then
    return nil, tostring(err_t), err_t
  end

  return entities, err, err_t, offset
end


function DAO:each(size, options)
  if size ~= nil then
    validate_size_type(size)
  end

  options = get_pagination_options(self, options)

  if size ~= nil then
    local ok, err = validate_size_value(size, options.pagination.max_page_size)
    if not ok then
      local err_t = self.errors:invalid_size(err)
      return nil, tostring(err_t), err_t
    end

  else
    size = options.pagination.page_size
  end

  local ok, errors = validate_options_value(self, options)
  if not ok then
    local err_t = self.errors:invalid_options(errors)
    return nil, tostring(err_t), err_t
  end

  local pager = function(size, offset, options)
    return self.strategy:page(size, offset, options)
  end

  return iteration.by_row(self, pager, size, options)
end


function DAO:insert(entity, options)
  validate_entity_type(entity)

  if options ~= nil then
    validate_options_type(options)
  end

  local entity_to_insert, err, err_t = check_insert(self, entity, options)
  if not entity_to_insert then
    return nil, err, err_t
  end

  local ok, err_t = run_hook("dao:insert:pre", entity, self.schema.name, options)
  if not ok then
    return nil, tostring(err_t), err_t
  end

<<<<<<< HEAD
  local workspace, err_t = workspaces.apply_unique_per_ws(self.schema.name, entity_to_insert,
                                                         workspaceable[self.schema.name])
  if err then
    return nil, tostring(err_t), err_t
  end

=======
>>>>>>> 5e7a9b47
  local row, err_t = self.strategy:insert(entity_to_insert, options)
  if not row then
    return nil, tostring(err_t), err_t
  end

  row, err, err_t = self:row_to_entity(row, options)
  if not row then
    return nil, err, err_t
  end

<<<<<<< HEAD
  if not err and workspace then
    local err_rel = workspaces.add_entity_relation(self.schema.name, row, workspace)
    if err_rel then
      local _, err_t = self:delete(row)
      if err then
        return nil, tostring(err_t), err_t
      end
      return nil, tostring(err_rel), err_rel
    end
  end

=======
>>>>>>> 5e7a9b47
  row, err_t = run_hook("dao:insert:post", row, self.schema.name, options)
  if not row then
    return nil, tostring(err_t), err_t
  end

  self:post_crud_event("create", row, nil, options)

  return row
end


function DAO:update(primary_key, entity, options)
  validate_primary_key_type(primary_key)
  validate_entity_type(entity)

  if options ~= nil then
    validate_options_type(options)
  end

  local ok, errors = self.schema:validate_primary_key(primary_key)
  if not ok then
    local err_t = self.errors:invalid_primary_key(errors)
    return nil, tostring(err_t), err_t
  end

  local constraints = workspaceable[self.schema.name]
  local ok, err = workspaces.validate_pk_exist(self.schema.name,
                                              primary_key, constraints)
  if err then
    local err_t = self.errors:database_error(err)
    return nil, tostring(err_t), err_t
  end

  if not ok then
    local err_t = self.errors:not_found(primary_key)
    return nil, tostring(err_t), err_t
  end

  local entity_to_update, rbw_entity, err, err_t = check_update(self,
                                                                primary_key,
                                                                entity,
                                                                options)
  if not entity_to_update then
    return nil, err, err_t
  end

  local ok, err_t = run_hook("dao:update:pre",
                             entity_to_update,
                             self.schema.name,
                             options)
  if not ok then
    return nil, tostring(err_t), err_t
  end

<<<<<<< HEAD
  workspaces.apply_unique_per_ws(self.schema.name, entity_to_update, constraints)

=======
>>>>>>> 5e7a9b47
  local row, err_t = self.strategy:update(primary_key, entity_to_update, options)
  if not row then
    return nil, tostring(err_t), err_t
  end

  row, err, err_t = self:row_to_entity(row, options)
  if not row then
    return nil, err, err_t
  end

<<<<<<< HEAD
  if not err then
    local err_rel = workspaces.update_entity_relation(self.schema.name, row)
    if err_rel then
      return nil, tostring(err_rel), err_rel
    end
  end

=======
>>>>>>> 5e7a9b47
  row, err_t = run_hook("dao:update:post",
                        row,
                        self.schema.name,
                        options)
  if not row then
    return nil, tostring(err_t), err_t
  end

  self:post_crud_event("update", row, rbw_entity, options)

  return row
end


function DAO:upsert(primary_key, entity, options)
  validate_primary_key_type(primary_key)
  validate_entity_type(entity)

  if options ~= nil then
    validate_options_type(options)
  end

  local ok, errors = self.schema:validate_primary_key(primary_key)
  if not ok then
    local err_t = self.errors:invalid_primary_key(errors)
    return nil, tostring(err_t), err_t
  end

<<<<<<< HEAD
  local constraints = workspaceable[self.schema.name]
  -- Check entity is already in workspace, if yes update workspace_entity
  -- relation else add relation
  -- FIXME try upsert to workspace_entity
  local is_update, err = workspaces.validate_pk_exist(self.schema.name,
                                                      primary_key, constraints)
  if err then
    local err_t = self.errors:database_error(err)
    return nil, tostring(err_t), err_t
  end

  local entity_to_upsert, err, err_t = check_upsert(self, entity, options)
=======
  local entity_to_upsert, rbw_entity, err, err_t = check_upsert(self,
                                                                primary_key,
                                                                entity,
                                                                options)
>>>>>>> 5e7a9b47
  if not entity_to_upsert then
    return nil, err, err_t
  end

<<<<<<< HEAD
  local workspace = workspaces.apply_unique_per_ws(self.schema.name, entity_to_upsert, constraints)

=======
>>>>>>> 5e7a9b47
  local ok, err_t = run_hook("dao:upsert:pre",
                             entity_to_upsert,
                             self.schema.name,
                             options)
  if not ok then
    return nil, tostring(err_t), err_t
  end

  local row, err_t = self.strategy:upsert(primary_key, entity_to_upsert, options)
  if not row then
    return nil, tostring(err_t), err_t
  end

  row, err, err_t = self:row_to_entity(row, options)
  if not row then
    return nil, err, err_t
  end

<<<<<<< HEAD
  if workspace then
    if is_update then
      local err_rel = workspaces.update_entity_relation(self.schema.name, row)
      if err_rel then
        return nil, tostring(err_rel), err_rel
      end
    else
      local err_rel = workspaces.add_entity_relation(self.schema.name, row, workspace)
      if err_rel then
        local _, err_t = self:delete(row)
        if err then
          return nil, tostring(err_t), err_t
        end
        return nil, tostring(err_rel), err_rel
      end
    end
  end

=======
>>>>>>> 5e7a9b47
  row, err_t = run_hook("dao:upsert:post", row, self.schema.name, options)
  if not row then
    return nil, tostring(err_t), err_t
  end

<<<<<<< HEAD
  self:post_crud_event("update", row, nil, options)
=======
  if rbw_entity then
    self:post_crud_event("update", row, rbw_entity, options)
  else
    self:post_crud_event("create", row, nil, options)
  end
>>>>>>> 5e7a9b47

  return row
end


function DAO:delete(primary_key, options)
  validate_primary_key_type(primary_key)

  if options ~= nil then
    validate_options_type(options)
  end

  local constraints = workspaceable[self.schema.name]
  local ok, err = workspaces.validate_pk_exist(self.schema.name,
                                               primary_key, constraints)
  if err then
    local err_t = self.errors:database_error(err)
    return nil, tostring(err_t), err_t
  end

  if not ok then
    return true
  end

  workspaces.apply_unique_per_ws(self.schema.name, primary_key, constraints)

  local ok, errors = self.schema:validate_primary_key(primary_key)
  if not ok then
    local err_t = self.errors:invalid_primary_key(errors)
    return nil, tostring(err_t), err_t
  end

  local entity, err, err_t = self:select(primary_key)
  if err then
    return nil, err, err_t
  end

  if not entity then
    return true
  end

  if options ~= nil then
    ok, errors = validate_options_value(self, options)
    if not ok then
      local err_t = self.errors:invalid_options(errors)
      return nil, tostring(err_t), err_t
    end
  end

  local cascade_entries = find_cascade_delete_entities(self, primary_key)

<<<<<<< HEAD
  local ok, err_t = run_hook("dao:delete_by:pre",
=======
  local ok, err_t = run_hook("dao:delete:pre",
>>>>>>> 5e7a9b47
                             entity,
                             self.schema.name,
                             cascade_entries,
                             options)
  if not ok then
    return nil, tostring(err_t)
  end

  local _
  _, err_t = self.strategy:delete(primary_key, options)
  if err_t then
    return nil, tostring(err_t), err_t
  end

<<<<<<< HEAD
  -- delete workspace_entities entries for the entity being deleted
  local err = workspaces.delete_entity_relation(self.schema.name, entity)
  if err then
    return nil, self.errors:database_error(
      "could not delete Route relationship with Workspace: " .. err)
  end

  -- delete workspace_entities entries for all cascade entries
  for _, entry in ipairs(cascade_entries) do
    err = workspaces.delete_entity_relation(entry.dao.schema.name, entry.entity)
    if err then
      local msg = "Could not delete cascade relationship with workspaces: "
      return nil, self.errors:database_error(msg .. err)
    end
  end

=======
>>>>>>> 5e7a9b47
  entity, err_t = run_hook("dao:delete:post", entity, self.schema.name, options)
  if not entity then
    return nil, tostring(err_t), err_t
  end

  self:post_crud_event("delete", entity, nil, options)
  propagate_cascade_delete_events(cascade_entries, options)

  return true
end


function DAO:select_by_cache_key(cache_key, options)
  local ck_definition = self.schema.cache_key
  if not ck_definition then
    error("entity does not have a cache_key defined", 2)
  end

  if type(cache_key) ~= "string" then
    cache_key = self:cache_key(cache_key)
  end

  if #ck_definition == 1 then
    return self["select_by_" .. ck_definition[1]](self, cache_key, options)
  end

  local ok, err_t = run_hook("dao:select_by_cache_key:pre",
                             cache_key,
                             self.schema.name,
                             options)
  if not ok then
<<<<<<< HEAD
=======
    return nil, tostring(err_t), err_t
  end

  local row, err_t = self.strategy:select_by_field("cache_key", cache_key, options)
  if err_t then
>>>>>>> 5e7a9b47
    return nil, tostring(err_t), err_t
  end

  local row
  row, err_t = self.strategy:select_by_field("cache_key", cache_key, options)
  if err_t then
    return nil, tostring(err_t), err_t
  end
  if not row then
    return nil
  end

  local err
  row, err, err_t = self:row_to_entity(row, options)
  if not row then
    return nil, err, err_t
  end

  row, err_t = run_hook("dao:select_by_cache_key:post",
                        row,
                        self.schema.name,
                        options)
  if not row then
    return nil, tostring(err_t), err_t
  end

  return row
end


function DAO:rows_to_entities(rows, options)
  local count = #rows
  if count == 0 then
    return setmetatable(rows, cjson.array_mt)
  end

  local entities = new_tab(count, 0)

  for i = 1, count do
    local entity, err, err_t = self:row_to_entity(rows[i], options)
    if not entity then
      return nil, err, err_t
    end

    entities[i] = entity
  end

  return setmetatable(entities, cjson.array_mt)
end


function DAO:row_to_entity(row, options)
  if options ~= nil then
    validate_options_type(options)
  end

  local nulls = options and options.nulls

  local entity, errors = self.schema:process_auto_fields(row, "select", nulls)
  if not entity then
    local err_t = self.errors:schema_violation(errors)
    return nil, tostring(err_t), err_t
  end

  workspaces.remove_ws_prefix(self.schema.name, entity, options and options.include_ws)

  entity, errors = self.schema:post_process_fields(entity, "select")
  if not entity then
    local err_t = self.errors:schema_violation(errors)
    return nil, tostring(err_t), err_t
  end

  local transformed_entity, err = self.schema:transform(entity, row, "select")
  if not transformed_entity then
    local err_t = self.errors:transformation_error(err)
    return nil, tostring(err_t), err_t
  end

  return transformed_entity
end


function DAO:post_crud_event(operation, entity, old_entity, options)
  if options and options.no_broadcast_crud_event then
    return
  end

  if self.events then
    local entity_without_nulls
    if entity then
      entity_without_nulls = remove_nulls(utils.deep_copy(entity, false))
    end

    local old_entity_without_nulls
    if old_entity then
      old_entity_without_nulls = remove_nulls(utils.deep_copy(old_entity, false))
    end

    local ok, err = self.events.post_local("dao:crud", operation, {
      operation  = operation,
      schema     = self.schema,
      entity     = entity_without_nulls,
      old_entity = old_entity_without_nulls,
    })
    if not ok then
      log(ERR, "[db] failed to propagate CRUD operation: ", err)
    end
  end
end


function DAO:cache_key(key, arg2, arg3, arg4, arg5, skip_ws, forced_ws)
  -- Fast path: passing the cache_key/primary_key entries in
  -- order as arguments, this produces the same result as
  -- the generic code below, but building the cache key
  -- becomes a single string.format operation

  local workspace

  if forced_ws then
    workspace = { id = forced_ws }
  else
    workspace = workspaces.get_workspaces()[1]
  end

  local workspaceable = self.schema.workspaceable
  if skip_ws or not workspaceable then
    workspace = nil
  end

  if type(key) == "string" then
    return fmt("%s:%s:%s:%s:%s:%s:%s", self.schema.name,
               key == nil and "" or key,
               arg2 == nil and "" or arg2,
               arg3 == nil and "" or arg3,
               arg4 == nil and "" or arg4,
               arg5 == nil and "" or arg5,
               workspace == nil and "" or workspace.id)
  end

  -- Generic path: build the cache key from the fields
  -- listed in cache_key or primary_key

  if type(key) ~= "table" then
    error("key must be a string or an entity table", 2)
  end

  local values = new_tab(5, 0)
  values[1] = self.schema.name
  local source = self.schema.cache_key or self.schema.primary_key

  local i = 2
  for _, name in ipairs(source) do
    local field = self.schema.fields[name]
    local value = key[name]
    if value == null or value == nil then
      value = ""
    elseif field.type == "foreign" then
      -- FIXME extract foreign key, do not assume `id`
      value = value.id
    end
    values[i] = tostring(value)
    i = i + 1
  end
  for n = i, 6 do
    values[n] = ""
  end

  values[7] = ""
  if workspace then
    values[7] = workspace.id
  end

  return concat(values, ":")
end


--[[
function DAO:load_translations(t)
  self.schema:load_translations(t)
end
--]]


return _M<|MERGE_RESOLUTION|>--- conflicted
+++ resolved
@@ -19,7 +19,6 @@
 local log          = ngx.log
 local fmt          = string.format
 local deep_copy    = utils.deep_copy
-local run_hook = hooks.run_hook
 
 
 local workspaces = require "kong.workspaces"
@@ -407,25 +406,16 @@
     return nil, nil, err, err_t
   end
 
-<<<<<<< HEAD
-    if rbw_entity then
-      workspaces.remove_ws_prefix(self.schema.name, rbw_entity)
-      entity_to_update = self.schema:merge_values(entity_to_update, rbw_entity)
-    else
-      local err_t = name
-                    and self.errors:not_found_by_field({ [name] = key })
-                    or  self.errors:not_found(key)
-=======
   if rbw_entity and check_immutable_fields then
     local ok, errors = self.schema:validate_immutable_fields(entity_to_update, rbw_entity)
     if not ok then
       local err_t = self.errors:schema_violation(errors)
->>>>>>> 5e7a9b47
       return nil, nil, tostring(err_t), err_t
     end
   end
 
   if rbw_entity then
+    workspaces.remove_ws_prefix(self.schema.name, rbw_entity)
     entity_to_update = self.schema:merge_values(entity_to_update, rbw_entity)
   else
     local err_t = name and self.errors:not_found_by_field({ [name] = key })
@@ -619,14 +609,6 @@
           return nil, tostring(err_t), err_t
         end
 
-        local ok, err_t = run_hook("dao:page_for:pre",
-                                   foreign_key,
-                                   self.schema.name,
-                                   options)
-        if not ok then
-          return nil, tostring(err_t), err_t
-        end
-
         local strategy = self.strategy
 
         local ok, err_t = run_hook("dao:page_for:pre",
@@ -741,15 +723,11 @@
           return nil, tostring(err_t), err_t
         end
 
-<<<<<<< HEAD
         local params = { [name] = unique_value }
         local constraints = workspaceable[self.schema.name]
         workspaces.apply_unique_per_ws(self.schema.name, params, constraints)
 
         local row, err_t = self.strategy:select_by_field(name, params[name], options)
-=======
-        local row, err_t = self.strategy:select_by_field(name, unique_value, options)
->>>>>>> 5e7a9b47
         if err_t then
           return nil, tostring(err_t), err_t
         end
@@ -832,17 +810,6 @@
           return nil, err, err_t
         end
 
-<<<<<<< HEAD
-=======
-        local ok, err_t = run_hook("dao:update_by:pre",
-                                   unique_value,
-                                   self.schema.name,
-                                   options)
-        if not ok then
-          return nil, tostring(err_t), err_t
-        end
->>>>>>> 5e7a9b47
-
         local row, err_t = self.strategy:update_by_field(name, unique_value,
                                                          entity_to_update, options)
         if not row then
@@ -915,16 +882,12 @@
           return nil, tostring(err_t), err_t
         end
 
-<<<<<<< HEAD
         local constraints = workspaceable[self.schema.name]
         local params = {[name] = unique_value}
 
         local workspace = workspaces.apply_unique_per_ws(self.schema.name, params, constraints)
 
         local row, err_t = self.strategy:upsert_by_field(name, params[name],
-=======
-        local row, err_t = self.strategy:upsert_by_field(name, unique_value,
->>>>>>> 5e7a9b47
                                                          entity_to_upsert, options)
         if not row then
           return nil, tostring(err_t), err_t
@@ -935,7 +898,6 @@
           return nil, err, err_t
         end
 
-<<<<<<< HEAD
         if workspace then
           local err_rel = workspaces.add_entity_relation(self.schema.name, row, workspace)
           if err_rel then
@@ -947,8 +909,6 @@
           end
         end
 
-=======
->>>>>>> 5e7a9b47
         row, err_t = run_hook("dao:upsert_by:post",
                               row,
                               self.schema.name,
@@ -957,16 +917,11 @@
           return nil, tostring(err_t), err_t
         end
 
-<<<<<<< HEAD
-        -- if entity was created, insert it in the user's default role
-        self:post_crud_event("update", row, nil, options)
-=======
         if rbw_entity then
           self:post_crud_event("update", row, rbw_entity, options)
         else
           self:post_crud_event("create", row, nil, options)
         end
->>>>>>> 5e7a9b47
 
         return row
       end
@@ -1033,7 +988,6 @@
           return nil, tostring(err_t), err_t
         end
 
-<<<<<<< HEAD
         -- delete workspace_entities entries for the entity being deleted
         local err = workspaces.delete_entity_relation(self.schema.name, entity)
         if err then
@@ -1050,8 +1004,6 @@
           end
         end
 
-=======
->>>>>>> 5e7a9b47
         entity, err_t = run_hook("dao:delete_by:post",
                                  entity,
                                  "routes",
@@ -1190,7 +1142,6 @@
     end
   end
 
-<<<<<<< HEAD
   local table_name = self.schema.name
   local constraints = workspaceable[table_name]
 
@@ -1203,8 +1154,6 @@
     return nil
   end
 
-=======
->>>>>>> 5e7a9b47
   local err_t
   ok, err_t = run_hook("dao:select:pre", primary_key, self.schema.name, options)
   if not ok then
@@ -1220,10 +1169,7 @@
     return nil
   end
 
-<<<<<<< HEAD
-=======
   local err
->>>>>>> 5e7a9b47
   row, err, err_t = self:row_to_entity(row, options)
   if not row then
     return nil, err, err_t
@@ -1340,15 +1286,12 @@
     return nil, tostring(err_t), err_t
   end
 
-<<<<<<< HEAD
   local workspace, err_t = workspaces.apply_unique_per_ws(self.schema.name, entity_to_insert,
                                                          workspaceable[self.schema.name])
   if err then
     return nil, tostring(err_t), err_t
   end
 
-=======
->>>>>>> 5e7a9b47
   local row, err_t = self.strategy:insert(entity_to_insert, options)
   if not row then
     return nil, tostring(err_t), err_t
@@ -1359,7 +1302,6 @@
     return nil, err, err_t
   end
 
-<<<<<<< HEAD
   if not err and workspace then
     local err_rel = workspaces.add_entity_relation(self.schema.name, row, workspace)
     if err_rel then
@@ -1371,8 +1313,6 @@
     end
   end
 
-=======
->>>>>>> 5e7a9b47
   row, err_t = run_hook("dao:insert:post", row, self.schema.name, options)
   if not row then
     return nil, tostring(err_t), err_t
@@ -1427,11 +1367,8 @@
     return nil, tostring(err_t), err_t
   end
 
-<<<<<<< HEAD
   workspaces.apply_unique_per_ws(self.schema.name, entity_to_update, constraints)
 
-=======
->>>>>>> 5e7a9b47
   local row, err_t = self.strategy:update(primary_key, entity_to_update, options)
   if not row then
     return nil, tostring(err_t), err_t
@@ -1442,7 +1379,6 @@
     return nil, err, err_t
   end
 
-<<<<<<< HEAD
   if not err then
     local err_rel = workspaces.update_entity_relation(self.schema.name, row)
     if err_rel then
@@ -1450,8 +1386,6 @@
     end
   end
 
-=======
->>>>>>> 5e7a9b47
   row, err_t = run_hook("dao:update:post",
                         row,
                         self.schema.name,
@@ -1480,7 +1414,6 @@
     return nil, tostring(err_t), err_t
   end
 
-<<<<<<< HEAD
   local constraints = workspaceable[self.schema.name]
   -- Check entity is already in workspace, if yes update workspace_entity
   -- relation else add relation
@@ -1492,22 +1425,16 @@
     return nil, tostring(err_t), err_t
   end
 
-  local entity_to_upsert, err, err_t = check_upsert(self, entity, options)
-=======
   local entity_to_upsert, rbw_entity, err, err_t = check_upsert(self,
                                                                 primary_key,
                                                                 entity,
                                                                 options)
->>>>>>> 5e7a9b47
   if not entity_to_upsert then
     return nil, err, err_t
   end
 
-<<<<<<< HEAD
   local workspace = workspaces.apply_unique_per_ws(self.schema.name, entity_to_upsert, constraints)
 
-=======
->>>>>>> 5e7a9b47
   local ok, err_t = run_hook("dao:upsert:pre",
                              entity_to_upsert,
                              self.schema.name,
@@ -1526,7 +1453,6 @@
     return nil, err, err_t
   end
 
-<<<<<<< HEAD
   if workspace then
     if is_update then
       local err_rel = workspaces.update_entity_relation(self.schema.name, row)
@@ -1545,22 +1471,16 @@
     end
   end
 
-=======
->>>>>>> 5e7a9b47
   row, err_t = run_hook("dao:upsert:post", row, self.schema.name, options)
   if not row then
     return nil, tostring(err_t), err_t
   end
 
-<<<<<<< HEAD
-  self:post_crud_event("update", row, nil, options)
-=======
   if rbw_entity then
     self:post_crud_event("update", row, rbw_entity, options)
   else
     self:post_crud_event("create", row, nil, options)
   end
->>>>>>> 5e7a9b47
 
   return row
 end
@@ -1612,11 +1532,7 @@
 
   local cascade_entries = find_cascade_delete_entities(self, primary_key)
 
-<<<<<<< HEAD
-  local ok, err_t = run_hook("dao:delete_by:pre",
-=======
   local ok, err_t = run_hook("dao:delete:pre",
->>>>>>> 5e7a9b47
                              entity,
                              self.schema.name,
                              cascade_entries,
@@ -1631,7 +1547,6 @@
     return nil, tostring(err_t), err_t
   end
 
-<<<<<<< HEAD
   -- delete workspace_entities entries for the entity being deleted
   local err = workspaces.delete_entity_relation(self.schema.name, entity)
   if err then
@@ -1648,8 +1563,6 @@
     end
   end
 
-=======
->>>>>>> 5e7a9b47
   entity, err_t = run_hook("dao:delete:post", entity, self.schema.name, options)
   if not entity then
     return nil, tostring(err_t), err_t
@@ -1681,14 +1594,6 @@
                              self.schema.name,
                              options)
   if not ok then
-<<<<<<< HEAD
-=======
-    return nil, tostring(err_t), err_t
-  end
-
-  local row, err_t = self.strategy:select_by_field("cache_key", cache_key, options)
-  if err_t then
->>>>>>> 5e7a9b47
     return nil, tostring(err_t), err_t
   end
 
