--- conflicted
+++ resolved
@@ -578,11 +578,7 @@
           return strategy[page_method_name](strategy, foreign_key, size, offset, options)
         end
 
-<<<<<<< HEAD
         return rbacced_iterator(iteration.by_row(self, pager, size), self, options)
-=======
-        return iteration.by_row(self, pager, size, options)
->>>>>>> b00212fe
       end
 
     elseif field.unique or schema.endpoint_key == name then
