-- This software is copyright Kong Inc. and its licensors.
-- Use of the software is subject to the agreement between your organization
-- and Kong Inc. If there is no such agreement, use is governed by and
-- subject to the terms of the Kong Master Software License Agreement found
-- at https://konghq.com/enterprisesoftwarelicense/.
-- [ END OF LICENSE 0867164ffc95e54f04670b5169c09574bdbd9bba ]

local constants = require "kong.constants"
local utils = require "kong.tools.utils"
local DAO = require "kong.db.dao"
local tracing = require "kong.tracing"
local plugin_loader = require "kong.db.schema.plugin_loader"
local reports = require "kong.reports"
local plugin_servers = require "kong.runloop.plugin_servers"
local sort_by_handler_priority = utils.sort_by_handler_priority

-- XXX EE
local hooks = require "kong.hooks"

local version = require "version"
local sort_by_handler_priority = utils.sort_by_handler_priority

local Plugins = {}


local fmt = string.format
local null = ngx.null
local pairs = pairs
local tostring = tostring
local ngx_log = ngx.log
local ngx_WARN = ngx.WARN
local ngx_DEBUG = ngx.DEBUG



local function has_a_common_protocol_with_route(plugin, route)
  local plugin_prot = plugin.protocols
  local route_prot = route.protocols
  -- plugin.protocols and route.protocols are both sets provided by the schema
  -- this means that they can be iterated as over an array, and queried as a hash
  for i = 1, #plugin_prot do
    if route_prot[plugin_prot[i]] then
      return true
    end
  end
end


local function has_common_protocol_with_service(self, plugin, service_pk)
  local had_at_least_one_route = false
  for route, err, err_t in self.db.routes:each_for_service(service_pk) do
    if not route then
      return nil, err, err_t
    end

    had_at_least_one_route = true

    if has_a_common_protocol_with_route(plugin, route) then
      return true
    end
  end

  return not had_at_least_one_route
end


local function check_protocols_match(self, plugin)
  if type(plugin.protocols) ~= "table" then
    return true
  end

  if type(plugin.route) == "table" then
    local route = self.db.routes:select(plugin.route) -- ignore error
    if route and not has_a_common_protocol_with_route(plugin, route) then
      local err_t = self.errors:schema_violation({
        protocols = "must match the associated route's protocols",
      })
      return nil, tostring(err_t), err_t
    end
  end

  if type(plugin.service) == "table" then
    if not has_common_protocol_with_service(self, plugin, plugin.service) then
      local err_t = self.errors:schema_violation({
        protocols = "must match the protocols of at least one route " ..
                    "pointing to this Plugin's service",
      })
      return nil, tostring(err_t), err_t
    end
  end

  return true
end

<<<<<<< HEAD

local function check_ordering_validity(self, entity)
  --[[
    Plugins that are scoped to a consumer can't be a target for reordering
    because they rely on a context (ngx.authenticated_consumer) which is only
    set during the access phase of an authentacation plugin. This means that
    we can't influence the order of plugins without running their access phase first
    which is a catch-22.
  --]]
  if entity.consumer ~= nil and type(entity.ordering) == "table" then
    local err_t = self.errors:schema_violation({
      protocols = "can't apply dynamic reordering to consumer scoped plugins",
    })
    return nil, tostring(err_t), err_t
  end
  return true
end

=======
>>>>>>> 5d721ac9
function Plugins:insert(entity, options)
  local ok, err, err_t = check_protocols_match(self, entity)
  if not ok then
    return nil, err, err_t
  end
  local ok_o, err_o, err_t_o = check_ordering_validity(self, entity)
  if not ok_o then
    return nil, err_o, err_t_o
  end
  return self.super.insert(self, entity, options)
end


function Plugins:update(primary_key, entity, options)
  local rbw_entity = self.super.select(self, primary_key, options) -- ignore errors
  if rbw_entity then
    entity = self.schema:merge_values(entity, rbw_entity)
  end
  local ok, err, err_t = check_protocols_match(self, entity)
  if not ok then
    return nil, err, err_t
  end
  local ok_o, err_o, err_t_o = check_ordering_validity(self, entity)
  if not ok_o then
    return nil, err_o, err_t_o
  end
  return self.super.update(self, primary_key, entity, options)
end


function Plugins:upsert(primary_key, entity, options)
  local ok, err, err_t = check_protocols_match(self, entity)
  if not ok then
    return nil, err, err_t
  end
  local ok_o, err_o, err_t_o = check_ordering_validity(self, entity)
  if not ok_o then
    return nil, err_o, err_t_o
  end
  return self.super.upsert(self, primary_key, entity, options)
end


local function implements(plugin, method)
  if type(plugin) ~= "table" then
    return false
  end

  local m = plugin[method]
  return type(m) == "function"
end


local load_plugin_handler do

  local function valid_priority(prio)
    if type(prio) ~= "number" or
       prio ~= prio or  -- NaN
       math.abs(prio) == math.huge or
       math.floor(prio) ~= prio then
      return false
    end
    return true
  end

  -- Returns the cleaned version string, only x.y.z part
  local function valid_version(v)
    if type(v) ~= "string" then
      return false
    end
    local vparsed = version(v)
    if not vparsed or vparsed[4] ~= nil then
      return false
    end

    return tostring(vparsed)
  end


  function load_plugin_handler(plugin)
    -- NOTE: no version _G.kong (nor PDK) in plugins main chunk

    local plugin_handler = "kong.plugins." .. plugin .. ".handler"
    local ok, handler = utils.load_module_if_exists(plugin_handler)
    if not ok then
      ok, handler = plugin_servers.load_plugin(plugin)
      if type(handler) == "table" then
        handler._go = true
      end
    end

    if not ok then
      return nil, plugin .. " plugin is enabled but not installed;\n" .. handler
    end

    if type(handler) == "table" then

      if not valid_priority(handler.PRIORITY) then
        return nil, fmt(
          "Plugin %q cannot be loaded because its PRIORITY field is not " ..
          "a valid integer number, got: %q.\n", plugin, tostring(handler.PRIORITY))
      end

      local v = valid_version(handler.VERSION)
      if v then
        handler.VERSION = v -- update to cleaned version string
      else
        return nil, fmt(
          "Plugin %q cannot be loaded because its VERSION field does not " ..
          "follow the \"x.y.z\" format, got: %q.\n", plugin, tostring(handler.VERSION))
      end
    end

    if implements(handler, "response") and
        (implements(handler, "header_filter") or implements(handler, "body_filter"))
    then
      return nil, fmt(
        "Plugin %q can't be loaded because it implements both `response` " ..
        "and `header_filter` or `body_filter` methods.\n", plugin)
    end
    -- XXX EE: add tracing to plugins
    tracing.plugin_wrap(handler, plugin)
    return handler
  end
end


local function load_plugin_entity_strategy(schema, db, plugin)
        local Strategy = require(fmt("kong.db.strategies.%s", db.strategy))
            local strategy, err = Strategy.new(db.connector, schema, db.errors)
            if not strategy then
              return nil, err
            end

  local custom_strat = fmt("kong.plugins.%s.strategies.%s.%s",
                           plugin, db.strategy, schema.name)
  local exists, mod = utils.load_module_if_exists(custom_strat)
  if exists and mod then
    local parent_mt = getmetatable(strategy)
    local mt = {
      __index = function(t, k)
        -- explicit parent
        if k == "super" then
          return parent_mt
        end

        -- override
        local f = mod[k]
        if f then
          return f
        end

        -- parent fallback
        return parent_mt[k]
      end
    }

    setmetatable(strategy, mt)
  end

  db.strategies[schema.name] = strategy

  local dao, err = DAO.new(db, schema, strategy, db.errors)
  if not dao then
    return nil, err
  end
  db.daos[schema.name] = dao
end


local function plugin_entity_loader(db)
  return function(plugin, schema_def)
    ngx_log(ngx_DEBUG, fmt("Loading custom plugin entity: '%s.%s'", plugin, schema_def.name))
    local schema, err = plugin_loader.load_entity_schema(plugin, schema_def, db.errors)
    if not schema then
      return nil, err
    end

    load_plugin_entity_strategy(schema, db, plugin)
  end
end


local function load_plugin(self, plugin)
  local db = self.db

  if constants.DEPRECATED_PLUGINS[plugin] then
    ngx_log(ngx_WARN, "plugin '", plugin, "' has been deprecated")
  end

  local handler, err = load_plugin_handler(plugin)
  if not handler then
    return nil, err
  end

  local schema, err = plugin_loader.load_subschema(self.schema, plugin, db.errors)
  if err then
    return nil, err
  end

  for _, field in ipairs(schema.fields) do
    if field.consumer and field.consumer.eq == null then
      handler.no_consumer = true
    end

    if field.route and field.route.eq == null then
      handler.no_route = true
    end

    if field.service and field.service.eq == null then
      handler.no_service = true
    end
  end

  ngx_log(ngx_DEBUG, "Loading plugin: ", plugin)

  if db.strategy then -- skip during tests
    local _, err = plugin_loader.load_entities(plugin, db.errors,
                                               plugin_entity_loader(db))
    if err then
      return nil, err
    end
  end

  return handler
end


--- Load subschemas for all configured plugins into the Plugins entity. It has two side effects:
--  * It makes the Plugin sub-schemas available for the rest of the application
--  * It initializes the Plugin.
-- @param plugin_set a set of plugin names.
-- @return true if success, or nil and an error message.
function Plugins:load_plugin_schemas(plugin_set)
  self.handlers = nil

  local go_plugins_cnt = 0
  local handlers = {}
  local errs

  -- load installed plugins
  for plugin in pairs(plugin_set) do
    local handler, err = load_plugin(self, plugin)

    if handler then
      if handler._go then
        go_plugins_cnt = go_plugins_cnt + 1
      end

      handlers[plugin] = handler

    else
      errs = errs or {}
      table.insert(errs, "on plugin '" .. plugin .. "': " .. tostring(err))
    end
  end

  if errs then
    return nil, "error loading plugin schemas: " .. table.concat(errs, "; ")
  end

  reports.add_immutable_value("go_plugins_cnt", go_plugins_cnt)

  -- XXX EE
  assert(hooks.run_hook("dao:plugins:load", handlers))

  self.handlers = handlers

  return true
end


-- Requires Plugins:load_plugin_schemas to be loaded first
-- @return an array where each element has the format { name = "keyauth", handler = function() .. end }. Or nil, error
function Plugins:get_handlers()
  if not self.handlers then
    return nil, "Please invoke Plugins:load_plugin_schemas() before invoking Plugins:get_handlers"
  end

  local list = {}
  local len = 0
  for name, handler in pairs(self.handlers) do
    len = len + 1
    list[len] = { name = name, handler = handler }
  end

  table.sort(list, sort_by_handler_priority)

  return list
end


return Plugins<|MERGE_RESOLUTION|>--- conflicted
+++ resolved
@@ -92,7 +92,6 @@
   return true
 end
 
-<<<<<<< HEAD
 
 local function check_ordering_validity(self, entity)
   --[[
@@ -111,8 +110,6 @@
   return true
 end
 
-=======
->>>>>>> 5d721ac9
 function Plugins:insert(entity, options)
   local ok, err, err_t = check_protocols_match(self, entity)
   if not ok then
