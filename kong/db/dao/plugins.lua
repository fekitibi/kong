--- conflicted
+++ resolved
@@ -324,11 +324,7 @@
 end
 
 
-<<<<<<< HEAD
 function Plugins:select_by_cache_key(key, options)
-=======
-function Plugins:select_by_cache_key(key)
->>>>>>> e7e2fa3a
   local schema_state = assert(self.db:last_schema_state())
 
   -- if migration is complete, disable this translator function
