--- conflicted
+++ resolved
@@ -1,14 +1,12 @@
 local constants = require "kong.constants"
 local utils = require "kong.tools.utils"
 local DAO = require "kong.db.dao"
-<<<<<<< HEAD
-local MetaSchema = require "kong.db.schema.metaschema"
+-- XXX EE: load_plugin_schemas used to do much more.
+-- local MetaSchema = require "kong.db.schema.metaschema"
 local wokspaces = require "kong.workspaces"
 local tracing = require "kong.tracing"
-=======
 local plugin_loader = require "kong.db.schema.plugin_loader"
 local BasePlugin = require "kong.plugins.base_plugin"
->>>>>>> 5e9a43a3
 
 
 local Plugins = {}
@@ -151,24 +149,27 @@
 
 
 local function load_plugin_handler(plugin)
-  -- NOTE: no version _G.kong (nor PDK) in plugins main chunk
-
-  local plugin_handler = "kong.plugins." .. plugin .. ".handler"
-  local ok, handler = utils.load_module_if_exists(plugin_handler)
-  if not ok then
-    return nil, plugin .. " plugin is enabled but not installed;\n" .. handler
-  end
-
-  return handler
+    -- NOTE: no version _G.kong (nor PDK) in plugins main chunk
+
+    local plugin_handler = "kong.plugins." .. plugin .. ".handler"
+
+    tracing.plugin_wrap(plugin_handler, plugin)
+
+    local ok, handler = utils.load_module_if_exists(plugin_handler)
+    if not ok then
+      return nil, plugin .. " plugin is enabled but not installed;\n" .. plugin_handler
+    end
+
+    return handler
 end
 
 
 local function load_plugin_entity_strategy(schema, db, plugin)
-  local Strategy = require(fmt("kong.db.strategies.%s", db.strategy))
-  local strategy, err = Strategy.new(db.connector, schema, db.errors)
-  if not strategy then
-    return nil, err
-  end
+        local Strategy = require(fmt("kong.db.strategies.%s", db.strategy))
+            local strategy, err = Strategy.new(db.connector, schema, db.errors)
+            if not strategy then
+              return nil, err
+            end
 
   local custom_strat = fmt("kong.plugins.%s.strategies.%s.%s",
                            plugin, db.strategy, schema.name)
@@ -196,146 +197,6 @@
     setmetatable(strategy, mt)
   end
 
-  db.strategies[schema.name] = strategy
-
-  local dao, err = DAO.new(db, schema, strategy, db.errors)
-  if not dao then
-    return nil, err
-  end
-  db.daos[schema.name] = dao
-end
-
-
-local function plugin_entity_loader(db)
-  return function(plugin, schema_def)
-    ngx_log(ngx_DEBUG, fmt("Loading custom plugin entity: '%s.%s'", plugin, schema_def.name))
-    local schema, err = plugin_loader.load_entity_schema(plugin, schema_def, db.errors)
-    if not schema then
-      return nil, err
-    end
-
-    load_plugin_entity_strategy(schema, db, plugin)
-  end
-end
-
-
-local function load_plugin(self, plugin)
-  local db = self.db
-
-  if constants.DEPRECATED_PLUGINS[plugin] then
-    ngx_log(ngx_WARN, "plugin '", plugin, "' has been deprecated")
-  end
-
-  local handler, err = load_plugin_handler(plugin)
-  if not handler then
-    return nil, err
-  end
-
-  local schema, err = plugin_loader.load_subschema(self.schema, plugin, db.errors)
-  if err then
-    return nil, err
-  end
-
-  if schema.fields.consumer and schema.fields.consumer.eq == null then
-    plugin.no_consumer = true
-  end
-  if schema.fields.route and schema.fields.route.eq == null then
-    plugin.no_route = true
-  end
-  if schema.fields.service and schema.fields.service.eq == null then
-    plugin.no_service = true
-  end
-
-  ngx_log(ngx_DEBUG, "Loading plugin: ", plugin)
-
-  if db.strategy then -- skip during tests
-    local _, err = plugin_loader.load_entities(plugin, db.errors,
-                                               plugin_entity_loader(db))
-    if err then
-      return nil, err
-    end
-  end
-
-  return handler
-end
-
-
-<<<<<<< HEAD
-    tracing.plugin_wrap(handler, plugin)
-
-    local schema
-    local plugin_schema = "kong.plugins." .. plugin .. ".schema"
-    ok, schema = utils.load_module_if_exists(plugin_schema)
-    if not ok then
-      return nil, "no configuration schema found for plugin: " .. plugin
-    end
-=======
---- Load subschemas for all configured plugins into the Plugins entity. It has two side effects:
---  * It makes the Plugin sub-schemas available for the rest of the application
---  * It initializes the Plugin.
--- @param plugin_set a set of plugin names.
--- @return true if success, or nil and an error message.
-function Plugins:load_plugin_schemas(plugin_set)
-  self.handlers = nil
->>>>>>> 5e9a43a3
-
-  local handlers = {}
-  local errs
-
-  -- load installed plugins
-  for plugin in pairs(plugin_set) do
-    local handler, err = load_plugin(self, plugin)
-
-    if handler then
-      if type(handler.is) == "function" and handler:is(BasePlugin) then
-        -- Backwards-compatibility for 0.x and 1.x plugins inheriting from the
-        -- BasePlugin class.
-        -- TODO: deprecate & remove
-        handler = handler()
-      end
-
-      handlers[plugin] = handler
-
-    else
-      errs = errs or {}
-      table.insert(errs, "on plugin '" .. plugin .. "': " .. tostring(err))
-    end
-  end
-
-  if errs then
-    return nil, "error loading plugin schemas: " .. table.concat(errs, "; ")
-  end
-
-  self.handlers = handlers
-
-  return true
-end
-
-
-<<<<<<< HEAD
-    if db.strategy then -- skip during tests
-      local has_daos, daos_schemas = utils.load_module_if_exists("kong.plugins." .. plugin .. ".daos")
-      if has_daos then
-        local Strategy = require(fmt("kong.db.strategies.%s", db.strategy))
-        local iterator = daos_schemas[1] and ipairs or pairs
-        for name, schema_def in iterator(daos_schemas) do
-          if name ~= "tables" and schema_def.name then
-            ngx_log(ngx_DEBUG, fmt("Loading custom plugin entity: '%s.%s'", plugin, schema_def.name))
-            local ok, err_t = MetaSchema:validate(schema_def)
-            if not ok then
-              return nil, fmt("schema of custom plugin entity '%s.%s' is invalid: %s",
-                plugin, schema_def.name,
-                tostring(db.errors:schema_violation(err_t)))
-            end
-            local schema, err = Entity.new(schema_def)
-            if not schema then
-              return nil, fmt("schema of custom plugin entity '%s.%s' is invalid: %s", plugin, schema_def.name,
-                err)
-            end
-            local strategy, err = Strategy.new(db.connector, schema, db.errors)
-            if not strategy then
-              return nil, err
-            end
             db.strategies[schema.name] = strategy
 
             local dao, err = DAO.new(db, schema, strategy, db.errors)
@@ -353,16 +214,108 @@
               wokspaces.register_workspaceable_relation(schema.name, schema.primary_key, unique_keys)
             end
           end
+
+
+local function plugin_entity_loader(db)
+  return function(plugin, schema_def)
+    ngx_log(ngx_DEBUG, fmt("Loading custom plugin entity: '%s.%s'", plugin, schema_def.name))
+    local schema, err = plugin_loader.load_entity_schema(plugin, schema_def, db.errors)
+    if not schema then
+      return nil, err
         end
+
+    load_plugin_entity_strategy(schema, db, plugin)
       end
     end
-=======
+
+
+local function load_plugin(self, plugin)
+  local db = self.db
+
+  if constants.DEPRECATED_PLUGINS[plugin] then
+    ngx_log(ngx_WARN, "plugin '", plugin, "' has been deprecated")
+  end
+
+  local handler, err = load_plugin_handler(plugin)
+  if not handler then
+    return nil, err
+  end
+
+  local schema, err = plugin_loader.load_subschema(self.schema, plugin, db.errors)
+  if err then
+    return nil, err
+  end
+
+  if schema.fields.consumer and schema.fields.consumer.eq == null then
+    plugin.no_consumer = true
+  end
+  if schema.fields.route and schema.fields.route.eq == null then
+    plugin.no_route = true
+  end
+  if schema.fields.service and schema.fields.service.eq == null then
+    plugin.no_service = true
+  end
+
+  ngx_log(ngx_DEBUG, "Loading plugin: ", plugin)
+
+  if db.strategy then -- skip during tests
+    local _, err = plugin_loader.load_entities(plugin, db.errors,
+                                               plugin_entity_loader(db))
+    if err then
+      return nil, err
+    end
+  end
+
+  return handler
+end
+
+
+--- Load subschemas for all configured plugins into the Plugins entity. It has two side effects:
+--  * It makes the Plugin sub-schemas available for the rest of the application
+--  * It initializes the Plugin.
+-- @param plugin_set a set of plugin names.
+-- @return true if success, or nil and an error message.
+function Plugins:load_plugin_schemas(plugin_set)
+  self.handlers = nil
+
+  local handlers = {}
+  local errs
+
+  -- load installed plugins
+  for plugin in pairs(plugin_set) do
+    local handler, err = load_plugin(self, plugin)
+
+    if handler then
+      if type(handler.is) == "function" and handler:is(BasePlugin) then
+        -- Backwards-compatibility for 0.x and 1.x plugins inheriting from the
+        -- BasePlugin class.
+        -- TODO: deprecate & remove
+        handler = handler()
+      end
+
+      handlers[plugin] = handler
+
+    else
+      errs = errs or {}
+      table.insert(errs, "on plugin '" .. plugin .. "': " .. tostring(err))
+    end
+  end
+
+  if errs then
+    return nil, "error loading plugin schemas: " .. table.concat(errs, "; ")
+  end
+
+  self.handlers = handlers
+
+  return true
+end
+
+
 -- Requires Plugins:load_plugin_schemas to be loaded first
 -- @return an array where each element has the format { name = "keyauth", handler = function() .. end }. Or nil, error
 function Plugins:get_handlers()
   if not self.handlers then
     return nil, "Please invoke Plugins:load_plugin_schemas() before invoking Plugins:get_plugin_handlers"
->>>>>>> 5e9a43a3
   end
 
   local list = {}
