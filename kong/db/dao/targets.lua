--- conflicted
+++ resolved
@@ -47,8 +47,6 @@
     entity.target = formatted_target
   end
 
-<<<<<<< HEAD
-=======
   local workspace = workspaces.get_workspace_id()
   local opts = { nulls = true, workspace = workspace }
   for existent in self:each_for_upstream(entity.upstream, nil, opts) do
@@ -58,7 +56,6 @@
     end
   end
 
->>>>>>> 7871cd28
   return self.super.insert(self, entity, options)
 end
 
