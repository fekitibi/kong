--- conflicted
+++ resolved
@@ -27,7 +27,6 @@
 -- error codes
 
 
-<<<<<<< HEAD
 local ERRORS            = {
   INVALID_PRIMARY_KEY   =  1,
   SCHEMA_VIOLATION      =  2,
@@ -40,31 +39,15 @@
   INVALID_SIZE          =  9,  -- page(size, offset) is invalid
   INVALID_UNIQUE        =  10, -- unique field value is invalid
   INVALID_OPTIONS       =  11, -- invalid options given
-  RBAC_ERROR            =  99, -- forbidden operation (HTTP 403)
-=======
-local ERRORS              = {
-  INVALID_PRIMARY_KEY     = 1,
-  SCHEMA_VIOLATION        = 2,
-  PRIMARY_KEY_VIOLATION   = 3,  -- primary key already exists (HTTP 400)
-  FOREIGN_KEY_VIOLATION   = 4,  -- foreign entity does not exist (HTTP 400)
-  UNIQUE_VIOLATION        = 5,  -- unique key already exists (HTTP 409)
-  NOT_FOUND               = 6,  -- WHERE clause leads nowhere (HTTP 404)
-  INVALID_OFFSET          = 7,  -- page(size, offset) is invalid
-  DATABASE_ERROR          = 8,  -- connection refused or DB error (HTTP 500)
-  INVALID_SIZE            = 9,  -- page(size, offset) is invalid
-  INVALID_UNIQUE          = 10, -- unique field value is invalid
-  INVALID_OPTIONS         = 11, -- invalid options given
   OPERATION_UNSUPPORTED   = 12, -- operation is not supported with this strategy
   FOREIGN_KEYS_UNRESOLVED = 13, -- foreign key(s) could not be resolved
   DECLARATIVE_CONFIG      = 14, -- error parsing declarative configuration
->>>>>>> 5e9a43a3
 }
 
 
 -- error codes messages
 
 
-<<<<<<< HEAD
 local ERRORS_NAMES               = {
   [ERRORS.INVALID_PRIMARY_KEY]   = "invalid primary key",
   [ERRORS.SCHEMA_VIOLATION]      = "schema violation",
@@ -77,25 +60,22 @@
   [ERRORS.INVALID_SIZE]          = "invalid size",
   [ERRORS.INVALID_UNIQUE]        = "invalid unique %s",
   [ERRORS.INVALID_OPTIONS]       = "invalid options",
-  [ERRORS.RBAC_ERROR]            = "unauthorized access",
-=======
-local ERRORS_NAMES                 = {
-  [ERRORS.INVALID_PRIMARY_KEY]     = "invalid primary key",
-  [ERRORS.SCHEMA_VIOLATION]        = "schema violation",
-  [ERRORS.PRIMARY_KEY_VIOLATION]   = "primary key violation",
-  [ERRORS.FOREIGN_KEY_VIOLATION]   = "foreign key violation",
-  [ERRORS.UNIQUE_VIOLATION]        = "unique constraint violation",
-  [ERRORS.NOT_FOUND]               = "not found",
-  [ERRORS.INVALID_OFFSET]          = "invalid offset",
-  [ERRORS.DATABASE_ERROR]          = "database error",
-  [ERRORS.INVALID_SIZE]            = "invalid size",
-  [ERRORS.INVALID_UNIQUE]          = "invalid unique %s",
-  [ERRORS.INVALID_OPTIONS]         = "invalid options",
   [ERRORS.OPERATION_UNSUPPORTED]   = "operation unsupported",
   [ERRORS.FOREIGN_KEYS_UNRESOLVED] = "foreign keys unresolved",
   [ERRORS.DECLARATIVE_CONFIG]      = "invalid declarative configuration",
->>>>>>> 5e9a43a3
 }
+
+local function add_ee_error(name, code, message)
+  if ERRORS_NAMES[code] then
+    error("already used code " .. code)
+  end
+
+  ERRORS[name] = code
+  ERRORS_NAMES[code] = message
+end
+
+add_ee_error("RBAC_ERROR", 99, "unauthorized access") -- Forbidden operation (403)
+
 
 
 -- err_t metatable definition
