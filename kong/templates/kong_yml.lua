-- This software is copyright Kong Inc. and its licensors.
-- Use of the software is subject to the agreement between your organization
-- and Kong Inc. If there is no such agreement, use is governed by and
-- subject to the terms of the Kong Master Software License Agreement found
-- at https://konghq.com/enterprisesoftwarelicense/.
-- [ END OF LICENSE 0867164ffc95e54f04670b5169c09574bdbd9bba ]

return [[
# ------------------------------------------------------------------------------
# This is an example file to get you started with using
# declarative configuration in Kong.
# ------------------------------------------------------------------------------

# Metadata fields start with an underscore (_)
# Fields that do not start with an underscore represent Kong entities and attributes

# _format_version is mandatory,
# it specifies the minimum version of Kong that supports the format

_format_version: "3.0"

# _transform is optional, defaulting to true.
# It specifies whether schema transformations should be applied when importing this file
# as a rule of thumb, leave this setting to true if you are importing credentials
# with plain passwords, which need to be encrypted/hashed before storing on the database.
# On the other hand, if you are reimporting a database with passwords already encrypted/hashed,
# set it to false.

_transform: true

<<<<<<< HEAD
# A kong config file has an associated workspace. By default,
# "default" workspace is used but can be changed via the metadata
# field _workspace

# _workspace: workspace-foo
=======
# Custom annotations can be added via _comment and _ignore fields. The comments
# must be strings, and the ignored fields must be an array, carrying any type as
# values.  _comment and _ignore fields can appear at the top level of the file 
# and at the top level of any entity.

_comment: This is a top level comment, and must be a string
_ignore:
- This array entry will be ignored
- as well as this one
>>>>>>> a3ec505f

# Each Kong entity (core entity or custom entity introduced by a plugin)
# can be listed in the top-level as an array of objects:

# services:
# - name: example-service
#   url: http://example.com
#   # Entities can store tags as metadata
#   tags:
#   - example
#   # Entities that have a foreign-key relationship can be nested:
#   routes:
#   - name: example-route
#     paths:
#     - /
#   plugins:
#   - name: key-auth
# - name: another-service
#   url: https://example.org

# routes:
# - name: another-route
#   # Relationships can also be specified between top-level entities,
#   # either by name or by id
#   service: example-service
#   hosts: ["hello.com"]

# consumers:
# - username: example-user
#   # Custom entities from plugin can also be specified
#   # If they specify a foreign-key relationshp, they can also be nested
#   keyauth_credentials:
#   - key: my-key
#   plugins:
#   - name: rate-limiting
#     _comment: "these are default rate-limits for user example-user"
#     config:
#       policy: local
#       second: 5
#       hour: 10000

# When an entity has multiple foreign-key relationships
# (e.g. a plugin matching on both consumer and service)
# it must be specified as a top-level entity, and not through
# nesting.

# plugins:
# - name: rate-limiting
#   consumer: example-user
#   service: another-service
#   _comment: "example-user is extra limited when using another-service"
#   config:
#     hour: 2
#   # tags are for your organization only and have no meaning for Kong:
#   tags:
#   - extra_limits
#   - my_tag
]]<|MERGE_RESOLUTION|>--- conflicted
+++ resolved
@@ -28,13 +28,12 @@
 
 _transform: true
 
-<<<<<<< HEAD
 # A kong config file has an associated workspace. By default,
 # "default" workspace is used but can be changed via the metadata
 # field _workspace
 
 # _workspace: workspace-foo
-=======
+
 # Custom annotations can be added via _comment and _ignore fields. The comments
 # must be strings, and the ignored fields must be an array, carrying any type as
 # values.  _comment and _ignore fields can appear at the top level of the file 
@@ -44,7 +43,6 @@
 _ignore:
 - This array entry will be ignored
 - as well as this one
->>>>>>> a3ec505f
 
 # Each Kong entity (core entity or custom entity introduced by a plugin)
 # can be listed in the top-level as an array of objects:
