--- conflicted
+++ resolved
@@ -11,7 +11,6 @@
 go_pluginserver_exe = /usr/local/bin/go-pluginserver
 go_plugins_dir = off
 anonymous_reports = on
-<<<<<<< HEAD
 enforce_rbac = off
 rbac_auth_header = Kong-Admin-Token
 vitals = on
@@ -83,12 +82,9 @@
 audit_log_ignore_paths =
 audit_log_ignore_tables =
 audit_log_signing_key =
-=======
->>>>>>> 28e4baf3
 
 proxy_listen = 0.0.0.0:8000 reuseport backlog=16384, 0.0.0.0:8443 http2 ssl reuseport backlog=16384
 stream_listen = off
-<<<<<<< HEAD
 
 admin_api_uri = NONE
 admin_gui_listen = 0.0.0.0:8002, 0.0.0.0:8445 ssl
@@ -107,10 +103,7 @@
 admin_emails_reply_to = NONE
 admin_invitation_expiry = 259200
 
-admin_listen = 127.0.0.1:8001, 127.0.0.1:8444 http2 ssl
-=======
 admin_listen = 127.0.0.1:8001 reuseport backlog=16384, 127.0.0.1:8444 http2 ssl reuseport backlog=16384
->>>>>>> 28e4baf3
 status_listen = off
 cluster_listen = 0.0.0.0:8005
 cluster_control_plane = 127.0.0.1:8005
@@ -126,12 +119,8 @@
 ssl_ciphers = NONE
 admin_ssl_cert = NONE
 admin_ssl_cert_key = NONE
-<<<<<<< HEAD
 admin_gui_ssl_cert = NONE
 admin_gui_ssl_cert_key = NONE
-upstream_keepalive = 60
-=======
->>>>>>> 28e4baf3
 headers = server_tokens, latency_tokens
 trusted_ips = NONE
 error_default_type = text/plain
@@ -221,7 +210,6 @@
 lua_package_path = ./?.lua;./?/init.lua;
 lua_package_cpath = NONE
 
-<<<<<<< HEAD
 feature_conf_path = NONE
 
 smtp_admin_emails = NONE
@@ -246,7 +234,6 @@
 keyring_vault_mount =
 keyring_vault_path =
 keyring_vault_token =
-=======
+
 role = traditional
->>>>>>> 28e4baf3
 ]]