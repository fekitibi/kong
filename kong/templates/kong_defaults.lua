return [[
prefix = /usr/local/kong/
log_level = notice
proxy_access_log = logs/access.log
proxy_error_log = logs/error.log
admin_access_log = logs/admin_access.log
admin_error_log = logs/error.log
custom_plugins = NONE
anonymous_reports = on
enforce_rbac = off
rbac_auth_header = Kong-Admin-Token
vitals = off
vitals_flush_interval = 10
vitals_ttl_seconds = 3600
vitals_ttl_minutes = 90000

proxy_listen = 0.0.0.0:8000
proxy_listen_ssl = 0.0.0.0:8443
<<<<<<< HEAD
admin_listen = 0.0.0.0:8001
admin_listen_ssl = 0.0.0.0:8444
admin_gui_listen = 0.0.0.0:8002
admin_gui_listen_ssl = 0.0.0.0:8445
=======
admin_listen = 127.0.0.1:8001
admin_listen_ssl = 127.0.0.1:8444
>>>>>>> 6ec53931
nginx_user = nobody nobody
nginx_worker_processes = auto
nginx_optimizations = on
nginx_daemon = on
mem_cache_size = 128m
http2 = off
ssl = on
ssl_cert = NONE
ssl_cert_key = NONE
client_ssl = off
client_ssl_cert = NONE
client_ssl_cert_key = NONE
ssl_cipher_suite = modern
ssl_ciphers = ECDHE-ECDSA-AES256-GCM-SHA384:ECDHE-RSA-AES256-GCM-SHA384:ECDHE-ECDSA-CHACHA20-POLY1305:ECDHE-RSA-CHACHA20-POLY1305:ECDHE-ECDSA-AES128-GCM-SHA256:ECDHE-RSA-AES128-GCM-SHA256:ECDHE-ECDSA-AES256-SHA384:ECDHE-RSA-AES256-SHA384:ECDHE-ECDSA-AES128-SHA256:ECDHE-RSA-AES128-SHA256
admin_http2 = off
admin_ssl = on
admin_ssl_cert = NONE
admin_ssl_cert_key = NONE
admin_gui_ssl = on
admin_gui_ssl_cert = NONE
admin_gui_ssl_cert_key = NONE
upstream_keepalive = 60
server_tokens = on
latency_tokens = on
trusted_ips = NONE
real_ip_header = X-Real-IP
real_ip_recursive = off
client_max_body_size = 0
client_body_buffer_size = 8k
error_default_type = text/plain

database = postgres
pg_host = 127.0.0.1
pg_port = 5432
pg_database = kong
pg_user = kong
pg_password = NONE
pg_ssl = off
pg_ssl_verify = off
cassandra_contact_points = 127.0.0.1
cassandra_port = 9042
cassandra_keyspace = kong
cassandra_timeout = 5000
cassandra_ssl = off
cassandra_ssl_verify = off
cassandra_username = kong
cassandra_password = NONE
cassandra_consistency = ONE
cassandra_lb_policy = RoundRobin
cassandra_local_datacenter = NONE
cassandra_repl_strategy = SimpleStrategy
cassandra_repl_factor = 1
cassandra_data_centers = dc1:2,dc2:3
cassandra_schema_consensus_timeout = 10000

db_update_frequency = 5
db_update_propagation = 0
db_cache_ttl = 3600

dns_resolver = NONE
dns_hostsfile = /etc/hosts
dns_order = LAST,SRV,A,CNAME
dns_stale_ttl = 4
dns_not_found_ttl = 30
dns_error_ttl = 1
dns_no_sync = off

lua_socket_pool_size = 30
lua_ssl_trusted_certificate = NONE
lua_ssl_verify_depth = 1
lua_package_path = ./?.lua;./?/init.lua;
lua_package_cpath = NONE
]]<|MERGE_RESOLUTION|>--- conflicted
+++ resolved
@@ -16,15 +16,10 @@
 
 proxy_listen = 0.0.0.0:8000
 proxy_listen_ssl = 0.0.0.0:8443
-<<<<<<< HEAD
-admin_listen = 0.0.0.0:8001
-admin_listen_ssl = 0.0.0.0:8444
+admin_listen = 127.0.0.1:8001
+admin_listen_ssl = 127.0.0.1:8444
 admin_gui_listen = 0.0.0.0:8002
 admin_gui_listen_ssl = 0.0.0.0:8445
-=======
-admin_listen = 127.0.0.1:8001
-admin_listen_ssl = 127.0.0.1:8444
->>>>>>> 6ec53931
 nginx_user = nobody nobody
 nginx_worker_processes = auto
 nginx_optimizations = on
