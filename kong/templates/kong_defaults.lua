-- This software is copyright Kong Inc. and its licensors.
-- Use of the software is subject to the agreement between your organization
-- and Kong Inc. If there is no such agreement, use is governed by and
-- subject to the terms of the Kong Master Software License Agreement found
-- at https://konghq.com/enterprisesoftwarelicense/.
-- [ END OF LICENSE 0867164ffc95e54f04670b5169c09574bdbd9bba ]

return [[
prefix = /usr/local/kong/
log_level = notice
proxy_access_log = logs/access.log
proxy_error_log = logs/error.log
proxy_stream_access_log = logs/access.log basic
proxy_stream_error_log = logs/error.log
admin_access_log = logs/admin_access.log
admin_error_log = logs/error.log
admin_gui_access_log = logs/admin_gui_access.log
admin_gui_error_log = logs/admin_gui_error.log
status_access_log = off
status_error_log = logs/status_error.log
debug_access_log = off
debug_error_log = logs/debug_error.log
vaults = bundled
plugins = bundled
port_maps = NONE
host_ports = NONE
anonymous_reports = on
proxy_server = NONE
proxy_server_ssl_verify = on
error_template_html = NONE
error_template_json = NONE
error_template_xml = NONE
error_template_plain = NONE
node_id = NONE

enforce_rbac = off
rbac_auth_header = Kong-Admin-Token
vitals = on
vitals_flush_interval = 10
vitals_delete_interval_pg = 30
vitals_ttl_seconds = 3600
vitals_ttl_minutes = 1500
vitals_ttl_days = 0

vitals_strategy = database
vitals_statsd_address = NONE
vitals_statsd_prefix = kong
vitals_statsd_udp_packet_size = 1024
vitals_tsdb_address = NONE
vitals_tsdb_user = NONE
vitals_tsdb_password = NONE
vitals_prometheus_scrape_interval = 5

analytics_flush_interval = 1
analytics_buffer_size_limit = 100000

konnect_mode = off

portal = off
portal_is_legacy = off
portal_gui_listen = 0.0.0.0:8003, 0.0.0.0:8446 ssl
portal_gui_protocol = http
portal_gui_host = 127.0.0.1:8003
portal_cors_origins = NONE
portal_gui_use_subdomains = off
portal_gui_ssl_cert = NONE
portal_gui_ssl_cert_key = NONE
portal_gui_ssl_protocols = TLSv1.1 TLSv1.2 TLSv1.3
portal_gui_access_log = logs/portal_gui_access.log
portal_gui_error_log = logs/portal_gui_error.log

portal_api_listen = 0.0.0.0:8004, 0.0.0.0:8447 ssl
portal_api_url = NONE
portal_api_ssl_cert = NONE
portal_api_ssl_cert_key = NONE
portal_api_ssl_protocols = TLSv1.1 TLSv1.2 TLSv1.3
portal_api_access_log = logs/portal_api_access.log
portal_api_error_log = logs/portal_api_error.log

portal_app_auth = kong-oauth2
portal_auto_approve = off
portal_auth = NONE
portal_auth_password_complexity =
portal_auth_conf = NONE
portal_auth_login_attempts = 0
portal_token_exp = 21600
portal_session_conf =

portal_email_verification = false
portal_invite_email = true
portal_access_request_email = true
portal_approved_email = true
portal_reset_email = true
portal_reset_success_email = true
portal_application_request_email = false
portal_application_status_email = false
portal_emails_from = NONE
portal_emails_reply_to = NONE
portal_smtp_admin_emails = NONE

smtp_host = localhost
smtp_port = 25
smtp_starttls = off
smtp_username = NONE
smtp_password = NONE
smtp_ssl = off
smtp_auth_type = NONE
smtp_domain = localhost.localdomain
smtp_timeout_connect = 60000
smtp_timeout_send = 60000
smtp_timeout_read = 60000

proxy_url = NONE

audit_log = off
audit_log_record_ttl = 2592000
audit_log_ignore_methods =
audit_log_ignore_paths =
audit_log_ignore_tables =
audit_log_signing_key =
audit_log_payload_exclude = token, secret, password

proxy_listen = 0.0.0.0:8000 reuseport backlog=16384, 0.0.0.0:8443 http2 ssl reuseport backlog=16384
stream_listen = off

admin_listen = 127.0.0.1:8001 reuseport backlog=16384, 127.0.0.1:8444 http2 ssl reuseport backlog=16384
admin_gui_listen = 0.0.0.0:8002, 0.0.0.0:8445 ssl
status_listen = off
debug_listen = off
cluster_listen = 0.0.0.0:8005
cluster_control_plane = 127.0.0.1:8005
cluster_cert = NONE
cluster_cert_key = NONE
cluster_mtls = shared
cluster_ca_cert = NONE
cluster_server_name = NONE
cluster_data_plane_purge_delay = 1209600
cluster_ocsp = off
cluster_allowed_common_names = NONE
cluster_max_payload = 16777216
cluster_use_proxy = off
cluster_dp_labels = NONE

lmdb_environment_path = dbless.lmdb
lmdb_map_size = 2048m
mem_cache_size = 128m
worker_events_max_payload = 65535
ssl_cert = NONE
ssl_cert_key = NONE
client_ssl = off
client_ssl_cert = NONE
client_ssl_cert_key = NONE
ssl_cipher_suite = intermediate
ssl_ciphers = NONE
ssl_protocols = TLSv1.1 TLSv1.2 TLSv1.3
ssl_prefer_server_ciphers = on
ssl_dhparam = NONE
ssl_session_tickets = on
ssl_session_timeout = 1d
ssl_session_cache_size = 10m
admin_ssl_cert = NONE
admin_ssl_cert_key = NONE
admin_gui_ssl_cert = NONE
admin_gui_ssl_cert_key = NONE
admin_gui_ssl_protocols = TLSv1.1 TLSv1.2 TLSv1.3
status_ssl_cert = NONE
status_ssl_cert_key = NONE
debug_ssl_cert = NONE
debug_ssl_cert_key = NONE
headers = server_tokens, latency_tokens
trusted_ips = NONE
error_default_type = text/plain
upstream_keepalive_pool_size = 512
upstream_keepalive_max_requests = 1000
upstream_keepalive_idle_timeout = 60
allow_debug_header = off

nginx_user = kong kong
nginx_worker_processes = auto
nginx_daemon = on
nginx_main_daemon = on
nginx_main_user = kong kong
nginx_main_worker_processes = auto
nginx_main_worker_rlimit_nofile = auto
nginx_events_worker_connections = auto
nginx_events_multi_accept = on
nginx_http_charset = UTF-8
nginx_http_client_max_body_size = 0
nginx_http_client_body_buffer_size = 8k
nginx_http_ssl_protocols = NONE
nginx_http_ssl_prefer_server_ciphers = NONE
nginx_http_ssl_dhparam = NONE
nginx_http_ssl_session_tickets = NONE
nginx_http_ssl_session_timeout = NONE
nginx_http_lua_regex_match_limit = 100000
nginx_http_lua_regex_cache_max_entries = 8192
nginx_http_keepalive_requests = 1000
nginx_stream_ssl_protocols = NONE
nginx_stream_ssl_prefer_server_ciphers = NONE
nginx_stream_ssl_dhparam = NONE
nginx_stream_ssl_session_tickets = NONE
nginx_stream_ssl_session_timeout = NONE
nginx_proxy_real_ip_header = X-Real-IP
nginx_proxy_real_ip_recursive = off
nginx_admin_client_max_body_size = 10m
nginx_admin_client_body_buffer_size = 10m

client_body_buffer_size = 8k
real_ip_header = X-Real-IP
real_ip_recursive = off

database = postgres

pg_host = 127.0.0.1
pg_port = 5432
pg_database = kong
pg_schema = NONE
pg_timeout = 5000
pg_user = kong
pg_password = NONE
pg_iam_auth = off
pg_ssl = off
pg_ssl_required = off
pg_ssl_verify = off
pg_ssl_version = tlsv1_2
pg_ssl_cert = NONE
pg_ssl_cert_key = NONE
pg_max_concurrent_queries = 0
pg_semaphore_timeout = 60000
pg_keepalive_timeout = NONE
pg_pool_size = NONE
pg_backlog = NONE
_debug_pg_ttl_cleanup_interval = 300

pg_ro_host = NONE
pg_ro_port = NONE
pg_ro_database = NONE
pg_ro_schema = NONE
pg_ro_timeout = NONE
pg_ro_user = NONE
pg_ro_password = NONE
pg_ro_iam_auth = off
pg_ro_ssl = NONE
pg_ro_ssl_required = NONE
pg_ro_ssl_verify = NONE
pg_ro_ssl_version = NONE
pg_ro_max_concurrent_queries = NONE
pg_ro_semaphore_timeout = NONE
pg_ro_keepalive_timeout = NONE
pg_ro_pool_size = NONE
pg_ro_backlog = NONE

declarative_config = NONE
declarative_config_string = NONE

db_update_frequency = 5
db_update_propagation = 0
db_cache_ttl = 0
db_cache_neg_ttl = NONE
db_resurrect_ttl = 30
db_cache_warmup_entities = services

dns_resolver = NONE
dns_hostsfile = /etc/hosts
dns_order = LAST,SRV,A,CNAME
dns_valid_ttl = NONE
dns_stale_ttl = 4
dns_cache_size = 10000
dns_not_found_ttl = 30
dns_error_ttl = 1
dns_no_sync = off

privileged_agent = off
worker_consistency = eventual
worker_state_update_frequency = 5

router_flavor = traditional_compatible

lua_socket_pool_size = 256
lua_ssl_trusted_certificate = system
lua_ssl_verify_depth = 1
lua_ssl_protocols = TLSv1.1 TLSv1.2 TLSv1.3
lua_package_path = ./?.lua;./?/init.lua;
lua_package_cpath = NONE

lua_max_req_headers = 100
lua_max_resp_headers = 100
lua_max_uri_args = 100
lua_max_post_args = 100

feature_conf_path = NONE

smtp_admin_emails = NONE
smtp_mock = on

tracing = off
tracing_write_endpoint =
tracing_write_strategy = file
tracing_time_threshold = 0
tracing_types = all
tracing_debug_header =
generate_trace_details = off
route_validation_strategy = smart
enforce_route_path_pattern = NONE

keyring_enabled = off
keyring_blob_path =
keyring_public_key =
keyring_private_key =
keyring_strategy = cluster
keyring_vault_host =
keyring_vault_mount =
keyring_vault_path =
keyring_vault_token =
keyring_vault_auth_method = token
keyring_vault_kube_role = default
keyring_vault_kube_api_token_file = /run/secrets/kubernetes.io/serviceaccount/token
keyring_recovery_public_key =

event_hooks_enabled = true

fips = off

role = traditional
kic = off
pluginserver_names = NONE

cluster_telemetry_listen = 0.0.0.0:8006
cluster_telemetry_endpoint = 127.0.0.1:8006
cluster_telemetry_server_name = NONE

untrusted_lua = sandbox
untrusted_lua_sandbox_requires =
untrusted_lua_sandbox_environment =

admin_gui_url =
admin_gui_path = /
admin_gui_api_url = NONE

<<<<<<< HEAD
admin_api_uri = NONE

admin_gui_flags = {}
admin_gui_auth =
admin_gui_auth_conf =
admin_gui_auth_header = Kong-Admin-User
admin_gui_auth_password_complexity =
admin_gui_session_conf =
admin_gui_auth_login_attempts = 0
admin_approved_email = true
admin_emails_from = ""
admin_emails_reply_to = NONE
admin_invitation_expiry = 259200

admin_gui_header_txt = NONE
admin_gui_header_bg_color = NONE
admin_gui_header_txt_color = NONE

admin_gui_footer_txt = NONE
admin_gui_footer_bg_color = NONE
admin_gui_footer_txt_color = NONE

admin_gui_login_banner_title = NONE
admin_gui_login_banner_body = NONE

allow_inconsistent_data_plane_plugins = off

=======
>>>>>>> 9b39c5bd
openresty_path =

opentelemetry_tracing = off
opentelemetry_tracing_sampling_rate = 0.01
tracing_instrumentations = off
tracing_sampling_rate = 0.01

<<<<<<< HEAD
cluster_fallback_config_import = off
cluster_fallback_config_storage =
cluster_fallback_config_export = off
cluster_fallback_config_export_delay = 60

=======
>>>>>>> 9b39c5bd
wasm = off
wasm_filters_path = NONE
wasm_dynamic_module = NONE
]]<|MERGE_RESOLUTION|>--- conflicted
+++ resolved
@@ -337,7 +337,6 @@
 admin_gui_path = /
 admin_gui_api_url = NONE
 
-<<<<<<< HEAD
 admin_api_uri = NONE
 
 admin_gui_flags = {}
@@ -365,8 +364,6 @@
 
 allow_inconsistent_data_plane_plugins = off
 
-=======
->>>>>>> 9b39c5bd
 openresty_path =
 
 opentelemetry_tracing = off
@@ -374,14 +371,11 @@
 tracing_instrumentations = off
 tracing_sampling_rate = 0.01
 
-<<<<<<< HEAD
 cluster_fallback_config_import = off
 cluster_fallback_config_storage =
 cluster_fallback_config_export = off
 cluster_fallback_config_export_delay = 60
 
-=======
->>>>>>> 9b39c5bd
 wasm = off
 wasm_filters_path = NONE
 wasm_dynamic_module = NONE
