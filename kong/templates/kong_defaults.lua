--- conflicted
+++ resolved
@@ -142,16 +142,13 @@
 upstream_keepalive_max_requests = 100
 upstream_keepalive_idle_timeout = 60
 
-<<<<<<< HEAD
 admin_gui_ssl_cert = NONE
 admin_gui_ssl_cert_key = NONE
 
-=======
 nginx_user = nobody nobody
 nginx_worker_processes = auto
 nginx_optimizations = on
 nginx_daemon = on
->>>>>>> c471e8b3
 nginx_main_daemon = on
 nginx_main_user = nobody nobody
 nginx_main_worker_processes = auto
