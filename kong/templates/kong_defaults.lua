--- conflicted
+++ resolved
@@ -18,7 +18,9 @@
 port_maps = NONE
 host_ports = NONE
 anonymous_reports = on
-<<<<<<< HEAD
+go_pluginserver_exe = /usr/local/bin/go-pluginserver
+go_plugins_dir = off
+
 enforce_rbac = off
 rbac_auth_header = Kong-Admin-Token
 vitals = on
@@ -95,10 +97,6 @@
 audit_log_ignore_tables =
 audit_log_signing_key =
 audit_log_payload_exclude = token, secret, password
-=======
-go_pluginserver_exe = /usr/local/bin/go-pluginserver
-go_plugins_dir = off
->>>>>>> 61c87688
 
 proxy_listen = 0.0.0.0:8000 reuseport backlog=16384, 0.0.0.0:8443 http2 ssl reuseport backlog=16384
 stream_listen = off
@@ -301,17 +299,15 @@
 keyring_vault_path =
 keyring_vault_token =
 
+
+event_hooks_enabled = off
+
 role = traditional
-
-event_hooks_enabled = off
-
 kic = off
-<<<<<<< HEAD
+pluginserver_names = NONE
 
 cluster_telemetry_listen = 0.0.0.0:8006
 cluster_telemetry_endpoint = 127.0.0.1:8006
 cluster_telemetry_server_name = NONE
-=======
-pluginserver_names = NONE
->>>>>>> 61c87688
+
 ]]