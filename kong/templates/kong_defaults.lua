-- This software is copyright Kong Inc. and its licensors.
-- Use of the software is subject to the agreement between your organization
-- and Kong Inc. If there is no such agreement, use is governed by and
-- subject to the terms of the Kong Master Software License Agreement found
-- at https://konghq.com/enterprisesoftwarelicense/.
-- [ END OF LICENSE 0867164ffc95e54f04670b5169c09574bdbd9bba ]

return [[
prefix = /usr/local/kong/
log_level = notice
proxy_access_log = logs/access.log
proxy_error_log = logs/error.log
admin_access_log = logs/admin_access.log
admin_error_log = logs/error.log
status_access_log = off
status_error_log = logs/status_error.log
plugins = bundled
port_maps = NONE
host_ports = NONE
anonymous_reports = on
go_pluginserver_exe = /usr/local/bin/go-pluginserver
go_plugins_dir = off

enforce_rbac = off
rbac_auth_header = Kong-Admin-Token
vitals = on
vitals_flush_interval = 10
vitals_delete_interval_pg = 30
vitals_ttl_seconds = 3600
vitals_ttl_minutes = 1500
vitals_ttl_days = 0

vitals_strategy = database
vitals_statsd_address = NONE
vitals_statsd_prefix = kong
vitals_statsd_udp_packet_size = 1024
vitals_tsdb_address = NONE
vitals_tsdb_user = NONE
vitals_tsdb_password = NONE
vitals_prometheus_scrape_interval = 5

portal = off
portal_is_legacy = off
portal_gui_listen = 0.0.0.0:8003, 0.0.0.0:8446 ssl
portal_gui_protocol = http
portal_gui_host = 127.0.0.1:8003
portal_cors_origins = NONE
portal_gui_use_subdomains = off
portal_gui_ssl_cert = NONE
portal_gui_ssl_cert_key = NONE
portal_gui_access_log = logs/portal_gui_access.log
portal_gui_error_log = logs/portal_gui_error.log

portal_api_listen = 0.0.0.0:8004, 0.0.0.0:8447 ssl
portal_api_url = NONE
portal_api_ssl_cert = NONE
portal_api_ssl_cert_key = NONE
portal_api_access_log = logs/portal_api_access.log
portal_api_error_log = logs/portal_api_error.log

portal_app_auth = kong-oauth2
portal_auto_approve = off
portal_auth = NONE
portal_auth_password_complexity =
portal_auth_conf = NONE
portal_auth_login_attempts = 0
portal_token_exp = 21600
portal_session_conf =

portal_email_verification = false
portal_invite_email = true
portal_access_request_email = true
portal_approved_email = true
portal_reset_email = true
portal_reset_success_email = true
portal_emails_from = NONE
portal_emails_reply_to = NONE

smtp_host = localhost
smtp_port = 25
smtp_starttls = off
smtp_username = NONE
smtp_password = NONE
smtp_ssl = off
smtp_auth_type = NONE
smtp_domain = localhost.localdomain
smtp_timeout_connect = 60000
smtp_timeout_send = 60000
smtp_timeout_read = 60000

proxy_url = NONE

audit_log = off
audit_log_record_ttl = 2592000
audit_log_ignore_methods =
audit_log_ignore_paths =
audit_log_ignore_tables =
audit_log_signing_key =
audit_log_payload_exclude = token, secret, password

proxy_listen = 0.0.0.0:8000 reuseport backlog=16384, 0.0.0.0:8443 http2 ssl reuseport backlog=16384
stream_listen = off

admin_api_uri = NONE
admin_gui_listen = 0.0.0.0:8002, 0.0.0.0:8445 ssl
admin_gui_url =
admin_gui_access_log = logs/admin_gui_access.log
admin_gui_error_log = logs/admin_gui_error.log
admin_gui_flags = {}
admin_gui_auth =
admin_gui_auth_conf =
admin_gui_auth_header = Kong-Admin-User
admin_gui_auth_password_complexity =
admin_gui_session_conf =
admin_gui_auth_login_attempts = 0
admin_approved_email = true
admin_emails_from = ""
admin_emails_reply_to = NONE
admin_invitation_expiry = 259200

admin_listen = 127.0.0.1:8001 reuseport backlog=16384, 127.0.0.1:8444 http2 ssl reuseport backlog=16384
status_listen = off
cluster_listen = 0.0.0.0:8005
cluster_control_plane = 127.0.0.1:8005
cluster_cert = NONE
cluster_cert_key = NONE
cluster_mtls = shared
cluster_ca_cert = NONE
cluster_server_name = NONE
cluster_data_plane_purge_delay = 1209600
mem_cache_size = 128m
ssl_cert = NONE
ssl_cert_key = NONE
client_ssl = off
client_ssl_cert = NONE
client_ssl_cert_key = NONE
ssl_cipher_suite = intermediate
ssl_ciphers = NONE
ssl_protocols = TLSv1.1 TLSv1.2 TLSv1.3
ssl_prefer_server_ciphers = on
ssl_dhparam = NONE
ssl_session_tickets = on
ssl_session_timeout = 1d
admin_ssl_cert = NONE
admin_ssl_cert_key = NONE
status_ssl_cert = NONE
status_ssl_cert_key = NONE
headers = server_tokens, latency_tokens
trusted_ips = NONE
error_default_type = text/plain
upstream_keepalive = NONE
upstream_keepalive_pool_size = 60
upstream_keepalive_max_requests = 100
upstream_keepalive_idle_timeout = 60

admin_gui_ssl_cert = NONE
admin_gui_ssl_cert_key = NONE

nginx_user = kong kong
nginx_worker_processes = auto
nginx_optimizations = on
nginx_daemon = on
nginx_main_daemon = on
nginx_main_user = kong kong
nginx_main_worker_processes = auto
nginx_main_worker_rlimit_nofile = auto
nginx_events_worker_connections = auto
nginx_events_multi_accept = on
nginx_http_client_max_body_size = 0
nginx_http_client_body_buffer_size = 8k
nginx_http_ssl_protocols = NONE
nginx_http_ssl_prefer_server_ciphers = NONE
nginx_http_ssl_dhparam = NONE
nginx_http_ssl_session_tickets = NONE
nginx_http_ssl_session_timeout = NONE
nginx_stream_ssl_protocols = NONE
nginx_stream_ssl_prefer_server_ciphers = NONE
nginx_stream_ssl_dhparam = NONE
nginx_stream_ssl_session_tickets = NONE
nginx_stream_ssl_session_timeout = NONE
nginx_proxy_real_ip_header = X-Real-IP
nginx_proxy_real_ip_recursive = off
nginx_admin_client_max_body_size = 10m
nginx_admin_client_body_buffer_size = 10m
nginx_upstream_keepalive = NONE
nginx_upstream_keepalive_requests = NONE
nginx_upstream_keepalive_timeout = NONE
nginx_http_upstream_keepalive = NONE
nginx_http_upstream_keepalive_requests = NONE
nginx_http_upstream_keepalive_timeout = NONE

client_max_body_size = 0
client_body_buffer_size = 8k
real_ip_header = X-Real-IP
real_ip_recursive = off

database = postgres

pg_host = 127.0.0.1
pg_port = 5432
pg_database = kong
pg_schema = NONE
pg_timeout = 5000
pg_user = kong
pg_password = NONE
pg_ssl = off
pg_ssl_required = off
pg_ssl_verify = off
pg_ssl_version = tlsv1
pg_ssl_cert = NONE
pg_ssl_cert_key = NONE
pg_max_concurrent_queries = 0
pg_semaphore_timeout = 60000
pg_keepalive_timeout = 60000

pg_ro_host = NONE
pg_ro_port = NONE
pg_ro_database = NONE
pg_ro_schema = NONE
pg_ro_timeout = NONE
pg_ro_user = NONE
pg_ro_password = NONE
pg_ro_ssl = NONE
pg_ro_ssl_required = NONE
pg_ro_ssl_verify = NONE
pg_ro_ssl_version = NONE
pg_ro_max_concurrent_queries = NONE
pg_ro_semaphore_timeout = NONE
pg_ro_keepalive_timeout = NONE

cassandra_contact_points = 127.0.0.1
cassandra_port = 9042
cassandra_keyspace = kong
cassandra_timeout = 5000
cassandra_ssl = off
cassandra_ssl_verify = off
cassandra_username = kong
cassandra_password = NONE
cassandra_consistency = NONE
cassandra_write_consistency = ONE
cassandra_read_consistency = ONE
cassandra_lb_policy = RequestRoundRobin
cassandra_local_datacenter = NONE
cassandra_refresh_frequency = 60
cassandra_repl_strategy = SimpleStrategy
cassandra_repl_factor = 1
cassandra_data_centers = dc1:2,dc2:3
cassandra_schema_consensus_timeout = 10000

declarative_config = NONE

db_update_frequency = 5
db_update_propagation = 0
db_cache_ttl = 0
db_cache_neg_ttl = NONE
db_resurrect_ttl = 30
db_cache_warmup_entities = services

dns_resolver = NONE
dns_hostsfile = /etc/hosts
dns_order = LAST,SRV,A,CNAME
dns_valid_ttl = NONE
dns_stale_ttl = 4
dns_not_found_ttl = 30
dns_error_ttl = 1
dns_no_sync = off

worker_consistency = strict
worker_state_update_frequency = 5

lua_socket_pool_size = 30
lua_ssl_trusted_certificate = NONE
lua_ssl_verify_depth = 1
lua_package_path = ./?.lua;./?/init.lua;
lua_package_cpath = NONE

feature_conf_path = NONE

smtp_admin_emails = NONE
smtp_mock = on

tracing = off
tracing_write_endpoint =
tracing_write_strategy = file
tracing_time_threshold = 0
tracing_types = all
tracing_debug_header =
generate_trace_details = off
route_validation_strategy = smart
enforce_route_path_pattern = NONE

keyring_enabled = off
keyring_blob_path =
keyring_public_key =
keyring_private_key =
keyring_strategy = cluster
keyring_vault_host =
keyring_vault_mount =
keyring_vault_path =
keyring_vault_token =


event_hooks_enabled = off

role = traditional
kic = off
pluginserver_names = NONE

<<<<<<< HEAD
cluster_telemetry_listen = 0.0.0.0:8006
cluster_telemetry_endpoint = 127.0.0.1:8006
cluster_telemetry_server_name = NONE

untrusted_lua = on
=======
untrusted_lua = sandbox
>>>>>>> 50b8405d
untrusted_lua_sandbox_requires =
untrusted_lua_sandbox_environment =
]]<|MERGE_RESOLUTION|>--- conflicted
+++ resolved
@@ -306,15 +306,11 @@
 kic = off
 pluginserver_names = NONE
 
-<<<<<<< HEAD
 cluster_telemetry_listen = 0.0.0.0:8006
 cluster_telemetry_endpoint = 127.0.0.1:8006
 cluster_telemetry_server_name = NONE
 
-untrusted_lua = on
-=======
 untrusted_lua = sandbox
->>>>>>> 50b8405d
 untrusted_lua_sandbox_requires =
 untrusted_lua_sandbox_environment =
 ]]