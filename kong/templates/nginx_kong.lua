-- This software is copyright Kong Inc. and its licensors.
-- Use of the software is subject to the agreement between your organization
-- and Kong Inc. If there is no such agreement, use is governed by and
-- subject to the terms of the Kong Master Software License Agreement found
-- at https://konghq.com/enterprisesoftwarelicense/.
-- [ END OF LICENSE 0867164ffc95e54f04670b5169c09574bdbd9bba ]

return [[
server_tokens off;

error_log ${{PROXY_ERROR_LOG}} ${{LOG_LEVEL}};

lua_package_path       '${{LUA_PACKAGE_PATH}};;';
lua_package_cpath      '${{LUA_PACKAGE_CPATH}};;';
lua_socket_pool_size   ${{LUA_SOCKET_POOL_SIZE}};
lua_socket_log_errors  off;
lua_max_running_timers 4096;
lua_max_pending_timers 16384;
lua_ssl_verify_depth   ${{LUA_SSL_VERIFY_DEPTH}};
> if lua_ssl_trusted_certificate_combined then
lua_ssl_trusted_certificate '${{LUA_SSL_TRUSTED_CERTIFICATE_COMBINED}}';
> end

lua_shared_dict kong                        5m;
lua_shared_dict kong_locks                  8m;
lua_shared_dict kong_healthchecks           5m;
lua_shared_dict kong_cluster_events         5m;
lua_shared_dict kong_rate_limiting_counters 12m;
lua_shared_dict kong_core_db_cache          ${{MEM_CACHE_SIZE}};
lua_shared_dict kong_core_db_cache_miss     12m;
lua_shared_dict kong_db_cache               ${{MEM_CACHE_SIZE}};
lua_shared_dict kong_db_cache_miss          12m;
> if database == "cassandra" then
lua_shared_dict kong_cassandra              5m;
> end

lua_shared_dict kong_vitals_counters 50m;
lua_shared_dict kong_vitals_lists   1m;
lua_shared_dict kong_vitals 1m;
lua_shared_dict kong_counters   1m;
lua_shared_dict kong_reports_consumers       10m;
lua_shared_dict kong_reports_routes          1m;
lua_shared_dict kong_reports_services        1m;
lua_shared_dict kong_reports_workspaces 1m;
lua_shared_dict kong_keyring 5m;
lua_shared_dict kong_profiling_state 1536k;  # 1.5 MBytes

underscores_in_headers on;
> if ssl_ciphers then
ssl_ciphers ${{SSL_CIPHERS}};
> end

# injected nginx_http_* directives
> for _, el in ipairs(nginx_http_directives) do
$(el.name) $(el.value);
> end

init_by_lua_block {
    Kong = require 'kong'
    Kong.init()
}

init_worker_by_lua_block {
    Kong.init_worker()
}

exit_worker_by_lua_block {
    Kong.exit_worker()
}

> if (role == "traditional" or role == "data_plane") and #proxy_listeners > 0 then
# Load variable indexes
lua_kong_load_var_index default;

upstream kong_upstream {
    server 0.0.0.1;

    # injected nginx_upstream_* directives
> for _, el in ipairs(nginx_upstream_directives) do
    $(el.name) $(el.value);
> end

    balancer_by_lua_block {
        Kong.balancer()
    }
}

server {
    server_name kong;
> for _, entry in ipairs(proxy_listeners) do
    listen $(entry.listener);
> end

    error_page 400 404 405 408 411 412 413 414 417 494 /kong_error_handler;
    error_page 500 502 503 504                     /kong_error_handler;

    access_log ${{PROXY_ACCESS_LOG}};
    error_log  ${{PROXY_ERROR_LOG}} ${{LOG_LEVEL}};

> if proxy_ssl_enabled then
> for i = 1, #ssl_cert do
    ssl_certificate     $(ssl_cert[i]);
    ssl_certificate_key $(ssl_cert_key[i]);
> end
    ssl_session_cache   shared:SSL:${{SSL_SESSION_CACHE_SIZE}};
    ssl_certificate_by_lua_block {
        Kong.ssl_certificate()
    }
> end

    # injected nginx_proxy_* directives
> for _, el in ipairs(nginx_proxy_directives)  do
    $(el.name) $(el.value);
> end
> for _, ip in ipairs(trusted_ips) do
    set_real_ip_from $(ip);
> end

    rewrite_by_lua_block {
        Kong.rewrite()
    }

    access_by_lua_block {
        Kong.access()
    }

    header_filter_by_lua_block {
        Kong.header_filter()
    }

    body_filter_by_lua_block {
        Kong.body_filter()
    }

    log_by_lua_block {
        Kong.log()
    }

    location / {
        default_type                     '';

        set $ctx_ref                     '';
        set $upstream_te                 '';
        set $upstream_host               '';
        set $upstream_upgrade            '';
        set $upstream_connection         '';
        set $upstream_scheme             '';
        set $upstream_uri                '';
        set $upstream_x_forwarded_for    '';
        set $upstream_x_forwarded_proto  '';
        set $upstream_x_forwarded_host   '';
        set $upstream_x_forwarded_port   '';
        set $upstream_x_forwarded_path   '';
        set $upstream_x_forwarded_prefix '';
        set $kong_proxy_mode             'http';

        proxy_http_version      1.1;
        proxy_buffering          on;
        proxy_request_buffering  on;

        proxy_set_header      TE                 $upstream_te;
        proxy_set_header      Host               $upstream_host;
        proxy_set_header      Upgrade            $upstream_upgrade;
        proxy_set_header      Connection         $upstream_connection;
        proxy_set_header      X-Forwarded-For    $upstream_x_forwarded_for;
        proxy_set_header      X-Forwarded-Proto  $upstream_x_forwarded_proto;
        proxy_set_header      X-Forwarded-Host   $upstream_x_forwarded_host;
        proxy_set_header      X-Forwarded-Port   $upstream_x_forwarded_port;
        proxy_set_header      X-Forwarded-Path   $upstream_x_forwarded_path;
        proxy_set_header      X-Forwarded-Prefix $upstream_x_forwarded_prefix;
        proxy_set_header      X-Real-IP          $remote_addr;
        proxy_pass_header     Server;
        proxy_pass_header     Date;
        proxy_ssl_name        $upstream_host;
        proxy_ssl_server_name on;
> if client_ssl then
        proxy_ssl_certificate ${{CLIENT_SSL_CERT}};
        proxy_ssl_certificate_key ${{CLIENT_SSL_CERT_KEY}};
> end
        proxy_pass            $upstream_scheme://kong_upstream$upstream_uri;
    }

    location @unbuffered {
        internal;
        default_type         '';
        set $kong_proxy_mode 'unbuffered';

        proxy_http_version      1.1;
        proxy_buffering         off;
        proxy_request_buffering off;

        proxy_set_header      TE                 $upstream_te;
        proxy_set_header      Host               $upstream_host;
        proxy_set_header      Upgrade            $upstream_upgrade;
        proxy_set_header      Connection         $upstream_connection;
        proxy_set_header      X-Forwarded-For    $upstream_x_forwarded_for;
        proxy_set_header      X-Forwarded-Proto  $upstream_x_forwarded_proto;
        proxy_set_header      X-Forwarded-Host   $upstream_x_forwarded_host;
        proxy_set_header      X-Forwarded-Port   $upstream_x_forwarded_port;
        proxy_set_header      X-Forwarded-Path   $upstream_x_forwarded_path;
        proxy_set_header      X-Forwarded-Prefix $upstream_x_forwarded_prefix;
        proxy_set_header      X-Real-IP          $remote_addr;
        proxy_pass_header     Server;
        proxy_pass_header     Date;
        proxy_ssl_name        $upstream_host;
        proxy_ssl_server_name on;
> if client_ssl then
        proxy_ssl_certificate ${{CLIENT_SSL_CERT}};
        proxy_ssl_certificate_key ${{CLIENT_SSL_CERT_KEY}};
> end
        proxy_pass            $upstream_scheme://kong_upstream$upstream_uri;
    }

    location @unbuffered_request {
        internal;
        default_type         '';
        set $kong_proxy_mode 'unbuffered';

        proxy_http_version      1.1;
        proxy_buffering          on;
        proxy_request_buffering off;

        proxy_set_header      TE                 $upstream_te;
        proxy_set_header      Host               $upstream_host;
        proxy_set_header      Upgrade            $upstream_upgrade;
        proxy_set_header      Connection         $upstream_connection;
        proxy_set_header      X-Forwarded-For    $upstream_x_forwarded_for;
        proxy_set_header      X-Forwarded-Proto  $upstream_x_forwarded_proto;
        proxy_set_header      X-Forwarded-Host   $upstream_x_forwarded_host;
        proxy_set_header      X-Forwarded-Port   $upstream_x_forwarded_port;
        proxy_set_header      X-Forwarded-Path   $upstream_x_forwarded_path;
        proxy_set_header      X-Forwarded-Prefix $upstream_x_forwarded_prefix;
        proxy_set_header      X-Real-IP          $remote_addr;
        proxy_pass_header     Server;
        proxy_pass_header     Date;
        proxy_ssl_name        $upstream_host;
        proxy_ssl_server_name on;
> if client_ssl then
        proxy_ssl_certificate ${{CLIENT_SSL_CERT}};
        proxy_ssl_certificate_key ${{CLIENT_SSL_CERT_KEY}};
> end
        proxy_pass            $upstream_scheme://kong_upstream$upstream_uri;
    }

    location @unbuffered_response {
        internal;
        default_type         '';
        set $kong_proxy_mode 'unbuffered';

        proxy_http_version      1.1;
        proxy_buffering         off;
        proxy_request_buffering  on;

        proxy_set_header      TE                 $upstream_te;
        proxy_set_header      Host               $upstream_host;
        proxy_set_header      Upgrade            $upstream_upgrade;
        proxy_set_header      Connection         $upstream_connection;
        proxy_set_header      X-Forwarded-For    $upstream_x_forwarded_for;
        proxy_set_header      X-Forwarded-Proto  $upstream_x_forwarded_proto;
        proxy_set_header      X-Forwarded-Host   $upstream_x_forwarded_host;
        proxy_set_header      X-Forwarded-Port   $upstream_x_forwarded_port;
        proxy_set_header      X-Forwarded-Path   $upstream_x_forwarded_path;
        proxy_set_header      X-Forwarded-Prefix $upstream_x_forwarded_prefix;
        proxy_set_header      X-Real-IP          $remote_addr;
        proxy_pass_header     Server;
        proxy_pass_header     Date;
        proxy_ssl_name        $upstream_host;
        proxy_ssl_server_name on;
> if client_ssl then
        proxy_ssl_certificate ${{CLIENT_SSL_CERT}};
        proxy_ssl_certificate_key ${{CLIENT_SSL_CERT_KEY}};
> end
        proxy_pass            $upstream_scheme://kong_upstream$upstream_uri;
    }

    location @grpc {
        internal;
        default_type         '';
        set $kong_proxy_mode 'grpc';

        grpc_set_header      TE                 $upstream_te;
        grpc_set_header      X-Forwarded-For    $upstream_x_forwarded_for;
        grpc_set_header      X-Forwarded-Proto  $upstream_x_forwarded_proto;
        grpc_set_header      X-Forwarded-Host   $upstream_x_forwarded_host;
        grpc_set_header      X-Forwarded-Port   $upstream_x_forwarded_port;
        grpc_set_header      X-Forwarded-Path   $upstream_x_forwarded_path;
        grpc_set_header      X-Forwarded-Prefix $upstream_x_forwarded_prefix;
        grpc_set_header      X-Real-IP          $remote_addr;
        grpc_pass_header     Server;
        grpc_pass_header     Date;
        grpc_ssl_name        $upstream_host;
        grpc_ssl_server_name on;
> if client_ssl then
        grpc_ssl_certificate ${{CLIENT_SSL_CERT}};
        grpc_ssl_certificate_key ${{CLIENT_SSL_CERT_KEY}};
> end
        grpc_pass            $upstream_scheme://kong_upstream;
    }

    location @websocket {
        internal;
        default_type         '';
        set $kong_proxy_mode 'websocket';

        # keep connections open for a brief window after the content handler exits
        #
        # this increases the likeliness of being able to perform a clean
        # shutdown when terminating a WebSocket session under abnormal
        # conditions (i.e. NGINX shutdown or other proxy-initiated close)
        lingering_close always;
        lingering_time 5s;
        lingering_timeout 1s;

        lua_check_client_abort on;

        body_filter_by_lua_block {;}

        access_by_lua_block {
          Kong.ws_handshake()
        }

        content_by_lua_block {
          Kong.ws_proxy()
        }

        log_by_lua_block {
          Kong.ws_close()
        }
    }


    location = /kong_buffered_http {
        internal;
        default_type         '';
        set $kong_proxy_mode 'http';

        rewrite_by_lua_block       {;}
        access_by_lua_block        {;}
        header_filter_by_lua_block {;}
        body_filter_by_lua_block   {;}
        log_by_lua_block           {;}

        proxy_http_version 1.1;
        proxy_set_header      TE                 $upstream_te;
        proxy_set_header      Host               $upstream_host;
        proxy_set_header      Upgrade            $upstream_upgrade;
        proxy_set_header      Connection         $upstream_connection;
        proxy_set_header      X-Forwarded-For    $upstream_x_forwarded_for;
        proxy_set_header      X-Forwarded-Proto  $upstream_x_forwarded_proto;
        proxy_set_header      X-Forwarded-Host   $upstream_x_forwarded_host;
        proxy_set_header      X-Forwarded-Port   $upstream_x_forwarded_port;
        proxy_set_header      X-Forwarded-Path   $upstream_x_forwarded_path;
        proxy_set_header      X-Forwarded-Prefix $upstream_x_forwarded_prefix;
        proxy_set_header      X-Real-IP          $remote_addr;
        proxy_pass_header     Server;
        proxy_pass_header     Date;
        proxy_ssl_name        $upstream_host;
        proxy_ssl_server_name on;
> if client_ssl then
        proxy_ssl_certificate ${{CLIENT_SSL_CERT}};
        proxy_ssl_certificate_key ${{CLIENT_SSL_CERT_KEY}};
> end
        proxy_pass            $upstream_scheme://kong_upstream$upstream_uri;
    }

    location = /kong_error_handler {
        internal;
        default_type                 '';

        uninitialized_variable_warn  off;

        rewrite_by_lua_block {;}
        access_by_lua_block  {;}

        content_by_lua_block {
            Kong.handle_error()
        }
    }
}
> end -- (role == "traditional" or role == "data_plane") and #proxy_listeners > 0

> if (role == "control_plane" or role == "traditional") and #admin_listen > 0 and #admin_gui_listeners > 0 then
server {
    server_name kong_gui;
> for i = 1, #admin_gui_listeners do
    listen $(admin_gui_listeners[i].listener);
> end

> if admin_gui_ssl_enabled then
> for i = 1, #admin_gui_ssl_cert do
    ssl_certificate     $(admin_gui_ssl_cert[i]);
    ssl_certificate_key $(admin_gui_ssl_cert_key[i]);
> end
    ssl_protocols TLSv1.1 TLSv1.2 TLSv1.3;
> end

    client_max_body_size 10m;
    client_body_buffer_size 10m;

    types {
        text/html                             html htm shtml;
        text/css                              css;
        text/xml                              xml;
        image/gif                             gif;
        image/jpeg                            jpeg jpg;
        application/javascript                js;
        application/json                      json;
        image/png                             png;
        image/tiff                            tif tiff;
        image/x-icon                          ico;
        image/x-jng                           jng;
        image/x-ms-bmp                        bmp;
        image/svg+xml                         svg svgz;
        image/webp                            webp;
    }

    access_log ${{ADMIN_GUI_ACCESS_LOG}};
    error_log ${{ADMIN_GUI_ERROR_LOG}};

    gzip on;
    gzip_types text/plain text/css application/json application/javascript;

    include nginx-kong-gui-include.conf;
}
> end


> if (role == "control_plane" or role == "traditional") and portal then
server {
    server_name kong_portal_gui;
> for i = 1, #portal_gui_listeners do
    listen $(portal_gui_listeners[i].listener);
> end

    access_log ${{PORTAL_GUI_ACCESS_LOG}};
    error_log ${{PORTAL_GUI_ERROR_LOG}} ${{LOG_LEVEL}};

> if portal_gui_ssl_enabled then
> for i = 1, #portal_gui_ssl_cert do
    ssl_certificate     $(portal_gui_ssl_cert[i]);
    ssl_certificate_key $(portal_gui_ssl_cert_key[i]);
> end
    ssl_protocols TLSv1.1 TLSv1.2 TLSv1.3;
> end

    client_max_body_size 10m;
    client_body_buffer_size 10m;
    log_not_found off;

    types {
      text/html                             html htm shtml;
      text/css                              css;
      text/xml                              xml;
      image/gif                             gif;
      image/jpeg                            jpeg jpg;
      application/javascript                js;
      application/json                      json;
      image/png                             png;
      image/tiff                            tif tiff;
      image/x-icon                          ico;
      image/x-jng                           jng;
      image/x-ms-bmp                        bmp;
      image/svg+xml                         svg svgz;
      image/webp                            webp;
    }

    gzip on;
    gzip_types text/plain text/css application/json application/javascript;

    location ^~ /__legacy {
        root portal;

        header_filter_by_lua_block {
            ngx.header["server"] = nil
        }

        expires 90d;
        add_header Cache-Control 'public';
        add_header X-Frame-Options 'sameorigin';
        add_header X-XSS-Protection '1; mode=block';
        add_header X-Content-Type-Options 'nosniff';
        etag off;
    }

    location ~* \.(jpg|jpeg|png|gif|ico|css|ttf|js)$ {
        root portal;

        header_filter_by_lua_block {
            ngx.header["server"] = nil
        }

        content_by_lua_block {
            Kong.serve_portal_gui({
                acah = "Content-Type",
            })
        }

        expires 90d;
        add_header Cache-Control 'public';
        add_header X-Frame-Options 'sameorigin';
        add_header X-XSS-Protection '1; mode=block';
        add_header X-Content-Type-Options 'nosniff';
        etag off;
    }


    location / {
        root portal;
        default_type text/html;

        header_filter_by_lua_block {
            ngx.header["server"] = nil
        }

        content_by_lua_block {
            Kong.serve_portal_gui({
                acah = "Content-Type",
            })
        }

        add_header Cache-Control 'no-store, no-cache, must-revalidate, proxy-revalidate, max-age=0';
        add_header Access-Control-Allow-Headers 'Content-Type';
        add_header Access-Control-Allow-Origin '*';
        etag off;
    }

    location /robots.txt {
        header_filter_by_lua_block {
            ngx.header["server"] = nil
        }

        return 200 'User-agent: *\nDisallow: /';
    }
}

> if #portal_api_listeners > 0 and portal_api_listen then

server {
    server_name portal_api;
> for i = 1, #portal_api_listeners do
    listen $(portal_api_listeners[i].listener);
> end

    access_log ${{PORTAL_API_ACCESS_LOG}};
    error_log ${{PORTAL_API_ERROR_LOG}} ${{LOG_LEVEL}};

    client_max_body_size 10m;
    client_body_buffer_size 10m;

> if portal_api_ssl_enabled then
> for i = 1, #portal_api_ssl_cert do
    ssl_certificate     $(portal_api_ssl_cert[i]);
    ssl_certificate_key $(portal_api_ssl_cert_key[i]);
> end
    ssl_protocols TLSv1.1 TLSv1.2 TLSv1.3;

    ssl_session_cache shared:SSL:10m;
    ssl_session_timeout 10m;
    ssl_prefer_server_ciphers on;
> if ssl_ciphers then
    ssl_ciphers ${{SSL_CIPHERS}};
> end
> end

    location / {
        default_type application/json;
        content_by_lua_block {
            Kong.serve_portal_api({
                acah = "Content-Type",
            })
        }
    }

    location /robots.txt {
        return 200 'User-agent: *\nDisallow: /';
    }
}
> end
> end

> if (role == "control_plane" or role == "traditional") and #admin_listeners > 0 then
server {
    charset UTF-8;
    server_name kong_admin;
> for _, entry in ipairs(admin_listeners) do
    listen $(entry.listener);
> end

    access_log ${{ADMIN_ACCESS_LOG}};
    error_log  ${{ADMIN_ERROR_LOG}} ${{LOG_LEVEL}};

    real_ip_header     ${{REAL_IP_HEADER}};
    real_ip_recursive  ${{REAL_IP_RECURSIVE}};
> for i = 1, #trusted_ips do
    set_real_ip_from   $(trusted_ips[i]);
> end

> if admin_ssl_enabled then
> for i = 1, #admin_ssl_cert do
    ssl_certificate     $(admin_ssl_cert[i]);
    ssl_certificate_key $(admin_ssl_cert_key[i]);
> end
    ssl_session_cache   shared:AdminSSL:10m;
> end

    # injected nginx_admin_* directives
> for _, el in ipairs(nginx_admin_directives)  do
    $(el.name) $(el.value);
> end

    location / {
        default_type application/json;
        content_by_lua_block {
            Kong.admin_content({
                acah = "Content-Type, ${{RBAC_AUTH_HEADER}}, Kong-Request-Type, Cache-Control",
            })
        }

        log_by_lua_block {
            local audit_log = require "kong.enterprise_edition.audit_log"
            audit_log.admin_log_handler()
            require("kong.tracing").flush()
        }
        header_filter_by_lua_block {
            Kong.admin_header_filter()
        }
    }

    location /robots.txt {
        return 200 'User-agent: *\nDisallow: /';
    }
}
> end -- (role == "control_plane" or role == "traditional") and #admin_listeners > 0

> if #status_listeners > 0 then
server {
    charset UTF-8;
    server_name kong_status;
> for _, entry in ipairs(status_listeners) do
    listen $(entry.listener);
> end

    access_log ${{STATUS_ACCESS_LOG}};
    error_log  ${{STATUS_ERROR_LOG}} ${{LOG_LEVEL}};

> if status_ssl_enabled then
> for i = 1, #status_ssl_cert do
    ssl_certificate     $(status_ssl_cert[i]);
    ssl_certificate_key $(status_ssl_cert_key[i]);
> end
    ssl_session_cache   shared:StatusSSL:1m;
> end

    # injected nginx_status_* directives
> for _, el in ipairs(nginx_status_directives) do
    $(el.name) $(el.value);
> end

    location / {
        default_type application/json;
        content_by_lua_block {
            Kong.status_content()
        }
        header_filter_by_lua_block {
            Kong.status_header_filter()
        }
    }

    location /robots.txt {
        return 200 'User-agent: *\nDisallow: /';
    }
}
> end

> if #debug_listeners > 0 then
server {
    server_name kong_debug;
> for _, entry in ipairs(debug_listeners) do
    listen $(entry.listener);
> end

    access_log ${{DEBUG_ACCESS_LOG}};
    error_log  ${{DEBUG_ERROR_LOG}} ${{LOG_LEVEL}};

> if status_ssl_enabled then
> for i = 1, #status_ssl_cert do
    ssl_certificate     $(debug_ssl_cert[i]);
    ssl_certificate_key $(debug_ssl_cert_key[i]);
> end
    ssl_session_cache   shared:DebugSSL:1m;
> end

    # injected nginx_debug_* directives
> for _, el in ipairs(nginx_debug_directives) do
    $(el.name) $(el.value);
> end

    location / {
        default_type application/json;
        content_by_lua_block {
            Kong.debug_content()
        }
        header_filter_by_lua_block {
            Kong.debug_header_filter()
        }
    }

    location /robots.txt {
        return 200 'User-agent: *\nDisallow: /';
    }
}
> end

> if role == "control_plane" then
server {
    charset UTF-8;
    server_name kong_cluster_listener;
> for _, entry in ipairs(cluster_listeners) do
    listen $(entry.listener) ssl;
> end

    access_log ${{ADMIN_ACCESS_LOG}};
    error_log  ${{ADMIN_ERROR_LOG}} ${{LOG_LEVEL}};

> if cluster_mtls == "shared" then
    ssl_verify_client   optional_no_ca;
> else
    ssl_verify_client   on;
    ssl_client_certificate ${{CLUSTER_CA_CERT}};
    ssl_verify_depth     4;
> end
    ssl_certificate     ${{CLUSTER_CERT}};
    ssl_certificate_key ${{CLUSTER_CERT_KEY}};
    ssl_session_cache   shared:ClusterSSL:10m;

    location = /v1/outlet {
        content_by_lua_block {
            Kong.serve_cluster_listener()
        }
    }
}
> end -- role == "control_plane"

<<<<<<< HEAD
> if role == "control_plane" then
server {
    server_name kong_cluster_telemetry_listener;
> for _, entry in ipairs(cluster_telemetry_listeners) do
    listen $(entry.listener) ssl;
> end

    access_log off;

> if cluster_mtls == "shared" then
    ssl_verify_client   optional_no_ca;
> else
    ssl_verify_client   on;
    ssl_client_certificate ${{CLUSTER_CA_CERT}};
    ssl_verify_depth     4;
> end
    ssl_certificate     ${{CLUSTER_CERT}};
    ssl_certificate_key ${{CLUSTER_CERT_KEY}};
    ssl_session_cache   shared:ClusterSSL:10m;

    location = /v1/ingest {
        content_by_lua_block {
            Kong.serve_cluster_telemetry_listener()
        }
    }
}
> end -- role == "control_plane"

> if not legacy_worker_events then
=======
>>>>>>> e0d557a4
server {
    charset UTF-8;
    server_name kong_worker_events;
    listen unix:${{PREFIX}}/worker_events.sock;
    access_log off;
    location / {
        content_by_lua_block {
          require("resty.events.compat").run()
        }
    }
}
]]<|MERGE_RESOLUTION|>--- conflicted
+++ resolved
@@ -741,7 +741,6 @@
 }
 > end -- role == "control_plane"
 
-<<<<<<< HEAD
 > if role == "control_plane" then
 server {
     server_name kong_cluster_telemetry_listener;
@@ -770,9 +769,6 @@
 }
 > end -- role == "control_plane"
 
-> if not legacy_worker_events then
-=======
->>>>>>> e0d557a4
 server {
     charset UTF-8;
     server_name kong_worker_events;
