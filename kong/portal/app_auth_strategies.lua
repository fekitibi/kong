-- This software is copyright Kong Inc. and its licensors.
-- Use of the software is subject to the agreement between your organization
-- and Kong Inc. If there is no such agreement, use is governed by and
-- subject to the terms of the Kong Master Software License Agreement found
-- at https://konghq.com/enterprisesoftwarelicense/.
-- [ END OF LICENSE 0867164ffc95e54f04670b5169c09574bdbd9bba ]
<<<<<<< HEAD
local cjson = require "cjson"
=======
>>>>>>> 3ecf96e4

local GLOBAL_QUERY_OPTS = { workspace = ngx.null, show_ws_id = true }

local function does_plugin_map_to_service (plugin, service)
  return plugin.service and plugin.service.id == service.id
end

return {
  ["kong-oauth2"] = {
    build_service_auth_config = function(service)
      local auth_config

      for plugin, err in kong.db.plugins:each(nil, GLOBAL_QUERY_OPTS) do
        if err then
          kong.log.err(err)
          break
        end

        if plugin.name == "key-auth" then
          if does_plugin_map_to_service(plugin, service) then
            auth_config = {
              key_in_body = plugin.config.key_in_body,
              key_names = setmetatable(plugin.config.key_names, cjson.empty_array_mt),
              run_on_preflight = plugin.config.run_on_preflight,
            }
            break
          end
        end

        if plugin.name == "oauth2" then
          if does_plugin_map_to_service(plugin, service) then
            auth_config = {
              scopes = plugin.config.scopes,
              auth_header_name = plugin.config.auth_header_name,
              provision_key = plugin.config.provision_key,
              enable_implicit_grant = plugin.config.enable_implicit_grant,
              enable_password_grant = plugin.config.enable_password_grant,
              enable_client_credentials = plugin.config.enable_client_credentials,
              enable_authorization_code = plugin.config.enable_authorization_code,
            }
            break
          end
        end
      end

      return auth_config
    end
  },

  ["external-oauth2"] = {
    build_service_auth_config = function(service, app_reg_plugin)
      local auth_config = {}

      for plugin, err in kong.db.plugins:each(nil, GLOBAL_QUERY_OPTS) do
        if err then
          kong.log.err(err)
          break
        end
        if plugin.name == "openid-connect" then
          if does_plugin_map_to_service(plugin, service) then
            auth_config.scopes = plugin.config.scopes
            auth_config.auth_methods = plugin.config.auth_methods
            if app_reg_plugin.config.show_issuer then
              auth_config.issuer = plugin.config.issuer
            end
            break
          end
        end
      end

      return auth_config
    end
  }
}<|MERGE_RESOLUTION|>--- conflicted
+++ resolved
@@ -4,10 +4,8 @@
 -- subject to the terms of the Kong Master Software License Agreement found
 -- at https://konghq.com/enterprisesoftwarelicense/.
 -- [ END OF LICENSE 0867164ffc95e54f04670b5169c09574bdbd9bba ]
-<<<<<<< HEAD
+
 local cjson = require "cjson"
-=======
->>>>>>> 3ecf96e4
 
 local GLOBAL_QUERY_OPTS = { workspace = ngx.null, show_ws_id = true }
 
