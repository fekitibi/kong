--- conflicted
+++ resolved
@@ -5,14 +5,8 @@
 -- at https://konghq.com/enterprisesoftwarelicense/.
 -- [ END OF LICENSE 0867164ffc95e54f04670b5169c09574bdbd9bba ]
 
-<<<<<<< HEAD
-local utils = require("kong.tools.utils")
-local cjson = require("cjson")
-=======
-local singletons = require "kong.singletons"
 local cjson = require "cjson"
 local clone = require "table.clone"
->>>>>>> cb0a13ce
 
 
 local cjson_decode = cjson.decode
