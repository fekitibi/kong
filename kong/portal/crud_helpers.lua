--- conflicted
+++ resolved
@@ -2,10 +2,7 @@
 local Errors      = require "kong.db.errors"
 local workspaces  = require "kong.workspaces"
 local singletons  = require "kong.singletons"
-<<<<<<< HEAD
-=======
-local app_helpers = require "lapis.application"
->>>>>>> af802c9d
+local app_helpers = require "lapis.app
 local endpoints   = require "kong.api.endpoints"
 local enums       = require "kong.enterprise_edition.dao.enums"
 local files       = require "kong.portal.migrations.01_initial_files"
@@ -104,7 +101,6 @@
 
 
 local function find_login_credentials(db, consumer_pk)
-<<<<<<< HEAD
   local creds = setmetatable({}, cjson.empty_array_mt)
 
   for row, err in db.credentials:each_for_consumer({id = consumer_pk}) do
@@ -128,26 +124,12 @@
   return creds
 end
 
-=======
-  local creds = {}
-  local login_creds = db.credentials:select_all({ consumer = { id = consumer_pk } })
-  for i, v in ipairs(login_creds) do
-    if v.consumer_type == enums.CONSUMERS.TYPE.DEVELOPER then
-      table.insert(creds, v.credential_data)
-    end
-  end
-
-  return creds
-end
-
->>>>>>> af802c9d
 
 local function is_login_credential(login_credentials, credential)
   for i, v in ipairs(login_credentials) do
     if v.id == credential.id then
       return true
     end
-<<<<<<< HEAD
   end
 
   return false
@@ -187,43 +169,6 @@
   end
 
   return kong.response.exit(200, credential)
-=======
-  end
-
-  return false
-end
-
-
-function _M.get_credential(self, db, helpers, opts)
-  local login_credentials = find_login_credentials(db, self.developer.consumer.id)
-  local credential, _, err_t = self.credential_collection:select({ id = self.params.credential_id })
-  if err_t then
-    return helpers.handle_error(err_t)
-  end
-
-  if not credential then
-    helpers.responses.send_HTTP_NOT_FOUND()
-  end
-
-  if is_login_credential(login_credentials, credential) then
-    return helpers.responses.send_HTTP_NOT_FOUND()
-  end
-
-  return helpers.responses.send_HTTP_OK(credential)
-end
-
-
-function _M.create_credential(self, db, helpers, opts)
-  self.params.consumer = { id = self.developer.consumer.id }
-  self.params.plugin = nil
-
-  local credential, _, err_t = self.credential_collection:insert(self.params, opts)
-  if not credential then
-    return endpoints.handle_error(err_t)
-  end
-
-  return helpers.responses.send_HTTP_OK(credential)
->>>>>>> af802c9d
 end
 
 
@@ -232,26 +177,18 @@
   self.params.plugin = nil
   self.params.credential_id = nil
 
-<<<<<<< HEAD
   local login_credentials, err = find_login_credentials(db, self.developer.consumer.id)
   if err then
     return endpoints.handle_error(err)
   end
 
-=======
-  local login_credentials = find_login_credentials(db, self.developer.consumer.id)
->>>>>>> af802c9d
   local credential, _, err_t = self.credential_collection:select({ id = cred_id })
   if not credential then
     return endpoints.handle_error(err_t)
   end
 
   if is_login_credential(login_credentials, credential) then
-<<<<<<< HEAD
     return kong.response.exit(404, { message = "Not found" })
-=======
-    return helpers.responses.send_HTTP_NOT_FOUND()
->>>>>>> af802c9d
   end
 
   credential, _, err_t = self.credential_collection:update({ id = cred_id }, self.params)
@@ -259,11 +196,7 @@
     return endpoints.handle_error(err_t)
   end
 
-<<<<<<< HEAD
   return kong.response.exit(200, credential)
-=======
-  return helpers.responses.send_HTTP_OK(credential)
->>>>>>> af802c9d
 end
 
 
@@ -272,26 +205,18 @@
   self.params.plugin = nil
   self.params.credential_id = nil
 
-<<<<<<< HEAD
   local login_credentials, err = find_login_credentials(db, self.developer.consumer.id)
   if err then
     return endpoints.handle_error(err)
   end
 
-=======
-  local login_credentials = find_login_credentials(db, self.developer.consumer.id)
->>>>>>> af802c9d
   local credential, _, err_t = self.credential_collection:select({ id = cred_id })
   if not credential then
     return endpoints.handle_error(err_t)
   end
 
   if is_login_credential(login_credentials, credential) then
-<<<<<<< HEAD
     return kong.response.exit(404, { message = "Not found" })
-=======
-    return helpers.responses.send_HTTP_NOT_FOUND()
->>>>>>> af802c9d
   end
 
   local ok, _, err_t = self.credential_collection:delete({id = cred_id })
@@ -299,26 +224,17 @@
     return endpoints.handle_error(err_t)
   end
 
-<<<<<<< HEAD
   return kong.response.exit(204)
-=======
-  return helpers.responses.send_HTTP_NO_CONTENT()
->>>>>>> af802c9d
 end
 
 
 function _M.get_credentials(self, db, helpers, opts)
   local credentials = setmetatable({}, cjson.empty_array_mt)
-<<<<<<< HEAD
   local login_credentials, err = find_login_credentials(db, self.developer.consumer.id)
   if err then
     return endpoints.handle_error(err)
   end
 
-=======
-  local login_credentials = find_login_credentials(db, self.developer.consumer.id)
-  
->>>>>>> af802c9d
   for row, err in self.credential_collection:each_for_consumer({ id = self.developer.consumer.id }, opts) do
     if err then
       return endpoints.handle_error(err)
@@ -329,11 +245,7 @@
     end
   end
 
-<<<<<<< HEAD
   return kong.response.exit(200, count_entities(credentials))
-=======
-  return helpers.responses.send_HTTP_OK(count_entities(credentials))
->>>>>>> af802c9d
 end
 
 
@@ -348,33 +260,21 @@
     return nil
   end
 
-<<<<<<< HEAD
   local _, err, err_t = singletons.db.credentials:update(
-=======
-  local _, err = singletons.db.credentials:update(
->>>>>>> af802c9d
     { id = credential.id },
     { credential_data = cjson.encode(credential), },
     { skip_rbac = true }
   )
 
   if err then
-<<<<<<< HEAD
-    return endpoints.handle_error(err_t)
-=======
-    return app_helpers.yield_error(err)
->>>>>>> af802c9d
+    return endpoints.handle_error(err_t)
   end
 
   return credential
 end
 
 
-<<<<<<< HEAD
 function _M.check_initialized(workspace, db)
-=======
-function _M.check_initialized(workspace, dao)
->>>>>>> af802c9d
   -- if portal is not enabled, return early
   local config = workspace.config
   if not config.portal then
