local ee_constants = require "kong.enterprise_edition.distributions_constants"

local plugins = {
  "jwt",
  "acl",
  "correlation-id",
  "cors",
  "oauth2",
  "tcp-log",
  "udp-log",
  "file-log",
  "http-log",
  "key-auth",
  "hmac-auth",
  "basic-auth",
  "ip-restriction",
  "request-transformer",
  "response-transformer",
  "request-size-limiting",
  "rate-limiting",
  "response-ratelimiting",
  "syslog",
  "loggly",
  "datadog",
  "ldap-auth",
  "statsd",
  "bot-detection",
  "aws-lambda",
  "request-termination",
  "application-registration",
  -- external plugins
  "azure-functions",
  "zipkin",
  "pre-function",
  "post-function",
  "prometheus",
  "proxy-cache",
  "session",
}

for _, plugin in ipairs(ee_constants.plugins) do
  table.insert(plugins, plugin)
end

local plugin_map = {}
for i = 1, #plugins do
  plugin_map[plugins[i]] = true
end

local deprecated_plugins = {
  "route-by-header",
}

local deprecated_plugin_map = {}
for _, plugin in ipairs(deprecated_plugins) do
  deprecated_plugin_map[plugin] = true
end

local protocols_with_subsystem = {
  http = "http",
  https = "http",
  tcp = "stream",
  tls = "stream",
  grpc = "http",
  grpcs = "http",
}
local protocols = {}
for p,_ in pairs(protocols_with_subsystem) do
  protocols[#protocols + 1] = p
end
table.sort(protocols)

return {
  BUNDLED_PLUGINS = plugin_map,
  DEPRECATED_PLUGINS = deprecated_plugin_map,
  -- non-standard headers, specific to Kong
  HEADERS = {
    HOST_OVERRIDE = "X-Host-Override",
    PROXY_LATENCY = "X-Kong-Proxy-Latency",
    RESPONSE_LATENCY = "X-Kong-Response-Latency",
    ADMIN_LATENCY = "X-Kong-Admin-Latency",
    UPSTREAM_LATENCY = "X-Kong-Upstream-Latency",
    UPSTREAM_STATUS = "X-Kong-Upstream-Status",
    CONSUMER_ID = "X-Consumer-ID",
    CONSUMER_CUSTOM_ID = "X-Consumer-Custom-ID",
    CONSUMER_USERNAME = "X-Consumer-Username",
    CREDENTIAL_USERNAME = "X-Credential-Username",
    CREDENTIAL_IDENTIFIER = "X-Credential-Identifier",
    RATELIMIT_LIMIT = "X-RateLimit-Limit",
    RATELIMIT_REMAINING = "X-RateLimit-Remaining",
    CONSUMER_GROUPS = "X-Consumer-Groups",
    AUTHENTICATED_GROUPS = "X-Authenticated-Groups",
    FORWARDED_HOST = "X-Forwarded-Host",
    FORWARDED_PREFIX = "X-Forwarded-Prefix",
    ANONYMOUS = "X-Anonymous-Consumer",
    VIA = "Via",
    SERVER = "Server"
  },
  -- Notice that the order in which they are listed is important:
  -- schemas of dependencies need to be loaded first.
  CORE_ENTITIES = {
    "consumers",
    "certificates",
    "services",
    "routes",
    "snis",
    "upstreams",
    "targets",
    "plugins",
    "tags",
    "ca_certificates",
    -- ENTERPRISE
    "files",
    "legacy_files",
    "workspaces",
    "workspace_entities",
    "workspace_entity_counters",
    "consumer_reset_secrets",
    "credentials",
    "audit_requests",
    "audit_objects",
    "rbac_users",
    "rbac_roles",
    "rbac_user_roles",
    "rbac_role_entities",
    "rbac_role_endpoints",
    "admins",
    "developers",
<<<<<<< HEAD
    "document_objects",
=======
>>>>>>> d5b90150
    "applications",
    "application_instances",
    "groups",
    "group_rbac_roles",
    "login_attempts",
    "keyring_meta",
<<<<<<< HEAD
    -- DISCLAIMER
    -- this sets whether entity uses kong.core_cache (true) or kong.cache
    -- XXX EE: we need consumers to use kong.cache for portal auth to work
    -- consumers = true,
    certificates = true,
    services = true,
    routes = true,
    snis = true,
    upstreams = true,
    targets = true,
    plugins = true,
    cluster_ca = true,
    tags = true,
    ca_certificates = true,
    -- ENTERPRISE
    -- For now do not set kong.core_cache on enterprise entities. Let's see
    -- what happens
    -- files = true,
    -- legacy_files = true,
    -- workspaces = true,
    -- workspace_entities = true,
    -- workspace_entity_counters = true,
    -- consumer_reset_secrets = true,
    -- credentials = true,
    -- audit_requests = true,
    -- audit_objects = true,
    -- rbac_users = true,
    -- rbac_roles = true,
    -- rbac_user_roles = true,
    -- rbac_role_entities = true,
    -- rbac_role_endpoints = true,
    -- admins = true,
    -- developers = true,
    -- groups = true,
    -- group_rbac_roles = true,
    -- login_attempts = true,
    -- keyring_meta = true,
=======
    "event_hooks",
>>>>>>> d5b90150
  },
  RATELIMIT = {
    PERIODS = {
      "second",
      "minute",
      "hour",
      "day",
      "month",
      "year"
    }
  },
  REPORTS = {
    ADDRESS = "kong-hf.konghq.com",
    SYSLOG_PORT = 61828,
    STATS_PORT = 61830
  },
  DICTS = {
    "kong",
    "kong_locks",
    "kong_db_cache",
    "kong_db_cache_miss",
    "kong_process_events",
    "kong_cluster_events",
    "kong_counters",
    "kong_vitals_counters",
    "kong_vitals_lists",
    "kong_healthchecks",
    "kong_rate_limiting_counters",
  },
  DATABASE = {
    POSTGRES = {
      MIN = "9.5",
      -- also accepts a DEPRECATED key, i.e. DEPRECATED = "9.4"
    },
    CASSANDRA = {
      MIN = "2.2",
      -- also accepts a DEPRECATED key
    }
  },
  PROTOCOLS = protocols,
  PROTOCOLS_WITH_SUBSYSTEM = protocols_with_subsystem,
  PORTAL_PREFIX = "__PORTAL-",
  WORKSPACE_CONFIG = {
    PORTAL = "portal",
    PORTAL_AUTH = "portal_auth",
    PORTAL_AUTH_CONF = "portal_auth_conf",
    PORTAL_AUTO_APPROVE = "portal_auto_approve",
    PORTAL_TOKEN_EXP = "portal_token_exp",
    PORTAL_INVITE_EMAIL = "portal_invite_email",
    PORTAL_ACCESS_REQUEST_EMAIL = "portal_access_request_email",
    PORTAL_APPROVED_EMAIL = "portal_approved_email",
    PORTAL_RESET_EMAIL = "portal_reset_email",
    PORTAL_RESET_SUCCESS_EMAIL = "portal_reset_success_email",
    PORTAL_EMAILS_FROM = "portal_emails_from",
    PORTAL_EMAILS_REPLY_TO = "portal_emails_reply_to",
    PORTAL_SESSION_CONF = "portal_session_conf",
    PORTAL_CORS_ORIGINS = "portal_cors_origins",
    PORTAL_DEVELOPER_META_FIELDS = "portal_developer_meta_fields",
    PORTAL_IS_LEGACY = "portal_is_legacy"
  },
  PORTAL_RENDERER = {
    EXTENSION_LIST = {
      "txt", "md", "html", "json", "yaml", "yml",
    },
    SPEC_EXT_LIST = {
      "json", "yaml", "yml",
    },
    ROUTE_TYPES = {
      EXPLICIT = "explicit", COLLECTION = "collection", DEFAULT = "defualt",
    },
    FALLBACK_404 = '<html><head><title>404 Not Found</title></head><body>' ..
      '<h1>404 Not Found</h1><p>The page you are requesting cannot be found.</p>' ..
      '</body></html>',
    FALLBACK_EMAIL = [[
      <!DOCTYPE html>
      <html>
        <head>
        </head>
        <body>
          <h4>{{page.heading}}</h4>
          <p>
            {*page.body*}
          </p>
        </body>
      </html>
    ]],
    SITEMAP = [[<?xml version="1.0" encoding="UTF-8"?>

      <urlset xmlns="http://www.sitemaps.org/schemas/sitemap/0.9">
        {% for idx, url_obj in ipairs(xml_urlset) do %}
          <url>
            {% for key, value in pairs(url_obj) do %}
              <{*key*}>{*value*}</{*key*}>
            {% end %}
          </url>
        {% end %}
      </urlset>
    ]],
    LAYOUTS = {
      UNSET = "__UNSET__",
      LOGIN = "login",
      UNAUTHORIZED = "unauthorized",
    },
    PRIORITY_INDEX_OFFSET = 6,
  },
}<|MERGE_RESOLUTION|>--- conflicted
+++ resolved
@@ -126,17 +126,14 @@
     "rbac_role_endpoints",
     "admins",
     "developers",
-<<<<<<< HEAD
     "document_objects",
-=======
->>>>>>> d5b90150
     "applications",
     "application_instances",
     "groups",
     "group_rbac_roles",
     "login_attempts",
     "keyring_meta",
-<<<<<<< HEAD
+    "event_hooks",
     -- DISCLAIMER
     -- this sets whether entity uses kong.core_cache (true) or kong.cache
     -- XXX EE: we need consumers to use kong.cache for portal auth to work
@@ -174,9 +171,6 @@
     -- group_rbac_roles = true,
     -- login_attempts = true,
     -- keyring_meta = true,
-=======
-    "event_hooks",
->>>>>>> d5b90150
   },
   RATELIMIT = {
     PERIODS = {
