--- conflicted
+++ resolved
@@ -40,16 +40,14 @@
   "session",
   "acme",
   "grpc-gateway",
-<<<<<<< HEAD
-  "application-registration",
-=======
   "grpc-web",
   "pre-function",
   "post-function",
->>>>>>> 8e4c0033
   -- external plugins
   "azure-functions",
   "zipkin",
+  -- XXX EE
+  "application-registration",
 }
 
 -- XXX EE
