--- conflicted
+++ resolved
@@ -4,10 +4,7 @@
 local constants = require "kong.constants"
 local pl_pretty = require "pl.pretty"
 local pl_config = require "pl.config"
-<<<<<<< HEAD
-=======
 local http_tls = require "http.tls"
->>>>>>> 5e9a43a3
 local pl_file = require "pl.file"
 local pl_path = require "pl.path"
 local tablex = require "pl.tablex"
@@ -16,7 +13,6 @@
 local log = require "kong.cmd.utils.log"
 local env = require "kong.cmd.utils.env"
 local ip = require "resty.mediador.ip"
-local ciphers = require "kong.tools.ciphers"
 local ee_conf_loader = require "kong.enterprise_edition.conf_loader"
 
 
