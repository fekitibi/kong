local constants     = require "kong.constants"
local lrucache      = require "resty.lrucache"
local utils         = require "kong.tools.utils"
local px            = require "resty.mediador.proxy"
local bit           = require "bit"
local reports       = require "kong.reports"


local hostname_type = utils.hostname_type
local subsystem     = ngx.config.subsystem
local get_method    = ngx.req.get_method
local get_headers   = ngx.req.get_headers
local re_match      = ngx.re.match
local re_find       = ngx.re.find
local header        = ngx.header
local var           = ngx.var
local ngx_log       = ngx.log
local insert        = table.insert
local sort          = table.sort
local upper         = string.upper
local lower         = string.lower
local find          = string.find
local byte          = string.byte
local sub           = string.sub
local tonumber      = tonumber
local ipairs        = ipairs
local pairs         = pairs
local error         = error
local type          = type
local max           = math.max
local band          = bit.band
local bor           = bit.bor

local SLASH         = byte("/")

local ERR           = ngx.ERR
local WARN          = ngx.WARN


local clear_tab
local log
do
  log = function(lvl, ...)
    ngx_log(lvl, "[router] ", ...)
  end

  local ok
  ok, clear_tab = pcall(require, "table.clear")
  if not ok then
    clear_tab = function(tab)
      for k in pairs(tab) do
        tab[k] = nil
      end
    end
  end
end


--[[
Hypothesis
----------

Item size:        1024 bytes
Max memory limit: 5 MiBs

LRU size must be: (5 * 2^20) / 1024 = 5120
Floored: 5000 items should be a good default
--]]
local MATCH_LRUCACHE_SIZE = 5e3


local MATCH_RULES = {
  HOST            = 0x00000040,
  HEADER          = 0x00000020,
  URI             = 0x00000010,
  METHOD          = 0x00000008,
  SNI             = 0x00000004,
  SRC             = 0x00000002,
  DST             = 0x00000001,
}

local SORTED_MATCH_RULES = {}

for _, v in pairs(MATCH_RULES) do
  insert(SORTED_MATCH_RULES, v)
end

sort(SORTED_MATCH_RULES, function(a, b)
  return a > b
end)

local MATCH_SUBRULES = {
  HAS_REGEX_URI    = 0x01,
  PLAIN_HOSTS_ONLY = 0x02,
}

local EMPTY_T = {}
local MAX_REQ_HEADERS = 100


local match_route
local reduce


local function _set_ngx(mock_ngx)
  if type(mock_ngx) ~= "table" then
    return
  end

  if mock_ngx.header then
    header = mock_ngx.header
  end

  if mock_ngx.var then
    var = mock_ngx.var
  end

  if mock_ngx.log then
    ngx_log = mock_ngx.log
  end

  if mock_ngx.ERR then
    ERR = mock_ngx.ERR
  end

  if type(mock_ngx.req) == "table" then
    if mock_ngx.req.get_method then
      get_method = mock_ngx.req.get_method
    end

    if mock_ngx.req.get_headers then
      get_headers = mock_ngx.req.get_headers
    end
  end

  if type(mock_ngx.config) == "table" then
    if mock_ngx.config.subsystem then
      subsystem = mock_ngx.config.subsystem
    end
  end

  if type(mock_ngx.re) == "table" then
    if mock_ngx.re.match then
      re_match = mock_ngx.re.match
    end

    if mock_ngx.re.find then
      re_find = mock_ngx.re.find
    end
  end
end


local function has_capturing_groups(subj)
  local s =      find(subj, "[^\\]%(.-[^\\]%)")
        s = s or find(subj, "^%(.-[^\\]%)")
        s = s or find(subj, "%(%)")

  return s ~= nil
end


local protocol_subsystem = constants.PROTOCOLS_WITH_SUBSYSTEM


local function marshall_route(r)
  local route        = r.route
  local service      = r.service
  local hosts        = route.hosts
  local headers      = route.headers
  local paths        = route.paths
  local methods      = route.methods
  local snis         = route.snis
  local sources      = route.sources
  local destinations = route.destinations

  local protocol
  if service then
    protocol = service.protocol
  end

  if not (hosts or headers or methods or paths or snis or sources
          or destinations)
  then
    return nil, "could not categorize route"
  end

  local route_t    = {
    type           = protocol_subsystem[protocol],
    route          = route,
    service        = service,
    strip_uri      = route.strip_path    == true,
    preserve_host  = route.preserve_host == true,
    match_rules    = 0x00,
    match_weight   = 0,
    submatch_weight = 0,
    max_uri_length = 0,
    hosts          = {},
    headers        = {},
    uris           = {},
    methods        = {},
    sources        = {},
    destinations   = {},
    snis           = {},
    upstream_url_t = {},
  }


  -- hosts


  if hosts then
    if type(hosts) ~= "table" then
      return nil, "hosts field must be a table"
    end

    local has_host_wildcard
    local has_host_plain

    for _, host in ipairs(hosts) do
      if type(host) ~= "string" then
        return nil, "hosts values must be strings"
      end

      if find(host, "*", nil, true) then
        -- wildcard host matching
        has_host_wildcard = true

        local wildcard_host_regex = host:gsub("%.", "\\.")
                                        :gsub("%*", ".+") .. "$"
        insert(route_t.hosts, {
          wildcard = true,
          value    = host,
          regex    = wildcard_host_regex,
        })

      else
        -- plain host matching
        has_host_plain = true

        route_t.hosts[host] = host

        insert(route_t.hosts, {
          value = host,
        })
      end
    end

    if has_host_plain or has_host_wildcard then
      route_t.match_rules = bor(route_t.match_rules, MATCH_RULES.HOST)
      route_t.match_weight = route_t.match_weight + 1
    end

    if not has_host_wildcard then
      route_t.submatch_weight = bor(route_t.submatch_weight,
                                    MATCH_SUBRULES.PLAIN_HOSTS_ONLY)
    end
  end


  -- headers


  if headers then
    if type(headers) ~= "table" then
      return nil, "headers field must be a table"
    end

    local has_header_plain

    for header_name, header_values in pairs(headers) do
      if type(header_values) ~= "table" then
        return nil, "header values must be a table for header '" ..
                    header_name .. "'"
      end

      header_name = lower(header_name)

      if header_name ~= "host" then
        -- plain header matching
        has_header_plain = true

        local header_values_map = {}
        for i, header_value in ipairs(header_values) do
          header_values_map[lower(header_value)] = true
        end

        insert(route_t.headers, {
          name = header_name,
          values_map = header_values_map,
        })
      end
    end

    if has_header_plain then
      route_t.match_rules = bor(route_t.match_rules, MATCH_RULES.HEADER)
      route_t.match_weight = route_t.match_weight + 1
    end
  end


  -- paths


  if paths then
    if type(paths) ~= "table" then
      return nil, "paths field must be a table"
    end

    if #paths > 0 then
      route_t.match_rules = bor(route_t.match_rules, MATCH_RULES.URI)
      route_t.match_weight = route_t.match_weight + 1

      for _, path in ipairs(paths) do
        if re_find(path, [[^[a-zA-Z0-9\.\-_~/%]*$]]) then
          -- plain URI or URI prefix

          local uri_t = {
            is_prefix = true,
            value     = path,
          }

          route_t.uris[path] = uri_t
          insert(route_t.uris, uri_t)
          route_t.max_uri_length = max(route_t.max_uri_length, #path)

        else
          -- regex URI
          local strip_regex  = path .. [[(?<uri_postfix>.*)]]
          local has_captures = has_capturing_groups(path)

          local uri_t    = {
            is_regex     = true,
            value        = path,
            regex        = path,
            has_captures = has_captures,
            strip_regex  = strip_regex,
          }

          route_t.uris[path] = uri_t
          insert(route_t.uris, uri_t)

          route_t.submatch_weight = bor(route_t.submatch_weight,
                                        MATCH_SUBRULES.HAS_REGEX_URI)
        end
      end
    end
  end


  -- methods


  if methods then
    if type(methods) ~= "table" then
      return nil, "methods field must be a table"
    end

    if #methods > 0 then
      route_t.match_rules = bor(route_t.match_rules, MATCH_RULES.METHOD)
      route_t.match_weight = route_t.match_weight + 1

      for _, method in ipairs(methods) do
        route_t.methods[upper(method)] = true
      end
    end
  end


  -- sources


  if sources then
    if type(sources) ~= "table" then
      return nil, "sources field must be a table"
    end

    if #sources > 0 then
      route_t.match_rules = bor(route_t.match_rules, MATCH_RULES.SRC)
      route_t.match_weight = route_t.match_weight + 1

      for _, source in ipairs(sources) do
        if type(source) ~= "table" then
          return nil, "sources elements must be tables"
        end

        local range_f

        if source.ip and find(source.ip, "/", nil, true) then
          range_f = px.compile(source.ip)
        end

        insert(route_t.sources, {
          ip = source.ip,
          port = source.port,
          range_f = range_f,
        })
      end
    end
  end


  -- destinations


  if destinations then
    if type(destinations) ~= "table" then
      return nil, "destinations field must be a table"
    end

    if #destinations > 0 then
      route_t.match_rules = bor(route_t.match_rules, MATCH_RULES.DST)
      route_t.match_weight = route_t.match_weight + 1

      for _, destination in ipairs(destinations) do
        if type(destination) ~= "table" then
          return nil, "destinations elements must be tables"
        end

        local range_f

        if destination.ip and find(destination.ip, "/", nil, true) then
          range_f = px.compile(destination.ip)
        end

        insert(route_t.destinations, {
          ip = destination.ip,
          port = destination.port,
          range_f = range_f,
        })
      end
    end
  end


  -- snis


  if snis then
    if type(snis) ~= "table" then
      return nil, "snis field must be a table"
    end

    if #snis > 0 then
      for _, sni in ipairs(snis) do
        if type(sni) ~= "string" then
          return nil, "sni elements must be strings"
        end

        route_t.match_rules = bor(route_t.match_rules, MATCH_RULES.SNI)
        route_t.match_weight = route_t.match_weight + 1
        route_t.snis[sni] = sni
      end
    end
  end


  -- upstream_url parsing


  if protocol then
    route_t.upstream_url_t.scheme = protocol
  end

  local s = service or EMPTY_T

  local host = s.host
  if host then
    route_t.upstream_url_t.host = host
    route_t.upstream_url_t.type = hostname_type(host)

  else
    route_t.upstream_url_t.type = hostname_type("")
  end

  local port = s.port
  if port then
    route_t.upstream_url_t.port = port

  else
    if protocol == "https" then
      route_t.upstream_url_t.port = 443

    elseif protocol == "http" then
      route_t.upstream_url_t.port = 80
    end
  end

  if route_t.type == "http" then
    route_t.upstream_url_t.path = s.path or "/"
  end

  return route_t
end


local function index_route_t(route_t, plain_indexes, prefix_uris, regex_uris,
                             wildcard_hosts, src_trust_funcs, dst_trust_funcs)
  for _, host_t in ipairs(route_t.hosts) do
    if host_t.wildcard then
      insert(wildcard_hosts, host_t)

    else
      plain_indexes.hosts[host_t.value] = true
    end
  end

  for _, header_t in ipairs(route_t.headers) do
    if not plain_indexes.headers[header_t.name] then
      plain_indexes.headers[header_t.name] = true
      insert(plain_indexes.headers, header_t.name)
    end
  end

  for _, uri_t in ipairs(route_t.uris) do
    if uri_t.is_prefix then
      plain_indexes.uris[uri_t.value] = true
      insert(prefix_uris, uri_t)

    else
      insert(regex_uris, uri_t)
    end
  end

  for method in pairs(route_t.methods) do
    plain_indexes.methods[method] = true
  end

  for _, src_t in ipairs(route_t.sources) do
    if src_t.ip then
      plain_indexes.sources[src_t.ip] = true

      if src_t.range_f then
        insert(src_trust_funcs, src_t.range_f)
      end
    end

    if src_t.port then
      plain_indexes.sources[src_t.port] = true
    end
  end

  for _, dst_t in ipairs(route_t.destinations) do
    if dst_t.ip then
      plain_indexes.destinations[dst_t.ip] = true

      if dst_t.range_f then
        insert(dst_trust_funcs, dst_t.range_f)
      end
    end

    if dst_t.port then
      plain_indexes.destinations[dst_t.port] = true
    end
  end

  for sni in pairs(route_t.snis) do
    plain_indexes.snis[sni] = true
  end
end


local function categorize_route_t(route_t, bit_category, categories)
  local category = categories[bit_category]
  if not category then
    category                 = {
      match_weight           = route_t.match_weight,
      routes_by_hosts        = {},
      routes_by_headers      = {},
      routes_by_uris         = {},
      routes_by_methods      = {},
      routes_by_sources      = {},
      routes_by_destinations = {},
      routes_by_sni          = {},
      all                    = {},
    }

    categories[bit_category] = category
  end

  insert(category.all, route_t)

  for _, host_t in ipairs(route_t.hosts) do
    if not category.routes_by_hosts[host_t.value] then
      category.routes_by_hosts[host_t.value] = {}
    end

    insert(category.routes_by_hosts[host_t.value], route_t)
  end

  for _, header_t in ipairs(route_t.headers) do
    if not category.routes_by_headers[header_t.name] then
      category.routes_by_headers[header_t.name] = {}
    end

    insert(category.routes_by_headers[header_t.name], route_t)
  end

  for _, uri_t in ipairs(route_t.uris) do
    if not category.routes_by_uris[uri_t.value] then
      category.routes_by_uris[uri_t.value] = {}
    end

    insert(category.routes_by_uris[uri_t.value], route_t)
  end

  for method in pairs(route_t.methods) do
    if not category.routes_by_methods[method] then
      category.routes_by_methods[method] = {}
    end

    insert(category.routes_by_methods[method], route_t)
  end

  for _, src_t in ipairs(route_t.sources) do
    if src_t.ip then
      if not category.routes_by_sources[src_t.ip] then
        category.routes_by_sources[src_t.ip] = {}
      end

      insert(category.routes_by_sources[src_t.ip], route_t)
    end

    if src_t.port then
      if not category.routes_by_sources[src_t.port] then
        category.routes_by_sources[src_t.port] = {}
      end

      insert(category.routes_by_sources[src_t.port], route_t)
    end
  end

  for _, dst_t in ipairs(route_t.destinations) do
    if dst_t.ip then
      if not category.routes_by_destinations[dst_t.ip] then
        category.routes_by_destinations[dst_t.ip] = {}
      end

      insert(category.routes_by_destinations[dst_t.ip], route_t)
    end

    if dst_t.port then
      if not category.routes_by_destinations[dst_t.port] then
        category.routes_by_destinations[dst_t.port] = {}
      end

      insert(category.routes_by_destinations[dst_t.port], route_t)
    end
  end

  for sni in pairs(route_t.snis) do
    if not category.routes_by_sni[sni] then
      category.routes_by_sni[sni] = {}
    end

    insert(category.routes_by_sni[sni], route_t)
  end
end


do
  local matchers = {
    [MATCH_RULES.HOST] = function(route_t, ctx)
      local host = route_t.hosts[ctx.hits.host or ctx.req_host]
      if host then
        ctx.matches.host = host
        return true
      end

      for i = 1, #route_t.hosts do
        local host_t = route_t.hosts[i]

        if host_t.wildcard then
          local from, _, err = re_find(ctx.req_host, host_t.regex, "ajo")
          if err then
            log(ERR, "could not evaluate wildcard host regex: ", err)
            return
          end

          if from then
            ctx.matches.host = host_t.value
            return true
          end
        end
      end
    end,

    [MATCH_RULES.HEADER] = function(route_t, ctx)
      ctx.matches.headers = {}

      for _, header_t in ipairs(route_t.headers) do
        local found_in_req
        local req_header = ctx.req_headers[header_t.name]

        if type(req_header) == "table" then
          for _, req_header_val in ipairs(req_header) do
            req_header_val = lower(req_header_val)
            if header_t.values_map[req_header_val] then
              found_in_req = true
              ctx.matches.headers[header_t.name] = req_header_val
              break
            end
          end

        elseif req_header then -- string
          req_header = lower(req_header)
          if header_t.values_map[req_header] then
            found_in_req = true
            ctx.matches.headers[header_t.name] = req_header
          end
        end

        if not found_in_req then
          return
        end
      end

      return true
    end,

    [MATCH_RULES.URI] = function(route_t, ctx)
      do
        local uri_t = route_t.uris[ctx.hits.uri or ctx.req_uri]

        if uri_t then
          if uri_t.is_regex then
            local m, err = re_match(ctx.req_uri, uri_t.strip_regex, "ajo")
            if err then
              log(ERR, "could not evaluate URI prefix/regex: ", err)
              return
            end

            if m then
              ctx.matches.uri_postfix = m.uri_postfix
              ctx.matches.uri = uri_t.value

              if m.uri_postfix then
                -- remove the uri_postfix group
                m[#m]          = nil
                m.uri_postfix = nil
              end

              if uri_t.has_captures then
                ctx.matches.uri_captures = m
              end

              return true
            end
          end

          -- plain or prefix match from the index
          ctx.matches.uri_postfix = sub(ctx.req_uri, #uri_t.value + 1)
          ctx.matches.uri = uri_t.value

          return true
        end
      end

      for i = 1, #route_t.uris do
        local uri_t = route_t.uris[i]

        if uri_t.is_regex then
          local m, err = re_match(ctx.req_uri, uri_t.strip_regex, "ajo")
          if err then
            log(ERR, "could not evaluate URI prefix/regex: ", err)
            return
          end

          if m then
            ctx.matches.uri_postfix = m.uri_postfix
            ctx.matches.uri = uri_t.value

            if m.uri_postfix then
              -- remove the uri_postfix group
              m[#m]          = nil
              m.uri_postfix = nil
            end

            if uri_t.has_captures then
              ctx.matches.uri_captures = m
            end

            return true
          end

        else
          -- plain or prefix match (not from the index)
          local from, to = find(ctx.req_uri, uri_t.value, nil, true)
          if from == 1 then
            ctx.matches.uri_postfix = sub(ctx.req_uri, to + 1)
            ctx.matches.uri = uri_t.value

            return true
          end
        end
      end
    end,

    [MATCH_RULES.METHOD] = function(route_t, ctx)
      local method = route_t.methods[ctx.req_method]
      if method then
        ctx.matches.method = ctx.req_method

        return true
      end
    end,

    [MATCH_RULES.SRC] = function(route_t, ctx)
      for _, src_t in ipairs(route_t.sources) do
        local ip_ok
        local port_ok

        if not src_t.ip then
          ip_ok = true
        elseif src_t.range_f then
          ip_ok = src_t.range_f(ctx.src_ip)
        else
          ip_ok = src_t.ip == ctx.src_ip
        end

        if not src_t.port or (src_t.port == ctx.src_port) then
          port_ok = true
        end

        if ip_ok and port_ok then
          ctx.matches.src_ip = src_t.ip
          ctx.matches.src_port = src_t.port
          return true
        end
      end
    end,

    [MATCH_RULES.DST] = function(route_t, ctx)
      for _, dst_t in ipairs(route_t.destinations) do
        local ip_ok
        local port_ok

        if not dst_t.ip then
          ip_ok = true
        elseif dst_t.range_f then
          ip_ok = dst_t.range_f(ctx.dst_ip)
        else
          ip_ok = dst_t.ip == ctx.dst_ip
        end

        if not dst_t.port or (dst_t.port == ctx.dst_port) then
          port_ok = true
        end

        if ip_ok and port_ok then
          ctx.matches.dst_ip = dst_t.ip
          ctx.matches.dst_port = dst_t.port
          return true
        end
      end
    end,

    [MATCH_RULES.SNI] = function(route_t, ctx)
      local sni = route_t.snis[ctx.sni]
      if sni then
        ctx.matches.sni = ctx.sni
        return true
      end
    end,
  }


  match_route = function(route_t, ctx)
    -- run cached matcher
    if type(matchers[route_t.match_rules]) == "function" then
      clear_tab(ctx.matches)
      return matchers[route_t.match_rules](route_t, ctx)
    end

    -- build and cache matcher

    local matchers_set = {}

    for _, bit_match_rule in pairs(MATCH_RULES) do
      if band(route_t.match_rules, bit_match_rule) ~= 0 then
        matchers_set[#matchers_set + 1] = matchers[bit_match_rule]
      end
    end

    matchers[route_t.match_rules] = function(route_t, ctx)
      -- clear matches context for this try on this route
      clear_tab(ctx.matches)

      for i = 1, #matchers_set do
        if not matchers_set[i](route_t, ctx) then
          return
        end
      end

      return true
    end

    return matchers[route_t.match_rules](route_t, ctx)
  end
end


do
  local reducers = {
    [MATCH_RULES.HOST] = function(category, ctx)
      return category.routes_by_hosts[ctx.hits.host or ctx.req_host]
    end,

    [MATCH_RULES.HEADER] = function(category, ctx)
      return category.routes_by_headers[ctx.hits.header_name]
    end,

    [MATCH_RULES.URI] = function(category, ctx)
      -- no ctx.req_uri indexing since regex URIs have a higher priority than
      -- plain URIs
      return category.routes_by_uris[ctx.hits.uri]
    end,

    [MATCH_RULES.METHOD] = function(category, ctx)
      return category.routes_by_methods[ctx.req_method]
    end,

    [MATCH_RULES.SRC] = function(category, ctx)
      local routes = category.routes_by_sources[ctx.src_ip]
      if routes then
        return routes
      end

      routes = category.routes_by_sources[ctx.src_port]
      if routes then
        return routes
      end
    end,

    [MATCH_RULES.DST] = function(category, ctx)
      local routes = category.routes_by_destinations[ctx.dst_ip]
      if routes then
        return routes
      end

      routes = category.routes_by_destinations[ctx.dst_port]
      if routes then
        return routes
      end
    end,

    [MATCH_RULES.SNI] = function(category, ctx)
      return category.routes_by_sni[ctx.sni]
    end,
  }


  reduce = function(category, bit_category, ctx)
    -- run cached reducer
    if type(reducers[bit_category]) == "function" then
      return reducers[bit_category](category, ctx), category.all
    end

    -- build and cache reducer

    local reducers_set = {}

    for _, bit_match_rule in ipairs(SORTED_MATCH_RULES) do
      if band(bit_category, bit_match_rule) ~= 0 then
        reducers_set[#reducers_set + 1] = reducers[bit_match_rule]
      end
    end

    reducers[bit_category] = function(category, ctx)
      local min_len = 0
      local smallest_set

      for i = 1, #reducers_set do
        local candidates = reducers_set[i](category, ctx)
        if candidates ~= nil and (not smallest_set or #candidates < min_len)
        then
          min_len = #candidates
          smallest_set = candidates
        end
      end

      return smallest_set
    end

    return reducers[bit_category](category, ctx), category.all
  end
end


local _M = {}


_M.has_capturing_groups = has_capturing_groups


-- for unit-testing purposes only
_M._set_ngx = _set_ngx


function _M.new(routes)
  if type(routes) ~= "table" then
    return error("expected arg #1 routes to be a table")
  end


  local self = {}


  local ctx = {
    hits    = {},
    matches = {},
  }


  -- hash table for fast lookup of plain properties
  -- incoming requests/connections
  local plain_indexes = {
    hosts             = {},
    headers           = {},
    uris              = {},
    methods           = {},
    sources           = {},
    destinations      = {},
    snis              = {},
  }


  -- when hash lookup in plain_indexes fails, those are arrays
  -- of regexes for `uris` as prefixes and `hosts` as wildcards
  -- or IP ranges comparison functions
  local prefix_uris    = {} -- will be sorted by length
  local regex_uris     = {}
  local wildcard_hosts = {}
  local src_trust_funcs = {}
  local dst_trust_funcs = {}


  -- all routes grouped by the category they belong to, to reduce
  -- iterations over sets of routes per request
  local categories = {}


  local cache = lrucache.new(MATCH_LRUCACHE_SIZE)


  -- index routes

  do
    local marshalled_routes = {}

    for i = 1, #routes do

      local paths = routes[i].route.paths
      if paths ~= nil and #paths > 1 then
        -- split routes by paths to sort properly
        for j = 1, #paths do
          local route = routes[i]
          local index = #marshalled_routes + 1
          local err

          route.route.paths = { paths[j] }
          marshalled_routes[index], err = marshall_route(route)
          if not marshalled_routes[index] then
            return nil, err
          end
        end

      else
        local index = #marshalled_routes + 1
        local err

        marshalled_routes[index], err = marshall_route(routes[i])
        if not marshalled_routes[index] then
          return nil, err
        end
      end

    end

    -- sort wildcard hosts and uri regexes since those rules
    -- don't have their own matching category
    --
    -- * plain hosts > wildcard hosts
    -- * more plain headers > less plain headers
    -- * regex uris > plain uris
    -- * longer plain URIs > shorter plain URIs

    sort(marshalled_routes, function(r1, r2)
      if r1.submatch_weight ~= r2.submatch_weight then
        return r1.submatch_weight > r2.submatch_weight
      end

      do
        local r1_n_headers = #r1.headers
        local r2_n_headers = #r2.headers

        if r1_n_headers ~= r2_n_headers then
          return r1_n_headers > r2_n_headers
        end
      end

      do
        local rp1 = r1.route.regex_priority or 0
        local rp2 = r2.route.regex_priority or 0

        if rp1 ~= rp2 then
          return rp1 > rp2
        end
      end

      if r1.max_uri_length ~= r2.max_uri_length then
        return r1.max_uri_length > r2.max_uri_length
      end

      if r1.route.created_at ~= nil and r2.route.created_at ~= nil then
        return r1.route.created_at < r2.route.created_at
      end
    end)

    for i = 1, #marshalled_routes do
      local route_t = marshalled_routes[i]

      categorize_route_t(route_t, route_t.match_rules, categories)
      index_route_t(route_t, plain_indexes, prefix_uris, regex_uris,
                    wildcard_hosts, src_trust_funcs, dst_trust_funcs)
    end
  end


  -- a sorted array of all categories bits (from the most significant
  -- matching-wise, to the least significant)
  local categories_weight_sorted = {}


  -- a lookup array to get the category_idx from a category_bit. The
  -- idx will be a categories_weight_sorted index
  local categories_lookup = {}


  for category_bit, category in pairs(categories) do
    insert(categories_weight_sorted, {
      category_bit = category_bit,
      match_weight = category.match_weight,
    })
  end

  sort(categories_weight_sorted, function(c1, c2)
    if c1.match_weight ~= c2.match_weight then
      return c1.match_weight > c2.match_weight
    end

    return c1.category_bit > c2.category_bit
  end)

  for i, c in ipairs(categories_weight_sorted) do
    categories_lookup[c.category_bit] = i
  end

  -- the number of categories to iterate on for this instance of the router
  local categories_len = #categories_weight_sorted

  sort(prefix_uris, function(p1, p2)
    return #p1.value > #p2.value
  end)

  for _, category in pairs(categories) do
    for _, routes in pairs(category.routes_by_sources) do
      sort(routes, function(r1, r2)
        for _, source in ipairs(r1.sources) do
          if source.ip and source.port then
            return true
          end
        end
      end)
    end

    for _, routes in pairs(category.routes_by_destinations) do
      sort(routes, function(r1, r2)
        for _, destination in ipairs(r1.destinations) do
          if destination.ip and destination.port then
            return true
          end
        end
      end)
    end
  end

  local grab_req_headers = #plain_indexes.headers > 0

  local function find_route(req_method, req_uri, req_host,
                            src_ip, src_port,
                            dst_ip, dst_port,
                            sni, req_headers)
    if req_method and type(req_method) ~= "string" then
      error("method must be a string", 2)
    end
    if req_uri and type(req_uri) ~= "string" then
      error("uri must be a string", 2)
    end
    if req_host and type(req_host) ~= "string" then
      error("host must be a string", 2)
    end
    if src_ip and type(src_ip) ~= "string" then
      error("src_ip must be a string", 2)
    end
    if src_port and type(src_port) ~= "number" then
      error("src_port must be a number", 2)
    end
    if dst_ip and type(dst_ip) ~= "string" then
      error("dst_ip must be a string", 2)
    end
    if dst_port and type(dst_port) ~= "number" then
      error("dst_port must be a number", 2)
    end
    if sni and type(sni) ~= "string" then
      error("sni must be a string", 2)
    end
    if req_headers and type(req_headers) ~= "table" then
      error("headers must be a table", 2)
    end

    req_method = req_method or ""
    req_uri = req_uri or ""
    req_host = req_host or ""
    req_headers = req_headers or EMPTY_T

    ctx.req_method     = req_method
    ctx.req_uri        = req_uri
    ctx.req_host       = req_host
    ctx.req_headers    = req_headers
    ctx.src_ip         = src_ip or ""
    ctx.src_port       = src_port or ""
    ctx.dst_ip         = dst_ip or ""
    ctx.dst_port       = dst_port or ""
    ctx.sni            = sni or ""

<<<<<<< HEAD
    -- cache lookup (except for headers-matched Routes)

    local cache_key = req_method .. "|" .. req_uri .. "|" .. req_host ..
                      "|" .. ctx.src_ip .. "|" .. ctx.src_port ..
                      "|" .. ctx.dst_ip .. "|" .. ctx.dst_port ..
                      "|" .. ctx.sni

    do
      local match_t = cache:get(cache_key)
      if match_t then
        reports.report_cached_entity(match_t)

        return match_t
      end
    end

=======
>>>>>>> ce3c3864
    -- input sanitization for matchers

    -- hosts

    local raw_req_host = req_host

    req_method = upper(req_method)

    if req_host ~= "" then
      -- strip port number if given because matching ignores ports
      local idx = find(req_host, ":", 2, true)
      if idx then
        ctx.req_host = sub(req_host, 1, idx - 1)
      end
    end

    local hits         = ctx.hits
    local req_category = 0x00

    clear_tab(hits)

    -- router, router, which of these routes is the fairest?
    --
    -- determine which category this request *might* be targeting

    -- header match

    for _, header_name in ipairs(plain_indexes.headers) do
      if req_headers[header_name] then
        req_category = bor(req_category, MATCH_RULES.HEADER)
        hits.header_name = header_name
        break
      end
    end

    -- cache lookup (except for headers-matched Routes)
    -- if trigger headers match rule, ignore routes cache

    local cache_key = req_method .. "|" .. req_uri .. "|" .. req_host ..
                      "|" .. ctx.src_ip .. "|" .. ctx.src_port ..
                      "|" .. ctx.dst_ip .. "|" .. ctx.dst_port ..
                      "|" .. ctx.sni

    do
      local match_t = cache:get(cache_key)
      if match_t and hits.header_name == nil then
        return match_t
      end
    end

    -- host match

    if plain_indexes.hosts[ctx.req_host] then
      req_category = bor(req_category, MATCH_RULES.HOST)

    elseif ctx.req_host then
      for i = 1, #wildcard_hosts do
        local from, _, err = re_find(ctx.req_host, wildcard_hosts[i].regex, "ajo")
        if err then
          log(ERR, "could not match wildcard host: ", err)
          return
        end

        if from then
          hits.host    = wildcard_hosts[i].value
          req_category = bor(req_category, MATCH_RULES.HOST)
          break
        end
      end
    end

    -- uri match

    for i = 1, #regex_uris do
      local from, _, err = re_find(req_uri, regex_uris[i].regex, "ajo")
      if err then
        log(ERR, "could not evaluate URI regex: ", err)
        return
      end

      if from then
        hits.uri     = regex_uris[i].value
        req_category = bor(req_category, MATCH_RULES.URI)
        break
      end
    end

    if not hits.uri then
      if plain_indexes.uris[req_uri] then
        hits.uri     = req_uri
        req_category = bor(req_category, MATCH_RULES.URI)

      else
        for i = 1, #prefix_uris do
          if find(req_uri, prefix_uris[i].value, nil, true) == 1 then
            hits.uri     = prefix_uris[i].value
            req_category = bor(req_category, MATCH_RULES.URI)
            break
          end
        end
      end
    end

    -- method match

    if plain_indexes.methods[req_method] then
      req_category = bor(req_category, MATCH_RULES.METHOD)
    end

    -- src match

    if plain_indexes.sources[ctx.src_ip] then
      req_category = bor(req_category, MATCH_RULES.SRC)

    elseif plain_indexes.sources[ctx.src_port] then
      req_category = bor(req_category, MATCH_RULES.SRC)

    else
      for i = 1, #src_trust_funcs do
        if src_trust_funcs[i](ctx.src_ip) then
          req_category = bor(req_category, MATCH_RULES.SRC)
          break
        end
      end
    end

    -- dst match

    if plain_indexes.destinations[ctx.dst_ip] then
      req_category = bor(req_category, MATCH_RULES.DST)

    elseif plain_indexes.destinations[ctx.dst_port] then
      req_category = bor(req_category, MATCH_RULES.DST)

    else
      for i = 1, #dst_trust_funcs do
        if dst_trust_funcs[i](ctx.dst_ip) then
          req_category = bor(req_category, MATCH_RULES.DST)
          break
        end
      end
    end

    -- sni match

    if plain_indexes.snis[ctx.sni] then
      req_category = bor(req_category, MATCH_RULES.SNI)
    end

    --print("highest potential category: ", req_category)

    -- iterate from the highest matching to the lowest category to
    -- find our route

    if req_category ~= 0x00 then
      local category_idx = categories_lookup[req_category] or 1
      local matched_route

      while category_idx <= categories_len do
        local bit_category = categories_weight_sorted[category_idx].category_bit
        local category     = categories[bit_category]

        if category then
          local reduced_candidates, category_candidates = reduce(category,
                                                                 bit_category,
                                                                 ctx)
          if reduced_candidates then
            -- check against a reduced set of routes that is a strong candidate
            -- for this request, instead of iterating over all the routes of
            -- this category
            for i = 1, #reduced_candidates do
              if match_route(reduced_candidates[i], ctx) then
                matched_route = reduced_candidates[i]
                break
              end
            end
          end

          if not matched_route then
            -- no result from the reduced set, must check for results from the
            -- full list of routes from that category before checking a lower
            -- category
            for i = 1, #category_candidates do
              if match_route(category_candidates[i], ctx) then
                matched_route = category_candidates[i]
                break
              end
            end
          end

          if matched_route then
            local upstream_host
            local upstream_uri
            local upstream_url_t = matched_route.upstream_url_t
            local matches        = ctx.matches

            -- Path construction

            if matched_route.type == "http" then
              -- if we do not have a path-match, then the postfix is simply the
              -- incoming path, without the initial slash
              local request_postfix = matches.uri_postfix or sub(req_uri, 2, -1)
              local upstream_base = upstream_url_t.path or "/"

              if matched_route.route.path_handling == "v1" then
                if matched_route.strip_uri then
                  -- we drop the matched part, replacing it with the upstream path
                  if byte(upstream_base, -1) == SLASH and
                     byte(request_postfix, 1) == SLASH then
                    -- double "/", so drop the first
                    upstream_uri = sub(upstream_base, 1, -2) .. request_postfix

                  else
                    upstream_uri = upstream_base .. request_postfix
                  end

                else
                  -- we retain the incoming path, just prefix it with the upstream
                  -- path, but skip the initial slash
                  upstream_uri = upstream_base .. sub(req_uri, 2, -1)
                end

              else -- matched_route.route.path_handling == "v0"
                if byte(upstream_base, -1) == SLASH then
                  -- ends with / and strip_uri = true
                  if matched_route.strip_uri then
                    if request_postfix == "" then
                      if upstream_base == "/" then
                        upstream_uri = "/"
                      elseif byte(req_uri, -1) == SLASH then
                        upstream_uri = upstream_base
                      else
                        upstream_uri = sub(upstream_base, 1, -2)
                      end
                    elseif byte(request_postfix, 1, 1) == SLASH then
                      -- double "/", so drop the first
                      upstream_uri = sub(upstream_base, 1, -2) .. request_postfix
                    else -- ends with / and strip_uri = true, no double slash
                      upstream_uri = upstream_base .. request_postfix
                    end

                  else -- ends with / and strip_uri = false
                    -- we retain the incoming path, just prefix it with the upstream
                    -- path, but skip the initial slash
                    upstream_uri = upstream_base .. sub(req_uri, 2)
                  end

                else -- does not end with /
                  -- does not end with / and strip_uri = true
                  if matched_route.strip_uri then
                    if request_postfix == "" then
                      if #req_uri > 1 and byte(req_uri, -1) == SLASH then
                        upstream_uri = upstream_base .. "/"
                      else
                        upstream_uri = upstream_base
                      end
                    elseif byte(request_postfix, 1, 1) == SLASH then
                      upstream_uri = upstream_base .. request_postfix
                    else
                      upstream_uri = upstream_base .. "/" .. request_postfix
                    end

                  else -- does not end with / and strip_uri = false
                    if req_uri == "/" then
                      upstream_uri = upstream_base
                    else
                      upstream_uri = upstream_base .. req_uri
                    end
                  end
                end
              end

              -- preserve_host header logic

              if matched_route.preserve_host then
                upstream_host = raw_req_host or var.http_host
              end
            end

            local match_t     = {
              route           = matched_route.route,
              service         = matched_route.service,
              headers         = matched_route.headers,
              upstream_url_t  = upstream_url_t,
              upstream_scheme = upstream_url_t.scheme,
              upstream_uri    = upstream_uri,
              upstream_host   = upstream_host,
              matches         = {
                uri_captures  = matches.uri_captures,
                uri           = matches.uri,
                host          = matches.host,
                headers       = matches.headers,
                method        = matches.method,
                src_ip        = matches.src_ip,
                src_port      = matches.src_port,
                dst_ip        = matches.dst_ip,
                dst_port      = matches.dst_port,
                sni           = matches.sni,
              }
            }

            if band(matched_route.match_rules, MATCH_RULES.HEADER) == 0 then
              cache:set(cache_key, match_t)
            end

            return match_t
          end
        end

        -- check lower category
        category_idx = category_idx + 1
      end
    end

    -- no match :'(
  end


  self.select = find_route
  self._set_ngx = _set_ngx

  if subsystem == "http" then
    function self.exec()
      local req_method = get_method()
      local req_uri = var.request_uri
      local req_host = var.http_host or ""
      local sni = var.ssl_server_name

      local headers
      local err

      if grab_req_headers then
        headers, err = get_headers(MAX_REQ_HEADERS)
        if err == "truncated" then
          log(WARN, "retrieved ", MAX_REQ_HEADERS, " headers for evaluation ",
                    "(max) but request had more; other headers will be ignored")
        end

        headers["host"] = nil
      end

      do
        local idx = find(req_uri, "?", 2, true)
        if idx then
          req_uri = sub(req_uri, 1, idx - 1)
        end
      end

      local match_t = find_route(req_method, req_uri, req_host,
                                 nil, nil, -- src_ip, src_port
                                 nil, nil, -- dst_ip, dst_port
                                 sni, headers)
      if not match_t then
        return nil
      end

      -- debug HTTP request header logic

      if var.http_kong_debug then
        if match_t.route then
          if match_t.route.id then
            header["Kong-Route-Id"] = match_t.route.id
          end

          if match_t.route.name then
            header["Kong-Route-Name"] = match_t.route.name
          end
        end

        if match_t.service then
          if match_t.service.id then
            header["Kong-Service-Id"] = match_t.service.id
          end

        if match_t.service.name then
            header["Kong-Service-Name"] = match_t.service.name
          end
        end
      end

      return match_t
    end

  else -- stream
    function self.exec()
      local src_ip = var.remote_addr
      local src_port = tonumber(var.remote_port, 10)
      local dst_ip = var.server_addr
      local dst_port = tonumber(var.server_port, 10)
      local sni = var.ssl_preread_server_name

      return find_route(nil, nil, nil,
                        src_ip, src_port,
                        dst_ip, dst_port,
                        sni)
    end
  end

  return self
end


return _M<|MERGE_RESOLUTION|>--- conflicted
+++ resolved
@@ -1234,25 +1234,6 @@
     ctx.dst_port       = dst_port or ""
     ctx.sni            = sni or ""
 
-<<<<<<< HEAD
-    -- cache lookup (except for headers-matched Routes)
-
-    local cache_key = req_method .. "|" .. req_uri .. "|" .. req_host ..
-                      "|" .. ctx.src_ip .. "|" .. ctx.src_port ..
-                      "|" .. ctx.dst_ip .. "|" .. ctx.dst_port ..
-                      "|" .. ctx.sni
-
-    do
-      local match_t = cache:get(cache_key)
-      if match_t then
-        reports.report_cached_entity(match_t)
-
-        return match_t
-      end
-    end
-
-=======
->>>>>>> ce3c3864
     -- input sanitization for matchers
 
     -- hosts
