<<<<<<< HEAD
local BasePlugin   = require "kong.plugins.base_plugin"
local ratelimiting = require "kong.tools.public.rate-limiting"
local responses    = require "kong.tools.responses"
local singletons   = require "kong.singletons"
=======
-- Copyright (C) Kong Inc.
>>>>>>> c543dd5d

local max      = math.max
local tonumber = tonumber


local NewRLHandler = BasePlugin:extend()


local RATELIMIT_LIMIT = "X-RateLimit-Limit"
local RATELIMIT_REMAINING = "X-RateLimit-Remaining"


NewRLHandler.PRIORITY = 901


local human_window_size_lookup = {
  [1]        = "second",
  [60]       = "minute",
  [3600]     = "hour",
  [86400]    = "day",
  [2592000]  = "month",
  [31536000] = "year",
}


local id_lookup = {
  ip = function()
    return ngx.var.remote_addr
  end,
  credential = function()
    return ngx.ctx.authenticated_credential and
           ngx.ctx.authenticated_credential.id
  end,
  consumer = function()
    -- try the consumer, fall back to credential
    return ngx.ctx.authenticated_consumer and
           ngx.ctx.authenticated_consumer.id or
           ngx.ctx.authenticated_credential and
           ngx.ctx.authenticated_credential.id
  end
}


local function new_namespace(config, init_timer)
  ngx.log(ngx.DEBUG, "attempting to add namespace ", config.namespace)

  local ok, err = pcall(function()
    local strategy = config.strategy == "cluster" and
                     singletons.configuration.database or
                     "redis"

    local strategy_opts = strategy == "redis" and config.redis

    ratelimiting.new({
      namespace     = config.namespace,
      sync_rate     = config.sync_rate,
      strategy      = strategy,
      strategy_opts = strategy_opts,
      dict          = "kong",
      window_sizes  = config.window_size,
      dao_factory   = singletons.dao,
    })
  end)

  local ret = true

  -- if we created a new namespace, start the recurring sync timer and
  -- run an intial sync to fetch our counter values from the data store
  -- (if applicable)
  if ok then
    if init_timer and config.sync_rate > 0 then
      local rate = config.sync_rate
      local when = rate - (ngx.now() - (math.floor(ngx.now() / rate) * rate))
      ngx.log(ngx.DEBUG, "initial sync in ", when, " seconds")
      ngx.timer.at(when, ratelimiting.sync, config.namespace)

      -- run the fetch from a timer because it uses cosockets
      -- kong patches this for psql and c*, but not redis
      ngx.timer.at(0, ratelimiting.fetch, config.namespace, ngx.now())
    end

  else
    ngx.log(ngx.ERR, "err in creating new ratelimit namespace: ",
                     err)
    ret = false
  end

  return ret
end


function NewRLHandler:new()
  NewRLHandler.super.new(self, "new-rl")
end

function NewRLHandler:init_worker()
  local worker_events = singletons.worker_events
  local dao_factory   = singletons.dao

  -- to start with, load existing plugins and create the
  -- namespaces/sync timers
  local plugins, err = dao_factory.plugins:find_all({
    name = "rate-limiting",
  })
  if err then
    ngx.log(ngx.ERR, "err in fetching plugins: ", err)
  end

  local namespaces = {}
  for i = 1, #plugins do
    local namespace = plugins[i].config.namespace

    if not namespaces[namespace] then
      local ret = new_namespace(plugins[i].config, true)

      if ret then
        namespaces[namespace] = true
      end
    end
  end

  -- event handlers to update recurring sync timers

  -- catch any plugins update and forward config data to each worker
  worker_events.register(function(data)
    if data.entity.name == "rate-limiting" then
      worker_events.post("rl", data.operation, data.entity.config)
    end
  end, "crud", "plugins")

  -- new plugin? try to make a namespace!
  worker_events.register(function(config)
    new_namespace(config, true)
  end, "rl", "create")

  -- updates should clear the existing config and create a new
  -- namespace config. we do not initiate a new fetch/sync recurring
  -- timer as it's already running in the background
  worker_events.register(function(config)
    ngx.log(ngx.DEBUG, "clear and reset ", config.namespace)

    ratelimiting.clear_config(config.namespace)
    new_namespace(config)
  end, "rl", "update")

  -- nuke this from orbit
  worker_events.register(function(config)
    -- set the kill flag on this namespace
    -- this will clear the config at the next sync() execution, and
    -- abort the recurring syncs
    if ratelimiting.config[config.namespace] then
      ratelimiting.config[config.namespace].kill = true

    else
      ngx.log(ngx.WARN, "did not find namespace ", config.namespace, " to kill")
    end
  end, "rl", "delete")
end

function NewRLHandler:access(conf)
  local key = id_lookup[conf.identifier]()

  -- legacy logic, if authenticated consumer or credential is not found
  -- use the IP
  if not key then
    key = id_lookup["ip"]()
  end

  local deny

  for i = 1, #conf.window_size do
    local window_size = tonumber(conf.window_size[i])
    local limit       = tonumber(conf.limit[i])

    local rate = ratelimiting.increment(key, window_size, 1, conf.namespace)

    -- legacy logic of naming rate limiting headers. if we configured a window
    -- size that looks like a human friendly name, give that name
    local window_name = human_window_size_lookup[window_size] or window_size

    ngx.header[RATELIMIT_LIMIT .. "-" .. window_name] = limit
    ngx.header[RATELIMIT_REMAINING .. "-" .. window_name] = max(limit - rate, 0)

    if rate > limit then
      deny = true
    end
  end

  if deny then
    return responses.send(429, "API rate limit exceeded")
  end
end

return NewRLHandler<|MERGE_RESOLUTION|>--- conflicted
+++ resolved
@@ -1,11 +1,9 @@
-<<<<<<< HEAD
+-- Copyright (C) Kong Inc.
+
 local BasePlugin   = require "kong.plugins.base_plugin"
 local ratelimiting = require "kong.tools.public.rate-limiting"
 local responses    = require "kong.tools.responses"
 local singletons   = require "kong.singletons"
-=======
--- Copyright (C) Kong Inc.
->>>>>>> c543dd5d
 
 local max      = math.max
 local tonumber = tonumber
