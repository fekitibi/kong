local policy_cluster = require "kong.plugins.rate-limiting.policies.cluster"
local timestamp = require "kong.tools.timestamp"
local reports = require "kong.reports"
local redis = require "resty.redis"


local kong = kong
local pairs = pairs
local null = ngx.null
local shm = ngx.shared.kong_rate_limiting_counters
local fmt = string.format


local EMPTY_UUID = "00000000-0000-0000-0000-000000000000"


local function is_present(str)
  return str and str ~= "" and str ~= null
end


local function get_ids(conf)
  conf = conf or {}

  local api_id = conf.api_id

  if api_id and api_id ~= null then
    return EMPTY_UUID, EMPTY_UUID, api_id
  end

  api_id = EMPTY_UUID

  local service_id = conf.service_id
  local route_id   = conf.route_id

  if not service_id or service_id == null then
    service_id = EMPTY_UUID
  end

  if not route_id or route_id == null then
    route_id = EMPTY_UUID
  end

  return service_id, route_id, api_id
end


local get_local_key = function(conf, identifier, period, period_date)
  local service_id, route_id, api_id = get_ids(conf)

  if api_id == EMPTY_UUID then
    return fmt("ratelimit:%s:%s:%s:%s:%s", route_id, service_id, identifier,
               period_date, period)
  end

  return fmt("ratelimit:%s:%s:%s:%s", api_id, identifier, period_date, period)
end


local sock_opts = {}


local EXPIRATIONS = {
  second = 1,
  minute = 60,
  hour   = 3600,
  day    = 86400,
  month  = 2592000,
  year   = 31536000,
}


return {
  ["local"] = {
    increment = function(conf, limits, identifier, current_timestamp, value)
      local periods = timestamp.get_timestamps(current_timestamp)
      for period, period_date in pairs(periods) do
        if limits[period] then
          local cache_key = get_local_key(conf, identifier, period, period_date)
          local newval, err = shm:incr(cache_key, value, 0)
          if not newval then
            kong.log.err("could not increment counter for period '", period, "': ", err)
            return nil, err
          end
        end
      end

      return true
    end,
    usage = function(conf, identifier, period, current_timestamp)
      local periods = timestamp.get_timestamps(current_timestamp)
      local cache_key = get_local_key(conf, identifier, period, periods[period])
      local current_metric, err = shm:get(cache_key)
      if err then
        return nil, err
      end
      return current_metric or 0
    end
  },
  ["cluster"] = {
    increment = function(conf, limits, identifier, current_timestamp, value)
      local db = kong.db
      local service_id, route_id, api_id = get_ids(conf)
      local policy = policy_cluster[db.strategy]

      local ok, err

      if api_id == EMPTY_UUID then
        ok, err = policy.increment(db.connector, limits, identifier, current_timestamp,
                                   service_id, route_id, value)

      else
        ok, err = policy.increment_api(db.connector, limits, identifier,
                                       current_timestamp, api_id, value)
      end

      if not ok then
        kong.log.err("cluster policy: could not increment ", db.strategy,
                     " counter: ", err)
      end

      return ok, err
    end,
    usage = function(conf, identifier, period, current_timestamp)
      local db = kong.db
      local service_id, route_id, api_id = get_ids(conf)
      local policy = policy_cluster[db.strategy]
      local row, err

      if api_id == EMPTY_UUID then
        row, err = policy.find(db.connector, identifier, period,
                               current_timestamp, service_id, route_id)
      else
        row, err = policy.find_api(db.connector, identifier, period,
                                   current_timestamp, api_id)
      end

      if err then
        return nil, err
      end

      if row and row.value ~= null and row.value > 0 then
        return row.value
      end

      return 0
    end
  },
  ["redis"] = {
    increment = function(conf, limits, identifier, current_timestamp, value)
      local red = redis:new()
      red:set_timeout(conf.redis_timeout)
      -- use a special pool name only if redis_database is set to non-zero
      -- otherwise use the default pool name host:port
      sock_opts.pool = conf.redis_database and
                       conf.redis_host .. ":" .. conf.redis_port .. 
                       ":" .. conf.redis_database
      local ok, err = red:connect(conf.redis_host, conf.redis_port,
                                  sock_opts)
      if not ok then
        kong.log.err("failed to connect to Redis: ", err)
        return nil, err
      end

      local times, err = red:get_reused_times()
      if err then
        kong.log.err("failed to get connect reused times: ", err)
        return nil, err
      end

<<<<<<< HEAD
      if times == 0 and is_present(conf.redis_password) then
        local ok, err = red:auth(conf.redis_password)
        if not ok then
          kong.log.err("failed to auth Redis: ", err)
          return nil, err
=======
      if times == 0 then
        if conf.redis_password and conf.redis_password ~= "" then
          local ok, err = red:auth(conf.redis_password)
          if not ok then
            ngx_log(ngx.ERR, "failed to auth Redis: ", err)
            return nil, err
          end
>>>>>>> 76e769f3
        end

        if conf.redis_database ~= 0 then
          -- Only call select first time, since we know the connection is shared
          -- between instances that use the same redis database

<<<<<<< HEAD
        local ok, err = red:select(conf.redis_database or 0)
        if not ok then
          kong.log.err("failed to change Redis database: ", err)
          return nil, err
=======
          local ok, err = red:select(conf.redis_database)
          if not ok then
            ngx_log(ngx.ERR, "failed to change Redis database: ", err)
            return nil, err
          end
>>>>>>> 76e769f3
        end
      end

      local keys = {}
      local expirations = {}
      local idx = 0
      local periods = timestamp.get_timestamps(current_timestamp)
      for period, period_date in pairs(periods) do
        if limits[period] then
          local cache_key = get_local_key(conf, identifier, period, period_date)
          local exists, err = red:exists(cache_key)
          if err then
            kong.log.err("failed to query Redis: ", err)
            return nil, err
          end

          idx = idx + 1
          keys[idx] = cache_key
          if not exists or exists == 0 then
            expirations[idx] = EXPIRATIONS[period]
          end
        end
      end

      red:init_pipeline()
      for i = 1, idx do
        red:incrby(keys[i], value)
        if expirations[i] then
          red:expire(keys[i], expirations[i])
        end
      end

      local _, err = red:commit_pipeline()
      if err then
        kong.log.err("failed to commit pipeline in Redis: ", err)
        return nil, err
      end

      local ok, err = red:set_keepalive(10000, 100)
      if not ok then
        kong.log.err("failed to set Redis keepalive: ", err)
        return nil, err
      end

      return true
    end,
    usage = function(conf, identifier, period, current_timestamp)
      local red = redis:new()

      red:set_timeout(conf.redis_timeout)

      local ok, err = red:connect(conf.redis_host, conf.redis_port)
      if not ok then
        kong.log.err("failed to connect to Redis: ", err)
        return nil, err
      end

      local times, err = red:get_reused_times()
      if err then
        kong.log.err("failed to get connect reused times: ", err)
        return nil, err
      end

      if times == 0 and is_present(conf.redis_password) then
        local ok, err = red:auth(conf.redis_password)
        if not ok then
          kong.log.err("failed to connect to Redis: ", err)
          return nil, err
        end
      end

      if times ~= 0 or conf.redis_database then
        -- The connection pool is shared between multiple instances of this
        -- plugin, and instances of the response-ratelimiting plugin.
        -- Because there isn't a way for us to know which Redis database a given
        -- socket is connected to without a roundtrip, we force the retrieved
        -- socket to select the desired database.
        -- When the connection is fresh and the database is the default one, we
        -- can skip this roundtrip.

        local ok, err = red:select(conf.redis_database or 0)
        if not ok then
          kong.log.err("failed to change Redis database: ", err)
          return nil, err
        end
      end

      reports.retrieve_redis_version(red)

      local periods = timestamp.get_timestamps(current_timestamp)
      local cache_key = get_local_key(conf, identifier, period, periods[period])

      local current_metric, err = red:get(cache_key)
      if err then
        return nil, err
      end

      if current_metric == null then
        current_metric = nil
      end

      local ok, err = red:set_keepalive(10000, 100)
      if not ok then
        kong.log.err("failed to set Redis keepalive: ", err)
      end

      return current_metric or 0
    end
  }
}<|MERGE_RESOLUTION|>--- conflicted
+++ resolved
@@ -153,7 +153,7 @@
       -- use a special pool name only if redis_database is set to non-zero
       -- otherwise use the default pool name host:port
       sock_opts.pool = conf.redis_database and
-                       conf.redis_host .. ":" .. conf.redis_port .. 
+                       conf.redis_host .. ":" .. conf.redis_port ..
                        ":" .. conf.redis_database
       local ok, err = red:connect(conf.redis_host, conf.redis_port,
                                   sock_opts)
@@ -168,39 +168,24 @@
         return nil, err
       end
 
-<<<<<<< HEAD
-      if times == 0 and is_present(conf.redis_password) then
-        local ok, err = red:auth(conf.redis_password)
-        if not ok then
-          kong.log.err("failed to auth Redis: ", err)
-          return nil, err
-=======
       if times == 0 then
-        if conf.redis_password and conf.redis_password ~= "" then
+        if is_present(conf.redis_password) then
           local ok, err = red:auth(conf.redis_password)
           if not ok then
-            ngx_log(ngx.ERR, "failed to auth Redis: ", err)
-            return nil, err
-          end
->>>>>>> 76e769f3
+            kong.log.err("failed to auth Redis: ", err)
+            return nil, err
+          end
         end
 
         if conf.redis_database ~= 0 then
           -- Only call select first time, since we know the connection is shared
           -- between instances that use the same redis database
 
-<<<<<<< HEAD
-        local ok, err = red:select(conf.redis_database or 0)
-        if not ok then
-          kong.log.err("failed to change Redis database: ", err)
-          return nil, err
-=======
           local ok, err = red:select(conf.redis_database)
           if not ok then
-            ngx_log(ngx.ERR, "failed to change Redis database: ", err)
-            return nil, err
-          end
->>>>>>> 76e769f3
+            kong.log.err("failed to change Redis database: ", err)
+            return nil, err
+          end
         end
       end
 
