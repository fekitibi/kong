local constants = require "kong.constants"
local singletons = require "kong.singletons"
local ldap = require "kong.plugins.ldap-auth.ldap"


local kong = kong
local decode_base64 = ngx.decode_base64
local tostring =  tostring
local match = string.match
local lower = string.lower
local upper = string.upper
local find = string.find
local sub = string.sub
local fmt = string.format
<<<<<<< HEAD
local ngx_log = ngx.log
local request = ngx.req
local ngx_error = ngx.ERR
=======
local tcp = ngx.socket.tcp
>>>>>>> cc97d5bb
local md5 = ngx.md5


local AUTHORIZATION = "authorization"
local PROXY_AUTHORIZATION = "proxy-authorization"


local ldap_config_cache = setmetatable({}, { __mode = "k" })


local _M = {}


local function retrieve_credentials(authorization_header_value, conf)
  local username, password
  if authorization_header_value then
    local s, e = find(lower(authorization_header_value), "^%s*" ..
                      lower(conf.header_type) .. "%s+")
    if s == 1 then
      local cred = sub(authorization_header_value, e + 1)
      local decoded_cred = decode_base64(cred)
      username, password = match(decoded_cred, "(.+):(.+)")
    end
  end

  return username, password
end


local function ldap_authenticate(given_username, given_password, conf)
  local is_authenticated
  local err, suppressed_err, ok, _

  local sock = tcp()

  sock:settimeout(conf.timeout)

  ok, err = sock:connect(conf.ldap_host, conf.ldap_port)
  if not ok then
<<<<<<< HEAD
    ngx_log(ngx_error, "[ldap-auth] failed to connect to ", conf.ldap_host,
            ":", tostring(conf.ldap_port),": ", err)
=======
    kong.log.err("failed to connect to ", conf.ldap_host, ":",
                   tostring(conf.ldap_port), ": ", err)
>>>>>>> cc97d5bb
    return nil, err
  end

  if conf.start_tls then
    local success, err = ldap.start_tls(sock)
    if not success then
      return false, err
    end

    _, err = sock:sslhandshake(true, conf.ldap_host, conf.verify_ldap_host)
    if err ~= nil then
      return false, fmt("failed to do SSL handshake with %s:%s: %s",
                        conf.ldap_host, tostring(conf.ldap_port), err)
    end
  end

  local who = conf.attribute .. "=" .. given_username .. "," .. conf.base_dn
  is_authenticated, err = ldap.bind_request(sock, who, given_password)

  ok, suppressed_err = sock:setkeepalive(conf.keepalive)
  if not ok then
<<<<<<< HEAD
    ngx_log(ngx_error, "[ldap-auth] failed to keepalive to ", conf.ldap_host, ":",
            tostring(conf.ldap_port), ": ", suppressed_err)
=======
    kong.log.err("failed to keepalive to ", conf.ldap_host, ":",
                   tostring(conf.ldap_port), ": ", suppressed_err)
>>>>>>> cc97d5bb
  end

  return is_authenticated, err
end

local function load_credential(given_username, given_password, conf)
  local ok, err = ldap_authenticate(given_username, given_password, conf)
  if err ~= nil then
    kong.log.err(err)
  end

  if ok == nil then
    return nil
  end

  if ok == false then
    return false
  end

  return { username = given_username, password = given_password }
end


local function cache_key(conf, username, password)
  if not ldap_config_cache[conf] then
    ldap_config_cache[conf] = md5(fmt("%s:%u:%s:%s:%u",
                                      lower(conf.ldap_host),
                                      conf.ldap_port,
                                      conf.base_dn,
                                      conf.attribute,
                                      conf.cache_ttl))
  end

  return fmt("ldap_auth_cache:%s:%s:%s", ldap_config_cache[conf],
             username, password)
end


local function authenticate(conf, given_credentials)
  local given_username, given_password = retrieve_credentials(given_credentials,
                                                              conf)
  if given_username == nil then
    return false
  end

  local credential, err = singletons.cache:get(cache_key(conf, given_username, given_password), {
    ttl = conf.cache_ttl,
    neg_ttl = conf.cache_ttl
  }, load_credential, given_username, given_password, conf)

  if err or credential == nil then
    kong.log.err(err)
    return kong.response.exit(500, { message = "An unexpected error occurred" })
  end

  return credential and credential.password == given_password, credential
end


local function load_consumer(consumer_id, anonymous)
  local result, err = kong.db.consumers:select { id = consumer_id }
  if not result then
    if anonymous and not err then
      err = 'anonymous consumer "' .. consumer_id .. '" not found'
    end
    return nil, err
  end

  return result
end


local function set_consumer(consumer, credential)
  kong.client.authenticate(consumer, credential)

  local set_header = kong.service.request.set_header
  local clear_header = kong.service.request.clear_header

  if consumer then
    -- this can only be the Anonymous user in this case
    if consumer.id then
      set_header(constants.HEADERS.CONSUMER_ID, consumer.id)
    else
      clear_header(constants.HEADERS.CONSUMER_ID)
    end

    if consumer.custom_id then
      set_header(constants.HEADERS.CONSUMER_CUSTOM_ID, consumer.custom_id)
    else
      clear_header(constants.HEADERS.CONSUMER_CUSTOM_ID)
    end

    if consumer.username then
      set_header(constants.HEADERS.CONSUMER_USERNAME, consumer.username)
    else
      clear_header(constants.HEADERS.CONSUMER_USERNAME)
    end

    set_header(constants.HEADERS.ANONYMOUS, true)

    return
  end

  if credential and credential.username then
    set_header(constants.HEADERS.CREDENTIAL_USERNAME, credential.username)
  else
    clear_header(constants.HEADERS.CREDENTIAL_USERNAME)
  end

  -- in case of auth plugins concatenation, remove remnants of anonymous
  clear_header(constants.HEADERS.ANONYMOUS)
  clear_header(constants.HEADERS.CONSUMER_ID)
  clear_header(constants.HEADERS.CONSUMER_CUSTOM_ID)
  clear_header(constants.HEADERS.CONSUMER_USERNAME)
end


local function do_authentication(conf)
  local authorization_value = kong.request.get_header(AUTHORIZATION)
  local proxy_authorization_value = kong.request.get_header(PROXY_AUTHORIZATION)

  -- If both headers are missing, return 401
  if not (authorization_value or proxy_authorization_value) then
    local scheme = conf.header_type
    if scheme == "ldap" then
      -- ensure backwards compatibility (see GH PR #3656)
      -- TODO: provide migration to capitalize older configurations
      scheme = upper(scheme)
    end

    return false, {
      status = 401,
      message = "Unauthorized",
      headers = { ["WWW-Authenticate"] = scheme .. ' realm="kong"' }
    }
  end

  local is_authorized, credential = authenticate(conf, proxy_authorization_value)
  if not is_authorized then
    is_authorized, credential = authenticate(conf, authorization_value)
  end

  if not is_authorized then
    return false, {status = 403, message = "Invalid authentication credentials" }
  end

  if conf.hide_credentials then
    kong.service.request.clear_header(AUTHORIZATION)
    kong.service.request.clear_header(PROXY_AUTHORIZATION)
  end

  set_consumer(nil, credential)

  return true
end


function _M.execute(conf)
  if conf.anonymous and kong.client.get_credential() then
    -- we're already authenticated, and we're configured for using anonymous,
    -- hence we're in a logical OR between auth methods and we're already done.
    return
  end

  local ok, err = do_authentication(conf)
  if not ok then
    if conf.anonymous then
      -- get anonymous user
      local consumer_cache_key = kong.db.consumers:cache_key(conf.anonymous)
      local consumer, err      = singletons.cache:get(consumer_cache_key, nil,
                                                      load_consumer,
                                                      conf.anonymous, true)
      if err then
        kong.log.err(err)
        return kong.response.exit(500, { message = "An unexpected error occurred" })
      end

      set_consumer(consumer, nil)

    else
      return kong.response.exit(err.status, { message = err.message }, err.headers)
    end
  end
end


return _M<|MERGE_RESOLUTION|>--- conflicted
+++ resolved
@@ -12,13 +12,7 @@
 local find = string.find
 local sub = string.sub
 local fmt = string.format
-<<<<<<< HEAD
-local ngx_log = ngx.log
-local request = ngx.req
-local ngx_error = ngx.ERR
-=======
 local tcp = ngx.socket.tcp
->>>>>>> cc97d5bb
 local md5 = ngx.md5
 
 
@@ -58,13 +52,8 @@
 
   ok, err = sock:connect(conf.ldap_host, conf.ldap_port)
   if not ok then
-<<<<<<< HEAD
-    ngx_log(ngx_error, "[ldap-auth] failed to connect to ", conf.ldap_host,
-            ":", tostring(conf.ldap_port),": ", err)
-=======
     kong.log.err("failed to connect to ", conf.ldap_host, ":",
                    tostring(conf.ldap_port), ": ", err)
->>>>>>> cc97d5bb
     return nil, err
   end
 
@@ -86,13 +75,8 @@
 
   ok, suppressed_err = sock:setkeepalive(conf.keepalive)
   if not ok then
-<<<<<<< HEAD
-    ngx_log(ngx_error, "[ldap-auth] failed to keepalive to ", conf.ldap_host, ":",
-            tostring(conf.ldap_port), ": ", suppressed_err)
-=======
     kong.log.err("failed to keepalive to ", conf.ldap_host, ":",
                    tostring(conf.ldap_port), ": ", suppressed_err)
->>>>>>> cc97d5bb
   end
 
   return is_authenticated, err
@@ -132,8 +116,7 @@
 
 
 local function authenticate(conf, given_credentials)
-  local given_username, given_password = retrieve_credentials(given_credentials,
-                                                              conf)
+  local given_username, given_password = retrieve_credentials(given_credentials, conf)
   if given_username == nil then
     return false
   end
