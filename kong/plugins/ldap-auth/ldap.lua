local asn1 = require "kong.plugins.ldap-auth.asn1"


local bunpack = string.unpack
local fmt = string.format


local _M = {}


local ldapMessageId = 1


local ERROR_MSG = {
  [1]  = "Initialization of LDAP library failed.",
  [4]  = "Size limit exceeded.",
  [13] = "Confidentiality required",
  [32] = "No such object",
  [34] = "Invalid DN",
  [49] = "The supplied credential is invalid."
}


local APPNO = {
  BindRequest = 0,
  BindResponse = 1,
  UnbindRequest = 2,
  ExtendedRequest = 23,
  ExtendedResponse = 24
}


local function encodeLDAPOp(encoder, appno, isConstructed, data)
  local asn1_type = asn1.BERtoInt(asn1.BERCLASS.Application, isConstructed, appno)
  return encoder:encode({ _ldaptype = fmt("%X", asn1_type), data })
end


local function calculate_payload_length(encStr, pos, socket)
  local elen

  pos, elen = bunpack(encStr, "C", pos)

  if elen > 128 then
    elen = elen - 128
    local elenCalc = 0
    local elenNext

    for i = 1, elen do
      elenCalc = elenCalc * 256
      encStr = encStr .. socket:receive(1)
      pos, elenNext = bunpack(encStr, "C", pos)
      elenCalc = elenCalc + elenNext
    end

    elen = elenCalc
  end

  return pos, elen
end


function _M.bind_request(socket, username, password)
  local encoder = asn1.ASN1Encoder:new()
  local decoder = asn1.ASN1Decoder:new()

  local ldapAuth = encoder:encode({ _ldaptype = 80, password })
  local bindReq = encoder:encode(3) .. encoder:encode(username) .. ldapAuth
  local ldapMsg = encoder:encode(ldapMessageId) ..
<<<<<<< HEAD
    encodeLDAPOp(encoder, APPNO.BindRequest, true, bindReq)
=======
                    encodeLDAPOp(encoder, APPNO.BindRequest, true, bindReq)

>>>>>>> cc97d5bb
  local packet
  local pos
  local packet_len
  local tmp
  local _

  local response = {}

  packet = encoder:encodeSeq(ldapMsg)

  ldapMessageId = ldapMessageId + 1

  socket:send(packet)

  packet = socket:receive(2)

  _, packet_len = calculate_payload_length(packet, 2, socket)

  packet = socket:receive(packet_len)
  pos, response.messageID = decoder:decode(packet, 1)
  pos, tmp = bunpack(packet, "C", pos)
  pos = decoder.decodeLength(packet, pos)
  response.protocolOp = asn1.intToBER(tmp)

  if response.protocolOp.number ~= APPNO.BindResponse then
<<<<<<< HEAD
    return false, string_format("Received incorrect Op in packet: %d, expected %d",
                                response.protocolOp.number, APPNO.BindResponse)
=======
    return false, fmt("Received incorrect Op in packet: %d, expected %d",
                      response.protocolOp.number, APPNO.BindResponse)
>>>>>>> cc97d5bb
  end

  pos, response.resultCode = decoder:decode(packet, pos)

  if response.resultCode ~= 0 then
    local error_msg
    pos, response.matchedDN = decoder:decode(packet, pos)
    _, response.errorMessage = decoder:decode(packet, pos)
    error_msg = ERROR_MSG[response.resultCode]

    return false, fmt("\n  Error: %s\n  Details: %s",
                      error_msg or "Unknown error occurred (code: " ..
                      response.resultCode .. ")", response.errorMessage or "")

  else
    return true
  end
end


function _M.unbind_request(socket)
  local ldapMsg, packet
  local encoder = asn1.ASN1Encoder:new()

<<<<<<< HEAD
  ldapMessageId = ldapMessageId +1
  ldapMsg = encoder:encode(ldapMessageId) ..
            encodeLDAPOp(encoder, APPNO.UnbindRequest,
                         false, nil)
=======
  ldapMessageId = ldapMessageId + 1

  ldapMsg = encoder:encode(ldapMessageId) ..
                           encodeLDAPOp(encoder, APPNO.UnbindRequest,
                                        false, nil)
>>>>>>> cc97d5bb
  packet = encoder:encodeSeq(ldapMsg)

  socket:send(packet)

  return true, ""
end


function _M.start_tls(socket)
  local ldapMsg, pos, packet, packet_len, tmp, _
  local response = {}
  local encoder = asn1.ASN1Encoder:new()
  local decoder = asn1.ASN1Decoder:new()

<<<<<<< HEAD
  local method_name = encoder:encode({_ldaptype = 80, "1.3.6.1.4.1.1466.20037"})
  ldapMessageId = ldapMessageId +1
  ldapMsg = encoder:encode(ldapMessageId) ..
    encodeLDAPOp(encoder, APPNO.ExtendedRequest, true, method_name)
=======
  local method_name = encoder:encode({ _ldaptype = 80, "1.3.6.1.4.1.1466.20037" })

  ldapMessageId = ldapMessageId + 1

  ldapMsg = encoder:encode(ldapMessageId) ..
                           encodeLDAPOp(encoder, APPNO.ExtendedRequest, true, method_name)

>>>>>>> cc97d5bb
  packet = encoder:encodeSeq(ldapMsg)
  socket:send(packet)
  packet = socket:receive(2)

  _, packet_len = calculate_payload_length(packet, 2, socket)

  packet = socket:receive(packet_len)
  pos, response.messageID = decoder:decode(packet, 1)
  pos, tmp = bunpack(packet, "C", pos)
  pos = decoder.decodeLength(packet, pos)
  response.protocolOp = asn1.intToBER(tmp)

  if response.protocolOp.number ~= APPNO.ExtendedResponse then
<<<<<<< HEAD
    return false, string_format("Received incorrect Op in packet: %d, expected %d",
                                response.protocolOp.number, APPNO.ExtendedResponse)
=======
    return false, fmt("Received incorrect Op in packet: %d, expected %d",
                      response.protocolOp.number, APPNO.ExtendedResponse)
>>>>>>> cc97d5bb
  end

  pos, response.resultCode = decoder:decode(packet, pos)

  if response.resultCode ~= 0 then
    local error_msg

    pos, response.matchedDN = decoder:decode(packet, pos)
    _, response.errorMessage = decoder:decode(packet, pos)
    error_msg = ERROR_MSG[response.resultCode]

    return false, fmt("\n  Error: %s\n  Details: %s",
                      error_msg or "Unknown error occurred (code: " ..
                      response.resultCode .. ")", response.errorMessage or "")

  else
    return true
  end
end


return _M;<|MERGE_RESOLUTION|>--- conflicted
+++ resolved
@@ -67,12 +67,8 @@
   local ldapAuth = encoder:encode({ _ldaptype = 80, password })
   local bindReq = encoder:encode(3) .. encoder:encode(username) .. ldapAuth
   local ldapMsg = encoder:encode(ldapMessageId) ..
-<<<<<<< HEAD
-    encodeLDAPOp(encoder, APPNO.BindRequest, true, bindReq)
-=======
                     encodeLDAPOp(encoder, APPNO.BindRequest, true, bindReq)
 
->>>>>>> cc97d5bb
   local packet
   local pos
   local packet_len
@@ -98,13 +94,8 @@
   response.protocolOp = asn1.intToBER(tmp)
 
   if response.protocolOp.number ~= APPNO.BindResponse then
-<<<<<<< HEAD
-    return false, string_format("Received incorrect Op in packet: %d, expected %d",
-                                response.protocolOp.number, APPNO.BindResponse)
-=======
     return false, fmt("Received incorrect Op in packet: %d, expected %d",
                       response.protocolOp.number, APPNO.BindResponse)
->>>>>>> cc97d5bb
   end
 
   pos, response.resultCode = decoder:decode(packet, pos)
@@ -129,18 +120,11 @@
   local ldapMsg, packet
   local encoder = asn1.ASN1Encoder:new()
 
-<<<<<<< HEAD
-  ldapMessageId = ldapMessageId +1
-  ldapMsg = encoder:encode(ldapMessageId) ..
-            encodeLDAPOp(encoder, APPNO.UnbindRequest,
-                         false, nil)
-=======
   ldapMessageId = ldapMessageId + 1
 
   ldapMsg = encoder:encode(ldapMessageId) ..
                            encodeLDAPOp(encoder, APPNO.UnbindRequest,
                                         false, nil)
->>>>>>> cc97d5bb
   packet = encoder:encodeSeq(ldapMsg)
 
   socket:send(packet)
@@ -155,12 +139,6 @@
   local encoder = asn1.ASN1Encoder:new()
   local decoder = asn1.ASN1Decoder:new()
 
-<<<<<<< HEAD
-  local method_name = encoder:encode({_ldaptype = 80, "1.3.6.1.4.1.1466.20037"})
-  ldapMessageId = ldapMessageId +1
-  ldapMsg = encoder:encode(ldapMessageId) ..
-    encodeLDAPOp(encoder, APPNO.ExtendedRequest, true, method_name)
-=======
   local method_name = encoder:encode({ _ldaptype = 80, "1.3.6.1.4.1.1466.20037" })
 
   ldapMessageId = ldapMessageId + 1
@@ -168,7 +146,6 @@
   ldapMsg = encoder:encode(ldapMessageId) ..
                            encodeLDAPOp(encoder, APPNO.ExtendedRequest, true, method_name)
 
->>>>>>> cc97d5bb
   packet = encoder:encodeSeq(ldapMsg)
   socket:send(packet)
   packet = socket:receive(2)
@@ -182,13 +159,8 @@
   response.protocolOp = asn1.intToBER(tmp)
 
   if response.protocolOp.number ~= APPNO.ExtendedResponse then
-<<<<<<< HEAD
-    return false, string_format("Received incorrect Op in packet: %d, expected %d",
-                                response.protocolOp.number, APPNO.ExtendedResponse)
-=======
     return false, fmt("Received incorrect Op in packet: %d, expected %d",
                       response.protocolOp.number, APPNO.ExtendedResponse)
->>>>>>> cc97d5bb
   end
 
   pos, response.resultCode = decoder:decode(packet, pos)
