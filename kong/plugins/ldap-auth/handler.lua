-- This software is copyright Kong Inc. and its licensors.
-- Use of the software is subject to the agreement between your organization
-- and Kong Inc. If there is no such agreement, use is governed by and
-- subject to the terms of the Kong Master Software License Agreement found
-- at https://konghq.com/enterprisesoftwarelicense/.
-- [ END OF LICENSE 0867164ffc95e54f04670b5169c09574bdbd9bba ]

local access = require "kong.plugins.ldap-auth.access"
local kong_meta = require "kong.meta"


local LdapAuthHandler = {
<<<<<<< HEAD
  PRIORITY = 1200,
  VERSION = "2.2.0",
=======
  PRIORITY = 1002,
  VERSION = kong_meta.version,
>>>>>>> a8340886
}


function LdapAuthHandler:access(conf)
  access.execute(conf)
end


return LdapAuthHandler<|MERGE_RESOLUTION|>--- conflicted
+++ resolved
@@ -10,13 +10,8 @@
 
 
 local LdapAuthHandler = {
-<<<<<<< HEAD
-  PRIORITY = 1200,
-  VERSION = "2.2.0",
-=======
   PRIORITY = 1002,
   VERSION = kong_meta.version,
->>>>>>> a8340886
 }
 
 
