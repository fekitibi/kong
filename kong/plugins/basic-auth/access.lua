local crypto = require "kong.plugins.basic-auth.crypto"
local constants = require "kong.constants"


local decode_base64 = ngx.decode_base64
local re_gmatch = ngx.re.gmatch
local re_match = ngx.re.match
local kong = kong


local realm = 'Basic realm="' .. _KONG._NAME .. '"'


local _M = {}


-- Fast lookup for credential retrieval depending on the type of the authentication
--
-- All methods must respect:
--
-- @param request ngx request object
-- @param {table} conf Plugin config
-- @return {string} public_key
-- @return {string} private_key
local function retrieve_credentials(header_name, conf)
  local username, password
  local authorization_header = kong.request.get_header(header_name)

  if authorization_header then
    local iterator, iter_err = re_gmatch(authorization_header, "\\s*[Bb]asic\\s*(.+)")
    if not iterator then
      kong.log.err(iter_err)
      return
    end

    local m, err = iterator()
    if err then
      kong.log.err(err)
      return
    end

    if m and m[1] then
      local decoded_basic = decode_base64(m[1])
      if decoded_basic then
        local basic_parts, err = re_match(decoded_basic, "([^:]+):(.*)", "oj")
        if err then
          kong.log.err(err)
          return
        end

        if not basic_parts then
          kong.log.err("header has unrecognized format")
          return
        end

        username = basic_parts[1]
        password = basic_parts[2]
      end
    end
  end

  if conf.hide_credentials then
    kong.service.request.clear_header(header_name)
  end

  return username, password
end

--- Validate a credential in the Authorization header against one fetched from the database.
-- @param credential The retrieved credential from the username passed in the request
-- @param given_password The password as given in the Authorization header
-- @return Success of authentication
local function validate_credentials(credential, given_password)
  local digest, err = crypto.hash(credential.consumer.id, given_password)
  if err then
    kong.log.err(err)
  end

  return credential.password == digest
end

local function load_credential_into_memory(username)
  local credential, err = kong.db.basicauth_credentials:select_by_username(username)
  if err then
    return nil, err
  end
  return credential
end

local function load_credential_from_db(username)
  if not username then
    return
  end

  local credential_cache_key = kong.db.basicauth_credentials:cache_key(username)
  local credential, err      = kong.cache:get(credential_cache_key, nil,
                                              load_credential_into_memory,
                                              username)
  if err then
    kong.log.err(err)
    return kong.response.exit(500, { message = "An unexpected error occurred" })
  end

  return credential
end

local function set_consumer(consumer, credential)
  local set_header = kong.service.request.set_header
  local clear_header = kong.service.request.clear_header

  if consumer and consumer.id then
    set_header(constants.HEADERS.CONSUMER_ID, consumer.id)
  else
    clear_header(constants.HEADERS.CONSUMER_ID)
  end

  if consumer and consumer.custom_id then
    set_header(constants.HEADERS.CONSUMER_CUSTOM_ID, consumer.custom_id)
  else
    clear_header(constants.HEADERS.CONSUMER_CUSTOM_ID)
  end

  if consumer and consumer.username then
    set_header(constants.HEADERS.CONSUMER_USERNAME, consumer.username)
  else
    clear_header(constants.HEADERS.CONSUMER_USERNAME)
  end

  kong.client.authenticate(consumer, credential)

  if credential then
    if credential.username then
      set_header(constants.HEADERS.CREDENTIAL_USERNAME, credential.username)
    else
      clear_header(constants.HEADERS.CREDENTIAL_USERNAME)
    end

    clear_header(constants.HEADERS.ANONYMOUS)

  else
    clear_header(constants.HEADERS.CREDENTIAL_USERNAME)
    set_header(constants.HEADERS.ANONYMOUS, true)
  end
end

local function do_authentication(conf)
  -- If both headers are missing, return 401
  if not (kong.request.get_header("authorization") or kong.request.get_header("proxy-authorization")) then
    return false, {
      status = 401,
      message = "Unauthorized",
      headers = {
        ["WWW-Authenticate"] = realm
      }
    }
  end

  local credential
  local given_username, given_password = retrieve_credentials("proxy-authorization", conf)
  if given_username then
    credential = load_credential_from_db(given_username)
  end

  -- Try with the authorization header
  if not credential then
    given_username, given_password = retrieve_credentials("authorization", conf)
    credential = load_credential_from_db(given_username)
  end

  if not credential or not validate_credentials(credential, given_password) then
    return false, { status = 401, message = "Invalid authentication credentials" }
  end

  -- Retrieve consumer
  local consumer_cache_key = kong.db.consumers:cache_key(credential.consumer.id)
  local consumer, err      = kong.cache:get(consumer_cache_key, nil,
                                            kong.client.load_consumer,
                                            credential.consumer.id)
  if err then
    kong.log.err(err)
    return kong.response.exit(500, { message = "An unexpected error occurred" })
  end

  set_consumer(consumer, credential)

  return true
end


function _M.execute(conf, exit_handler)
  ---EE [[
  local exit_handler = exit_handler or
    function (err)
      kong.response.exit(kong.response.exit(err.status, {message = err.message},
                                          err.headers))
    end
  --]] EE
  if conf.anonymous and kong.client.get_credential() then
    -- we're already authenticated, and we're configured for using anonymous,
    -- hence we're in a logical OR between auth methods and we're already done.
    return
  end

  local ok, err = do_authentication(conf)
  if not ok then
    if conf.anonymous then
      -- get anonymous user
      local consumer_cache_key = kong.db.consumers:cache_key(conf.anonymous)
      local consumer, err      = kong.cache:get(consumer_cache_key, nil,
                                                kong.client.load_consumer,
                                                conf.anonymous, true)
      if err then
<<<<<<< HEAD
        kong.log.err(err)
        ---EE [[
        return exit_handler({status = 500, message = "An unexpected error occurred"})
        --]] EE
=======
        kong.log.err("failed to load anonymous consumer:", err)
        return kong.response.exit(500, { message = "An unexpected error occurred" })
>>>>>>> 8ee57d88
      end

      set_consumer(consumer, nil)

    else
      ---EE [[
      return exit_handler(err)
      --]] EE
    end
  end
end


return _M<|MERGE_RESOLUTION|>--- conflicted
+++ resolved
@@ -210,15 +210,8 @@
                                                 kong.client.load_consumer,
                                                 conf.anonymous, true)
       if err then
-<<<<<<< HEAD
-        kong.log.err(err)
-        ---EE [[
-        return exit_handler({status = 500, message = "An unexpected error occurred"})
-        --]] EE
-=======
         kong.log.err("failed to load anonymous consumer:", err)
         return kong.response.exit(500, { message = "An unexpected error occurred" })
->>>>>>> 8ee57d88
       end
 
       set_consumer(consumer, nil)
