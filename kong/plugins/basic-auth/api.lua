--- conflicted
+++ resolved
@@ -1,103 +1,17 @@
-<<<<<<< HEAD
-local crud = require "kong.api.crud_helpers"
-local ee_crud = require "kong.enterprise_edition.crud_helpers"
-local enums   = require "kong.enterprise_edition.dao.enums"
-
-return {
-  ["/consumers/:username_or_id/basic-auth/"] = {
-    before = function(self, dao_factory, helpers)
-      ee_crud.find_consumer_by_username_or_id(self, dao_factory, helpers)
-      self.params.consumer_id = self.consumer.id
-    end,
-=======
 local endpoints = require "kong.api.endpoints"
 
->>>>>>> cc97d5bb
 
 local kong               = kong
 local credentials_schema = kong.db.basicauth_credentials.schema
 local consumers_schema   = kong.db.consumers.schema
 
 
-<<<<<<< HEAD
-    POST = function(self, dao_factory)
-      crud.post(self.params, dao_factory.basicauth_credentials,
-                crud.portal_crud.insert_credential('basic-auth'))
-    end
-  },
-  ["/developers/:email_or_id/basic-auth/"] = {
-    before = function(self, dao_factory, helpers)
-      self.params.email_or_id = ngx.unescape_uri(self.params.email_or_id)
-      ee_crud.find_developer_by_email_or_id(self, dao_factory, helpers)
-      self.params.consumer_id = self.consumer.id
-    end,
-
-    GET = function(self, dao_factory)
-      self.params.plugin = 'basic-auth'
-      self.params.consumer_type = enums.CONSUMERS.TYPE.PROXY
-      crud.paginated_set(self, dao_factory.credentials, function (row)
-        return row.credential_data
-      end)
-    end,
-
-    PUT = function(self, dao_factory)
-      crud.put(self.params, dao_factory.basicauth_credentials)
-    end,
-
-    POST = function(self, dao_factory)
-      crud.post(self.params, dao_factory.basicauth_credentials,
-                crud.portal_crud.insert_credential('basic-auth'))
-    end
-  },
-  ["/consumers/:username_or_id/basic-auth/:credential_username_or_id"] = {
-    before = function(self, dao_factory, helpers)
-      ee_crud.find_consumer_by_username_or_id(self, dao_factory, helpers)
-      self.params.consumer_id = self.consumer.id
-
-      local credentials, err = crud.find_by_id_or_field(
-        dao_factory.basicauth_credentials,
-        { consumer_id = self.params.consumer_id },
-        ngx.unescape_uri(self.params.credential_username_or_id),
-        "username"
-      )
-
-      if err then
-        return helpers.yield_error(err)
-      elseif next(credentials) == nil then
-        return helpers.responses.send_HTTP_NOT_FOUND()
-      end
-      self.params.credential_username_or_id = nil
-
-      self.basicauth_credential = credentials[1]
-    end,
-
-    GET = function(self, dao_factory, helpers)
-      return helpers.responses.send_HTTP_OK(self.basicauth_credential)
-    end,
-
-    PATCH = function(self, dao_factory)
-      crud.patch(self.params, dao_factory.basicauth_credentials, self.basicauth_credential,
-          crud.portal_crud.update_credential)
-    end,
-
-    DELETE = function(self, dao_factory)
-      crud.portal_crud.delete_credential(self.basicauth_credential)
-      crud.delete(self.basicauth_credential, dao_factory.basicauth_credentials)
-    end
-  },
-  ["/developers/:email_or_id/basic-auth/:credential_username_or_id"] = {
-    before = function(self, dao_factory, helpers)
-      self.params.email_or_id = ngx.unescape_uri(self.params.email_or_id)
-      ee_crud.find_developer_by_email_or_id(self, dao_factory, helpers)
-      self.params.consumer_id = self.consumer.id
-=======
 return {
   ["/consumers/:consumers/basic-auth"] = {
     schema = credentials_schema,
     methods = {
       GET = endpoints.get_collection_endpoint(
               credentials_schema, consumers_schema, "consumer"),
->>>>>>> cc97d5bb
 
       POST = endpoints.post_collection_endpoint(
               credentials_schema, consumers_schema, "consumer"),
@@ -127,61 +41,6 @@
             return kong.response.exit(404, { message = "Not found" })
           end
 
-<<<<<<< HEAD
-    PATCH = function(self, dao_factory)
-      crud.patch(self.params, dao_factory.basicauth_credentials, self.basicauth_credential,
-          crud.portal_crud.update_credential)
-    end,
-
-    DELETE = function(self, dao_factory)
-      crud.portal_crud.delete_credential(self.basicauth_credential)
-      crud.delete(self.basicauth_credential, dao_factory.basicauth_credentials)
-    end
-  },
-  ["/basic-auths/"] = {
-    GET = function(self, dao_factory)
-      crud.paginated_set(self,
-                         dao_factory.basicauth_credentials,
-                         ee_crud.post_process_credential)
-    end
-  },
-  ["/basic-auths/:credential_username_or_id/:type"] = {
-    before = function(self, dao_factory, helpers)
-      local credentials, err = crud.find_by_id_or_field(
-        dao_factory.basicauth_credentials,
-        nil,
-        ngx.unescape_uri(self.params.credential_username_or_id),
-        "username"
-      )
-
-      if err then
-        return helpers.yield_error(err)
-      elseif next(credentials) == nil then
-        return helpers.responses.send_HTTP_NOT_FOUND()
-      end
-
-      self.params.credential_username_or_id = nil
-
-      if self.params.type == 'developer' then
-        self.params.email_or_id = credentials[1].consumer_id
-        ee_crud.find_developer_by_email_or_id(self, dao_factory, helpers)
-      end
-
-      if self.params.type == 'consumer' then
-        self.params.username_or_id = credentials[1].consumer_id
-        ee_crud.find_consumer_by_username_or_id(self, dao_factory, helpers)
-      end
-
-      if not self.consumer then
-        return helpers.responses.send_HTTP_NOT_FOUND()
-      end
-    end,
-
-    GET = function(self, dao_factory,helpers)
-      return helpers.responses.send_HTTP_OK(self.consumer)
-    end
-  },
-=======
           self.basicauth_credential = cred
           self.params.basicauth_credentials = cred.id
         end
@@ -209,5 +68,4 @@
               credentials_schema, consumers_schema, "consumer"),
     }
   },
->>>>>>> cc97d5bb
 }