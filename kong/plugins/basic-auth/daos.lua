--- conflicted
+++ resolved
@@ -9,13 +9,6 @@
     cache_key = { "username" },
     endpoint_key = "username",
     workspaceable = true,
-<<<<<<< HEAD
-=======
-
-    -- Passwords are hashed on insertion, so the exported passwords would be encrypted.
-    -- Importing them back would require "plain" unencrypted passwords instead
-    db_export = false,
->>>>>>> 67061373
     admin_api_name = "basic-auths",
     admin_api_nested_name = "basic-auth",
     fields = {
