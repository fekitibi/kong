--- conflicted
+++ resolved
@@ -41,16 +41,11 @@
 local CorrelationIdHandler = {}
 
 
-<<<<<<< HEAD
 -- CE priority is 1, EE increased priority in 1.5.0.xl
 -- CorrelationIdHandler.PRIORITY = 1 -- CE
 
 CorrelationIdHandler.PRIORITY = 100001
-CorrelationIdHandler.VERSION = "2.0.1"
-=======
-CorrelationIdHandler.PRIORITY = 1
 CorrelationIdHandler.VERSION = "2.0.2"
->>>>>>> 834ce3e8
 
 
 function CorrelationIdHandler:init_worker()
