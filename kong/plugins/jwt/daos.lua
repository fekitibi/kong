--- conflicted
+++ resolved
@@ -16,12 +16,9 @@
     primary_key = { "id" },
     cache_key = { "key" },
     endpoint_key = "key",
-<<<<<<< HEAD
     workspaceable = true,
-=======
     admin_api_name = "jwts",
     admin_api_nested_name = "jwt",
->>>>>>> b00212fe
     fields = {
       { id = typedefs.uuid },
       { created_at = typedefs.auto_timestamp_s },
