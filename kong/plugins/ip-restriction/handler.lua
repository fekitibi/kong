--- conflicted
+++ resolved
@@ -1,39 +1,3 @@
-<<<<<<< HEAD
-local ngx = ngx
-local kong = kong
-local require = require
-
-local ipmatcher = require "resty.ipmatcher"
-
-
-local FORBIDDEN = 403
-local INTERNAL_SERVER_ERROR = 500
-
-
-local IpRestrictionHandler = {}
-
-IpRestrictionHandler.PRIORITY = 990
-IpRestrictionHandler.VERSION = "2.0.0"
-
-
-local function match_bin(list, binary_remote_addr)
-  local ip, err = ipmatcher.new(list)
-
-  if err then
-    kong.log.err("Failed to create a new ipmatcher instance: " .. err)
-    return kong.response.exit(INTERNAL_SERVER_ERROR, { message = "An unexpected error occurred" })
-  end
-
-  ip, err = ip:match_bin(binary_remote_addr)
-
-  if err then
-    kong.log.err("Invalid binary IP address: " .. err)
-    return kong.response.exit(INTERNAL_SERVER_ERROR, { message = "An unexpected error occurred" })
-  end
-
-  return ip
-end
-=======
 local ipmatcher = require "resty.ipmatcher"
 
 
@@ -63,7 +27,6 @@
   return is_match
 end
 
->>>>>>> 5e7a9b47
 
 function IpRestrictionHandler:access(conf)
   local binary_remote_addr = ngx.var.binary_remote_addr
@@ -73,27 +36,15 @@
 
   if conf.blacklist and #conf.blacklist > 0 then
     local blocked_blacklist = match_bin(conf.blacklist, binary_remote_addr)
-<<<<<<< HEAD
-
-    if blocked_blacklist then
-      return kong.response.exit(FORBIDDEN, { message = "Your IP address is not allowed" })
-=======
     if blocked_blacklist then
       return kong.response.error(403, "Your IP address is not allowed")
->>>>>>> 5e7a9b47
     end
   end
 
   if conf.whitelist and #conf.whitelist > 0 then
     local allowed_whitelist = match_bin(conf.whitelist, binary_remote_addr)
-<<<<<<< HEAD
-
-    if not allowed_whitelist then
-      return kong.response.exit(FORBIDDEN, { message = "Your IP address is not allowed" })
-=======
     if not allowed_whitelist then
       return kong.response.error(403, "Your IP address is not allowed")
->>>>>>> 5e7a9b47
     end
   end
 end
