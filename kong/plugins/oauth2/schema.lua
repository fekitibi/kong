--- conflicted
+++ resolved
@@ -41,11 +41,8 @@
           { global_credentials = { type = "boolean", default = false, required = true }, },
           { auth_header_name = { type = "string", default = "authorization" }, },
           { refresh_token_ttl = { type = "number", default = 1209600, required = true }, },
-<<<<<<< HEAD
+          { reuse_refresh_token = { type = "boolean", default = false, required = true }, },
           { persistent_refresh_token = { type = "boolean", default = false, required = true }, },
-=======
-          { reuse_refresh_token = { type = "boolean", default = false, required = true }, },
->>>>>>> 46986d19
           { pkce = { type = "string", default = "lax", required = false, one_of = { "none", "lax", "strict" } }, },
         },
         custom_validator = validate_flows,
