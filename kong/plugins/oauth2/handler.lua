-- This software is copyright Kong Inc. and its licensors.
-- Use of the software is subject to the agreement between your organization
-- and Kong Inc. If there is no such agreement, use is governed by and
-- subject to the terms of the Kong Master Software License Agreement found
-- at https://konghq.com/enterprisesoftwarelicense/.
-- [ END OF LICENSE 0867164ffc95e54f04670b5169c09574bdbd9bba ]

local access = require "kong.plugins.oauth2.access"
local kong_meta = require "kong.meta"


-- TODO version differs from CE and should be fixed in 3.0
-- https://github.com/Kong/kong-ee/commit/0bcc424bee6553bbc3cd41452d807a20027afb56
local OAuthHandler = {
<<<<<<< HEAD
  PRIORITY = 1400,
  VERSION = "2.2.1",
=======
  PRIORITY = 1004,
  VERSION = kong_meta.version,
>>>>>>> a8340886
}


function OAuthHandler:access(conf)
  access.execute(conf)
end


return OAuthHandler<|MERGE_RESOLUTION|>--- conflicted
+++ resolved
@@ -12,13 +12,8 @@
 -- TODO version differs from CE and should be fixed in 3.0
 -- https://github.com/Kong/kong-ee/commit/0bcc424bee6553bbc3cd41452d807a20027afb56
 local OAuthHandler = {
-<<<<<<< HEAD
-  PRIORITY = 1400,
-  VERSION = "2.2.1",
-=======
   PRIORITY = 1004,
   VERSION = kong_meta.version,
->>>>>>> a8340886
 }
 
 
