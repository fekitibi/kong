local endpoints = require "kong.api.endpoints"


local HTTP_NOT_FOUND = 404


local credentials_schema = kong.db.oauth2_credentials.schema
local tokens_schema = kong.db.oauth2_tokens.schema
local consumers_schema   = kong.db.consumers.schema


return {
  ["/oauth2_tokens/"] = {
    schema = tokens_schema,
    methods = {
      GET = endpoints.get_collection_endpoint(tokens_schema),
      POST = endpoints.post_collection_endpoint(tokens_schema),
    },
  },

  ["/oauth2_tokens/:token_or_id"] = {
    schema = tokens_schema,
    methods = {
      GET = endpoints.get_entity_endpoint(tokens_schema),
      PUT = endpoints.put_entity_endpoint(tokens_schema),
      PATCH = endpoints.patch_entity_endpoint(tokens_schema),
      DELETE = endpoints.delete_entity_endpoint(tokens_schema),
    },
  },

  ["/oauth2/"] = {
    schema = credentials_schema,
    methods = {
      GET = endpoints.get_collection_endpoint(credentials_schema),
    }
  },

  ["/consumers/:consumers/oauth2/"] = {
    schema = credentials_schema,
    methods = {
      GET = endpoints.get_collection_endpoint(
              credentials_schema, consumers_schema, "consumer"),

<<<<<<< HEAD
    GET = function(self, dao_factory)
      crud.paginated_set(self, dao_factory.oauth2_credentials)
    end,

    PUT = function(self, dao_factory)
      crud.put(self.params, dao_factory.oauth2_credentials)
    end,

    POST = function(self, dao_factory)
      crud.post(self.params, dao_factory.oauth2_credentials,
                crud.portal_crud.insert_credential('oauth2'))
    end
  },

  ["/consumers/:username_or_id/oauth2/:clientid_or_id"] = {
    before = function(self, dao_factory, helpers)
      crud.find_consumer_by_username_or_id(self, dao_factory, helpers)
      self.params.consumer_id = self.consumer.id

      local credentials, err = crud.find_by_id_or_field(
        dao_factory.oauth2_credentials,
        { consumer_id = self.params.consumer_id },
        ngx.unescape_uri(self.params.clientid_or_id),
        "client_id"
      )

      if err then
        return helpers.yield_error(err)
      elseif next(credentials) == nil then
        return helpers.responses.send_HTTP_NOT_FOUND()
      end
      self.params.clientid_or_id = nil

      self.oauth2_credential = credentials[1]
    end,

    GET = function(self, dao_factory, helpers)
      return helpers.responses.send_HTTP_OK(self.oauth2_credential)
    end,

    PATCH = function(self, dao_factory)
      crud.patch(self.params, dao_factory.oauth2_credentials, self.oauth2_credential,
                 crud.portal_crud.update_credential)
    end,

    DELETE = function(self, dao_factory)
      crud.portal_crud.delete_credential(self.oauth2_credential)
      crud.delete(self.oauth2_credential, dao_factory.oauth2_credentials)
    end
  }
=======
      POST = endpoints.post_collection_endpoint(
              credentials_schema, consumers_schema, "consumer"),
    },
  },

  ["/consumers/:consumers/oauth2/:oauth2_credentials"] = {
    schema = credentials_schema,
    methods = {
      before = function(self, db, helpers)
        local consumer, _, err_t = endpoints.select_entity(self, db, consumers_schema)
        if err_t then
          return endpoints.handle_error(err_t)
        end
        if not consumer then
          return kong.response.exit(HTTP_NOT_FOUND, { message = "Not Found" })
        end

        self.consumer = consumer

        local cred, _, err_t = endpoints.select_entity(self, db, credentials_schema)
        if err_t then
          return endpoints.handle_error(err_t)
        end

        if self.req.cmd_mth ~= "PUT" then
          if not cred or cred.consumer.id ~= consumer.id then
            return kong.response.exit(HTTP_NOT_FOUND, { message = "Not Found" })
          end
          self.oauth2_credential = cred
          self.params.oauth2_credentials = cred.id
        end
      end,
      GET  = endpoints.get_entity_endpoint(credentials_schema),
      PUT  = function(self, db, helpers)
        self.args.post.consumer = { id = self.consumer.id }
        return endpoints.put_entity_endpoint(credentials_schema)(self, db, helpers)
      end,
      PATCH  = endpoints.patch_entity_endpoint(credentials_schema),
      DELETE = endpoints.delete_entity_endpoint(credentials_schema),
    },
  },
>>>>>>> cc97d5bb
}<|MERGE_RESOLUTION|>--- conflicted
+++ resolved
@@ -41,58 +41,6 @@
       GET = endpoints.get_collection_endpoint(
               credentials_schema, consumers_schema, "consumer"),
 
-<<<<<<< HEAD
-    GET = function(self, dao_factory)
-      crud.paginated_set(self, dao_factory.oauth2_credentials)
-    end,
-
-    PUT = function(self, dao_factory)
-      crud.put(self.params, dao_factory.oauth2_credentials)
-    end,
-
-    POST = function(self, dao_factory)
-      crud.post(self.params, dao_factory.oauth2_credentials,
-                crud.portal_crud.insert_credential('oauth2'))
-    end
-  },
-
-  ["/consumers/:username_or_id/oauth2/:clientid_or_id"] = {
-    before = function(self, dao_factory, helpers)
-      crud.find_consumer_by_username_or_id(self, dao_factory, helpers)
-      self.params.consumer_id = self.consumer.id
-
-      local credentials, err = crud.find_by_id_or_field(
-        dao_factory.oauth2_credentials,
-        { consumer_id = self.params.consumer_id },
-        ngx.unescape_uri(self.params.clientid_or_id),
-        "client_id"
-      )
-
-      if err then
-        return helpers.yield_error(err)
-      elseif next(credentials) == nil then
-        return helpers.responses.send_HTTP_NOT_FOUND()
-      end
-      self.params.clientid_or_id = nil
-
-      self.oauth2_credential = credentials[1]
-    end,
-
-    GET = function(self, dao_factory, helpers)
-      return helpers.responses.send_HTTP_OK(self.oauth2_credential)
-    end,
-
-    PATCH = function(self, dao_factory)
-      crud.patch(self.params, dao_factory.oauth2_credentials, self.oauth2_credential,
-                 crud.portal_crud.update_credential)
-    end,
-
-    DELETE = function(self, dao_factory)
-      crud.portal_crud.delete_credential(self.oauth2_credential)
-      crud.delete(self.oauth2_credential, dao_factory.oauth2_credentials)
-    end
-  }
-=======
       POST = endpoints.post_collection_endpoint(
               credentials_schema, consumers_schema, "consumer"),
     },
@@ -134,5 +82,4 @@
       DELETE = endpoints.delete_entity_endpoint(credentials_schema),
     },
   },
->>>>>>> cc97d5bb
 }