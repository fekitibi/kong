local url = require "socket.url"
local typedefs = require "kong.db.schema.typedefs"


local function validate_uri(uri)
  local parsed_uri = url.parse(uri)
  if not (parsed_uri and parsed_uri.host and parsed_uri.scheme) then
    return nil, "cannot parse '" .. uri .. "'"
  end
  if parsed_uri.fragment ~= nil then
    return nil, "fragment not allowed in '" .. uri .. "'"
  end

  return true
end


local oauth2_credentials = {
  primary_key = { "id" },
  name = "oauth2_credentials",
  cache_key = { "client_id" },
  endpoint_key = "client_id",
<<<<<<< HEAD
  workspaceable = true,
=======
  admin_api_name = "oauth2",
>>>>>>> b00212fe
  fields = {
    { id = typedefs.uuid },
    { created_at = typedefs.auto_timestamp_s },
    { consumer = { type = "foreign", reference = "consumers", default = ngx.null, on_delete = "cascade", }, },
    { name = { type = "string", required = true }, },
    { client_id = { type = "string", required = false, unique = true, auto = true }, },
    { client_secret = { type = "string", required = false, auto = true }, },
    { redirect_uris = {
      type = "array",
      required = true,
      elements = {
        type = "string",
        custom_validator = validate_uri,
    }, }, },
  },
}


local oauth2_authorization_codes = {
  primary_key = { "id" },
  name = "oauth2_authorization_codes",
  ttl = true,
<<<<<<< HEAD
  workspaceable = true,
=======
  generate_admin_api = false,
>>>>>>> b00212fe
  fields = {
    { id = typedefs.uuid },
    { created_at = typedefs.auto_timestamp_s },
    { service = { type = "foreign", reference = "services", default = ngx.null, on_delete = "cascade", }, },
    { credential = { type = "foreign", reference = "oauth2_credentials", default = ngx.null, on_delete = "cascade", }, },
    { code = { type = "string", required = false, unique = true, auto = true }, }, -- FIXME immutable
    { authenticated_userid = { type = "string", required = false }, },
    { scope = { type = "string" }, },
  },
}


local BEARER = "bearer"
local oauth2_tokens = {
  primary_key = { "id" },
  name = "oauth2_tokens",
  endpoint_key = "access_token",
  cache_key = { "access_token" },
  ttl = true,
  workspaceable = true,
  fields = {
    { id = typedefs.uuid },
    { created_at = typedefs.auto_timestamp_s },
    { service = { type = "foreign", reference = "services", default = ngx.null, on_delete = "cascade", }, },
    { credential = { type = "foreign", reference = "oauth2_credentials", default = ngx.null, on_delete = "cascade", }, },
    { token_type = { type = "string", required = true, one_of = { BEARER }, default = BEARER }, },
    { expires_in = { type = "integer", required = true }, },
    { access_token = { type = "string", required = false, unique = true, auto = true }, },
    { refresh_token = { type = "string", required = false, unique = true }, },
    { authenticated_userid = { type = "string", required = false }, },
    { scope = { type = "string" }, },
  },
}

return {
  oauth2_credentials,
  oauth2_authorization_codes,
  oauth2_tokens,
}<|MERGE_RESOLUTION|>--- conflicted
+++ resolved
@@ -20,11 +20,8 @@
   name = "oauth2_credentials",
   cache_key = { "client_id" },
   endpoint_key = "client_id",
-<<<<<<< HEAD
   workspaceable = true,
-=======
   admin_api_name = "oauth2",
->>>>>>> b00212fe
   fields = {
     { id = typedefs.uuid },
     { created_at = typedefs.auto_timestamp_s },
@@ -47,11 +44,8 @@
   primary_key = { "id" },
   name = "oauth2_authorization_codes",
   ttl = true,
-<<<<<<< HEAD
   workspaceable = true,
-=======
   generate_admin_api = false,
->>>>>>> b00212fe
   fields = {
     { id = typedefs.uuid },
     { created_at = typedefs.auto_timestamp_s },
