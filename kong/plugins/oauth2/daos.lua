local url = require "socket.url"
local typedefs = require "kong.db.schema.typedefs"


local function validate_uri(uri)
  local parsed_uri = url.parse(uri)
  if not (parsed_uri and parsed_uri.host and parsed_uri.scheme) then
    return nil, "cannot parse '" .. uri .. "'"
  end
  if parsed_uri.fragment ~= nil then
    return nil, "fragment not allowed in '" .. uri .. "'"
  end

  return true
end


local oauth2_credentials = {
  primary_key = { "id" },
  name = "oauth2_credentials",
  cache_key = { "client_id" },
<<<<<<< HEAD
  workspaceable = true,
=======
  endpoint_key = "client_id",
>>>>>>> cc97d5bb
  fields = {
    { id = typedefs.uuid },
    { created_at = typedefs.auto_timestamp_s },
    { consumer = { type = "foreign", reference = "consumers", default = ngx.null, on_delete = "cascade", }, },
    { name = { type = "string", required = true }, },
    { client_id = { type = "string", required = false, unique = true, auto = true }, },
    { client_secret = { type = "string", required = false, auto = true }, },
    { redirect_uris = {
      type = "array",
      required = true,
      elements = {
        type = "string",
        custom_validator = validate_uri,
    }, }, },
  },
}

<<<<<<< HEAD
local OAUTH2_AUTHORIZATION_CODES_SCHEMA = {
  primary_key = {"id"},
  table = "oauth2_authorization_codes",
  workspaceable = true,
=======

local oauth2_authorization_codes = {
  primary_key = { "id" },
  name = "oauth2_authorization_codes",
  ttl = true,
>>>>>>> cc97d5bb
  fields = {
    { id = typedefs.uuid },
    { created_at = typedefs.auto_timestamp_s },
    { service = { type = "foreign", reference = "services", default = ngx.null, on_delete = "cascade", }, },
    { api = { type = "foreign", reference = "apis", default = ngx.null, on_delete = "cascade", }, },
    { credential = { type = "foreign", reference = "oauth2_credentials", default = ngx.null, on_delete = "cascade", }, },
    { code = { type = "string", required = false, unique = true, auto = true }, }, -- FIXME immutable
    { authenticated_userid = { type = "string", required = false }, },
    { scope = { type = "string" }, },
  },
}


local BEARER = "bearer"
local oauth2_tokens = {
  primary_key = { "id" },
  name = "oauth2_tokens",
  endpoint_key = "access_token",
  cache_key = { "access_token" },
<<<<<<< HEAD
  workspaceable = true,
=======
  ttl = true,
>>>>>>> cc97d5bb
  fields = {
    { id = typedefs.uuid },
    { created_at = typedefs.auto_timestamp_s },
    { service = { type = "foreign", reference = "services", default = ngx.null, on_delete = "cascade", }, },
    { api = { type = "foreign", reference = "apis", default = ngx.null, on_delete = "cascade", }, },
    { credential = { type = "foreign", reference = "oauth2_credentials", default = ngx.null, on_delete = "cascade", }, },
    { token_type = { type = "string", required = true, one_of = { BEARER }, default = BEARER }, },
    { expires_in = { type = "integer", required = true }, },
    { access_token = { type = "string", required = false, unique = true, auto = true }, },
    { refresh_token = { type = "string", required = false, unique = true }, },
    { authenticated_userid = { type = "string", required = false }, },
    { scope = { type = "string" }, },
  },
}

return {
  oauth2_credentials,
  oauth2_authorization_codes,
  oauth2_tokens,
}<|MERGE_RESOLUTION|>--- conflicted
+++ resolved
@@ -19,11 +19,7 @@
   primary_key = { "id" },
   name = "oauth2_credentials",
   cache_key = { "client_id" },
-<<<<<<< HEAD
-  workspaceable = true,
-=======
   endpoint_key = "client_id",
->>>>>>> cc97d5bb
   fields = {
     { id = typedefs.uuid },
     { created_at = typedefs.auto_timestamp_s },
@@ -41,18 +37,11 @@
   },
 }
 
-<<<<<<< HEAD
-local OAUTH2_AUTHORIZATION_CODES_SCHEMA = {
-  primary_key = {"id"},
-  table = "oauth2_authorization_codes",
-  workspaceable = true,
-=======
 
 local oauth2_authorization_codes = {
   primary_key = { "id" },
   name = "oauth2_authorization_codes",
   ttl = true,
->>>>>>> cc97d5bb
   fields = {
     { id = typedefs.uuid },
     { created_at = typedefs.auto_timestamp_s },
@@ -72,11 +61,7 @@
   name = "oauth2_tokens",
   endpoint_key = "access_token",
   cache_key = { "access_token" },
-<<<<<<< HEAD
-  workspaceable = true,
-=======
   ttl = true,
->>>>>>> cc97d5bb
   fields = {
     { id = typedefs.uuid },
     { created_at = typedefs.auto_timestamp_s },
