--- conflicted
+++ resolved
@@ -64,15 +64,9 @@
           { include_credential = { description = "Specify whether the credential of the currently authenticated consumer should be included in metadata sent to the Zipkin server.", type = "boolean", required = true, default = true } },
           { traceid_byte_count = { description = "The length in bytes of each request's Trace ID.", type = "integer", required = true, default = 16, one_of = { 8, 16 } } },
           { header_type = { description = "All HTTP requests going through the plugin are tagged with a tracing HTTP request. This property codifies what kind of tracing header the plugin expects on incoming requests", type = "string", required = true, default = "preserve",
-<<<<<<< HEAD
-                            one_of = { "preserve", "ignore", "b3", "b3-single", "w3c", "jaeger", "ot", "aws", "datadog" } } },
-          { default_header_type = { description = "Allows specifying the type of header to be added to requests with no pre-existing tracing headers and when `config.header_type` is set to `\"preserve\"`. When `header_type` is set to any other value, `default_header_type` is ignored.", type = "string", required = true, default = "b3",
-                            one_of = { "b3", "b3-single", "w3c", "jaeger", "ot", "aws", "datadog" } } },
-=======
                             one_of = { "preserve", "ignore", "b3", "b3-single", "w3c", "jaeger", "ot", "aws", "gcp" } } },
           { default_header_type = { description = "Allows specifying the type of header to be added to requests with no pre-existing tracing headers and when `config.header_type` is set to `\"preserve\"`. When `header_type` is set to any other value, `default_header_type` is ignored.", type = "string", required = true, default = "b3",
                             one_of = { "b3", "b3-single", "w3c", "jaeger", "ot", "aws", "gcp" } } },
->>>>>>> dbacabb6
           { tags_header = { description = "The Zipkin plugin will add extra headers to the tags associated with any HTTP requests that come with a header named as configured by this property.", type = "string", required = true, default = "Zipkin-Tags" } },
           { static_tags = {  description = "The tags specified on this property will be added to the generated request traces.", type = "array", elements = static_tag,
                             custom_validator = validate_static_tags } },
