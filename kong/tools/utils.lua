--- conflicted
+++ resolved
@@ -1362,7 +1362,6 @@
 _M.get_mime_type = get_mime_type
 _M.get_error_template = get_error_template
 
-<<<<<<< HEAD
 --- Extract the parent domain of CN and CN itself from X509 certificate
 -- @tparam resty.openssl.x509 x509 the x509 object to extract CN
 -- @return cn (string) CN + parent (string) parent domain of CN, or nil+err if any
@@ -1379,7 +1378,6 @@
   local parent = match(cn, "^[%a%d-]+%.(.+)$")
   return cn, parent
 end
-=======
 
 local topological_sort do
 
@@ -1448,6 +1446,5 @@
   end
 end
 _M.topological_sort = topological_sort
->>>>>>> 28437a8b
 
 return _M