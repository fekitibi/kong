--- conflicted
+++ resolved
@@ -288,17 +288,13 @@
 
     local function resolve_connect(f, sock, host, port, opts)
       if sub(host, 1, 5) ~= "unix:" then
-<<<<<<< HEAD
+        local try_list
         local t = tracing.trace("connect.toip", {
           host = host,
           traceback = debug.traceback(),
         })
-        host, port = toip(host, port)
+        host, port, try_list = toip(host, port)
         t:finish()
-=======
-        local try_list
-        host, port, try_list = toip(host, port)
->>>>>>> 5e9a43a3
         if not host then
           return nil, "[cosocket] DNS resolution failed: " .. tostring(port) ..
                       ". Tried: " .. tostring(try_list)
@@ -344,4 +340,4 @@
     -- STEP 5: load code that should be using the patched versions, if any (because of dependency chain)
     toip = require("resty.dns.client").toip  -- this will load utils and penlight modules for example
   end
-end
+end