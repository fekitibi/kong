-- This software is copyright Kong Inc. and its licensors.
-- Use of the software is subject to the agreement between your organization
-- and Kong Inc. If there is no such agreement, use is governed by and
-- subject to the terms of the Kong Master Software License Agreement found
-- at https://konghq.com/enterprisesoftwarelicense/.
-- [ END OF LICENSE 0867164ffc95e54f04670b5169c09574bdbd9bba ]

local default_nginx_template = require "kong.templates.nginx"
local kong_nginx_template = require "kong.templates.nginx_kong"
local kong_nginx_stream_template = require "kong.templates.nginx_kong_stream"
local system_constants = require "lua_system_constants"
local openssl_bignum = require "resty.openssl.bn"
local openssl_rand = require "resty.openssl.rand"
local openssl_pkey = require "resty.openssl.pkey"
local x509 = require "resty.openssl.x509"
local x509_extension = require "resty.openssl.x509.extension"
local x509_name = require "resty.openssl.x509.name"
local pl_template = require "pl.template"
local pl_stringx = require "pl.stringx"
local pl_tablex = require "pl.tablex"
local pl_utils = require "pl.utils"
local pl_file = require "pl.file"
local pl_path = require "pl.path"
local pl_dir = require "pl.dir"
local log = require "kong.cmd.utils.log"
local ee = require "kong.enterprise_edition"
local ffi = require "ffi"
local bit = require "bit"
local nginx_signals = require "kong.cmd.utils.nginx_signals"

<<<<<<< HEAD
local function gen_default_ssl_cert(kong_config, pair_type)
=======

local tonumber = tonumber
local tostring = tostring
local assert = assert
local string = string
local ipairs = ipairs
local pairs = pairs
local table = table
local type = type
local math = math
local io = io
local os = os


local function pre_create_private_file(file)
  local fd = ffi.C.open(file, bit.bor(system_constants.O_RDONLY(),
                                      system_constants.O_CREAT()),
                              bit.bor(system_constants.S_IRUSR(),
                                      system_constants.S_IWUSR()))
  if fd == -1 then
    log.warn("unable to pre-create '", file ,"' file: ",
             ffi.string(ffi.C.strerror(ffi.errno())))

  else
    ffi.C.close(fd)
  end
end


local function gen_default_dhparams(kong_config)
  for _, name in ipairs({ kong_config.nginx_http_ssl_dhparam, kong_config.nginx_stream_ssl_dhparam }) do
    local pem
    if name then
      pem = openssl_pkey.paramgen({
        type = "DH",
        group = name,
      })
    end

    if pem then
      local ssl_path = pl_path.join(kong_config.prefix, "ssl")
      if not pl_path.exists(ssl_path) then
        local ok, err = pl_dir.makepath(ssl_path)
        if not ok then
          return nil, err
        end
      end

      local param_file = pl_path.join(ssl_path, name .. ".pem")
      if not pl_path.exists(param_file) then
        log.verbose("generating %s DH parameters", name)
        local fd = assert(io.open(param_file, "w+b"))
        assert(fd:write(pem))
        fd:close()
      end
    end
  end

  return true
end


local function gen_default_ssl_cert(kong_config, target)
>>>>>>> 94d5681b
  -- create SSL folder
  local ok, err = pl_dir.makepath(pl_path.join(kong_config.prefix, "ssl"))
  if not ok then
    return nil, err
  end

<<<<<<< HEAD
  local ssl_cert, ssl_cert_key
  if pair_type == "admin" then
    ssl_cert = kong_config.admin_ssl_cert_default
    ssl_cert_key = kong_config.admin_ssl_cert_key_default

  elseif pair_type == "status" then
    ssl_cert = kong_config.status_ssl_cert_default
    ssl_cert_key = kong_config.status_ssl_cert_key_default

  elseif pair_type == "admin_gui" then
    ssl_cert = kong_config.admin_gui_ssl_cert_default
    ssl_cert_key = kong_config.admin_gui_ssl_cert_key_default

  elseif pair_type == "portal_api" then
    ssl_cert = kong_config.portal_api_ssl_cert_default
    ssl_cert_key = kong_config.portal_api_ssl_cert_key_default

  elseif pair_type == "portal_gui" then
    ssl_cert = kong_config.portal_gui_ssl_cert_default
    ssl_cert_key = kong_config.portal_gui_ssl_cert_key_default

  elseif pair_type == "default" then
    ssl_cert = kong_config.ssl_cert_default
    ssl_cert_key = kong_config.ssl_cert_key_default

  else
    error("Invalid type " .. pair_type .. " in gen_default_ssl_cert")
  end

  if not pl_path.exists(ssl_cert) and not pl_path.exists(ssl_cert_key) then
    log.verbose("generating %s SSL certificate and key",
                pair_type or "default")

    local key = openssl_pkey.new { bits = 2048 }

    local crt = x509.new()
    assert(crt:set_pubkey(key))
    assert(crt:set_version(3))
    assert(crt:set_serial_number(openssl_bignum.from_binary(openssl_rand.bytes(16))))

    -- last for 20 years
    local now = os.time()
    assert(crt:set_not_before(now))
    assert(crt:set_not_after(now + 86400 * 20 * 365))

    local name = assert(x509_name.new()
      :add("C", "US")
      :add("ST", "California")
      :add("L", "San Francisco")
      :add("O", "Kong")
      :add("OU", "IT Department")
      :add("CN", "localhost"))

    assert(crt:set_subject_name(name))
    assert(crt:set_issuer_name(name))

    -- Not a CA
    assert(crt:set_basic_constraints { CA = false })
    assert(crt:set_basic_constraints_critical(true))

    -- Only allowed to be used for TLS connections (client or server)
    assert(crt:add_extension(x509_extension.new("extendedKeyUsage",
                                                "serverAuth,clientAuth")))

    -- RFC-3280 4.2.1.2
    assert(crt:add_extension(x509_extension.new("subjectKeyIdentifier", "hash", {
      subject = crt
    })))

    -- All done; sign
    assert(crt:sign(key))

    do -- write key out
      local fd = assert(io.open(ssl_cert_key, "w+b"))
      local pem = assert(key:to_PEM("private"))
      assert(fd:write(pem))
      fd:close()
=======
  for _, suffix in ipairs({ "", "_ecdsa" }) do
    local ssl_cert, ssl_cert_key
    if target == "admin" then
      ssl_cert = kong_config["admin_ssl_cert_default" .. suffix]
      ssl_cert_key = kong_config["admin_ssl_cert_key_default" .. suffix]

    elseif target == "status" then
      ssl_cert = kong_config["status_ssl_cert_default" .. suffix]
      ssl_cert_key = kong_config["status_ssl_cert_key_default" .. suffix]

    else
      ssl_cert = kong_config["ssl_cert_default" .. suffix]
      ssl_cert_key = kong_config["ssl_cert_key_default" .. suffix]
>>>>>>> 94d5681b
    end

    if not pl_path.exists(ssl_cert) and not pl_path.exists(ssl_cert_key) then
      log.verbose("generating %s SSL certificate (", ssl_cert, ") and key (", ssl_cert_key, ") for ", target or "proxy", " listener")

<<<<<<< HEAD
  else
    log.verbose("%s SSL certificate found at %s",
                pair_type or "default", ssl_cert)
=======
      local key
      if suffix == "_ecdsa" then
        key = openssl_pkey.new { type = "EC", curve = "prime256v1" }
      else
        key = openssl_pkey.new { bits = 2048 }
      end

      local crt = x509.new()
      assert(crt:set_pubkey(key))
      assert(crt:set_version(3))
      assert(crt:set_serial_number(openssl_bignum.from_binary(openssl_rand.bytes(16))))

      -- last for 20 years
      local now = os.time()
      assert(crt:set_not_before(now))
      assert(crt:set_not_after(now + 86400 * 20 * 365))

      local name = assert(x509_name.new()
        :add("C", "US")
        :add("ST", "California")
        :add("L", "San Francisco")
        :add("O", "Kong")
        :add("OU", "IT Department")
        :add("CN", "localhost"))

      assert(crt:set_subject_name(name))
      assert(crt:set_issuer_name(name))

      -- Not a CA
      assert(crt:set_basic_constraints { CA = false })
      assert(crt:set_basic_constraints_critical(true))

      -- Only allowed to be used for TLS connections (client or server)
      assert(crt:add_extension(x509_extension.new("extendedKeyUsage",
                                                  "serverAuth,clientAuth")))

      -- RFC-3280 4.2.1.2
      assert(crt:add_extension(x509_extension.new("subjectKeyIdentifier", "hash", {
        subject = crt
      })))

      -- All done; sign
      assert(crt:sign(key))

      do -- write key out
        pre_create_private_file(ssl_cert_key)
        local fd = assert(io.open(ssl_cert_key, "w+b"))
        local pem = assert(key:to_PEM("private"))
        assert(fd:write(pem))
        fd:close()
      end

      do -- write cert out
        local fd = assert(io.open(ssl_cert, "w+b"))
        local pem = assert(crt:to_PEM())
        assert(fd:write(pem))
        fd:close()
      end

    else
      log.verbose("%s SSL certificate found at %s", target or "default", ssl_cert)
    end
>>>>>>> 94d5681b
  end

  return true
end


local function gen_trusted_certs_combined_file(combined_filepath, paths)

  log.verbose("generating trusted certs combined file in ",
              combined_filepath)

  local fd = assert(io.open(combined_filepath, "w"))

  for _, path in ipairs(paths) do
    fd:write(pl_file.read(path))
    fd:write("\n")
  end

  io.close(fd)
end


local function get_ulimit()
  local ok, _, stdout, stderr = pl_utils.executeex "ulimit -n"
  if not ok then
    return nil, stderr
  end
  local sanitized_limit = pl_stringx.strip(stdout)
  if sanitized_limit:lower():match("unlimited") then
    return 65536
  else
    return tonumber(sanitized_limit)
  end
end

local function compile_conf(kong_config, conf_template)
  -- computed config properties for templating
  local compile_env = {
    _escape = ">",
    pairs = pairs,
    ipairs = ipairs,
    tostring = tostring
  }

  do
    local worker_rlimit_nofile_auto
    if kong_config.nginx_main_directives then
      for _, directive in ipairs(kong_config.nginx_main_directives) do
        if directive.name == "worker_rlimit_nofile" then
          if directive.value == "auto" then
            worker_rlimit_nofile_auto = directive
          end
          break
        end
      end
    end

    local worker_connections_auto
    if kong_config.nginx_events_directives then
      for _, directive in ipairs(kong_config.nginx_events_directives) do
        if directive.name == "worker_connections" then
          if directive.value == "auto" then
            worker_connections_auto = directive
          end
          break
        end
      end
    end

    if worker_connections_auto or worker_rlimit_nofile_auto then
      local value, err = get_ulimit()
      if not value then
        return nil, err
      end

      value = math.min(value, 16384)

      if worker_rlimit_nofile_auto then
        worker_rlimit_nofile_auto.value = value
      end

      if worker_connections_auto then
        worker_connections_auto.value = value
      end
    end
  end

  compile_env = pl_tablex.merge(compile_env, kong_config, true) -- union
  compile_env.dns_resolver = table.concat(compile_env.dns_resolver, " ")
  compile_env.lua_package_path = (compile_env.lua_package_path or "") .. ";" ..
                                 (os.getenv("LUA_PATH") or "")
  compile_env.lua_package_cpath = (compile_env.lua_package_cpath or "") .. ";" ..
                                  (os.getenv("LUA_CPATH") or "")

  local post_template, err = pl_template.substitute(conf_template, compile_env)
  if not post_template then
    return nil, "failed to compile nginx config template: " .. err
  end

  return string.gsub(post_template, "(${%b{}})", function(w)
    local name = w:sub(4, -3)
    return compile_env[name:lower()] or ""
  end)
end

local function write_env_file(path, data)
  local c = require "lua_system_constants"

  local flags = bit.bor(c.O_CREAT(), c.O_WRONLY(), c.O_TRUNC())
  local mode  = bit.bor(c.S_IRUSR(), c.S_IWUSR(), c.S_IRGRP())

  local fd = ffi.C.open(path, flags, mode)
  if fd < 0 then
    local errno = ffi.errno()
    return nil, "unable to open env path " .. path .. " (" ..
                ffi.string(ffi.C.strerror(errno)) .. ")"
  end

  local n  = #data
  local sz = ffi.C.write(fd, data, n)
  if sz ~= n then
    ffi.C.close(fd)
    return nil, "wrote " .. sz .. " bytes, expected to write " .. n
  end

  local ok = ffi.C.close(fd)
  if ok ~= 0 then
    local errno = ffi.errno()
    return nil, "failed to close fd (" ..
                ffi.string(ffi.C.strerror(errno)) .. ")"
  end

  return true
end

local function compile_kong_conf(kong_config)
  return compile_conf(kong_config, kong_nginx_template)
end

local function compile_kong_stream_conf(kong_config)
  return compile_conf(kong_config, kong_nginx_stream_template)
end

local function compile_nginx_conf(kong_config, template)
  template = template or default_nginx_template
  return compile_conf(kong_config, template)
end

local function prepare_prefix(kong_config, nginx_custom_template_path)
  log.verbose("preparing nginx prefix directory at %s", kong_config.prefix)

  if not pl_path.exists(kong_config.prefix) then
    log("prefix directory %s not found, trying to create it", kong_config.prefix)
    local ok, err = pl_dir.makepath(kong_config.prefix)
    if not ok then
      return nil, err
    end
  elseif not pl_path.isdir(kong_config.prefix) then
    return nil, kong_config.prefix .. " is not a directory"
  end

  -- create directories in prefix
  for _, dir in ipairs {"logs", "pids"} do
    local ok, err = pl_dir.makepath(pl_path.join(kong_config.prefix, dir))
    if not ok then
      return nil, err
    end
  end

  -- create log files in case they don't already exist
  if not pl_path.exists(kong_config.nginx_err_logs) then
    local ok, err = pl_file.write(kong_config.nginx_err_logs, "")
    if not ok then
      return nil, err
    end
  end
  if not pl_path.exists(kong_config.nginx_acc_logs) then
    local ok, err = pl_file.write(kong_config.nginx_acc_logs, "")
    if not ok then
      return nil, err
    end
  end
  if not pl_path.exists(kong_config.admin_acc_logs) then
    local ok, err = pl_file.write(kong_config.admin_acc_logs, "")
    if not ok then
      return nil, err
    end
  end

  -- Portal API and GUI Logs
  local log_files = {
    kong_config.nginx_portal_api_acc_logs,
    kong_config.nginx_portal_api_err_logs,
    kong_config.nginx_portal_gui_acc_logs,
    kong_config.nginx_portal_gui_err_logs,
  }

  for _, log_file in ipairs(log_files) do
    if not pl_path.exists(log_file) then
      local ok, err = pl_file.write(log_file, "")
      if not ok then
        return nil, err
      end
    end
  end

  -- generate default SSL certs if needed
<<<<<<< HEAD
  if not kong_config.ssl_cert and not kong_config.ssl_cert_key and
    (kong_config.proxy_ssl_enabled or kong_config.stream_listeners[1] ~= nil) then
    log.verbose("SSL enabled, no custom certificate set: using default certificate")
    local ok, err = gen_default_ssl_cert(kong_config, "default")
    if not ok then
      return nil, err
    end
    kong_config.ssl_cert = kong_config.ssl_cert_default
    kong_config.ssl_cert_key = kong_config.ssl_cert_key_default
  end

  if kong_config.admin_ssl_enabled and not kong_config.admin_ssl_cert and
     not kong_config.admin_ssl_cert_key then
    log.verbose("Admin SSL enabled, no custom certificate set: using default certificate")
    local ok, err = gen_default_ssl_cert(kong_config, "admin")
    if not ok then
      return nil, err
    end
    kong_config.admin_ssl_cert = kong_config.admin_ssl_cert_default
    kong_config.admin_ssl_cert_key = kong_config.admin_ssl_cert_key_default
  end
  if kong_config.admin_gui_ssl_enabled and not kong_config.admin_gui_ssl_cert and
    not kong_config.admin_gui_ssl_cert_key
  then
    log.verbose("Admin GUI SSL enabled, no custom certificate set: " ..
                "using default certificate")
    local ok, err = gen_default_ssl_cert(kong_config, "admin_gui")
    if not ok then
      return nil, err
    end
    kong_config.admin_gui_ssl_cert = kong_config.admin_gui_ssl_cert_default
    kong_config.admin_gui_ssl_cert_key = kong_config.admin_gui_ssl_cert_key_default
  end

  -- Developer Portal GUI & API SSL Certificate Handling
  if kong_config.portal_gui_ssl_enabled and not kong_config.portal_gui_ssl_cert and
    not kong_config.portal_gui_ssl_cert_key
  then
    log.verbose("Developer Portal GUI SSL enabled, no custom certificate set: " ..
                "using default certificate")
    local ok, err = gen_default_ssl_cert(kong_config, "portal_gui")
    if not ok then
      return nil, err
    end
    kong_config.portal_gui_ssl_cert = kong_config.portal_gui_ssl_cert_default
    kong_config.portal_gui_ssl_cert_key = kong_config.portal_gui_ssl_cert_key_default
  end

  if kong_config.portal_api_ssl_enabled and not kong_config.portal_api_ssl_cert and
    not kong_config.portal_api_ssl_cert_key
  then
    log.verbose("Developer Portal API SSL enabled, no custom certificate set: " ..
                "using default certificate")
    local ok, err = gen_default_ssl_cert(kong_config, "portal_api")
    if not ok then
      return nil, err
    end
    kong_config.portal_api_ssl_cert = kong_config.portal_api_ssl_cert_default
    kong_config.portal_api_ssl_cert_key = kong_config.portal_api_ssl_cert_key_default
  end

=======
  do
    for _, target in ipairs({ "proxy", "admin", "status" }) do
      local ssl_enabled = kong_config[target .. "_ssl_enabled"]
      if not ssl_enabled and target == "proxy" then
        ssl_enabled = kong_config.stream_proxy_ssl_enabled
      end

      local prefix
      if target == "proxy" then
        prefix = ""
      else
        prefix = target .. "_"
      end
>>>>>>> 94d5681b

      local ssl_cert = kong_config[prefix .. "ssl_cert"]
      local ssl_cert_key = kong_config[prefix .. "ssl_cert_key"]

      if ssl_enabled and #ssl_cert == 0 and #ssl_cert_key == 0 then
        log.verbose("SSL enabled on ", target, ", no custom certificate set: using default certificates")
        local ok, err = gen_default_ssl_cert(kong_config, target)
        if not ok then
          return nil, err
        end

        ssl_cert[1]     = kong_config[prefix .. "ssl_cert_default"]
        ssl_cert_key[1] = kong_config[prefix .. "ssl_cert_key_default"]
        ssl_cert[2]     = kong_config[prefix .. "ssl_cert_default_ecdsa"]
        ssl_cert_key[2] = kong_config[prefix .. "ssl_cert_key_default_ecdsa"]
      end
    end
  end

  if kong_config.lua_ssl_trusted_certificate_combined then
    gen_trusted_certs_combined_file(
      kong_config.lua_ssl_trusted_certificate_combined,
      kong_config.lua_ssl_trusted_certificate
    )
  end

  -- check ulimit
  local ulimit, err = get_ulimit()
  if not ulimit then return nil, err
  elseif ulimit < 4096 then
    log.warn([[ulimit is currently set to "%d". For better performance set it]] ..
             [[ to at least "4096" using "ulimit -n"]], ulimit)
  end

  -- compile Nginx configurations
  local nginx_template
  if nginx_custom_template_path then
    if not pl_path.exists(nginx_custom_template_path) then
      return nil, "no such file: " .. nginx_custom_template_path
    end
    nginx_template = pl_file.read(nginx_custom_template_path)
  end

  if kong_config.proxy_ssl_enabled or
     kong_config.stream_proxy_ssl_enabled or
     kong_config.admin_ssl_enabled or
     kong_config.status_ssl_enabled
  then
    gen_default_dhparams(kong_config)
  end

  -- write NGINX conf
  local nginx_conf, err = compile_nginx_conf(kong_config, nginx_template)
  if not nginx_conf then
    return nil, err
  end
  pl_file.write(kong_config.nginx_conf, nginx_conf)

  -- write Kong's HTTP NGINX conf
  local nginx_kong_conf, err = compile_kong_conf(kong_config)
  if not nginx_kong_conf then
    return nil, err
  end
  pl_file.write(kong_config.nginx_kong_conf, nginx_kong_conf)

  -- write Kong's stream NGINX conf
  local nginx_kong_stream_conf, err = compile_kong_stream_conf(kong_config)
  if not nginx_kong_stream_conf then
    return nil, err
  end
  pl_file.write(kong_config.nginx_kong_stream_conf, nginx_kong_stream_conf)

  -- testing written NGINX conf
  local ok, err = nginx_signals.check_conf(kong_config)
  if not ok then
    return nil, err
  end

  -- write kong.conf in prefix (for workers and CLI)
  local buf = {
    "# *************************",
    "# * DO NOT EDIT THIS FILE *",
    "# *************************",
    "# This configuration file is auto-generated. If you want to modify",
    "# the Kong configuration please edit/create the original `kong.conf`",
    "# file. Any modifications made here will be lost.",
    "# Start Kong with `--vv` to show where it is looking for that file.",
    "",
  }

  for k, v in pairs(kong_config) do
    if type(v) == "table" then
      if (getmetatable(v) or {}).__tostring then
        -- the 'tostring' meta-method knows how to serialize
        v = tostring(v)
      else
        v = table.concat(v, ",")
      end
    end
    if v ~= "" then
      buf[#buf+1] = k .. " = " .. tostring(v)
    end
  end

  local ok, err = write_env_file(kong_config.kong_env,
                                 table.concat(buf, "\n") .. "\n")
  if not ok then
    return nil, err
  end

  -- setup Kong Enterprise interfaces based on current configuration
  if kong_config.admin_gui_listeners then
    ee.prepare_admin(kong_config)
  end

  return true
end

return {
  get_ulimit = get_ulimit,
  prepare_prefix = prepare_prefix,
  compile_conf = compile_conf,
  compile_kong_conf = compile_kong_conf,
  compile_kong_stream_conf = compile_kong_stream_conf,
  compile_nginx_conf = compile_nginx_conf,
  gen_default_ssl_cert = gen_default_ssl_cert
}<|MERGE_RESOLUTION|>--- conflicted
+++ resolved
@@ -28,9 +28,6 @@
 local bit = require "bit"
 local nginx_signals = require "kong.cmd.utils.nginx_signals"
 
-<<<<<<< HEAD
-local function gen_default_ssl_cert(kong_config, pair_type)
-=======
 
 local tonumber = tonumber
 local tostring = tostring
@@ -94,92 +91,12 @@
 
 
 local function gen_default_ssl_cert(kong_config, target)
->>>>>>> 94d5681b
   -- create SSL folder
   local ok, err = pl_dir.makepath(pl_path.join(kong_config.prefix, "ssl"))
   if not ok then
     return nil, err
   end
 
-<<<<<<< HEAD
-  local ssl_cert, ssl_cert_key
-  if pair_type == "admin" then
-    ssl_cert = kong_config.admin_ssl_cert_default
-    ssl_cert_key = kong_config.admin_ssl_cert_key_default
-
-  elseif pair_type == "status" then
-    ssl_cert = kong_config.status_ssl_cert_default
-    ssl_cert_key = kong_config.status_ssl_cert_key_default
-
-  elseif pair_type == "admin_gui" then
-    ssl_cert = kong_config.admin_gui_ssl_cert_default
-    ssl_cert_key = kong_config.admin_gui_ssl_cert_key_default
-
-  elseif pair_type == "portal_api" then
-    ssl_cert = kong_config.portal_api_ssl_cert_default
-    ssl_cert_key = kong_config.portal_api_ssl_cert_key_default
-
-  elseif pair_type == "portal_gui" then
-    ssl_cert = kong_config.portal_gui_ssl_cert_default
-    ssl_cert_key = kong_config.portal_gui_ssl_cert_key_default
-
-  elseif pair_type == "default" then
-    ssl_cert = kong_config.ssl_cert_default
-    ssl_cert_key = kong_config.ssl_cert_key_default
-
-  else
-    error("Invalid type " .. pair_type .. " in gen_default_ssl_cert")
-  end
-
-  if not pl_path.exists(ssl_cert) and not pl_path.exists(ssl_cert_key) then
-    log.verbose("generating %s SSL certificate and key",
-                pair_type or "default")
-
-    local key = openssl_pkey.new { bits = 2048 }
-
-    local crt = x509.new()
-    assert(crt:set_pubkey(key))
-    assert(crt:set_version(3))
-    assert(crt:set_serial_number(openssl_bignum.from_binary(openssl_rand.bytes(16))))
-
-    -- last for 20 years
-    local now = os.time()
-    assert(crt:set_not_before(now))
-    assert(crt:set_not_after(now + 86400 * 20 * 365))
-
-    local name = assert(x509_name.new()
-      :add("C", "US")
-      :add("ST", "California")
-      :add("L", "San Francisco")
-      :add("O", "Kong")
-      :add("OU", "IT Department")
-      :add("CN", "localhost"))
-
-    assert(crt:set_subject_name(name))
-    assert(crt:set_issuer_name(name))
-
-    -- Not a CA
-    assert(crt:set_basic_constraints { CA = false })
-    assert(crt:set_basic_constraints_critical(true))
-
-    -- Only allowed to be used for TLS connections (client or server)
-    assert(crt:add_extension(x509_extension.new("extendedKeyUsage",
-                                                "serverAuth,clientAuth")))
-
-    -- RFC-3280 4.2.1.2
-    assert(crt:add_extension(x509_extension.new("subjectKeyIdentifier", "hash", {
-      subject = crt
-    })))
-
-    -- All done; sign
-    assert(crt:sign(key))
-
-    do -- write key out
-      local fd = assert(io.open(ssl_cert_key, "w+b"))
-      local pem = assert(key:to_PEM("private"))
-      assert(fd:write(pem))
-      fd:close()
-=======
   for _, suffix in ipairs({ "", "_ecdsa" }) do
     local ssl_cert, ssl_cert_key
     if target == "admin" then
@@ -190,20 +107,29 @@
       ssl_cert = kong_config["status_ssl_cert_default" .. suffix]
       ssl_cert_key = kong_config["status_ssl_cert_key_default" .. suffix]
 
+    -- [[ XXX EE
+    elseif target == "admin_gui" then
+      ssl_cert = kong_config["admin_gui_ssl_cert_default" .. suffix]
+      ssl_cert_key = kong_config["admin_gui_ssl_cert_key_default" .. suffix]
+
+    elseif target == "portal_api" then
+      ssl_cert = kong_config["portal_api_ssl_cert_default" .. suffix]
+      ssl_cert_key = kong_config["portal_api_ssl_cert_key_default" .. suffix]
+
+    elseif target == "portal_gui" then
+      ssl_cert = kong_config["portal_gui_ssl_cert_default" .. suffix]
+      ssl_cert_key = kong_config["portal_gui_ssl_cert_key_default" .. suffix]
+    -- EE ]]
+
     else
       ssl_cert = kong_config["ssl_cert_default" .. suffix]
       ssl_cert_key = kong_config["ssl_cert_key_default" .. suffix]
->>>>>>> 94d5681b
+
     end
 
     if not pl_path.exists(ssl_cert) and not pl_path.exists(ssl_cert_key) then
       log.verbose("generating %s SSL certificate (", ssl_cert, ") and key (", ssl_cert_key, ") for ", target or "proxy", " listener")
 
-<<<<<<< HEAD
-  else
-    log.verbose("%s SSL certificate found at %s",
-                pair_type or "default", ssl_cert)
-=======
       local key
       if suffix == "_ecdsa" then
         key = openssl_pkey.new { type = "EC", curve = "prime256v1" }
@@ -266,7 +192,6 @@
     else
       log.verbose("%s SSL certificate found at %s", target or "default", ssl_cert)
     end
->>>>>>> 94d5681b
   end
 
   return true
@@ -474,71 +399,9 @@
   end
 
   -- generate default SSL certs if needed
-<<<<<<< HEAD
-  if not kong_config.ssl_cert and not kong_config.ssl_cert_key and
-    (kong_config.proxy_ssl_enabled or kong_config.stream_listeners[1] ~= nil) then
-    log.verbose("SSL enabled, no custom certificate set: using default certificate")
-    local ok, err = gen_default_ssl_cert(kong_config, "default")
-    if not ok then
-      return nil, err
-    end
-    kong_config.ssl_cert = kong_config.ssl_cert_default
-    kong_config.ssl_cert_key = kong_config.ssl_cert_key_default
-  end
-
-  if kong_config.admin_ssl_enabled and not kong_config.admin_ssl_cert and
-     not kong_config.admin_ssl_cert_key then
-    log.verbose("Admin SSL enabled, no custom certificate set: using default certificate")
-    local ok, err = gen_default_ssl_cert(kong_config, "admin")
-    if not ok then
-      return nil, err
-    end
-    kong_config.admin_ssl_cert = kong_config.admin_ssl_cert_default
-    kong_config.admin_ssl_cert_key = kong_config.admin_ssl_cert_key_default
-  end
-  if kong_config.admin_gui_ssl_enabled and not kong_config.admin_gui_ssl_cert and
-    not kong_config.admin_gui_ssl_cert_key
-  then
-    log.verbose("Admin GUI SSL enabled, no custom certificate set: " ..
-                "using default certificate")
-    local ok, err = gen_default_ssl_cert(kong_config, "admin_gui")
-    if not ok then
-      return nil, err
-    end
-    kong_config.admin_gui_ssl_cert = kong_config.admin_gui_ssl_cert_default
-    kong_config.admin_gui_ssl_cert_key = kong_config.admin_gui_ssl_cert_key_default
-  end
-
-  -- Developer Portal GUI & API SSL Certificate Handling
-  if kong_config.portal_gui_ssl_enabled and not kong_config.portal_gui_ssl_cert and
-    not kong_config.portal_gui_ssl_cert_key
-  then
-    log.verbose("Developer Portal GUI SSL enabled, no custom certificate set: " ..
-                "using default certificate")
-    local ok, err = gen_default_ssl_cert(kong_config, "portal_gui")
-    if not ok then
-      return nil, err
-    end
-    kong_config.portal_gui_ssl_cert = kong_config.portal_gui_ssl_cert_default
-    kong_config.portal_gui_ssl_cert_key = kong_config.portal_gui_ssl_cert_key_default
-  end
-
-  if kong_config.portal_api_ssl_enabled and not kong_config.portal_api_ssl_cert and
-    not kong_config.portal_api_ssl_cert_key
-  then
-    log.verbose("Developer Portal API SSL enabled, no custom certificate set: " ..
-                "using default certificate")
-    local ok, err = gen_default_ssl_cert(kong_config, "portal_api")
-    if not ok then
-      return nil, err
-    end
-    kong_config.portal_api_ssl_cert = kong_config.portal_api_ssl_cert_default
-    kong_config.portal_api_ssl_cert_key = kong_config.portal_api_ssl_cert_key_default
-  end
-
-=======
+  -- [[ XXX EE: adding admin_gui, portal_gui, and portal_api ]]
   do
-    for _, target in ipairs({ "proxy", "admin", "status" }) do
+    for _, target in ipairs({ "proxy", "admin", "status", "admin_gui", "portal_gui", "portal_api" }) do
       local ssl_enabled = kong_config[target .. "_ssl_enabled"]
       if not ssl_enabled and target == "proxy" then
         ssl_enabled = kong_config.stream_proxy_ssl_enabled
@@ -550,7 +413,6 @@
       else
         prefix = target .. "_"
       end
->>>>>>> 94d5681b
 
       local ssl_cert = kong_config[prefix .. "ssl_cert"]
       local ssl_cert_key = kong_config[prefix .. "ssl_cert_key"]
@@ -594,10 +456,14 @@
     nginx_template = pl_file.read(nginx_custom_template_path)
   end
 
+  -- [[ XXX EE: adding admin_gui, portal_gui, and portal_api ]]
   if kong_config.proxy_ssl_enabled or
      kong_config.stream_proxy_ssl_enabled or
      kong_config.admin_ssl_enabled or
-     kong_config.status_ssl_enabled
+     kong_config.status_ssl_enabled or
+     kong_config.admin_gui_ssl_enabled or
+     kong_config.portal_api_ssl_enabled or
+     kong_config.portal_gui_ssl_enabled
   then
     gen_default_dhparams(kong_config)
   end
