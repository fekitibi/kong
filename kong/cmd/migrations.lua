local DB = require "kong.db"
local log = require "kong.cmd.utils.log"
local tty = require "kong.cmd.utils.tty"
local meta = require "kong.meta"
local conf_loader = require "kong.conf_loader"
local kong_global = require "kong.global"
local migrations_utils = require "kong.cmd.utils.migrations"


local lapp = [[
Usage: kong migrations COMMAND [OPTIONS]

Manage database schema migrations.

The available commands are:
  bootstrap                         Bootstrap the database and run all
                                    migrations.

  up                                Run any new migrations.

  finish                            Finish running any pending migrations after
                                    'up'.

  list                              List executed migrations.

  reset                             Reset the database.

<<<<<<< HEAD
  migrate-apis                      Migrates API entities to Routes and
                                    Services.

  migrate-community-to-enterprise   Migrates CE entities to EE on the default
                                    workspace

  reinitialize-workspace-entity-counters  Resets the entity counters from the
                                          database entities.

=======
>>>>>>> 28e4baf3
Options:
 -y,--yes                           Assume "yes" to prompts and run
                                    non-interactively.

 -q,--quiet                         Suppress all output.

 -f,--force                         Run migrations even if database reports
                                    as already executed.

<<<<<<< HEAD
                                    With 'migrate-apis' command, it also forces
                                    migration of APIs that have custom plugins
                                    applied, and which are otherwise skipped.

                                    With 'migrate-community-to-enterprise' it
                                    disables the workspace entities check.

=======
>>>>>>> 28e4baf3
 --db-timeout     (default 60)      Timeout, in seconds, for all database
                                    operations (including schema consensus for
                                    Cassandra).

 --lock-timeout   (default 60)      Timeout, in seconds, for nodes waiting on
                                    the leader node to finish running
                                    migrations.

 -c,--conf        (optional string) Configuration file.

]]


local function confirm_prompt(q)
  local MAX = 3
  local ANSWERS = {
    y = true,
    Y = true,
    yes = true,
    YES = true,
    n = false,
    N = false,
    no = false,
    NO = false
  }

  while MAX > 0 do
    io.write("> " .. q .. " [Y/n] ")
    local a = io.read("*l")
    if ANSWERS[a] ~= nil then
      return ANSWERS[a]
    end
    MAX = MAX - 1
  end
end


local function execute(args)
  args.db_timeout = args.db_timeout * 1000
  args.lock_timeout = args.lock_timeout

  if args.quiet then
    log.disable()
  end

  local conf = assert(conf_loader(args.conf))

  conf.pg_timeout = args.db_timeout -- connect + send + read

  conf.cassandra_timeout = args.db_timeout -- connect + send + read
  conf.cassandra_schema_consensus_timeout = args.db_timeout

  _G.kong = kong_global.new()
  kong_global.init_pdk(_G.kong, conf, nil) -- nil: latest PDK

  local db = assert(DB.new(conf))
  assert(db:init_connector())

  local schema_state = assert(db:schema_state())

  if args.command == "list" then
    if schema_state.needs_bootstrap then
      log(migrations_utils.NEEDS_BOOTSTRAP_MSG)
      os.exit(3)
    end

    local r = ""

    if schema_state.executed_migrations then
      log("Executed migrations:\n%s", schema_state.executed_migrations)
      r = "\n"
    end

    if schema_state.pending_migrations then
      log("%sPending migrations:\n%s", r, schema_state.pending_migrations)
      r = "\n"
    end

    if schema_state.new_migrations then
      log("%sNew migrations available:\n%s", r, schema_state.new_migrations)
      r = "\n"
    end

    if schema_state.pending_migrations and schema_state.new_migrations then
      if r ~= "" then
        log("")
      end

      log.warn("Database has pending migrations from a previous upgrade, " ..
               "and new migrations from this upgrade (version %s)",
               tostring(meta._VERSION))

      log("\nRun 'kong migrations finish' when ready to complete pending " ..
          "migrations (%s %s will be incompatible with the previous Kong " ..
          "version)", db.strategy, db.infos.db_desc)

      os.exit(4)
    end

    if schema_state.needs_bootstrap then
      os.exit(3)
    end

    if schema_state.pending_migrations then
      log("\nRun 'kong migrations finish' when ready")
      os.exit(4)
    end

    if schema_state.new_migrations then
      log("\nRun 'kong migrations up' to proceed")
      os.exit(5)
    end

    -- exit(0)

  elseif args.command == "bootstrap" then
    migrations_utils.bootstrap(schema_state, db, args.lock_timeout)

  elseif args.command == "reset" then
    if not args.yes then
      if not tty.isatty() then
        error("not a tty: invoke 'reset' non-interactively with the --yes flag")
      end

      if not confirm_prompt("Are you sure? This operation is irreversible.") then
        log("cancelled")
        return
      end
    end

    local ok = migrations_utils.reset(schema_state, db, args.lock_timeout)
    if not ok then
      os.exit(1)
    end
    os.exit(0)

  elseif args.command == "up" then
    migrations_utils.up(schema_state, db, {
      ttl = args.lock_timeout,
      force = args.force,
      abort = true, -- exit the mutex if another node acquired it
    })

  elseif args.command == "finish" then
    migrations_utils.finish(schema_state, db, {
      ttl = args.lock_timeout,
      force = args.force,
    })

<<<<<<< HEAD
  elseif args.command == "migrate-apis" then
    migrations_utils.migrate_apis(schema_state, db, {
      ttl = args.lock_timeout,
      force = args.force,
    })

  elseif args.command == "migrate-community-to-enterprise" then
    if not args.yes then
      if not tty.isatty() then
        error("not a tty: invoke 'reset' non-interactively with the --yes flag")
      end

      if not confirm_prompt("Are you sure? This operation is irreversible." ..
                          " Confirm you have a backup of your production data") then
        log("cancelled")
        return
      end
    end

    local _, err = migrations_utils.migrate_core_entities(schema_state, db, {
      conf = conf,
      ttl = args.lock_timeout,
      force = args.force,
    })
    if err then
      error(err)
    end

  elseif args.command == "reinitialize-workspace-entity-counters" then
    local counters = require "kong.workspaces.counters"
    counters.initialize_counters(db)

=======
>>>>>>> 28e4baf3
  else
    error("unreachable")
  end
end


return {
  lapp = lapp,
  execute = execute,
  sub_commands = {
    bootstrap = true,
    up = true,
    finish = true,
    list = true,
    reset = true,
<<<<<<< HEAD
    ["migrate-apis"] = true,
    ["migrate-community-to-enterprise"] = true,
    ["reinitialize-workspace-entity-counters"]=true,
=======
>>>>>>> 28e4baf3
  }
}<|MERGE_RESOLUTION|>--- conflicted
+++ resolved
@@ -25,18 +25,12 @@
 
   reset                             Reset the database.
 
-<<<<<<< HEAD
-  migrate-apis                      Migrates API entities to Routes and
-                                    Services.
-
   migrate-community-to-enterprise   Migrates CE entities to EE on the default
                                     workspace
 
   reinitialize-workspace-entity-counters  Resets the entity counters from the
                                           database entities.
 
-=======
->>>>>>> 28e4baf3
 Options:
  -y,--yes                           Assume "yes" to prompts and run
                                     non-interactively.
@@ -46,16 +40,9 @@
  -f,--force                         Run migrations even if database reports
                                     as already executed.
 
-<<<<<<< HEAD
-                                    With 'migrate-apis' command, it also forces
-                                    migration of APIs that have custom plugins
-                                    applied, and which are otherwise skipped.
-
                                     With 'migrate-community-to-enterprise' it
                                     disables the workspace entities check.
 
-=======
->>>>>>> 28e4baf3
  --db-timeout     (default 60)      Timeout, in seconds, for all database
                                     operations (including schema consensus for
                                     Cassandra).
@@ -205,13 +192,6 @@
       force = args.force,
     })
 
-<<<<<<< HEAD
-  elseif args.command == "migrate-apis" then
-    migrations_utils.migrate_apis(schema_state, db, {
-      ttl = args.lock_timeout,
-      force = args.force,
-    })
-
   elseif args.command == "migrate-community-to-enterprise" then
     if not args.yes then
       if not tty.isatty() then
@@ -238,8 +218,6 @@
     local counters = require "kong.workspaces.counters"
     counters.initialize_counters(db)
 
-=======
->>>>>>> 28e4baf3
   else
     error("unreachable")
   end
@@ -255,11 +233,7 @@
     finish = true,
     list = true,
     reset = true,
-<<<<<<< HEAD
-    ["migrate-apis"] = true,
     ["migrate-community-to-enterprise"] = true,
     ["reinitialize-workspace-entity-counters"]=true,
-=======
->>>>>>> 28e4baf3
   }
 }