-- This software is copyright Kong Inc. and its licensors.
-- Use of the software is subject to the agreement between your organization
-- and Kong Inc. If there is no such agreement, use is governed by and
-- subject to the terms of the Kong Master Software License Agreement found
-- at https://konghq.com/enterprisesoftwarelicense/.
-- [ END OF LICENSE 0867164ffc95e54f04670b5169c09574bdbd9bba ]

local to_hex = require "resty.string".to_hex
local table_merge = require "kong.tools.utils".table_merge
local unescape_uri = ngx.unescape_uri
local char = string.char
local match = string.match
local gsub = string.gsub
local fmt = string.format
local concat = table.concat
local to_ot_trace_id
<<<<<<< HEAD

-- [[ EE
local bn = require "resty.openssl.bn"
local from_dec = bn.from_dec
local from_binary = bn.from_binary
-- ]]
=======
>>>>>>> 3961e097


local baggage_mt = {
  __newindex = function()
    error("attempt to set immutable baggage", 2)
  end,
}

local B3_SINGLE_PATTERN =
  "^(%x+)%-(%x%x%x%x%x%x%x%x%x%x%x%x%x%x%x%x)%-?([01d]?)%-?(%x*)$"
local W3C_TRACECONTEXT_PATTERN = "^(%x+)%-(%x+)%-(%x+)%-(%x+)$"
local JAEGER_TRACECONTEXT_PATTERN = "^(%x+):(%x+):(%x+):(%x+)$"
local JAEGER_BAGGAGE_PATTERN = "^uberctx%-(.*)$"
local OT_BAGGAGE_PATTERN = "^ot%-baggage%-(.*)$"
local W3C_TRACEID_LEN = 16

local function hex_to_char(c)
  return char(tonumber(c, 16))
end


local function from_hex(str)
  if str ~= nil then -- allow nil to pass through
    str = gsub(str, "%x%x", hex_to_char)
  end
  return str
end

-- adds `count` number of zeros to the left of the str
local function left_pad_zero(str, count)
  return ('0'):rep(count-#str) .. str
end


local function to_w3c_trace_id(trace_id)
  if #trace_id < W3C_TRACEID_LEN then
    return ('\0'):rep(W3C_TRACEID_LEN - #trace_id) .. trace_id
  elseif #trace_id > W3C_TRACEID_LEN then
    return trace_id:sub(-W3C_TRACEID_LEN)
  end

  return trace_id
end


local function parse_baggage_headers(headers, header_pattern)
  -- account for both ot and uber baggage headers
  local baggage
  for k, v in pairs(headers) do
    local baggage_key = match(k, header_pattern)
    if baggage_key then
      if baggage then
        baggage[baggage_key] = unescape_uri(v)
      else
        baggage = { [baggage_key] = unescape_uri(v) }
      end
    end
  end

  if baggage then
    return setmetatable(baggage, baggage_mt)
  end
end


local function parse_zipkin_b3_headers(headers, b3_single_header)
  local warn = kong.log.warn

  -- X-B3-Sampled: if an upstream decided to sample this request, we do too.
  local should_sample = headers["x-b3-sampled"]
  if should_sample == "1" or should_sample == "true" then
    should_sample = true
  elseif should_sample == "0" or should_sample == "false" then
    should_sample = false
  elseif should_sample ~= nil then
    warn("x-b3-sampled header invalid; ignoring.")
    should_sample = nil
  end

  -- X-B3-Flags: if it equals '1' then it overrides sampling policy
  -- We still want to warn on invalid sample header, so do this after the above
  local debug_header = headers["x-b3-flags"]
  if debug_header == "1" then
    should_sample = true
  elseif debug_header ~= nil then
    warn("x-b3-flags header invalid; ignoring.")
  end

  local trace_id, span_id, sampled, parent_id
  local had_invalid_id = false

  -- B3 single header
  -- * For speed, the "-" separators between sampled and parent_id are optional on this implementation
  --   This is not guaranteed to happen in future versions and won't be considered a breaking change
  -- * The "sampled" section activates sampling with both "1" and "d". This is to match the
  --   behavior of the X-B3-Flags header
  if b3_single_header and type(b3_single_header) == "string" then
    if b3_single_header == "1" or b3_single_header == "d" then
      should_sample = true

    elseif b3_single_header == "0" then
      should_sample = should_sample or false

    else
      trace_id, span_id, sampled, parent_id =
        match(b3_single_header, B3_SINGLE_PATTERN)

      local trace_id_len = trace_id and #trace_id or 0
      if trace_id
      and (trace_id_len == 16 or trace_id_len == 32)
      and (parent_id == "" or #parent_id == 16)
      then

        if should_sample or sampled == "1" or sampled == "d" then
          should_sample = true
        elseif sampled == "0" then
          should_sample = false
        end

        if parent_id == "" then
          parent_id = nil
        end

      else
        warn("b3 single header invalid; ignoring.")
        had_invalid_id = true
      end
    end
  end

  local trace_id_header = headers["x-b3-traceid"]
  if trace_id_header and ((#trace_id_header ~= 16 and #trace_id_header ~= 32)
                           or trace_id_header:match("%X")) then
    warn("x-b3-traceid header invalid; ignoring.")
    had_invalid_id = true
  else
    trace_id = trace_id or trace_id_header -- b3 single header overrides x-b3-traceid
  end

  local span_id_header = headers["x-b3-spanid"]
  if span_id_header and (#span_id_header ~= 16 or span_id_header:match("%X")) then
    warn("x-b3-spanid header invalid; ignoring.")
    had_invalid_id = true
  else
    span_id = span_id or span_id_header -- b3 single header overrides x-b3-spanid
  end

  local parent_id_header = headers["x-b3-parentspanid"]
  if parent_id_header and (#parent_id_header ~= 16 or parent_id_header:match("%X")) then
    warn("x-b3-parentspanid header invalid; ignoring.")
    had_invalid_id = true
  else
    parent_id = parent_id or parent_id_header -- b3 single header overrides x-b3-parentid
  end

  if trace_id == nil or had_invalid_id then
    return nil, nil, nil, should_sample
  end

  trace_id = from_hex(trace_id)
  span_id = from_hex(span_id)
  parent_id = from_hex(parent_id)

  return trace_id, span_id, parent_id, should_sample
end


local function parse_w3c_trace_context_headers(w3c_header)
  -- allow testing to spy on this.
  local warn = kong.log.warn

  local should_sample = false

  if type(w3c_header) ~= "string" then
    return nil, nil, should_sample
  end

  local version, trace_id, parent_id, trace_flags = match(w3c_header, W3C_TRACECONTEXT_PATTERN)

  -- values are not parseable hexadecimal and therefore invalid.
  if version == nil or trace_id == nil or parent_id == nil or trace_flags == nil then
    warn("invalid W3C traceparent header; ignoring.")
    return nil, nil, nil
  end

  -- Only support version 00 of the W3C Trace Context spec.
  if version ~= "00" then
    warn("invalid W3C Trace Context version; ignoring.")
    return nil, nil, nil
  end

  -- valid trace_id is required.
  if #trace_id ~= 32 or tonumber(trace_id, 16) == 0 then
    warn("invalid W3C trace context trace ID; ignoring.")
    return nil, nil, nil
  end

  -- valid parent_id is required.
  if #parent_id ~= 16 or tonumber(parent_id, 16) == 0 then
    warn("invalid W3C trace context parent ID; ignoring.")
    return nil, nil, nil
  end

  -- valid flags are required
  if #trace_flags ~= 2 then
    warn("invalid W3C trace context flags; ignoring.")
    return nil, nil, nil
  end

  -- W3C sampled flag: https://www.w3.org/TR/trace-context/#sampled-flag
  should_sample = tonumber(trace_flags, 16) % 2 == 1

  trace_id = from_hex(trace_id)
  parent_id = from_hex(parent_id)

  return trace_id, parent_id, should_sample
end

local function parse_ot_headers(headers)
  local warn = kong.log.warn

  local should_sample = headers["ot-tracer-sampled"]
  if should_sample == "1" or should_sample == "true" then
    should_sample = true
  elseif should_sample == "0" or should_sample == "false" then
    should_sample = false
  elseif should_sample ~= nil then
    warn("ot-tracer-sampled header invalid; ignoring.")
    should_sample = nil
  end

  local trace_id, span_id
  local had_invalid_id = false

  local trace_id_header = headers["ot-tracer-traceid"]
  if trace_id_header and ((#trace_id_header ~= 16 and #trace_id_header ~= 32) or trace_id_header:match("%X")) then
    warn("ot-tracer-traceid header invalid; ignoring.")
    had_invalid_id = true
  else
    trace_id = trace_id_header
  end

  local span_id_header = headers["ot-tracer-spanid"]
  if span_id_header and (#span_id_header ~= 16 or span_id_header:match("%X")) then
    warn("ot-tracer-spanid header invalid; ignoring.")
    had_invalid_id = true
  else
    span_id = span_id_header
  end

  if trace_id == nil or had_invalid_id then
    return nil, nil, should_sample
  end

  trace_id = from_hex(trace_id)
  span_id = from_hex(span_id)

  return trace_id, span_id, should_sample
end


local function parse_jaeger_trace_context_headers(jaeger_header)
  -- allow testing to spy on this.
  local warn = kong.log.warn

  if type(jaeger_header) ~= "string" then
    return nil, nil, nil, nil
  end

  local trace_id, span_id, parent_id, trace_flags = match(jaeger_header, JAEGER_TRACECONTEXT_PATTERN)

  -- values are not parsable hexidecimal and therefore invalid.
  if trace_id == nil or span_id == nil or parent_id == nil or trace_flags == nil then
    warn("invalid jaeger uber-trace-id header; ignoring.")
    return nil, nil, nil, nil
  end

  -- valid trace_id is required.
  if #trace_id > 32 or tonumber(trace_id, 16) == 0 then
    warn("invalid jaeger trace ID; ignoring.")
    return nil, nil, nil, nil
  end

  -- if trace_id is not of length 32 chars then 0-pad to left
  if #trace_id < 32 then
    trace_id = left_pad_zero(trace_id, 32)
  end

  -- validating parent_id. If it is invalid just logging, as it can be ignored
  -- https://www.jaegertracing.io/docs/1.29/client-libraries/#tracespan-identity
  if #parent_id ~= 16 and tonumber(parent_id, 16) ~= 0 then
    warn("invalid jaeger parent ID; ignoring.")
  end

  -- valid span_id is required.
  if #span_id > 16 or tonumber(span_id, 16) == 0 then
    warn("invalid jaeger span ID; ignoring.")
    return nil, nil, nil, nil
  end

  -- if span id length is less than 16 then 0-pad left
  if #span_id < 16 then
    span_id = left_pad_zero(span_id, 16)
  end

  -- valid flags are required
  if #trace_flags ~= 1 and #trace_flags ~= 2 then
    warn("invalid jaeger flags; ignoring.")
    return nil, nil, nil, nil
  end

  -- Jaeger sampled flag: https://www.jaegertracing.io/docs/1.17/client-libraries/#tracespan-identity
  local should_sample = tonumber(trace_flags, 16) % 2 == 1

  trace_id = from_hex(trace_id)
  span_id = from_hex(span_id)
  parent_id = from_hex(parent_id)

  return trace_id, span_id, parent_id, should_sample
end


-- [[ EE
local function parse_datadog_headers(headers)
  local warn = kong.log.warn

  local should_sample = headers["x-datadog-sampling-priority"]
  if should_sample == "1" or should_sample == "2" then
    should_sample = true
  elseif should_sample == "0" or should_sample == "-1" then
    should_sample = false
  elseif should_sample ~= nil then
    warn("x-datadog-sampling-priority header invalid; ignoring.")
    return nil, nil, nil
  end

  local trace_id = headers["x-datadog-trace-id"]
  if trace_id then
    trace_id = trace_id:match("^%s*(%d+)%s*$")
    if not trace_id then
      warn("x-datadog-trace-id header invalid; ignoring.")
      return nil, nil, should_sample
    end
  end

  local parent_id = headers["x-datadog-parent-id"]
  if parent_id then
    parent_id = parent_id:match("^%s*(%d+)%s*$")
    if not parent_id then
      warn("x-datadog-parent-id header invalid; ignoring.")
      return nil, nil, should_sample
    end
  end

  trace_id = from_dec(trace_id):to_binary()
  parent_id = from_dec(parent_id):to_binary()

  return trace_id, parent_id, should_sample
end
-- EE ]]


-- This plugin understands several tracing header types:
-- * Zipkin B3 headers (X-B3-TraceId, X-B3-SpanId, X-B3-ParentId, X-B3-Sampled, X-B3-Flags)
-- * Zipkin B3 "single header" (a single header called "B3", composed of several fields)
--   * spec: https://github.com/openzipkin/b3-propagation/blob/master/RATIONALE.md#b3-single-header-format
-- * W3C "traceparent" header - also a composed field
--   * spec: https://www.w3.org/TR/trace-context/
-- * Jaeger's uber-trace-id & baggage headers
--   * spec: https://www.jaegertracing.io/docs/1.21/client-libraries/#tracespan-identity
-- * OpenTelemetry ot-tracer-* tracing headers.
--   * OpenTelemetry spec: https://github.com/open-telemetry/opentelemetry-specification
--   * Base implementation followed: https://github.com/open-telemetry/opentelemetry-java/blob/96e8523544f04c305da5382854eee06218599075/extensions/trace_propagators/src/main/java/io/opentelemetry/extensions/trace/propagation/OtTracerPropagator.java
-- * DataDog's tracing headers:
--   * spec: https://docs.datadoghq.com/synthetics/apm/
--   * Base implementation followed: https://github.com/DataDog/dd-trace-go/blob/main/ddtrace/tracer/tracer.go
--
-- The plugin expects request to be using *one* of these types. If several of them are
-- encountered on one request, only one kind will be transmitted further. The order is
--
--      B3-single > B3 > W3C > Jaeger > OT > DataDog
--
-- Exceptions:
--
-- * When both B3 and B3-single fields are present, the B3 fields will be "ammalgamated"
--   into the resulting B3-single field. If they present contradictory information (i.e.
--   different TraceIds) then B3-single will "win".
--
-- * The erroneous formatting on *any* header (even those overridden by B3 single) results
--   in rejection (ignoring) of all headers. This rejection is logged.
local function find_header_type(headers)
  local b3_single_header = headers["b3"]
  if not b3_single_header then
    local tracestate_header = headers["tracestate"]

    -- handling tracestate header if it is multi valued
    if type(tracestate_header) == "table" then
      -- https://www.w3.org/TR/trace-context/#tracestate-header
      -- Handling multi value header : https://httpwg.org/specs/rfc7230.html#field.order
      tracestate_header = concat(tracestate_header, ',')
      kong.log.debug("header `tracestate` is a table :" .. tracestate_header)
    end

    if tracestate_header then
      b3_single_header = match(tracestate_header, "^b3=(.+)$")
    end
  end

  if b3_single_header then
    return "b3-single", b3_single_header
  end

  if headers["x-b3-sampled"]
  or headers["x-b3-flags"]
  or headers["x-b3-traceid"]
  or headers["x-b3-spanid"]
  or headers["x-b3-parentspanid"]
  then
    return "b3"
  end

  local w3c_header = headers["traceparent"]
  if w3c_header then
    return "w3c", w3c_header
  end

  local jaeger_header = headers["uber-trace-id"]
  if jaeger_header then
    return "jaeger", jaeger_header
  end

  local ot_header = headers["ot-tracer-traceid"]
  if ot_header then
    return "ot", ot_header
  end

  local datadog_header = headers["x-datadog-trace-id"]
  if datadog_header then
    return "datadog", datadog_header
  end
end


local function parse(headers, conf_header_type)
  if conf_header_type == "ignore" then
    return nil
  end

  -- Check for B3 headers first
  local header_type, composed_header = find_header_type(headers)
  local trace_id, span_id, parent_id, should_sample

  if header_type == "b3" or header_type == "b3-single" then
    trace_id, span_id, parent_id, should_sample = parse_zipkin_b3_headers(headers, composed_header)
  elseif header_type == "w3c" then
    trace_id, parent_id, should_sample = parse_w3c_trace_context_headers(composed_header)
  elseif header_type == "jaeger" then
    trace_id, span_id, parent_id, should_sample = parse_jaeger_trace_context_headers(composed_header)
  elseif header_type == "ot" then
    trace_id, parent_id, should_sample = parse_ot_headers(headers)
  elseif header_type == "datadog" then
    trace_id, parent_id, should_sample = parse_datadog_headers(headers)
  end

  if not trace_id then
    return header_type, trace_id, span_id, parent_id, should_sample
  end

  -- Parse baggage headers
  local baggage
  local ot_baggage = parse_baggage_headers(headers, OT_BAGGAGE_PATTERN)
  local jaeger_baggage = parse_baggage_headers(headers, JAEGER_BAGGAGE_PATTERN)
  if ot_baggage and jaeger_baggage then
    baggage = table_merge(ot_baggage, jaeger_baggage)
  else
    baggage = ot_baggage or jaeger_baggage or nil
  end


  return header_type, trace_id, span_id, parent_id, should_sample, baggage
end


local function get_propagated()
  return ngx.ctx.propagated_span
end


local function set_propagated(span)
  ngx.ctx.propagated_span = span
end


-- set outgoing propagation headers
-- 
-- @tparam string conf_header_type type of tracing header to use
-- @tparam string found_header_type type of tracing header found in request
-- @tparam table proxy_span span to be propagated
-- @tparam string conf_default_header_type used when conf_header_type=ignore
-- @tparam bool reuse if true any existing propagated_span is reused instead of proxy_span
local function set(conf_header_type, found_header_type, proxy_span, conf_default_header_type, reuse)
  if reuse then
    proxy_span = get_propagated() or proxy_span
  end
  -- proxy_span can be noop, in which case it should not be propagated.
  if proxy_span.is_recording == false then
    kong.log.debug("skipping propagation of noop span")
    return
  end
  set_propagated(proxy_span)

  local set_header = kong.service.request.set_header

  -- If conf_header_type is set to `preserve`, found_header_type is used over default_header_type;
  -- if conf_header_type is set to `ignore`, found_header_type is not set, thus default_header_type is used.
  if conf_header_type ~= "preserve" and
     conf_header_type ~= "ignore" and
     found_header_type ~= nil and
     conf_header_type ~= found_header_type
  then
    kong.log.warn("Mismatched header types. conf: " .. conf_header_type .. ". found: " .. found_header_type)
  end

  found_header_type = found_header_type or conf_default_header_type or "b3"

  if conf_header_type == "b3" or found_header_type == "b3"
  then
    set_header("x-b3-traceid", to_hex(proxy_span.trace_id))
    set_header("x-b3-spanid", to_hex(proxy_span.span_id))
    if proxy_span.parent_id then
      set_header("x-b3-parentspanid", to_hex(proxy_span.parent_id))
    end
    local Flags = kong.request.get_header("x-b3-flags") -- Get from request headers
    if Flags then
      set_header("x-b3-flags", Flags)
    else
      set_header("x-b3-sampled", proxy_span.should_sample and "1" or "0")
    end
  end

  if conf_header_type == "b3-single" or found_header_type == "b3-single" then
    set_header("b3", to_hex(proxy_span.trace_id) ..
        "-" .. to_hex(proxy_span.span_id) ..
        "-" .. (proxy_span.should_sample and "1" or "0") ..
        (proxy_span.parent_id and "-" .. to_hex(proxy_span.parent_id) or ""))
  end

  if conf_header_type == "w3c" or found_header_type == "w3c" then
    -- OTEL uses w3c trace context format so to_ot_trace_id works here
    set_header("traceparent", fmt("00-%s-%s-%s",
        to_hex(to_w3c_trace_id(proxy_span.trace_id)),
        to_hex(proxy_span.span_id),
        proxy_span.should_sample and "01" or "00"))
  end

  if conf_header_type == "jaeger" or found_header_type == "jaeger" then
    set_header("uber-trace-id", fmt("%s:%s:%s:%s",
        to_hex(proxy_span.trace_id),
        to_hex(proxy_span.span_id),
        proxy_span.parent_id and to_hex(proxy_span.parent_id) or "0",
      proxy_span.should_sample and "01" or "00"))
  end

  if conf_header_type == "ot" or found_header_type == "ot" then
    to_ot_trace_id = to_ot_trace_id or require "kong.plugins.opentelemetry.otlp".to_ot_trace_id
    set_header("ot-tracer-traceid", to_hex(to_ot_trace_id(proxy_span.trace_id)))
    set_header("ot-tracer-spanid", to_hex(proxy_span.span_id))
    set_header("ot-tracer-sampled", proxy_span.should_sample and "1" or "0")

    for key, value in proxy_span:each_baggage_item() do
      set_header("ot-baggage-"..key, ngx.escape_uri(value))
    end
  end

  if conf_header_type == "datadog" or found_header_type == "datadog" then
    set_header("x-datadog-trace-id", from_binary(proxy_span.trace_id:sub(-8)):to_dec())
    set_header("x-datadog-parent-id", from_binary(proxy_span.span_id):to_dec())
    set_header("x-datadog-sampling-priority", proxy_span.should_sample and "1" or "0")
  end

  for key, value in proxy_span:each_baggage_item() do
    -- XXX: https://github.com/opentracing/specification/issues/117
    set_header("uberctx-"..key, ngx.escape_uri(value))
  end
end


return {
  parse = parse,
  set = set,
  from_hex = from_hex,
  get_propagated = get_propagated,
}<|MERGE_RESOLUTION|>--- conflicted
+++ resolved
@@ -14,15 +14,12 @@
 local fmt = string.format
 local concat = table.concat
 local to_ot_trace_id
-<<<<<<< HEAD
 
 -- [[ EE
 local bn = require "resty.openssl.bn"
 local from_dec = bn.from_dec
 local from_binary = bn.from_binary
 -- ]]
-=======
->>>>>>> 3961e097
 
 
 local baggage_mt = {
@@ -517,7 +514,7 @@
 
 
 -- set outgoing propagation headers
--- 
+--
 -- @tparam string conf_header_type type of tracing header to use
 -- @tparam string found_header_type type of tracing header found in request
 -- @tparam table proxy_span span to be propagated
