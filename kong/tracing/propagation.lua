-- This software is copyright Kong Inc. and its licensors.
-- Use of the software is subject to the agreement between your organization
-- and Kong Inc. If there is no such agreement, use is governed by and
-- subject to the terms of the Kong Master Software License Agreement found
-- at https://konghq.com/enterprisesoftwarelicense/.
-- [ END OF LICENSE 0867164ffc95e54f04670b5169c09574bdbd9bba ]

local to_hex = require "resty.string".to_hex
local table_merge = require "kong.tools.utils".table_merge
local split = require "kong.tools.utils".split
local strip = require "kong.tools.utils".strip
local unescape_uri = ngx.unescape_uri
local char = string.char
local match = string.match
local sub = string.sub
local gsub = string.gsub
local fmt = string.format
local concat = table.concat
local ipairs = ipairs
local to_ot_trace_id

-- [[ EE
local bn = require "resty.openssl.bn"
local from_dec = bn.from_dec
local from_binary = bn.from_binary
-- ]]


local baggage_mt = {
  __newindex = function()
    error("attempt to set immutable baggage", 2)
  end,
}

local B3_SINGLE_PATTERN =
  "^(%x+)%-(%x%x%x%x%x%x%x%x%x%x%x%x%x%x%x%x)%-?([01d]?)%-?(%x*)$"
local W3C_TRACECONTEXT_PATTERN = "^(%x+)%-(%x+)%-(%x+)%-(%x+)$"
local JAEGER_TRACECONTEXT_PATTERN = "^(%x+):(%x+):(%x+):(%x+)$"
local JAEGER_BAGGAGE_PATTERN = "^uberctx%-(.*)$"
local OT_BAGGAGE_PATTERN = "^ot%-baggage%-(.*)$"
local W3C_TRACEID_LEN = 16

local AWS_KV_PAIR_DELIM = ";"
local AWS_KV_DELIM = "="
local AWS_TRACE_ID_KEY = "Root"
local AWS_TRACE_ID_LEN = 35
local AWS_TRACE_ID_PATTERN = "^(%x+)%-(%x+)%-(%x+)$"
local AWS_TRACE_ID_VERSION = "1"
local AWS_TRACE_ID_TIMESTAMP_LEN = 8
local AWS_TRACE_ID_UNIQUE_ID_LEN = 24
local AWS_PARENT_ID_KEY = "Parent"
local AWS_PARENT_ID_LEN = 16
local AWS_SAMPLED_FLAG_KEY = "Sampled"

local function hex_to_char(c)
  return char(tonumber(c, 16))
end


local function from_hex(str)
  if str ~= nil then -- allow nil to pass through
    str = gsub(str, "%x%x", hex_to_char)
  end
  return str
end

-- adds `count` number of zeros to the left of the str
local function left_pad_zero(str, count)
  return ('0'):rep(count-#str) .. str
end


local function to_w3c_trace_id(trace_id)
  if #trace_id < W3C_TRACEID_LEN then
    return ('\0'):rep(W3C_TRACEID_LEN - #trace_id) .. trace_id
  elseif #trace_id > W3C_TRACEID_LEN then
    return trace_id:sub(-W3C_TRACEID_LEN)
  end

  return trace_id
end


local function parse_baggage_headers(headers, header_pattern)
  -- account for both ot and uber baggage headers
  local baggage
  for k, v in pairs(headers) do
    local baggage_key = match(k, header_pattern)
    if baggage_key then
      if baggage then
        baggage[baggage_key] = unescape_uri(v)
      else
        baggage = { [baggage_key] = unescape_uri(v) }
      end
    end
  end

  if baggage then
    return setmetatable(baggage, baggage_mt)
  end
end


local function parse_zipkin_b3_headers(headers, b3_single_header)
  local warn = kong.log.warn

  -- X-B3-Sampled: if an upstream decided to sample this request, we do too.
  local should_sample = headers["x-b3-sampled"]
  if should_sample == "1" or should_sample == "true" then
    should_sample = true
  elseif should_sample == "0" or should_sample == "false" then
    should_sample = false
  elseif should_sample ~= nil then
    warn("x-b3-sampled header invalid; ignoring.")
    should_sample = nil
  end

  -- X-B3-Flags: if it equals '1' then it overrides sampling policy
  -- We still want to warn on invalid sample header, so do this after the above
  local debug_header = headers["x-b3-flags"]
  if debug_header == "1" then
    should_sample = true
  elseif debug_header ~= nil then
    warn("x-b3-flags header invalid; ignoring.")
  end

  local trace_id, span_id, sampled, parent_id
  local had_invalid_id = false

  -- B3 single header
  -- * For speed, the "-" separators between sampled and parent_id are optional on this implementation
  --   This is not guaranteed to happen in future versions and won't be considered a breaking change
  -- * The "sampled" section activates sampling with both "1" and "d". This is to match the
  --   behavior of the X-B3-Flags header
  if b3_single_header and type(b3_single_header) == "string" then
    if b3_single_header == "1" or b3_single_header == "d" then
      should_sample = true

    elseif b3_single_header == "0" then
      should_sample = should_sample or false

    else
      trace_id, span_id, sampled, parent_id =
        match(b3_single_header, B3_SINGLE_PATTERN)

      local trace_id_len = trace_id and #trace_id or 0
      if trace_id
      and (trace_id_len == 16 or trace_id_len == 32)
      and (parent_id == "" or #parent_id == 16)
      then

        if should_sample or sampled == "1" or sampled == "d" then
          should_sample = true
        elseif sampled == "0" then
          should_sample = false
        end

        if parent_id == "" then
          parent_id = nil
        end

      else
        warn("b3 single header invalid; ignoring.")
        had_invalid_id = true
      end
    end
  end

  local trace_id_header = headers["x-b3-traceid"]
  if trace_id_header and ((#trace_id_header ~= 16 and #trace_id_header ~= 32)
                           or trace_id_header:match("%X")) then
    warn("x-b3-traceid header invalid; ignoring.")
    had_invalid_id = true
  else
    trace_id = trace_id or trace_id_header -- b3 single header overrides x-b3-traceid
  end

  local span_id_header = headers["x-b3-spanid"]
  if span_id_header and (#span_id_header ~= 16 or span_id_header:match("%X")) then
    warn("x-b3-spanid header invalid; ignoring.")
    had_invalid_id = true
  else
    span_id = span_id or span_id_header -- b3 single header overrides x-b3-spanid
  end

  local parent_id_header = headers["x-b3-parentspanid"]
  if parent_id_header and (#parent_id_header ~= 16 or parent_id_header:match("%X")) then
    warn("x-b3-parentspanid header invalid; ignoring.")
    had_invalid_id = true
  else
    parent_id = parent_id or parent_id_header -- b3 single header overrides x-b3-parentid
  end

  if trace_id == nil or had_invalid_id then
    return nil, nil, nil, should_sample
  end

  trace_id = from_hex(trace_id)
  span_id = from_hex(span_id)
  parent_id = from_hex(parent_id)

  return trace_id, span_id, parent_id, should_sample
end


local function parse_w3c_trace_context_headers(w3c_header)
  -- allow testing to spy on this.
  local warn = kong.log.warn

  local should_sample = false

  if type(w3c_header) ~= "string" then
    return nil, nil, should_sample
  end

  local version, trace_id, parent_id, trace_flags = match(w3c_header, W3C_TRACECONTEXT_PATTERN)

  -- values are not parseable hexadecimal and therefore invalid.
  if version == nil or trace_id == nil or parent_id == nil or trace_flags == nil then
    warn("invalid W3C traceparent header; ignoring.")
    return nil, nil, nil
  end

  -- Only support version 00 of the W3C Trace Context spec.
  if version ~= "00" then
    warn("invalid W3C Trace Context version; ignoring.")
    return nil, nil, nil
  end

  -- valid trace_id is required.
  if #trace_id ~= 32 or tonumber(trace_id, 16) == 0 then
    warn("invalid W3C trace context trace ID; ignoring.")
    return nil, nil, nil
  end

  -- valid parent_id is required.
  if #parent_id ~= 16 or tonumber(parent_id, 16) == 0 then
    warn("invalid W3C trace context parent ID; ignoring.")
    return nil, nil, nil
  end

  -- valid flags are required
  if #trace_flags ~= 2 then
    warn("invalid W3C trace context flags; ignoring.")
    return nil, nil, nil
  end

  -- W3C sampled flag: https://www.w3.org/TR/trace-context/#sampled-flag
  should_sample = tonumber(trace_flags, 16) % 2 == 1

  trace_id = from_hex(trace_id)
  parent_id = from_hex(parent_id)

  return trace_id, parent_id, should_sample
end

local function parse_ot_headers(headers)
  local warn = kong.log.warn

  local should_sample = headers["ot-tracer-sampled"]
  if should_sample == "1" or should_sample == "true" then
    should_sample = true
  elseif should_sample == "0" or should_sample == "false" then
    should_sample = false
  elseif should_sample ~= nil then
    warn("ot-tracer-sampled header invalid; ignoring.")
    should_sample = nil
  end

  local trace_id, span_id
  local had_invalid_id = false

  local trace_id_header = headers["ot-tracer-traceid"]
  if trace_id_header and ((#trace_id_header ~= 16 and #trace_id_header ~= 32) or trace_id_header:match("%X")) then
    warn("ot-tracer-traceid header invalid; ignoring.")
    had_invalid_id = true
  else
    trace_id = trace_id_header
  end

  local span_id_header = headers["ot-tracer-spanid"]
  if span_id_header and (#span_id_header ~= 16 or span_id_header:match("%X")) then
    warn("ot-tracer-spanid header invalid; ignoring.")
    had_invalid_id = true
  else
    span_id = span_id_header
  end

  if trace_id == nil or had_invalid_id then
    return nil, nil, should_sample
  end

  trace_id = from_hex(trace_id)
  span_id = from_hex(span_id)

  return trace_id, span_id, should_sample
end


local function parse_jaeger_trace_context_headers(jaeger_header)
  -- allow testing to spy on this.
  local warn = kong.log.warn

  if type(jaeger_header) ~= "string" then
    return nil, nil, nil, nil
  end

  local trace_id, span_id, parent_id, trace_flags = match(jaeger_header, JAEGER_TRACECONTEXT_PATTERN)

  -- values are not parsable hexidecimal and therefore invalid.
  if trace_id == nil or span_id == nil or parent_id == nil or trace_flags == nil then
    warn("invalid jaeger uber-trace-id header; ignoring.")
    return nil, nil, nil, nil
  end

  -- valid trace_id is required.
  if #trace_id > 32 or tonumber(trace_id, 16) == 0 then
    warn("invalid jaeger trace ID; ignoring.")
    return nil, nil, nil, nil
  end

  -- if trace_id is not of length 32 chars then 0-pad to left
  if #trace_id < 32 then
    trace_id = left_pad_zero(trace_id, 32)
  end

  -- validating parent_id. If it is invalid just logging, as it can be ignored
  -- https://www.jaegertracing.io/docs/1.29/client-libraries/#tracespan-identity
  if #parent_id ~= 16 and tonumber(parent_id, 16) ~= 0 then
    warn("invalid jaeger parent ID; ignoring.")
  end

  -- valid span_id is required.
  if #span_id > 16 or tonumber(span_id, 16) == 0 then
    warn("invalid jaeger span ID; ignoring.")
    return nil, nil, nil, nil
  end

  -- if span id length is less than 16 then 0-pad left
  if #span_id < 16 then
    span_id = left_pad_zero(span_id, 16)
  end

  -- valid flags are required
  if #trace_flags ~= 1 and #trace_flags ~= 2 then
    warn("invalid jaeger flags; ignoring.")
    return nil, nil, nil, nil
  end

  -- Jaeger sampled flag: https://www.jaegertracing.io/docs/1.17/client-libraries/#tracespan-identity
  local should_sample = tonumber(trace_flags, 16) % 2 == 1

  trace_id = from_hex(trace_id)
  span_id = from_hex(span_id)
  parent_id = from_hex(parent_id)

  return trace_id, span_id, parent_id, should_sample
end

local function parse_aws_headers(aws_header)
  -- allow testing to spy on this.
  local warn = kong.log.warn

  if type(aws_header) ~= "string" then
    return nil, nil, nil
  end

  local trace_id = nil
  local span_id = nil
  local should_sample = nil

  -- The AWS trace header consists of multiple `key=value` separated by a delimiter `;`
  -- We can retrieve the trace id with the `Root` key, the span id with the `Parent`
  -- key and the sampling parameter with the `Sampled` flag. Extra information should be ignored.
  --
  -- The trace id has a custom format: `version-timestamp-uniqueid` and an opentelemetry compatible
  -- id can be deduced by concatenating the timestamp and uniqueid.
  --
  -- https://docs.aws.amazon.com/xray/latest/devguide/xray-concepts.html#xray-concepts-tracingheader
  for _, key_pair in ipairs(split(aws_header, AWS_KV_PAIR_DELIM)) do
    local key_pair_list = split(key_pair, AWS_KV_DELIM)
    local key = strip(key_pair_list[1])
    local value = strip(key_pair_list[2])

    if key == AWS_TRACE_ID_KEY then
      local version, timestamp_subset, unique_id_subset = match(value, AWS_TRACE_ID_PATTERN)

      if #value ~= AWS_TRACE_ID_LEN or version ~= AWS_TRACE_ID_VERSION
      or #timestamp_subset ~= AWS_TRACE_ID_TIMESTAMP_LEN
      or #unique_id_subset ~= AWS_TRACE_ID_UNIQUE_ID_LEN then
        warn("invalid aws header trace id; ignoring.")
        return nil, nil, nil
      end

      trace_id = from_hex(timestamp_subset .. unique_id_subset)
    elseif key == AWS_PARENT_ID_KEY then
      if #value ~= AWS_PARENT_ID_LEN then
        warn("invalid aws header parent id; ignoring.")
        return nil, nil, nil
      end
      span_id = from_hex(value)
    elseif key == AWS_SAMPLED_FLAG_KEY then
      if value ~= "0" and value ~= "1" then
        warn("invalid aws header sampled flag; ignoring.")
        return nil, nil, nil
      end
      should_sample = value == "1"
    end
  end
  return trace_id, span_id, should_sample
end

-- [[ EE
local function parse_datadog_headers(headers)
  local warn = kong.log.warn

  local should_sample = headers["x-datadog-sampling-priority"]
  if should_sample == "1" or should_sample == "2" then
    should_sample = true
  elseif should_sample == "0" or should_sample == "-1" then
    should_sample = false
  elseif should_sample ~= nil then
    warn("x-datadog-sampling-priority header invalid; ignoring.")
    return nil, nil, nil
  end

  local trace_id = headers["x-datadog-trace-id"]
  if trace_id then
    trace_id = trace_id:match("^%s*(%d+)%s*$")
    if not trace_id then
      warn("x-datadog-trace-id header invalid; ignoring.")
      return nil, nil, should_sample
    end
    trace_id = from_dec(trace_id):to_binary()
  end

  local parent_id = headers["x-datadog-parent-id"]
  if parent_id then
    parent_id = parent_id:match("^%s*(%d+)%s*$")
    if not parent_id then
      warn("x-datadog-parent-id header invalid; ignoring.")
      return nil, nil, should_sample
    end
    parent_id = from_dec(parent_id):to_binary()
  end

  return trace_id, parent_id, should_sample
end
-- EE ]]


-- This plugin understands several tracing header types:
-- * Zipkin B3 headers (X-B3-TraceId, X-B3-SpanId, X-B3-ParentId, X-B3-Sampled, X-B3-Flags)
-- * Zipkin B3 "single header" (a single header called "B3", composed of several fields)
--   * spec: https://github.com/openzipkin/b3-propagation/blob/master/RATIONALE.md#b3-single-header-format
-- * W3C "traceparent" header - also a composed field
--   * spec: https://www.w3.org/TR/trace-context/
-- * Jaeger's uber-trace-id & baggage headers
--   * spec: https://www.jaegertracing.io/docs/1.21/client-libraries/#tracespan-identity
-- * OpenTelemetry ot-tracer-* tracing headers.
--   * OpenTelemetry spec: https://github.com/open-telemetry/opentelemetry-specification
--   * Base implementation followed: https://github.com/open-telemetry/opentelemetry-java/blob/96e8523544f04c305da5382854eee06218599075/extensions/trace_propagators/src/main/java/io/opentelemetry/extensions/trace/propagation/OtTracerPropagator.java
-- * DataDog's tracing headers:
--   * spec: https://docs.datadoghq.com/synthetics/apm/
--   * Base implementation followed: https://github.com/DataDog/dd-trace-go/blob/main/ddtrace/tracer/tracer.go
--
-- The plugin expects request to be using *one* of these types. If several of them are
-- encountered on one request, only one kind will be transmitted further. The order is
--
--      B3-single > B3 > W3C > Jaeger > OT > DataDog
--
-- Exceptions:
--
-- * When both B3 and B3-single fields are present, the B3 fields will be "ammalgamated"
--   into the resulting B3-single field. If they present contradictory information (i.e.
--   different TraceIds) then B3-single will "win".
--
-- * The erroneous formatting on *any* header (even those overridden by B3 single) results
--   in rejection (ignoring) of all headers. This rejection is logged.
local function find_header_type(headers)
  local b3_single_header = headers["b3"]
  if not b3_single_header then
    local tracestate_header = headers["tracestate"]

    -- handling tracestate header if it is multi valued
    if type(tracestate_header) == "table" then
      -- https://www.w3.org/TR/trace-context/#tracestate-header
      -- Handling multi value header : https://httpwg.org/specs/rfc7230.html#field.order
      tracestate_header = concat(tracestate_header, ',')
      kong.log.debug("header `tracestate` is a table :" .. tracestate_header)
    end

    if tracestate_header then
      b3_single_header = match(tracestate_header, "^b3=(.+)$")
    end
  end

  if b3_single_header then
    return "b3-single", b3_single_header
  end

  if headers["x-b3-sampled"]
  or headers["x-b3-flags"]
  or headers["x-b3-traceid"]
  or headers["x-b3-spanid"]
  or headers["x-b3-parentspanid"]
  then
    return "b3"
  end

  local w3c_header = headers["traceparent"]
  if w3c_header then
    return "w3c", w3c_header
  end

  local jaeger_header = headers["uber-trace-id"]
  if jaeger_header then
    return "jaeger", jaeger_header
  end

  local ot_header = headers["ot-tracer-traceid"]
  if ot_header then
    return "ot", ot_header
  end

<<<<<<< HEAD
  local datadog_header = headers["x-datadog-trace-id"]
  if datadog_header then
    return "datadog", datadog_header
=======
  local aws_header = headers["x-amzn-trace-id"]
  if aws_header then
    return "aws", aws_header
>>>>>>> f74342db
  end
end


local function parse(headers, conf_header_type)
  if conf_header_type == "ignore" then
    return nil
  end

  -- Check for B3 headers first
  local header_type, composed_header = find_header_type(headers)
  local trace_id, span_id, parent_id, should_sample

  if header_type == "b3" or header_type == "b3-single" then
    trace_id, span_id, parent_id, should_sample = parse_zipkin_b3_headers(headers, composed_header)
  elseif header_type == "w3c" then
    trace_id, parent_id, should_sample = parse_w3c_trace_context_headers(composed_header)
  elseif header_type == "jaeger" then
    trace_id, span_id, parent_id, should_sample = parse_jaeger_trace_context_headers(composed_header)
  elseif header_type == "ot" then
    trace_id, parent_id, should_sample = parse_ot_headers(headers)
<<<<<<< HEAD
  elseif header_type == "datadog" then
    trace_id, parent_id, should_sample = parse_datadog_headers(headers)
=======
  elseif header_type == "aws" then
    trace_id, span_id, should_sample = parse_aws_headers(composed_header)
>>>>>>> f74342db
  end

  if not trace_id then
    return header_type, trace_id, span_id, parent_id, should_sample
  end

  -- Parse baggage headers
  local baggage
  local ot_baggage = parse_baggage_headers(headers, OT_BAGGAGE_PATTERN)
  local jaeger_baggage = parse_baggage_headers(headers, JAEGER_BAGGAGE_PATTERN)
  if ot_baggage and jaeger_baggage then
    baggage = table_merge(ot_baggage, jaeger_baggage)
  else
    baggage = ot_baggage or jaeger_baggage or nil
  end


  return header_type, trace_id, span_id, parent_id, should_sample, baggage
end


local function get_propagated()
  return ngx.ctx.propagated_span
end


local function set_propagated(span)
  ngx.ctx.propagated_span = span
end


-- set outgoing propagation headers
--
-- @tparam string conf_header_type type of tracing header to use
-- @tparam string found_header_type type of tracing header found in request
-- @tparam table proxy_span span to be propagated
-- @tparam string conf_default_header_type used when conf_header_type=ignore
-- @tparam bool reuse if true any existing propagated_span is reused instead of proxy_span
local function set(conf_header_type, found_header_type, proxy_span, conf_default_header_type, reuse)
  if reuse then
    proxy_span = get_propagated() or proxy_span
  end
  -- proxy_span can be noop, in which case it should not be propagated.
  if proxy_span.is_recording == false then
    kong.log.debug("skipping propagation of noop span")
    return
  end
  if reuse then
    set_propagated(proxy_span)
  end

  local set_header = kong.service.request.set_header

  -- If conf_header_type is set to `preserve`, found_header_type is used over default_header_type;
  -- if conf_header_type is set to `ignore`, found_header_type is not set, thus default_header_type is used.
  if conf_header_type ~= "preserve" and
     conf_header_type ~= "ignore" and
     found_header_type ~= nil and
     conf_header_type ~= found_header_type
  then
    kong.log.warn("Mismatched header types. conf: " .. conf_header_type .. ". found: " .. found_header_type)
  end

  found_header_type = found_header_type or conf_default_header_type or "b3"

  if conf_header_type == "b3" or found_header_type == "b3"
  then
    set_header("x-b3-traceid", to_hex(proxy_span.trace_id))
    set_header("x-b3-spanid", to_hex(proxy_span.span_id))
    if proxy_span.parent_id then
      set_header("x-b3-parentspanid", to_hex(proxy_span.parent_id))
    end
    local Flags = kong.request.get_header("x-b3-flags") -- Get from request headers
    if Flags then
      set_header("x-b3-flags", Flags)
    else
      set_header("x-b3-sampled", proxy_span.should_sample and "1" or "0")
    end
  end

  if conf_header_type == "b3-single" or found_header_type == "b3-single" then
    set_header("b3", to_hex(proxy_span.trace_id) ..
        "-" .. to_hex(proxy_span.span_id) ..
        "-" .. (proxy_span.should_sample and "1" or "0") ..
        (proxy_span.parent_id and "-" .. to_hex(proxy_span.parent_id) or ""))
  end

  if conf_header_type == "w3c" or found_header_type == "w3c" then
    -- OTEL uses w3c trace context format so to_ot_trace_id works here
    set_header("traceparent", fmt("00-%s-%s-%s",
        to_hex(to_w3c_trace_id(proxy_span.trace_id)),
        to_hex(proxy_span.span_id),
        proxy_span.should_sample and "01" or "00"))
  end

  if conf_header_type == "jaeger" or found_header_type == "jaeger" then
    set_header("uber-trace-id", fmt("%s:%s:%s:%s",
        to_hex(proxy_span.trace_id),
        to_hex(proxy_span.span_id),
        proxy_span.parent_id and to_hex(proxy_span.parent_id) or "0",
      proxy_span.should_sample and "01" or "00"))
  end

  if conf_header_type == "ot" or found_header_type == "ot" then
    to_ot_trace_id = to_ot_trace_id or require "kong.plugins.opentelemetry.otlp".to_ot_trace_id
    set_header("ot-tracer-traceid", to_hex(to_ot_trace_id(proxy_span.trace_id)))
    set_header("ot-tracer-spanid", to_hex(proxy_span.span_id))
    set_header("ot-tracer-sampled", proxy_span.should_sample and "1" or "0")

    for key, value in proxy_span:each_baggage_item() do
      set_header("ot-baggage-"..key, ngx.escape_uri(value))
    end
  end

  if conf_header_type == "datadog" or found_header_type == "datadog" then
    set_header("x-datadog-trace-id", from_binary(proxy_span.trace_id:sub(-8)):to_dec())
    set_header("x-datadog-parent-id", from_binary(proxy_span.span_id):to_dec())
    set_header("x-datadog-sampling-priority", proxy_span.should_sample and "1" or "0")
  end

  for key, value in proxy_span:each_baggage_item() do
    -- XXX: https://github.com/opentracing/specification/issues/117
    set_header("uberctx-"..key, ngx.escape_uri(value))
  end

  if conf_header_type == "aws" or found_header_type == "aws" then
    local trace_id = to_hex(proxy_span.trace_id)
    set_header("x-amzn-trace-id", "Root=" .. AWS_TRACE_ID_VERSION .. "-" ..
        sub(trace_id, 1, AWS_TRACE_ID_TIMESTAMP_LEN) .. "-" ..
        sub(trace_id, AWS_TRACE_ID_TIMESTAMP_LEN + 1, #trace_id) ..
        ";Parent=" .. to_hex(proxy_span.span_id) .. ";Sampled=" ..
        (proxy_span.should_sample and "1" or "0")
    )
  end

end


return {
  parse = parse,
  set = set,
  from_hex = from_hex,
  get_propagated = get_propagated,
}<|MERGE_RESOLUTION|>--- conflicted
+++ resolved
@@ -523,15 +523,14 @@
     return "ot", ot_header
   end
 
-<<<<<<< HEAD
   local datadog_header = headers["x-datadog-trace-id"]
   if datadog_header then
     return "datadog", datadog_header
-=======
+  end
+
   local aws_header = headers["x-amzn-trace-id"]
   if aws_header then
     return "aws", aws_header
->>>>>>> f74342db
   end
 end
 
@@ -553,13 +552,10 @@
     trace_id, span_id, parent_id, should_sample = parse_jaeger_trace_context_headers(composed_header)
   elseif header_type == "ot" then
     trace_id, parent_id, should_sample = parse_ot_headers(headers)
-<<<<<<< HEAD
   elseif header_type == "datadog" then
     trace_id, parent_id, should_sample = parse_datadog_headers(headers)
-=======
   elseif header_type == "aws" then
     trace_id, span_id, should_sample = parse_aws_headers(composed_header)
->>>>>>> f74342db
   end
 
   if not trace_id then
