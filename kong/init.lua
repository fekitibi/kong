-- This software is copyright Kong Inc. and its licensors.
-- Use of the software is subject to the agreement between your organization
-- and Kong Inc. If there is no such agreement, use is governed by and
-- subject to the terms of the Kong Master Software License Agreement found
-- at https://konghq.com/enterprisesoftwarelicense/.
-- [ END OF LICENSE 0867164ffc95e54f04670b5169c09574bdbd9bba ]

-- Kong, the biggest ape in town
--
--     /\  ____
--     <> ( oo )
--     <>_| ^^ |_
--     <>   @    \
--    /~~\ . . _ |
--   /~~~~\    | |
--  /~~~~~~\/ _| |
--  |[][][]/ / [m]
--  |[][][[m]
--  |[][][]|
--  |[][][]|
--  |[][][]|
--  |[][][]|
--  |[][][]|
--  |[][][]|
--  |[][][]|
--  |[][][]|
--  |[|--|]|
--  |[|  |]|
--  ========
-- ==========
-- |[[    ]]|
-- ==========

local pcall = pcall


pcall(require, "luarocks.loader")


assert(package.loaded["resty.core"], "lua-resty-core must be loaded; make " ..
                                     "sure 'lua_load_resty_core' is not "..
                                     "disabled.")


local constants = require "kong.constants"
do
  -- let's ensure the required shared dictionaries are
  -- declared via lua_shared_dict in the Nginx conf

  for _, dict in ipairs(constants.DICTS) do
    if not ngx.shared[dict] then
      return error("missing shared dict '" .. dict .. "' in Nginx "          ..
                   "configuration, are you using a custom template? "        ..
                   "Make sure the 'lua_shared_dict " .. dict .. " [SIZE];' " ..
                   "directive is defined.")
    end
  end

  -- if we're running `nginx -t` then don't initialize
  if os.getenv("KONG_NGINX_CONF_CHECK") then
    return {
      init = function() end,
    }
  end
end


require("kong.globalpatches")()


local kong_global = require "kong.global"
local PHASES = kong_global.phases


_G.kong = kong_global.new() -- no versioned PDK for plugins for now

local DB = require "kong.db"
local dns = require "kong.tools.dns"
local meta = require "kong.meta"
local lapis = require "lapis"
local runloop = require "kong.runloop.handler"
local tracing = require "kong.tracing"
local keyring = require "kong.keyring.startup"
local stream_api = require "kong.tools.stream_api"
local singletons = require "kong.singletons"
local declarative = require "kong.db.declarative"
local ngx_balancer = require "ngx.balancer"
local kong_resty_ctx = require "kong.resty.ctx"
local certificate = require "kong.runloop.certificate"
local concurrency = require "kong.concurrency"
local cache_warmup = require "kong.cache.warmup"
local balancer = require "kong.runloop.balancer"
local kong_error_handlers = require "kong.error_handlers"
local migrations_utils = require "kong.cmd.utils.migrations"
local plugin_servers = require "kong.runloop.plugin_servers"

local internal_proxies = require "kong.enterprise_edition.proxies"
local vitals = require "kong.vitals"
local sales_counters = require "kong.counters.sales"
local ee = require "kong.enterprise_edition"
local portal_auth = require "kong.portal.auth"
local portal_emails = require "kong.portal.emails"
local admin_emails = require "kong.enterprise_edition.admin.emails"
local portal_router = require "kong.portal.router"
local invoke_plugin = require "kong.enterprise_edition.invoke_plugin"
local licensing = require "kong.enterprise_edition.licensing"


local kong             = kong
local ngx              = ngx
local now              = ngx.now
local update_time      = ngx.update_time
local var              = ngx.var
local arg              = ngx.arg
local header           = ngx.header
local ngx_log          = ngx.log
local ngx_ALERT        = ngx.ALERT
local ngx_CRIT         = ngx.CRIT
local ngx_ERR          = ngx.ERR
local ngx_WARN         = ngx.WARN
local ngx_NOTICE       = ngx.NOTICE
local ngx_INFO         = ngx.INFO
local ngx_DEBUG        = ngx.DEBUG
local is_http_module   = ngx.config.subsystem == "http"
local is_stream_module = ngx.config.subsystem == "stream"
local start_time       = ngx.req.start_time
local type             = type
local error            = error
local ipairs           = ipairs
local assert           = assert
local tostring         = tostring
local coroutine        = coroutine
local get_last_failure = ngx_balancer.get_last_failure
local set_current_peer = ngx_balancer.set_current_peer
local set_timeouts     = ngx_balancer.set_timeouts
local set_more_tries   = ngx_balancer.set_more_tries
local enable_keepalive = ngx_balancer.enable_keepalive
if not enable_keepalive then
  ngx_log(ngx_WARN, "missing method 'ngx_balancer.enable_keepalive()' ",
                    "(was the dyn_upstream_keepalive patch applied?) ",
                    "set the 'nginx_upstream_keepalive' configuration ",
                    "property instead of 'upstream_keepalive_pool_size'")
end


local DECLARATIVE_LOAD_KEY = constants.DECLARATIVE_LOAD_KEY
local DECLARATIVE_HASH_KEY = constants.DECLARATIVE_HASH_KEY


local declarative_entities
local declarative_meta
local schema_state


local stash_init_worker_error
local log_init_worker_errors
do
  local init_worker_errors
  local init_worker_errors_str
  local ctx_k = {}


  stash_init_worker_error = function(err)
    if err == nil then
      return
    end

    err = tostring(err)

    if not init_worker_errors then
      init_worker_errors = {}
    end

    table.insert(init_worker_errors, err)
    init_worker_errors_str = table.concat(init_worker_errors, ", ")

    return ngx_log(ngx_CRIT, "worker initialization error: ", err,
                             "; this node must be restarted")
  end


  log_init_worker_errors = function(ctx)
    if not init_worker_errors_str or ctx[ctx_k] then
      return
    end

    ctx[ctx_k] = true

    return ngx_log(ngx_ALERT, "unsafe request processing due to earlier ",
                              "initialization errors; this node must be ",
                              "restarted (", init_worker_errors_str, ")")
  end
end


local reset_kong_shm
do
  local DECLARATIVE_PAGE_KEY = constants.DECLARATIVE_PAGE_KEY
  local preserve_keys = {
    "kong:node_id",
    "events:requests",
    "events:requests:http",
    "events:requests:https",
    "events:requests:h2c",
    "events:requests:h2",
    "events:requests:grpc",
    "events:requests:grpcs",
    "events:requests:ws",
    "events:requests:wss",
    "events:requests:go_plugins",
    "events:streams",
    "events:streams:tcp",
    "events:streams:tls",
  }

  reset_kong_shm = function(config)
    local kong_shm = ngx.shared.kong
    local dbless = config.database == "off"

    if dbless then
      -- prevent POST /config while initializing dbless
      declarative.try_lock()
    end

    local old_page = kong_shm:get(DECLARATIVE_PAGE_KEY)
    if old_page == nil then -- fresh node, just storing the initial page
      kong_shm:set(DECLARATIVE_PAGE_KEY, 1)
      return
    end

    local preserved = {}

    local new_page = old_page
    if dbless then
      if config.declarative_config or config.declarative_config_string then
        new_page = old_page == 1 and 2 or 1
      else
        preserved[DECLARATIVE_LOAD_KEY] = kong_shm:get(DECLARATIVE_LOAD_KEY)
        preserved[DECLARATIVE_HASH_KEY] = kong_shm:get(DECLARATIVE_HASH_KEY)
      end
    end

    preserved[DECLARATIVE_PAGE_KEY] = new_page

    for _, key in ipairs(preserve_keys) do
      preserved[key] = kong_shm:get(key) -- ignore errors
    end

    kong_shm:flush_all()
    if dbless then
      -- reinstate the lock to hold POST /config, which was flushed with the previous `flush_all`
      declarative.try_lock()
    end
    for key, value in pairs(preserved) do
      kong_shm:set(key, value)
    end
    kong_shm:flush_expired(0)
  end
end


local function setup_plugin_context(ctx, plugin)
  if plugin.handler._go then
    ctx.ran_go_plugin = true
  end

  kong_global.set_named_ctx(kong, "plugin", plugin.handler, ctx)
  kong_global.set_namespaced_log(kong, plugin.name, ctx)
end


local function reset_plugin_context(ctx, old_ws)
  kong_global.reset_log(kong, ctx)

  if old_ws then
    ctx.workspace = old_ws
  end
end


local function execute_init_worker_plugins_iterator(plugins_iterator, ctx)
  local errors

  for plugin in plugins_iterator:iterate_init_worker() do
    kong_global.set_namespaced_log(kong, plugin.name, ctx)

    -- guard against failed handler in "init_worker" phase only because it will
    -- cause Kong to not correctly initialize and can not be recovered automatically.
    local ok, err = pcall(plugin.handler.init_worker, plugin.handler)
    if not ok then
      errors = errors or {}
      errors[#errors + 1] = {
        plugin = plugin.name,
        err = err,
      }
    end

    kong_global.reset_log(kong, ctx)
  end

  return errors
end


local function execute_access_plugins_iterator(plugins_iterator, ctx)
  local old_ws = ctx.workspace

  ctx.delay_response = true

  for plugin, configuration in plugins_iterator:iterate("access", ctx) do
    if not ctx.delayed_response then
      setup_plugin_context(ctx, plugin)

      local co = coroutine.create(plugin.handler.access)
      local cok, cerr = coroutine.resume(co, plugin.handler, configuration)
      if not cok then
        kong.log.err(cerr)
        ctx.delayed_response = {
          status_code = 500,
          content = { message  = "An unexpected error occurred" },
        }
      end

      local ok, err = portal_auth.verify_developer_status(ctx.authenticated_consumer)
      if not ok then
        ctx.delay_response = false
        return kong.response.exit(401, { message = err })
      end

      reset_plugin_context(ctx, old_ws)
    end
  end

  ctx.delay_response = nil
end


local function execute_plugins_iterator(plugins_iterator, phase, ctx)
  local old_ws = ctx.workspace
  for plugin, configuration in plugins_iterator:iterate(phase, ctx) do
    setup_plugin_context(ctx, plugin)
    plugin.handler[phase](plugin.handler, configuration)
    reset_plugin_context(ctx, old_ws)
  end
end


local function execute_collected_plugins_iterator(plugins_iterator, phase, ctx)
  local old_ws = ctx.workspace
  for plugin, configuration in plugins_iterator.iterate_collected_plugins(phase, ctx) do
    setup_plugin_context(ctx, plugin)
    plugin.handler[phase](plugin.handler, configuration)
    reset_plugin_context(ctx, old_ws)
  end
end


local function execute_cache_warmup(kong_config)
  if kong_config.database == "off" then
    return true
  end

  if ngx.worker.id() == 0 then
    local ok, err = cache_warmup.execute(kong_config.db_cache_warmup_entities)
    if not ok then
      return nil, err
    end
  end

  return true
end


local function get_updated_now_ms()
  update_time()
  return now() * 1000 -- time is kept in seconds with millisecond resolution.
end

local function flush_delayed_response(ctx)
  ctx.delay_response = nil
  ctx.buffered_proxying = nil

  if type(ctx.delayed_response_callback) == "function" then
    ctx.delayed_response_callback(ctx)
    return -- avoid tail call
  end

  kong.response.exit(ctx.delayed_response.status_code,
                     ctx.delayed_response.content,
                     ctx.delayed_response.headers)
end


local function parse_declarative_config(kong_config)
  if kong_config.database ~= "off" then
    return {}, nil, {}
  end

  local dc = declarative.new_config(kong_config)

  if not kong_config.declarative_config and not kong_config.declarative_config_string then
    -- return an empty configuration,
    -- including only the default workspace
    local entities, _, _, meta = dc:parse_table({ _format_version = "2.1" })
    return entities, nil, meta
  end

  local entities, err, _, meta
  if kong_config.declarative_config ~= nil then
    entities, err, _, meta = dc:parse_file(kong_config.declarative_config)
  elseif kong_config.declarative_config_string ~= nil then
    entities, err, _, meta = dc:parse_string(kong_config.declarative_config_string)
  end

  if not entities then
    if kong_config.declarative_config ~= nil then
      return nil, "error parsing declarative config file " ..
                  kong_config.declarative_config .. ":\n" .. err
    elseif kong_config.declarative_config_string ~= nil then
      return nil, "error parsing declarative string " ..
                  kong_config.declarative_config_string .. ":\n" .. err
    end
  end

  return entities, nil, meta
end


local function load_declarative_config(kong_config, entities, meta)
  if kong_config.database ~= "off" then
    return true
  end

  local opts = {
    name = "declarative_config",
  }

  local kong_shm = ngx.shared.kong
  local ok, err = concurrency.with_worker_mutex(opts, function()
    local value = kong_shm:get(DECLARATIVE_LOAD_KEY)
    if value then
      return true
    end

    local ok, err = declarative.load_into_cache(entities, meta)
    if not ok then
      return nil, err
    end

    if kong_config.declarative_config then
      kong.log.notice("declarative config loaded from ",
                      kong_config.declarative_config)
    end

    ok, err = kong_shm:safe_set(DECLARATIVE_LOAD_KEY, true)
    if not ok then
      kong.log.warn("failed marking declarative_config as loaded: ", err)
    end

    return true
  end)

  if ok then
    declarative.try_unlock()

    local default_ws = kong.db.workspaces:select_by_name("default")
    kong.default_workspace = default_ws and default_ws.id or kong.default_workspace

    ok, err = runloop.build_plugins_iterator("init")
    if not ok then
      return nil, "error building initial plugins iterator: " .. err
    end

    ok, err = runloop.build_router("init")
    if not ok then
      return nil, "error building initial router: " .. err
    end
  end

  return ok, err
end


local function list_migrations(migtable)
  local list = {}
  for _, t in ipairs(migtable) do
    local mignames = {}
    for _, mig in ipairs(t.migrations) do
      table.insert(mignames, mig.name)
    end
    table.insert(list, string.format("%s (%s)", t.subsystem,
                       table.concat(mignames, ", ")))
  end
  return table.concat(list, " ")
end


-- Kong public context handlers.
-- @section kong_handlers

local Kong = {}


function Kong.init()
  local pl_path = require "pl.path"
  local conf_loader = require "kong.conf_loader"

  -- check if kong global is the correct one
  if not kong.version then
    error("configuration error: make sure your template is not setting a " ..
          "global named 'kong' (please use 'Kong' instead)")
  end

  -- retrieve kong_config
  local conf_path = pl_path.join(ngx.config.prefix(), ".kong_env")
  local config = assert(conf_loader(conf_path, nil, { from_kong_env = true }))

  reset_kong_shm(config)

  -- special math.randomseed from kong.globalpatches not taking any argument.
  -- Must only be called in the init or init_worker phases, to avoid
  -- duplicated seeds.
  math.randomseed()

  kong_global.init_pdk(kong, config, nil) -- nil: latest PDK

  tracing.init(config)

  ee.license_hooks(config)

  local db = assert(DB.new(config))
  tracing.connector_query_wrap(db.connector)
  assert(db:init_connector())

  schema_state = assert(db:schema_state())
  migrations_utils.check_state(schema_state)

  if schema_state.missing_migrations or schema_state.pending_migrations then
    if schema_state.missing_migrations then
      ngx_log(ngx_WARN, "database is missing some migrations:\n",
                        schema_state.missing_migrations)
  end

  if schema_state.pending_migrations then
      ngx_log(ngx_WARN, "database has pending migrations:\n",
                        schema_state.pending_migrations)
    end
  end

  assert(db:connect())

  -- LEGACY
  singletons.dns = dns(config)
  singletons.configuration = config
  singletons.db = db
  -- /LEGACY

  kong.db = db
  kong.dns = singletons.dns

  -- EE [[
  -- EE licensing [[
  singletons.licensing     = licensing(config)
  config                   = singletons.licensing.configuration
  kong.configuration       = singletons.licensing.configuration
  singletons.configuration = singletons.licensing.configuration

  kong.licensing = singletons.licensing

  ee.license_hooks(config)
  -- EE licensing ]]


  local err = ee.feature_flags_init(config)
  if err then
    error(tostring(err))
  end

  kong.internal_proxies = internal_proxies.new()
  singletons.portal_emails = portal_emails.new(config)
  singletons.admin_emails = admin_emails.new(config)
  singletons.portal_router = portal_router.new(db)

  local reports = require "kong.reports"

  reports.add_immutable_value("enterprise", true)
  reports.add_entity_reports()

  kong.vitals = vitals.new {
      db             = db,
      flush_interval = config.vitals_flush_interval,
      delete_interval_pg = config.vitals_delete_interval_pg,
      ttl_seconds    = config.vitals_ttl_seconds,
      ttl_minutes    = config.vitals_ttl_minutes,
      ttl_days       = config.vitals_ttl_days,
  }

  local counters_strategy = require("kong.counters.sales.strategies." .. kong.db.strategy):new(kong.db)
  kong.sales_counters = sales_counters.new({ strategy = counters_strategy })
  -- ]]


  if config.proxy_ssl_enabled or config.stream_ssl_enabled then
    certificate.init()
  end

  -- XXX EE [[
  keyring.init(config)
  -- ]]

  if is_http_module and (config.role == "data_plane" or config.role == "control_plane")
  then
<<<<<<< HEAD
    singletons.clustering = require("kong.clustering").new(config)
    kong.clustering = singletons.clustering

    if config.cluster_v2 then
      kong.hybrid = require("kong.hybrid").new(config)
    end
=======
    kong.clustering = require("kong.clustering").new(config)
>>>>>>> 3fc39617
  end

  -- Load plugins as late as possible so that everything is set up
  assert(db.plugins:load_plugin_schemas(config.loaded_plugins))


  singletons.invoke_plugin = invoke_plugin.new {
    loaded_plugins = db.plugins:get_handlers(),
    kong_global = kong_global,
  }

  if is_stream_module then
    stream_api.load_handlers()
  end

  if config.database == "off" then
    local err
    declarative_entities, err, declarative_meta = parse_declarative_config(kong.configuration)
    if not declarative_entities then
      error(err)
  end

  else
    local default_ws = db.workspaces:select_by_name("default")
    kong.default_workspace = default_ws and default_ws.id

    local ok, err = runloop.build_plugins_iterator("init")
    if not ok then
      error("error building initial plugins: " .. tostring(err))
  end

    if config.role ~= "control_plane" then
      assert(runloop.build_router("init"))
    end
  end

  ee.handlers.init.after()

  db:close()

  require("resty.kong.var").patch_metatable()
end


function Kong.init_worker()
  local ctx = ngx.ctx

  ctx.KONG_PHASE = PHASES.init_worker

  -- special math.randomseed from kong.globalpatches not taking any argument.
  -- Must only be called in the init or init_worker phases, to avoid
  -- duplicated seeds.
  math.randomseed()


  -- init DB


  local ok, err = kong.db:init_worker()
  if not ok then
    stash_init_worker_error("failed to instantiate 'kong.db' module: " .. err)
    return
  end


  if ngx.worker.id() == 0 then
    if schema_state.missing_migrations then
      ngx_log(ngx_WARN, "missing migrations: ",
              list_migrations(schema_state.missing_migrations))
    end

    if schema_state.pending_migrations then
      ngx_log(ngx_INFO, "starting with pending migrations: ",
              list_migrations(schema_state.pending_migrations))
    end
  end

  local worker_events, err = kong_global.init_worker_events()
  if not worker_events then
    stash_init_worker_error("failed to instantiate 'kong.worker_events' " ..
                            "module: " .. err)
    return
  end
  kong.worker_events = worker_events
  local cluster_events, err = kong_global.init_cluster_events(kong.configuration, kong.db)
  if not cluster_events then
    stash_init_worker_error("failed to instantiate 'kong.cluster_events' " ..
                            "module: " .. err)
    return
  end
  kong.cluster_events = cluster_events

  kong.vitals:register_config_change(worker_events)
  -- vitals functions require a timer, so must start in worker context
  local ok, err = kong.vitals:init()
  if not ok then
    ngx.log(ngx.CRIT, "could not initialize vitals: ", err)
  end

  -- sales counters functions require a timer, so must start in worker context
  local ok, err = kong.sales_counters:init()
  if not ok then
    ngx.log(ngx.WARN, "could not initialize license report module: ", err)
  end

  local cache, err = kong_global.init_cache(kong.configuration, cluster_events, worker_events, kong.vitals)
  if not cache then
    stash_init_worker_error("failed to instantiate 'kong.cache' module: " ..
                            err)
    return
  end
  kong.cache = cache

  local core_cache, err = kong_global.init_core_cache(kong.configuration, cluster_events, worker_events)
  if not core_cache then
    stash_init_worker_error("failed to instantiate 'kong.core_cache' module: " ..
                            err)
    return
  end
  kong.core_cache = core_cache

  ok, err = runloop.set_init_versions_in_cache()
  if not ok then
    stash_init_worker_error(err) -- 'err' fully formatted
    return
  end

  -- LEGACY
  singletons.cache          = cache
  singletons.core_cache     = core_cache
  singletons.worker_events  = worker_events
  singletons.cluster_events = cluster_events
  -- /LEGACY

  kong.db:set_events_handler(worker_events)

  -- XXX EE [[
  keyring.init_worker(kong.configuration)
  -- ]]

  ok, err = load_declarative_config(kong.configuration,
                                    declarative_entities,
                                    declarative_meta)
  if not ok then
    stash_init_worker_error("failed to load declarative config file: " .. err)
    return
  end

  if kong.configuration.role ~= "control_plane" then
    ok, err = execute_cache_warmup(kong.configuration)
    if not ok then
      ngx_log(ngx_ERR, "failed to warm up the DB cache: " .. err)
    end
  end

  runloop.init_worker.before()

  -- run plugins init_worker context
  ok, err = runloop.update_plugins_iterator()
  if not ok then
    stash_init_worker_error("failed to build the plugins iterator: " .. err)
    return
  end

  local plugins_iterator = runloop.get_plugins_iterator()
  local errors = execute_init_worker_plugins_iterator(plugins_iterator, ctx)
  if errors then
    for _, e in ipairs(errors) do
      local err = "failed to execute the \"init_worker\" " ..
                  "handler for plugin \"" .. e.plugin .."\": " .. e.err
      stash_init_worker_error(err)
    end
  end

  runloop.init_worker.after()
  -- XXX EE [[
  ee.handlers.init_worker.after(ngx.ctx)
  -- ]]

  if kong.configuration.role ~= "control_plane" then
    plugin_servers.start()
  end

  if kong.clustering then
    kong.clustering:init_worker()
  end
end


function Kong.ssl_certificate()
  -- Note: ctx here is for a connection (not for a single request)
  local ctx = ngx.ctx

  ctx.KONG_PHASE = PHASES.certificate

  log_init_worker_errors(ctx)

  -- this is the first phase to run on an HTTPS request
  ctx.workspace = kong.default_workspace

  runloop.certificate.before(ctx)
  local plugins_iterator = runloop.get_updated_plugins_iterator()
  execute_plugins_iterator(plugins_iterator, "certificate", ctx)
  runloop.certificate.after(ctx)

  -- TODO: do we want to keep connection context?
  kong.table.clear(ngx.ctx)
end


function Kong.preread()
  local ctx = ngx.ctx
  if not ctx.KONG_PROCESSING_START then
    ctx.KONG_PROCESSING_START = start_time() * 1000
  end

  if not ctx.KONG_PREREAD_START then
    ctx.KONG_PREREAD_START = now() * 1000
  end

  ctx.KONG_PHASE = PHASES.preread

  log_init_worker_errors(ctx)

  local preread_terminate = runloop.preread.before(ctx)

  -- if proxying to a second layer TLS terminator is required
  -- abort further execution and return back to Nginx
  if preread_terminate then
    return
  end

  local plugins_iterator = runloop.get_updated_plugins_iterator()
  execute_plugins_iterator(plugins_iterator, "preread", ctx)

  if not ctx.service then
    ctx.KONG_PREREAD_ENDED_AT = get_updated_now_ms()
    ctx.KONG_PREREAD_TIME = ctx.KONG_PREREAD_ENDED_AT - ctx.KONG_PREREAD_START
    ctx.KONG_RESPONSE_LATENCY = ctx.KONG_PREREAD_ENDED_AT - ctx.KONG_PROCESSING_START

    ngx_log(ngx_WARN, "no Service found with those values")
    return ngx.exit(503)
  end

  runloop.preread.after(ctx)

  ctx.KONG_PREREAD_ENDED_AT = get_updated_now_ms()
  ctx.KONG_PREREAD_TIME = ctx.KONG_PREREAD_ENDED_AT - ctx.KONG_PREREAD_START

  -- we intent to proxy, though balancer may fail on that
  ctx.KONG_PROXIED = true
end


function Kong.rewrite()
  local proxy_mode = var.kong_proxy_mode
  if proxy_mode == "grpc" or proxy_mode == "unbuffered"  then
    kong_resty_ctx.apply_ref()    -- if kong_proxy_mode is gRPC/unbuffered, this is executing
    local ctx = ngx.ctx           -- after an internal redirect. Restore (and restash)
    kong_resty_ctx.stash_ref(ctx) -- context to avoid re-executing phases

    ctx.KONG_REWRITE_ENDED_AT = now() * 1000
    ctx.KONG_REWRITE_TIME = ctx.KONG_REWRITE_ENDED_AT - ctx.KONG_REWRITE_START

    return
  end

  local ctx = ngx.ctx
  if not ctx.KONG_PROCESSING_START then
    ctx.KONG_PROCESSING_START = start_time() * 1000
  end

  if not ctx.KONG_REWRITE_START then
    ctx.KONG_REWRITE_START = now() * 1000
  end

  ctx.KONG_PHASE = PHASES.rewrite

  kong_resty_ctx.stash_ref(ctx)

  local is_https = var.https == "on"
  if not is_https then
    log_init_worker_errors(ctx)
  end

  runloop.rewrite.before(ctx)

  if not ctx.workspace then
    ctx.workspace = kong.default_workspace
  end

  -- On HTTPS requests, the plugins iterator is already updated in the ssl_certificate phase
  local plugins_iterator
  if is_https then
    plugins_iterator = runloop.get_plugins_iterator()
  else
    plugins_iterator = runloop.get_updated_plugins_iterator()
  end

  execute_plugins_iterator(plugins_iterator, "rewrite", ctx)

  runloop.rewrite.after(ctx)

  ctx.KONG_REWRITE_ENDED_AT = get_updated_now_ms()
  ctx.KONG_REWRITE_TIME = ctx.KONG_REWRITE_ENDED_AT - ctx.KONG_REWRITE_START
end


function Kong.access()
  local ctx = ngx.ctx
  ctx.is_proxy_request = true
  if not ctx.KONG_ACCESS_START then
    ctx.KONG_ACCESS_START = now() * 1000

    if ctx.KONG_REWRITE_START and not ctx.KONG_REWRITE_ENDED_AT then
      ctx.KONG_REWRITE_ENDED_AT = ctx.KONG_ACCESS_START
      ctx.KONG_REWRITE_TIME = ctx.KONG_REWRITE_ENDED_AT - ctx.KONG_REWRITE_START
    end
  end

  ctx.KONG_PHASE = PHASES.access

  runloop.access.before(ctx)

  local plugins_iterator = runloop.get_plugins_iterator()

  execute_access_plugins_iterator(plugins_iterator, ctx)

  if ctx.delayed_response then
    ctx.KONG_ACCESS_ENDED_AT = get_updated_now_ms()
    ctx.KONG_ACCESS_TIME = ctx.KONG_ACCESS_ENDED_AT - ctx.KONG_ACCESS_START
    ctx.KONG_RESPONSE_LATENCY = ctx.KONG_ACCESS_ENDED_AT - ctx.KONG_PROCESSING_START

    return flush_delayed_response(ctx)
  end

  ctx.delay_response = nil

  if not ctx.service then
    ctx.KONG_ACCESS_ENDED_AT = get_updated_now_ms()
    ctx.KONG_ACCESS_TIME = ctx.KONG_ACCESS_ENDED_AT - ctx.KONG_ACCESS_START
    ctx.KONG_RESPONSE_LATENCY = ctx.KONG_ACCESS_ENDED_AT - ctx.KONG_PROCESSING_START

    ctx.buffered_proxying = nil

    return kong.response.exit(503, { message = "no Service found with those values"})
  end

  runloop.access.after(ctx)

  ctx.KONG_ACCESS_ENDED_AT = get_updated_now_ms()
  ctx.KONG_ACCESS_TIME = ctx.KONG_ACCESS_ENDED_AT - ctx.KONG_ACCESS_START

  -- we intent to proxy, though balancer may fail on that
  ctx.KONG_PROXIED = true


  if ctx.buffered_proxying then
    local version = ngx.req.http_version()
    local upgrade = var.upstream_upgrade or ""
    if version < 2 and upgrade == "" then
      return Kong.response()
    end

    if version >= 2 then
      ngx_log(ngx_NOTICE, "response buffering was turned off: incompatible HTTP version (", version, ")")
    else
      ngx_log(ngx_NOTICE, "response buffering was turned off: connection upgrade (", upgrade, ")")
    end

    ctx.buffered_proxying = nil
  end
end


function Kong.balancer()
  local trace = tracing.trace("balancer")

  local ctx = ngx.ctx
  ctx.KONG_PHASE = PHASES.balancer
  -- This may be called multiple times, and no yielding here!
  local now_ms = now() * 1000

  if not ctx.KONG_BALANCER_START then
    ctx.KONG_BALANCER_START = now_ms

    if is_stream_module then
      if ctx.KONG_PREREAD_START and not ctx.KONG_PREREAD_ENDED_AT then
        ctx.KONG_PREREAD_ENDED_AT = ctx.KONG_BALANCER_START
        ctx.KONG_PREREAD_TIME = ctx.KONG_PREREAD_ENDED_AT -
                                ctx.KONG_PREREAD_START
      end

    else
      if ctx.KONG_REWRITE_START and not ctx.KONG_REWRITE_ENDED_AT then
        ctx.KONG_REWRITE_ENDED_AT = ctx.KONG_ACCESS_START or
                                    ctx.KONG_BALANCER_START
        ctx.KONG_REWRITE_TIME = ctx.KONG_REWRITE_ENDED_AT -
                                ctx.KONG_REWRITE_START
      end

      if ctx.KONG_ACCESS_START and not ctx.KONG_ACCESS_ENDED_AT then
        ctx.KONG_ACCESS_ENDED_AT = ctx.KONG_BALANCER_START
        ctx.KONG_ACCESS_TIME = ctx.KONG_ACCESS_ENDED_AT -
                               ctx.KONG_ACCESS_START
      end
    end
  end

  ctx.KONG_PHASE = PHASES.balancer

  local balancer_data = ctx.balancer_data
  local tries = balancer_data.tries
  local current_try = {}
  balancer_data.try_count = balancer_data.try_count + 1
  tries[balancer_data.try_count] = current_try

  -- runloop.balancer.before(ctx)
  current_try.balancer_start = now_ms

  if balancer_data.try_count > 1 then
    -- only call balancer on retry, first one is done in `runloop.access.after`
    -- which runs in the ACCESS context and hence has less limitations than
    -- this BALANCER context where the retries are executed

    -- record failure data
    local previous_try = tries[balancer_data.try_count - 1]
    previous_try.state, previous_try.code = get_last_failure()

    -- Report HTTP status for health checks
    local balancer_instance = balancer_data.balancer
    if balancer_instance then
      if previous_try.state == "failed" then
        if previous_try.code == 504 then
          balancer_instance.report_timeout(balancer_data.balancer_handle)
        else
          balancer_instance.report_tcp_failure(balancer_data.balancer_handle)
        end

      else
        balancer_instance.report_http_status(balancer_data.balancer_handle,
                                             previous_try.code)
      end
    end

    local ok, err, errcode = balancer.execute(balancer_data, ctx)
    if not ok then
      ngx_log(ngx_ERR, "failed to retry the dns/balancer resolver for ",
              tostring(balancer_data.host), "' with: ", tostring(err))

      ctx.KONG_BALANCER_ENDED_AT = get_updated_now_ms()
      ctx.KONG_BALANCER_TIME = ctx.KONG_BALANCER_ENDED_AT - ctx.KONG_BALANCER_START
      ctx.KONG_PROXY_LATENCY = ctx.KONG_BALANCER_ENDED_AT - ctx.KONG_PROCESSING_START

      return ngx.exit(errcode)
    end

    if is_http_module then
      ok, err = balancer.set_host_header(balancer_data, var.upstream_scheme, var.upstream_host, true)
      if not ok then
        ngx_log(ngx_ERR, "failed to set balancer Host header: ", err)
        return ngx.exit(500)
      end
    end

  else
    -- first try, so set the max number of retries
    local retries = balancer_data.retries
    if retries > 0 then
      set_more_tries(retries)
    end
  end

  local pool_opts
  local kong_conf = kong.configuration

  if enable_keepalive and kong_conf.upstream_keepalive_pool_size > 0 and is_http_module then
    local pool = balancer_data.ip .. "|" .. balancer_data.port

    if balancer_data.scheme == "https" then
      -- upstream_host is SNI
      pool = pool .. "|" .. var.upstream_host

      if ctx.service and ctx.service.client_certificate then
        pool = pool .. "|" .. ctx.service.client_certificate.id
      end
    end

    pool_opts = {
      pool = pool,
      pool_size = kong_conf.upstream_keepalive_pool_size,
    }
  end

  current_try.ip   = balancer_data.ip
  current_try.port = balancer_data.port

  -- set the targets as resolved
  ngx_log(ngx_DEBUG, "setting address (try ", balancer_data.try_count, "): ",
                     balancer_data.ip, ":", balancer_data.port)
  local ok, err = set_current_peer(balancer_data.ip, balancer_data.port, pool_opts)
  if not ok then
    ngx_log(ngx_ERR, "failed to set the current peer (address: ",
            tostring(balancer_data.ip), " port: ", tostring(balancer_data.port),
            "): ", tostring(err))

    ctx.KONG_BALANCER_ENDED_AT = get_updated_now_ms()
    ctx.KONG_BALANCER_TIME = ctx.KONG_BALANCER_ENDED_AT - ctx.KONG_BALANCER_START
    ctx.KONG_PROXY_LATENCY = ctx.KONG_BALANCER_ENDED_AT - ctx.KONG_PROCESSING_START

    return ngx.exit(500)
  end

  ok, err = set_timeouts(balancer_data.connect_timeout / 1000,
                         balancer_data.send_timeout / 1000,
                         balancer_data.read_timeout / 1000)
  if not ok then
    ngx_log(ngx_ERR, "could not set upstream timeouts: ", err)
  end

  if pool_opts then
    ok, err = enable_keepalive(kong_conf.upstream_keepalive_idle_timeout,
                               kong_conf.upstream_keepalive_max_requests)
    if not ok then
      ngx_log(ngx_ERR, "could not enable connection keepalive: ", err)
    end

    ngx_log(ngx_DEBUG, "enabled connection keepalive (pool=", pool_opts.pool,
                       ", pool_size=", pool_opts.pool_size,
                       ", idle_timeout=", kong_conf.upstream_keepalive_idle_timeout,
                       ", max_requests=", kong_conf.upstream_keepalive_max_requests, ")")
  end

  -- record overall latency
  ctx.KONG_BALANCER_ENDED_AT = get_updated_now_ms()
  ctx.KONG_BALANCER_TIME = ctx.KONG_BALANCER_ENDED_AT - ctx.KONG_BALANCER_START

  -- record try-latency
  local try_latency = ctx.KONG_BALANCER_ENDED_AT - current_try.balancer_start
  current_try.balancer_latency = try_latency

  -- time spent in Kong before sending the request to upstream
  -- start_time() is kept in seconds with millisecond resolution.
  ctx.KONG_PROXY_LATENCY = ctx.KONG_BALANCER_ENDED_AT - ctx.KONG_PROCESSING_START

  -- runloop.balancer.after(ctx)
  -- ee.handlers.balancer.after(ctx)
  trace:finish()
end


do
  local HTTP_METHODS = {
    GET       = ngx.HTTP_GET,
    HEAD      = ngx.HTTP_HEAD,
    PUT       = ngx.HTTP_PUT,
    POST      = ngx.HTTP_POST,
    DELETE    = ngx.HTTP_DELETE,
    OPTIONS   = ngx.HTTP_OPTIONS,
    MKCOL     = ngx.HTTP_MKCOL,
    COPY      = ngx.HTTP_COPY,
    MOVE      = ngx.HTTP_MOVE,
    PROPFIND  = ngx.HTTP_PROPFIND,
    PROPPATCH = ngx.HTTP_PROPPATCH,
    LOCK      = ngx.HTTP_LOCK,
    UNLOCK    = ngx.HTTP_UNLOCK,
    PATCH     = ngx.HTTP_PATCH,
    TRACE     = ngx.HTTP_TRACE,
  }

  function Kong.response()
    local plugins_iterator = runloop.get_plugins_iterator()

    local ctx = ngx.ctx

    -- buffered proxying (that also executes the balancer)
    ngx.req.read_body()

    local options = {
      always_forward_body = true,
      share_all_vars      = true,
      method              = HTTP_METHODS[ngx.req.get_method()],
      ctx                 = ctx,
    }

    local res = ngx.location.capture("/kong_buffered_http", options)
    if res.truncated and options.method ~= ngx.HTTP_HEAD then
      ctx.KONG_PHASE = PHASES.error
      ngx.status = 502
      return kong_error_handlers(ctx)
    end

    ctx.KONG_PHASE = PHASES.response

    local status = res.status
    local headers = res.header
    local body = res.body

    ctx.buffered_status = status
    ctx.buffered_headers = headers
    ctx.buffered_body = body

    -- fake response phase (this runs after the balancer)
    if not ctx.KONG_RESPONSE_START then
      ctx.KONG_RESPONSE_START = now() * 1000

      if ctx.KONG_BALANCER_START and not ctx.KONG_BALANCER_ENDED_AT then
        ctx.KONG_BALANCER_ENDED_AT = ctx.KONG_RESPONSE_START
        ctx.KONG_BALANCER_TIME = ctx.KONG_BALANCER_ENDED_AT -
          ctx.KONG_BALANCER_START
      end
    end

    if not ctx.KONG_WAITING_TIME then
      ctx.KONG_WAITING_TIME = ctx.KONG_RESPONSE_START -
        (ctx.KONG_BALANCER_ENDED_AT or ctx.KONG_ACCESS_ENDED_AT)
    end

    if not ctx.KONG_PROXY_LATENCY then
      ctx.KONG_PROXY_LATENCY = ctx.KONG_RESPONSE_START - ctx.KONG_PROCESSING_START
    end

    kong.response.set_status(status)
    kong.response.set_headers(headers)

    runloop.response.before(ctx)
    execute_collected_plugins_iterator(plugins_iterator, "response", ctx)
    runloop.response.after(ctx)

    ctx.KONG_RESPONSE_ENDED_AT = get_updated_now_ms()
    ctx.KONG_RESPONSE_TIME = ctx.KONG_RESPONSE_ENDED_AT - ctx.KONG_RESPONSE_START

    -- buffered response
    ngx.print(body)
    -- jump over the balancer to header_filter
    ngx.exit(status)
  end
end


function Kong.header_filter()
  local ctx = ngx.ctx
  ctx.is_proxy_request = true
  if not ctx.KONG_PROCESSING_START then
    ctx.KONG_PROCESSING_START = start_time() * 1000
  end

  if not ctx.workspace then
    ctx.workspace = kong.default_workspace
  end

  if not ctx.KONG_HEADER_FILTER_START then
    ctx.KONG_HEADER_FILTER_START = now() * 1000

    if ctx.KONG_REWRITE_START and not ctx.KONG_REWRITE_ENDED_AT then
      ctx.KONG_REWRITE_ENDED_AT = ctx.KONG_BALANCER_START or
                                  ctx.KONG_ACCESS_START or
                                  ctx.KONG_RESPONSE_START or
                                  ctx.KONG_HEADER_FILTER_START
      ctx.KONG_REWRITE_TIME = ctx.KONG_REWRITE_ENDED_AT -
                              ctx.KONG_REWRITE_START
    end

    if ctx.KONG_ACCESS_START and not ctx.KONG_ACCESS_ENDED_AT then
      ctx.KONG_ACCESS_ENDED_AT = ctx.KONG_BALANCER_START or
                                 ctx.KONG_RESPONSE_START or
                                 ctx.KONG_HEADER_FILTER_START
      ctx.KONG_ACCESS_TIME = ctx.KONG_ACCESS_ENDED_AT -
                             ctx.KONG_ACCESS_START
    end

    if ctx.KONG_BALANCER_START and not ctx.KONG_BALANCER_ENDED_AT then
      ctx.KONG_BALANCER_ENDED_AT = ctx.KONG_RESPONSE_START or
                                   ctx.KONG_HEADER_FILTER_START
      ctx.KONG_BALANCER_TIME = ctx.KONG_BALANCER_ENDED_AT -
                               ctx.KONG_BALANCER_START
    end

    if ctx.KONG_RESPONSE_START and not ctx.KONG_RESPONSE_ENDED_AT then
      ctx.KONG_RESPONSE_ENDED_AT = ctx.KONG_HEADER_FILTER_START
      ctx.KONG_RESPONSE_TIME = ctx.KONG_RESPONSE_ENDED_AT -
                               ctx.KONG_RESPONSE_START
    end
  end

  if ctx.KONG_PROXIED then
    if not ctx.KONG_WAITING_TIME then
      ctx.KONG_WAITING_TIME = (ctx.KONG_RESPONSE_START    or ctx.KONG_HEADER_FILTER_START) -
                              (ctx.KONG_BALANCER_ENDED_AT or ctx.KONG_ACCESS_ENDED_AT)
    end

    if not ctx.KONG_PROXY_LATENCY then
      ctx.KONG_PROXY_LATENCY = (ctx.KONG_RESPONSE_START or ctx.KONG_HEADER_FILTER_START) -
                                ctx.KONG_PROCESSING_START
    end

  elseif not ctx.KONG_RESPONSE_LATENCY then
    ctx.KONG_RESPONSE_LATENCY = (ctx.KONG_RESPONSE_START or ctx.KONG_HEADER_FILTER_START) -
                                 ctx.KONG_PROCESSING_START
  end

  ctx.KONG_PHASE = PHASES.header_filter

  runloop.header_filter.before(ctx)
  local plugins_iterator = runloop.get_plugins_iterator()
  execute_collected_plugins_iterator(plugins_iterator, "header_filter", ctx)
  runloop.header_filter.after(ctx)
  ee.handlers.header_filter.after(ctx)

  ctx.KONG_HEADER_FILTER_ENDED_AT = get_updated_now_ms()
  ctx.KONG_HEADER_FILTER_TIME = ctx.KONG_HEADER_FILTER_ENDED_AT - ctx.KONG_HEADER_FILTER_START
end


function Kong.body_filter()
  local ctx = ngx.ctx
  if not ctx.KONG_BODY_FILTER_START then
    ctx.KONG_BODY_FILTER_START = now() * 1000

    if ctx.KONG_REWRITE_START and not ctx.KONG_REWRITE_ENDED_AT then
      ctx.KONG_REWRITE_ENDED_AT = ctx.KONG_ACCESS_START or
                                  ctx.KONG_BALANCER_START or
                                  ctx.KONG_RESPONSE_START or
                                  ctx.KONG_HEADER_FILTER_START or
                                  ctx.KONG_BODY_FILTER_START
      ctx.KONG_REWRITE_TIME = ctx.KONG_REWRITE_ENDED_AT -
                              ctx.KONG_REWRITE_START
    end

    if ctx.KONG_ACCESS_START and not ctx.KONG_ACCESS_ENDED_AT then
      ctx.KONG_ACCESS_ENDED_AT = ctx.KONG_BALANCER_START or
                                 ctx.KONG_RESPONSE_START or
                                 ctx.KONG_HEADER_FILTER_START or
                                 ctx.KONG_BODY_FILTER_START
      ctx.KONG_ACCESS_TIME = ctx.KONG_ACCESS_ENDED_AT -
                             ctx.KONG_ACCESS_START
    end

    if ctx.KONG_BALANCER_START and not ctx.KONG_BALANCER_ENDED_AT then
      ctx.KONG_BALANCER_ENDED_AT = ctx.KONG_RESPONSE_START or
                                   ctx.KONG_HEADER_FILTER_START or
                                   ctx.KONG_BODY_FILTER_START
      ctx.KONG_BALANCER_TIME = ctx.KONG_BALANCER_ENDED_AT -
                               ctx.KONG_BALANCER_START
    end

    if ctx.KONG_RESPONSE_START and not ctx.KONG_RESPONSE_ENDED_AT then
      ctx.KONG_RESPONSE_ENDED_AT = ctx.KONG_HEADER_FILTER_START or
                                   ctx.KONG_BODY_FILTER_START
      ctx.KONG_RESPONSE_TIME = ctx.KONG_RESPONSE_ENDED_AT -
                               ctx.KONG_RESPONSE_START
    end

    if ctx.KONG_HEADER_FILTER_START and not ctx.KONG_HEADER_FILTER_ENDED_AT then
      ctx.KONG_HEADER_FILTER_ENDED_AT = ctx.KONG_BODY_FILTER_START
      ctx.KONG_HEADER_FILTER_TIME = ctx.KONG_HEADER_FILTER_ENDED_AT -
                                    ctx.KONG_HEADER_FILTER_START
    end
  end

  ctx.KONG_PHASE = PHASES.body_filter

  if ctx.response_body then
    arg[1] = ctx.response_body
    arg[2] = true
  end

  local plugins_iterator = runloop.get_plugins_iterator()
  execute_collected_plugins_iterator(plugins_iterator, "body_filter", ctx)

  if not arg[2] then
    return
  end

  ctx.KONG_BODY_FILTER_ENDED_AT = get_updated_now_ms()
  ctx.KONG_BODY_FILTER_TIME = ctx.KONG_BODY_FILTER_ENDED_AT - ctx.KONG_BODY_FILTER_START

  if ctx.KONG_PROXIED then
    -- time spent receiving the response ((response +) header_filter + body_filter)
    -- we could use $upstream_response_time but we need to distinguish the waiting time
    -- from the receiving time in our logging plugins (especially ALF serializer).
    ctx.KONG_RECEIVE_TIME = ctx.KONG_BODY_FILTER_ENDED_AT - (ctx.KONG_RESPONSE_START or
                                                             ctx.KONG_HEADER_FILTER_START or
                                                             ctx.KONG_BALANCER_ENDED_AT or
                                                             ctx.KONG_BALANCER_START or
                                                             ctx.KONG_ACCESS_ENDED_AT)
  end
end


function Kong.log()
  local ctx = ngx.ctx
  if not ctx.KONG_LOG_START then
    ctx.KONG_LOG_START = now() * 1000
    if is_stream_module then
      if not ctx.KONG_PROCESSING_START then
        ctx.KONG_PROCESSING_START = start_time() * 1000
      end

      if ctx.KONG_PREREAD_START and not ctx.KONG_PREREAD_ENDED_AT then
        ctx.KONG_PREREAD_ENDED_AT = ctx.KONG_LOG_START
        ctx.KONG_PREREAD_TIME = ctx.KONG_PREREAD_ENDED_AT -
                                ctx.KONG_PREREAD_START
      end

      if ctx.KONG_BALANCER_START and not ctx.KONG_BALANCER_ENDED_AT then
        ctx.KONG_BALANCER_ENDED_AT = ctx.KONG_LOG_START
        ctx.KONG_BALANCER_TIME = ctx.KONG_BALANCER_ENDED_AT -
                                 ctx.KONG_BALANCER_START
      end

      if ctx.KONG_PROXIED then
        if not ctx.KONG_PROXY_LATENCY then
          ctx.KONG_PROXY_LATENCY = ctx.KONG_LOG_START -
                                   ctx.KONG_PROCESSING_START
        end

      elseif not ctx.KONG_RESPONSE_LATENCY then
        ctx.KONG_RESPONSE_LATENCY = ctx.KONG_LOG_START -
                                    ctx.KONG_PROCESSING_START
      end

    else
      if ctx.KONG_REWRITE_START and not ctx.KONG_REWRITE_ENDED_AT then
        ctx.KONG_REWRITE_ENDED_AT = ctx.KONG_ACCESS_START or
                                    ctx.KONG_BALANCER_START or
                                    ctx.KONG_RESPONSE_START or
                                    ctx.KONG_HEADER_FILTER_START or
                                    ctx.BODY_FILTER_START or
                                    ctx.KONG_LOG_START
        ctx.KONG_REWRITE_TIME = ctx.KONG_REWRITE_ENDED_AT -
                                ctx.KONG_REWRITE_START
      end

      if ctx.KONG_ACCESS_START and not ctx.KONG_ACCESS_ENDED_AT then
        ctx.KONG_ACCESS_ENDED_AT = ctx.KONG_BALANCER_START or
                                   ctx.KONG_RESPONSE_START or
                                   ctx.KONG_HEADER_FILTER_START or
                                   ctx.BODY_FILTER_START or
                                   ctx.KONG_LOG_START
        ctx.KONG_ACCESS_TIME = ctx.KONG_ACCESS_ENDED_AT -
                               ctx.KONG_ACCESS_START
      end

      if ctx.KONG_BALANCER_START and not ctx.KONG_BALANCER_ENDED_AT then
        ctx.KONG_BALANCER_ENDED_AT = ctx.KONG_RESPONSE_START or
                                     ctx.KONG_HEADER_FILTER_START or
                                     ctx.BODY_FILTER_START or
                                     ctx.KONG_LOG_START
        ctx.KONG_BALANCER_TIME = ctx.KONG_BALANCER_ENDED_AT -
                                 ctx.KONG_BALANCER_START
      end

      if ctx.KONG_HEADER_FILTER_START and not ctx.KONG_HEADER_FILTER_ENDED_AT then
        ctx.KONG_HEADER_FILTER_ENDED_AT = ctx.BODY_FILTER_START or
                                          ctx.KONG_LOG_START
        ctx.KONG_HEADER_FILTER_TIME = ctx.KONG_HEADER_FILTER_ENDED_AT -
                                      ctx.KONG_HEADER_FILTER_START
      end

      if ctx.KONG_BODY_FILTER_START and not ctx.KONG_BODY_FILTER_ENDED_AT then
        ctx.KONG_BODY_FILTER_ENDED_AT = ctx.KONG_LOG_START
        ctx.KONG_BODY_FILTER_TIME = ctx.KONG_BODY_FILTER_ENDED_AT -
                                    ctx.KONG_BODY_FILTER_START
      end

      if ctx.KONG_PROXIED and not ctx.KONG_WAITING_TIME then
        ctx.KONG_WAITING_TIME = ctx.KONG_LOG_START -
                                (ctx.KONG_BALANCER_ENDED_AT or ctx.KONG_ACCESS_ENDED_AT)
      end
    end
  end

  ctx.KONG_PHASE = PHASES.log

  runloop.log.before(ctx)
  local plugins_iterator = runloop.get_plugins_iterator()
  execute_collected_plugins_iterator(plugins_iterator, "log", ctx)
  runloop.log.after(ctx)
  ee.handlers.log.after(ctx, ngx.status)


  -- this is not used for now, but perhaps we need it later?
  --ctx.KONG_LOG_ENDED_AT = get_now_ms()
  --ctx.KONG_LOG_TIME = ctx.KONG_LOG_ENDED_AT - ctx.KONG_LOG_START
end


function Kong.handle_error()
  kong_resty_ctx.apply_ref()

  local ctx = ngx.ctx
  ctx.KONG_PHASE = PHASES.error
  ctx.KONG_UNEXPECTED = true

  local old_ws = ctx.workspace
  log_init_worker_errors(ctx)

  if not ctx.plugins then
    local plugins_iterator = runloop.get_updated_plugins_iterator()
    for _ in plugins_iterator:iterate("content", ctx) do
      -- just build list of plugins
      ctx.workspace = old_ws
    end
  end

  return kong_error_handlers(ctx)
end


local function serve_content(module, options)
  local ctx = ngx.ctx
  ctx.KONG_PROCESSING_START = start_time() * 1000
  ctx.KONG_ADMIN_CONTENT_START = ctx.KONG_ADMIN_CONTENT_START or now() * 1000
  ctx.KONG_PHASE = PHASES.admin_api

  log_init_worker_errors(ctx)

  options = options or {}

  -- XXX EE [[
  -- if we support authentication via plugin as well as via RBAC token, then
  -- use cors plugin in api/init.lua to process cors requests and
  -- support the right origins, headers, etc.
  if not singletons.configuration.admin_gui_auth then
    header["Access-Control-Allow-Origin"] = options.allow_origin or "*"

    -- this is mainly for backward compatibility
    -- if the lua block specifies the acam or acah headers, use them.
    -- those will be used in the auto-generated OPTIONS handlers
    if ngx.req.get_method() == "OPTIONS" then
      if options.acam then
        header["Access-Control-Allow-Methods"] = options.acam
      end
      if options.acah then
        header["Access-Control-Allow-Headers"] = options.acah
      end
    end
  end
  -- EE ]]

  local headers = ngx.req.get_headers()

  if headers["Kong-Request-Type"] == "editor"  then
    header["Access-Control-Allow-Origin"] = singletons.configuration.admin_gui_url or "*"
    header["Access-Control-Allow-Credentials"] = true
    header["Content-Type"] = 'text/html'

    return lapis.serve("kong.portal.gui")
  end

  lapis.serve(module)

  ctx.KONG_ADMIN_CONTENT_ENDED_AT = get_updated_now_ms()
  ctx.KONG_ADMIN_CONTENT_TIME = ctx.KONG_ADMIN_CONTENT_ENDED_AT - ctx.KONG_ADMIN_CONTENT_START
  ctx.KONG_ADMIN_LATENCY = ctx.KONG_ADMIN_CONTENT_ENDED_AT - ctx.KONG_PROCESSING_START
end


function Kong.admin_content(options)
  kong.worker_events.poll()

  local ctx = ngx.ctx
  if not ctx.workspace then
    ctx.workspace = kong.default_workspace
  end

  return serve_content("kong.api", options)
end


-- TODO: deprecate the following alias
Kong.serve_admin_api = Kong.admin_content


function Kong.admin_header_filter()
  local ctx = ngx.ctx

  if not ctx.KONG_PROCESSING_START then
    ctx.KONG_PROCESSING_START = start_time() * 1000
  end

  if not ctx.KONG_ADMIN_HEADER_FILTER_START then
    ctx.KONG_ADMIN_HEADER_FILTER_START = now() * 1000

    if ctx.KONG_ADMIN_CONTENT_START and not ctx.KONG_ADMIN_CONTENT_ENDED_AT then
      ctx.KONG_ADMIN_CONTENT_ENDED_AT = ctx.KONG_ADMIN_HEADER_FILTER_START
      ctx.KONG_ADMIN_CONTENT_TIME = ctx.KONG_ADMIN_CONTENT_ENDED_AT - ctx.KONG_ADMIN_CONTENT_START
    end

    if not ctx.KONG_ADMIN_LATENCY then
      ctx.KONG_ADMIN_LATENCY = ctx.KONG_ADMIN_HEADER_FILTER_START - ctx.KONG_PROCESSING_START
    end
  end

  local enabled_headers = kong.configuration.enabled_headers
  local headers = constants.HEADERS

  if enabled_headers[headers.ADMIN_LATENCY] then
    header[headers.ADMIN_LATENCY] = ctx.KONG_ADMIN_LATENCY
  end

  if enabled_headers[headers.SERVER] then
    header[headers.SERVER] = meta._SERVER_TOKENS

  else
    header[headers.SERVER] = nil
  end

  -- this is not used for now, but perhaps we need it later?
  --ctx.KONG_ADMIN_HEADER_FILTER_ENDED_AT = get_now_ms()
  --ctx.KONG_ADMIN_HEADER_FILTER_TIME = ctx.KONG_ADMIN_HEADER_FILTER_ENDED_AT - ctx.KONG_ADMIN_HEADER_FILTER_START
end


function Kong.serve_portal_api()
  ngx.ctx.KONG_PHASE = PHASES.admin_api
  return lapis.serve("kong.portal")
end

function Kong.serve_portal_gui()
  ngx.ctx.KONG_PHASE = PHASES.admin_api
  return lapis.serve("kong.portal.gui")
end

function Kong.serve_portal_assets()
  ngx.ctx.KONG_PHASE = PHASES.admin_api
  return lapis.serve("kong.portal.gui")
end

function Kong.status_content()
  return serve_content("kong.status")
end


Kong.status_header_filter = Kong.admin_header_filter


function Kong.serve_cluster_listener(options)
  log_init_worker_errors()

  ngx.ctx.KONG_PHASE = PHASES.cluster_listener

  return kong.clustering:handle_cp_websocket()
end


<<<<<<< HEAD
function Kong.serve_cluster_telemetry_listener(options)
  log_init_worker_errors()
  ngx.ctx.KONG_PHASE = PHASES.cluster_listener
  return kong.clustering:handle_cp_telemetry_websocket()
end


function Kong.serve_cp_protocol(options)
  log_init_worker_errors()

  ngx.ctx.KONG_PHASE = PHASES.cluster_listener

  return kong.hybrid:handle_cp_protocol()
end


=======
>>>>>>> 3fc39617
function Kong.stream_api()
  stream_api.handle()
end


do
  local declarative = require("kong.db.declarative")
  local cjson = require("cjson.safe")

  function Kong.stream_config_listener()
    local sock, err = ngx.req.socket()
    if not sock then
      kong.log.crit("unable to obtain request socket: ", err)
      return
    end

    local data, err = sock:receive("*a")
    if not data then
      ngx_log(ngx_CRIT, "unable to receive new config: ", err)
      return
    end

    local parsed
    parsed, err = cjson.decode(data)
    if not parsed then
      kong.log.err("unable to parse received declarative config: ", err)
      return
    end

    local ok, err = declarative.load_into_cache_with_events(parsed[1], parsed[2])
    if not ok then
      if err == "no memory" then
        kong.log.err("not enough cache space for declarative config, " ..
                     "consider raising the \"mem_cache_size\" Kong config")

      else
        kong.log.err("failed loading declarative config into cache: ", err)
      end
    end
  end
end


return Kong<|MERGE_RESOLUTION|>--- conflicted
+++ resolved
@@ -610,16 +610,7 @@
 
   if is_http_module and (config.role == "data_plane" or config.role == "control_plane")
   then
-<<<<<<< HEAD
-    singletons.clustering = require("kong.clustering").new(config)
-    kong.clustering = singletons.clustering
-
-    if config.cluster_v2 then
-      kong.hybrid = require("kong.hybrid").new(config)
-    end
-=======
     kong.clustering = require("kong.clustering").new(config)
->>>>>>> 3fc39617
   end
 
   -- Load plugins as late as possible so that everything is set up
@@ -1667,7 +1658,6 @@
 end
 
 
-<<<<<<< HEAD
 function Kong.serve_cluster_telemetry_listener(options)
   log_init_worker_errors()
   ngx.ctx.KONG_PHASE = PHASES.cluster_listener
@@ -1675,17 +1665,6 @@
 end
 
 
-function Kong.serve_cp_protocol(options)
-  log_init_worker_errors()
-
-  ngx.ctx.KONG_PHASE = PHASES.cluster_listener
-
-  return kong.hybrid:handle_cp_protocol()
-end
-
-
-=======
->>>>>>> 3fc39617
 function Kong.stream_api()
   stream_api.handle()
 end
