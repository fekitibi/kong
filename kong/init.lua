--- conflicted
+++ resolved
@@ -191,11 +191,8 @@
   singletons.configuration = config
   singletons.loaded_plugins = assert(load_plugins(config, dao))
   singletons.dao = dao
-<<<<<<< HEAD
-=======
   singletons.configuration = config
   singletons.db = db
->>>>>>> 9ec7e5cf
   singletons.license = ee.read_license_info()
   singletons.internal_proxies = internal_proxies.new()
 
@@ -216,15 +213,8 @@
       ttl_minutes    = config.vitals_ttl_minutes,
   }
 
-<<<<<<< HEAD
-  assert(core.build_router(dao, "init"))
-
-=======
-  rbac.load_resource_bitfields(dao)
-
   assert(core.build_router(db, "init"))
   assert(core.build_api_router(dao, "init"))
->>>>>>> 9ec7e5cf
 end
 
 function Kong.init_worker()
