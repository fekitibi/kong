-- This software is copyright Kong Inc. and its licensors.
-- Use of the software is subject to the agreement between your organization
-- and Kong Inc. If there is no such agreement, use is governed by and
-- subject to the terms of the Kong Master Software License Agreement found
-- at https://konghq.com/enterprisesoftwarelicense/.
-- [ END OF LICENSE 0867164ffc95e54f04670b5169c09574bdbd9bba ]

-- Kong, the biggest ape in town
--
--     /\  ____
--     <> ( oo )
--     <>_| ^^ |_
--     <>   @    \
--    /~~\ . . _ |
--   /~~~~\    | |
--  /~~~~~~\/ _| |
--  |[][][]/ / [m]
--  |[][][[m]
--  |[][][]|
--  |[][][]|
--  |[][][]|
--  |[][][]|
--  |[][][]|
--  |[][][]|
--  |[][][]|
--  |[][][]|
--  |[|--|]|
--  |[|  |]|
--  ========
-- ==========
-- |[[    ]]|
-- ==========

local pcall = pcall


pcall(require, "luarocks.loader")

--
-- There are known issues with JIT and Apple Silicon processors
-- This is a temporary workaround, until more is known about the issue
-- and a proper fix is created. Note that disabling JIT has considerable
-- performance penalty, as LuaJIT will run in interpreted mode only. We
-- deem such performance impact to be acceptable in principle since
-- Silicon-based machines are used mostly in development and local
-- testing / playground mode.
--
local M1 = jit and jit.os == "OSX" and jit.arch == "arm64"
if M1 then
  jit.off()
end

assert(package.loaded["resty.core"], "lua-resty-core must be loaded; make " ..
                                     "sure 'lua_load_resty_core' is not "..
                                     "disabled.")

require("kong.globalpatches")()

local constants = require "kong.constants"
do
  -- let's ensure the required shared dictionaries are
  -- declared via lua_shared_dict in the Nginx conf

  for _, dict in ipairs(constants.DICTS) do
    if not ngx.shared[dict] then
      return error("missing shared dict '" .. dict .. "' in Nginx "          ..
                   "configuration, are you using a custom template? "        ..
                   "Make sure the 'lua_shared_dict " .. dict .. " [SIZE];' " ..
                   "directive is defined.")
    end
  end

  -- if we're running `nginx -t` then don't initialize
  if os.getenv("KONG_NGINX_CONF_CHECK") then
    return {
      init = function() end,
    }
  end
end


local kong_global = require "kong.global"
local PHASES = kong_global.phases


_G.kong = kong_global.new() -- no versioned PDK for plugins for now

local DB = require "kong.db"
local dns = require "kong.tools.dns"
local meta = require "kong.meta"
local lapis = require "lapis"
local runloop = require "kong.runloop.handler"
local tracing = require "kong.tracing"
local keyring = require "kong.keyring.startup"
local stream_api = require "kong.tools.stream_api"
local declarative = require "kong.db.declarative"
local ngx_balancer = require "ngx.balancer"
local kong_resty_ctx = require "kong.resty.ctx"
local certificate = require "kong.runloop.certificate"
local concurrency = require "kong.concurrency"
local cache_warmup = require "kong.cache.warmup"
local balancer = require "kong.runloop.balancer"
local kong_error_handlers = require "kong.error_handlers"
local plugin_servers = require "kong.runloop.plugin_servers"
local lmdb_txn = require "resty.lmdb.transaction"
local instrumentation = require "kong.tracing.instrumentation"
local tablepool = require "tablepool"
local table_new = require "table.new"
local get_ctx_table = require("resty.core.ctx").get_ctx_table
local utils = require "kong.tools.utils"


local internal_proxies = require "kong.enterprise_edition.proxies"
local vitals = require "kong.vitals"
local analytics = require "kong.analytics"
local sales_counters = require "kong.counters.sales"
local ee = require "kong.enterprise_edition"
local portal_auth = require "kong.portal.auth"
local portal_emails = require "kong.portal.emails"
local admin_emails = require "kong.enterprise_edition.admin.emails"
local portal_router = require "kong.portal.router"
local invoke_plugin = require "kong.enterprise_edition.invoke_plugin"
local licensing = require "kong.enterprise_edition.licensing"


local kong             = kong
local ngx              = ngx
local now              = ngx.now
local var              = ngx.var
local arg              = ngx.arg
local header           = ngx.header
local ngx_log          = ngx.log
local ngx_ALERT        = ngx.ALERT
local ngx_CRIT         = ngx.CRIT
local ngx_ERR          = ngx.ERR
local ngx_WARN         = ngx.WARN
local ngx_NOTICE       = ngx.NOTICE
local ngx_INFO         = ngx.INFO
local ngx_DEBUG        = ngx.DEBUG
local is_http_module   = ngx.config.subsystem == "http"
local is_stream_module = ngx.config.subsystem == "stream"
local start_time       = ngx.req.start_time
local worker_id        = ngx.worker.id
local type             = type
local error            = error
local ipairs           = ipairs
local assert           = assert
local tostring         = tostring
local coroutine        = coroutine
local fetch_table      = tablepool.fetch
local release_table    = tablepool.release
local get_last_failure = ngx_balancer.get_last_failure
local set_current_peer = ngx_balancer.set_current_peer
local set_timeouts     = ngx_balancer.set_timeouts
local set_more_tries   = ngx_balancer.set_more_tries
local enable_keepalive = ngx_balancer.enable_keepalive
local time_ns          = utils.time_ns
local get_updated_now_ms = utils.get_updated_now_ms


local DECLARATIVE_LOAD_KEY = constants.DECLARATIVE_LOAD_KEY


local CTX_NS = "ctx"
local CTX_NARR = 0
local CTX_NREC = 50 -- normally Kong has ~32 keys in ctx


local declarative_entities
local declarative_meta
local declarative_hash
local schema_state


local stash_init_worker_error
local log_init_worker_errors
do
  local init_worker_errors
  local init_worker_errors_str
  local ctx_k = {}


  stash_init_worker_error = function(err)
    if err == nil then
      return
    end

    err = tostring(err)

    if not init_worker_errors then
      init_worker_errors = {}
    end

    table.insert(init_worker_errors, err)
    init_worker_errors_str = table.concat(init_worker_errors, ", ")

    return ngx_log(ngx_CRIT, "worker initialization error: ", err,
                             "; this node must be restarted")
  end


  log_init_worker_errors = function(ctx)
    if not init_worker_errors_str or ctx[ctx_k] then
      return
    end

    ctx[ctx_k] = true

    return ngx_log(ngx_ALERT, "unsafe request processing due to earlier ",
                              "initialization errors; this node must be ",
                              "restarted (", init_worker_errors_str, ")")
  end
end


local is_data_plane
local is_control_plane
local is_dbless
do
  is_data_plane = function(config)
    return config.role == "data_plane"
  end


  is_control_plane = function(config)
    return config.role == "control_plane"
  end


  is_dbless = function(config)
    return config.database == "off"
  end
end


local reset_kong_shm
do
  local preserve_keys = {
    "kong:node_id",
    constants.DYN_LOG_LEVEL_KEY,
    constants.DYN_LOG_LEVEL_TIMEOUT_AT_KEY,
    "events:requests",
    "events:requests:http",
    "events:requests:https",
    "events:requests:h2c",
    "events:requests:h2",
    "events:requests:grpc",
    "events:requests:grpcs",
    "events:requests:ws",
    "events:requests:wss",
    "events:requests:go_plugins",
    "events:streams",
    "events:streams:tcp",
    "events:streams:tls",
  }

  reset_kong_shm = function(config)
    local kong_shm = ngx.shared.kong

    local preserved = {}

    if is_dbless(config) then
      if not (config.declarative_config or config.declarative_config_string) then
        preserved[DECLARATIVE_LOAD_KEY] = kong_shm:get(DECLARATIVE_LOAD_KEY)
      end
    end

    for _, key in ipairs(preserve_keys) do
      preserved[key] = kong_shm:get(key) -- ignore errors
    end

    kong_shm:flush_all()
    for key, value in pairs(preserved) do
      kong_shm:set(key, value)
    end
    kong_shm:flush_expired(0)
  end
end


local function setup_plugin_context(ctx, plugin, conf)
  if plugin.handler._go then
    ctx.ran_go_plugin = true
  end

  kong_global.set_named_ctx(kong, "plugin", plugin.handler, ctx)
  kong_global.set_namespaced_log(kong, plugin.name, ctx)
  ctx.plugin_id = conf.__plugin_id
end


local function reset_plugin_context(ctx, old_ws)
  kong_global.reset_log(kong, ctx)

  if old_ws then
    ctx.workspace = old_ws
  end
end


local function execute_init_worker_plugins_iterator(plugins_iterator, ctx)
  local iterator, plugins = plugins_iterator:get_init_worker_iterator()
  if not iterator then
    return
  end

  local errors

  for _, plugin in iterator, plugins, 0 do
    kong_global.set_namespaced_log(kong, plugin.name, ctx)

    -- guard against failed handler in "init_worker" phase only because it will
    -- cause Kong to not correctly initialize and can not be recovered automatically.
    local ok, err = pcall(plugin.handler.init_worker, plugin.handler)
    if not ok then
      errors = errors or {}
      errors[#errors + 1] = {
        plugin = plugin.name,
        err = err,
      }
    end

    kong_global.reset_log(kong, ctx)
  end

  return errors
end


local function execute_global_plugins_iterator(plugins_iterator, phase, ctx)
  if not plugins_iterator.has_plugins then
    return
  end

  local iterator, plugins = plugins_iterator:get_global_iterator(phase)
  if not iterator then
    return
  end

  local old_ws = ctx.workspace
  for _, plugin, configuration in iterator, plugins, 0 do
    local span
    if phase == "rewrite" then
      span = instrumentation.plugin_rewrite(plugin)
    end

    setup_plugin_context(ctx, plugin, configuration)
    plugin.handler[phase](plugin.handler, configuration)
    reset_plugin_context(ctx, old_ws)

    if span then
      span:finish()
    end
  end
end


local function execute_collecting_plugins_iterator(plugins_iterator, phase, ctx)
  if not plugins_iterator.has_plugins then
    return
  end

  local iterator, plugins = plugins_iterator:get_collecting_iterator(phase, ctx)
  if not iterator then
    return
  end

  ctx.delay_response = true

  local old_ws = ctx.workspace
  for _, plugin, configuration in iterator, plugins, 0 do
    if not ctx.delayed_response then
      local span
      if phase == "access" then
        span = instrumentation.plugin_access(plugin)
      end

      setup_plugin_context(ctx, plugin, configuration)

      local co = coroutine.create(plugin.handler[phase])
      local cok, cerr = coroutine.resume(co, plugin.handler, configuration)
      if not cok then
        -- set tracing error
        if span then
          span:record_error(cerr)
          span:set_status(2)
        end

        kong.log.err(cerr)
        ctx.delayed_response = {
          status_code = 500,
          content = { message = "An unexpected error occurred" },
        }

        -- plugin that throws runtime exception should be marked as `error`
        ctx.KONG_UNEXPECTED = true
      end

      local ok, err = portal_auth.verify_developer_status(ctx.authenticated_consumer)
      if not ok then
        ctx.delay_response = false
        return kong.response.exit(401, { message = err })
      end

      reset_plugin_context(ctx, old_ws)

      -- ends tracing span
      if span then
        span:finish()
      end
    end
  end

  ctx.delay_response = nil
end


local function execute_collected_plugins_iterator(plugins_iterator, phase, ctx)
  local iterator, plugins = plugins_iterator:get_collected_iterator(phase, ctx)
  if not iterator then
    return
  end

  local old_ws = ctx.workspace
  for _, plugin, configuration in iterator, plugins, 0 do
    local span
    if phase == "header_filter" then
      span = instrumentation.plugin_header_filter(plugin)
    end

    setup_plugin_context(ctx, plugin, configuration)
    plugin.handler[phase](plugin.handler, configuration)
    reset_plugin_context(ctx, old_ws)

    if span then
      span:finish()
    end
  end
end


local function execute_cache_warmup(kong_config)
  if is_dbless(kong_config) then
    return true
  end

  if worker_id() == 0 then
    local ok, err = cache_warmup.execute(kong_config.db_cache_warmup_entities)
    if not ok then
      return nil, err
    end
  end

  return true
end


local function flush_delayed_response(ctx)
  ctx.delay_response = nil
  ctx.buffered_proxying = nil

  if type(ctx.delayed_response_callback) == "function" then
    ctx.delayed_response_callback(ctx)
    return -- avoid tail call
  end

  local dr = ctx.delayed_response
  local message = dr.content and dr.content.message or dr.content
  kong.response.error(dr.status_code, message, dr.headers)
end


local function has_declarative_config(kong_config)
  local declarative_config = kong_config.declarative_config
  local declarative_config_string = kong_config.declarative_config_string

  return declarative_config or declarative_config_string,
         declarative_config ~= nil,         -- is filename
         declarative_config_string ~= nil   -- is string
end


local function parse_declarative_config(kong_config, dc)
  local declarative_config, is_file, is_string = has_declarative_config(kong_config)

  local entities, err, _, meta, hash
  if not declarative_config then
    -- return an empty configuration,
    -- including only the default workspace
    entities, _, _, meta, hash = dc:parse_table({ _format_version = "3.0" })
    return entities, nil, meta, hash
  end

  if is_file then
    entities, err, _, meta, hash = dc:parse_file(declarative_config)

  elseif is_string then
    entities, err, _, meta, hash = dc:parse_string(declarative_config)
  end

  if not entities then
    if is_file then
      return nil, "error parsing declarative config file " ..
                  declarative_config .. ":\n" .. err

    elseif is_string then
      return nil, "error parsing declarative string " ..
                  declarative_config .. ":\n" .. err
    end
  end

  return entities, nil, meta, hash
end


local function declarative_init_build()
  local default_ws = kong.db.workspaces:select_by_name("default")
  kong.default_workspace = default_ws and default_ws.id or kong.default_workspace

  local ok, err = runloop.build_plugins_iterator("init")
  if not ok then
    return nil, "error building initial plugins iterator: " .. err
  end

  ok, err = runloop.build_router("init")
  if not ok then
    return nil, "error building initial router: " .. err
  end

  return true
end


local function load_declarative_config(kong_config, entities, meta, hash)
  local opts = {
    name = "declarative_config",
  }

  local kong_shm = ngx.shared.kong
  local ok, err = concurrency.with_worker_mutex(opts, function()
    local value = kong_shm:get(DECLARATIVE_LOAD_KEY)
    if value then
      return true
    end
    local ok, err = declarative.load_into_cache(entities, meta, hash)
    if not ok then
      return nil, err
    end

    if kong_config.declarative_config then
      kong.log.notice("declarative config loaded from ",
                      kong_config.declarative_config)
    end

    ok, err = kong_shm:safe_set(DECLARATIVE_LOAD_KEY, true)
    if not ok then
      kong.log.warn("failed marking declarative_config as loaded: ", err)
    end

    return true
  end)

  if ok then
    return declarative_init_build()
  end

  return nil, err
end


local function list_migrations(migtable)
  local list = {}
  for _, t in ipairs(migtable) do
    local mignames = {}
    for _, mig in ipairs(t.migrations) do
      table.insert(mignames, mig.name)
    end
    table.insert(list, string.format("%s (%s)", t.subsystem,
                       table.concat(mignames, ", ")))
  end
  return table.concat(list, " ")
end


-- Kong public context handlers.
-- @section kong_handlers

local Kong = {}


function Kong.init()
  local pl_path = require "pl.path"
  local conf_loader = require "kong.conf_loader"

  -- check if kong global is the correct one
  if not kong.version then
    error("configuration error: make sure your template is not setting a " ..
          "global named 'kong' (please use 'Kong' instead)")
  end

  -- retrieve kong_config
  local conf_path = pl_path.join(ngx.config.prefix(), ".kong_env")
  local config = assert(conf_loader(conf_path, nil, { from_kong_env = true }))

  reset_kong_shm(config)

  -- special math.randomseed from kong.globalpatches not taking any argument.
  -- Must only be called in the init or init_worker phases, to avoid
  -- duplicated seeds.
  math.randomseed()

  kong_global.init_pdk(kong, config)
  instrumentation.init(config)

  tracing.init(config)

  ee.license_hooks(config)

  local db = assert(DB.new(config))
  tracing.connector_query_wrap(db.connector)
  instrumentation.db_query(db.connector)
  assert(db:init_connector())

  -- check state of migration only if there is an external database
  if not is_dbless(config) then
<<<<<<< HEAD
    schema_state = assert(db:schema_state())
    local migrations_utils = require "kong.cmd.utils.migrations"
=======
    ngx_log(ngx_DEBUG, "checking database schema state")
    local migrations_utils = require "kong.cmd.utils.migrations"
    schema_state = assert(db:schema_state())
>>>>>>> f74342db
    migrations_utils.check_state(schema_state)

    if schema_state.missing_migrations or schema_state.pending_migrations then
      if schema_state.missing_migrations then
        ngx_log(ngx_WARN, "database is missing some migrations:\n",
                          schema_state.missing_migrations)
<<<<<<< HEAD
    end

    if schema_state.pending_migrations then
=======
      end

      if schema_state.pending_migrations then
>>>>>>> f74342db
        ngx_log(ngx_WARN, "database has pending migrations:\n",
                          schema_state.pending_migrations)
      end
    end
  end

  assert(db:connect())

  kong.db = db
  kong.dns = dns(config)

  -- EE [[
  -- EE licensing [[
  kong.licensing           = licensing(config)
  config                   = kong.licensing.configuration
  kong.configuration       = kong.licensing.configuration

  ee.license_hooks(config)
  -- EE licensing ]]


  local err = ee.feature_flags_init(config)
  if err then
    error(tostring(err))
  end

  kong.internal_proxies = internal_proxies.new()
  kong.portal_emails = portal_emails.new(config)
  kong.admin_emails = admin_emails.new(config)
  kong.portal_router = portal_router.new(db)

  local reports = require "kong.reports"

  reports.add_immutable_value("enterprise", true)
  reports.add_entity_reports()

  kong.vitals = vitals.new {
      db             = db,
      flush_interval = config.vitals_flush_interval,
      delete_interval_pg = config.vitals_delete_interval_pg,
      ttl_seconds    = config.vitals_ttl_seconds,
      ttl_minutes    = config.vitals_ttl_minutes,
      ttl_days       = config.vitals_ttl_days,
  }

  kong.analytics = analytics.new(config)

  local counters_strategy = require("kong.counters.sales.strategies." .. kong.db.strategy):new(kong.db)
  kong.sales_counters = sales_counters.new({ strategy = counters_strategy })
  -- ]]


  if config.proxy_ssl_enabled or config.stream_ssl_enabled then
    certificate.init()
  end

  -- XXX EE [[
  keyring.init(config)
  -- ]]

  if is_http_module and (is_data_plane(config) or is_control_plane(config))
  then
    kong.clustering = require("kong.clustering").new(config)
  end

  assert(db.vaults:load_vault_schemas(config.loaded_vaults))

  -- Load plugins as late as possible so that everything is set up
  assert(db.plugins:load_plugin_schemas(config.loaded_plugins))


  kong.invoke_plugin = invoke_plugin.new {
    loaded_plugins = db.plugins:get_handlers(),
    kong_global = kong_global,
  }

  if is_stream_module then
    stream_api.load_handlers()
  end

  if is_dbless(config) then
    local dc, err = declarative.new_config(config)
    if not dc then
      error(err)
    end

    kong.db.declarative_config = dc


    if is_http_module or
       (#config.proxy_listeners == 0 and
        #config.admin_listeners == 0 and
        #config.status_listeners == 0)
    then
      declarative_entities, err, declarative_meta, declarative_hash =
        parse_declarative_config(kong.configuration, dc)

      if not declarative_entities then
        error(err)
      end
    end

  else
    local default_ws = db.workspaces:select_by_name("default")
    kong.default_workspace = default_ws and default_ws.id

    local ok, err = runloop.build_plugins_iterator("init")
    if not ok then
      error("error building initial plugins: " .. tostring(err))
    end

    if not is_control_plane(config) then
      assert(runloop.build_router("init"))

      ok, err = runloop.set_init_versions_in_cache()
      if not ok then
        error("error setting initial versions for router and plugins iterator in cache: " ..
              tostring(err))
      end
    end
  end

  ee.handlers.init.after()

  db:close()

  require("resty.kong.var").patch_metatable()
end


function Kong.init_worker()
  local ctx = ngx.ctx

  ctx.KONG_PHASE = PHASES.init_worker

  -- special math.randomseed from kong.globalpatches not taking any argument.
  -- Must only be called in the init or init_worker phases, to avoid
  -- duplicated seeds.
  math.randomseed()


  -- setup timerng to _G.kong
  kong.timer = _G.timerng
  _G.timerng = nil

  kong.timer:set_debug(kong.configuration.log_level == "debug")
  kong.timer:start()

  -- init DB

  local ok, err = kong.db:init_worker()
  if not ok then
    stash_init_worker_error("failed to instantiate 'kong.db' module: " .. err)
    return
  end

  if worker_id() == 0 and not is_dbless(kong.configuration) then
    if schema_state.missing_migrations then
      ngx_log(ngx_WARN, "missing migrations: ",
              list_migrations(schema_state.missing_migrations))
    end

    if schema_state.pending_migrations then
      ngx_log(ngx_INFO, "starting with pending migrations: ",
              list_migrations(schema_state.pending_migrations))
    end
  end

  local worker_events, err = kong_global.init_worker_events()
  if not worker_events then
    stash_init_worker_error("failed to instantiate 'kong.worker_events' " ..
                            "module: " .. err)
    return
  end
  kong.worker_events = worker_events

  -- XXX EE [[
  -- register prprofiling events
  require("kong.enterprise_edition.profiling").init_worker()
  -- ]]

  local cluster_events, err = kong_global.init_cluster_events(kong.configuration, kong.db)
  if not cluster_events then
    stash_init_worker_error("failed to instantiate 'kong.cluster_events' " ..
                            "module: " .. err)
    return
  end
  kong.cluster_events = cluster_events

  kong.vitals:register_config_change(worker_events)
  -- vitals functions require a timer, so must start in worker context
  local ok, err = kong.vitals:init()
  if not ok then
    ngx.log(ngx.CRIT, "could not initialize vitals: ", err)
  end

  kong.analytics:register_config_change(worker_events)
  local ok = kong.analytics:init_worker()
  if not ok then
    ngx.log(ngx.INFO, "analytics feature is not initialized")
  end

  -- sales counters functions require a timer, so must start in worker context
  local ok, err = kong.sales_counters:init()
  if not ok then
    ngx.log(ngx.WARN, "could not initialize license report module: ", err)
  end

  local cache, err = kong_global.init_cache(kong.configuration, cluster_events, worker_events, kong.vitals)
  if not cache then
    stash_init_worker_error("failed to instantiate 'kong.cache' module: " ..
                            err)
    return
  end
  kong.cache = cache

  local core_cache, err = kong_global.init_core_cache(kong.configuration, cluster_events, worker_events)
  if not core_cache then
    stash_init_worker_error("failed to instantiate 'kong.core_cache' module: " ..
                            err)
    return
  end
  kong.core_cache = core_cache

  kong.db:set_events_handler(worker_events)

  kong.vault.init_worker()

<<<<<<< HEAD
  -- XXX EE [[
  keyring.init_worker(kong.configuration)
  -- ]]

=======
>>>>>>> f74342db
  if is_dbless(kong.configuration) then
    -- databases in LMDB need to be explicitly created, otherwise `get`
    -- operations will return error instead of `nil`. This ensures the default
    -- namespace always exists in the
    local t = lmdb_txn.begin(1)
    t:db_open(true)
    ok, err = t:commit()
    if not ok then
      stash_init_worker_error("failed to create and open LMDB database: " .. err)
      return
    end

    if not has_declarative_config(kong.configuration) and
      declarative.get_current_hash() ~= nil then
      -- if there is no declarative config set and a config is present in LMDB,
      -- just build the router and plugins iterator
      ngx_log(ngx_INFO, "found persisted lmdb config, loading...")
      local ok, err = declarative_init_build()
      if not ok then
        stash_init_worker_error("failed to initialize declarative config: " .. err)
        return
      end
    elseif declarative_entities then
      ok, err = load_declarative_config(kong.configuration,
                                        declarative_entities,
                                        declarative_meta,
                                        declarative_hash)
      if not ok then
        stash_init_worker_error("failed to load declarative config file: " .. err)
        return
      end

    else
      -- stream does not need to load declarative config again, just build
      -- the router and plugins iterator
      local ok, err = declarative_init_build()
      if not ok then
        stash_init_worker_error("failed to initialize declarative config: " .. err)
        return
      end
    end
  end

  local is_not_control_plane = not is_control_plane(kong.configuration)
  if is_not_control_plane then
    ok, err = execute_cache_warmup(kong.configuration)
    if not ok then
      ngx_log(ngx_ERR, "failed to warm up the DB cache: " .. err)
    end
  end

  runloop.init_worker.before()

  -- run plugins init_worker context
  ok, err = runloop.update_plugins_iterator()
  if not ok then
    stash_init_worker_error("failed to build the plugins iterator: " .. err)
    return
  end

  local plugins_iterator = runloop.get_plugins_iterator()
  local errors = execute_init_worker_plugins_iterator(plugins_iterator, ctx)
  if errors then
    for _, e in ipairs(errors) do
      local err = "failed to execute the \"init_worker\" " ..
                  "handler for plugin \"" .. e.plugin .."\": " .. e.err
      stash_init_worker_error(err)
    end
  end

<<<<<<< HEAD
  -- XXX EE [[
  ee.handlers.init_worker.after(ngx.ctx)
  -- ]]

=======
>>>>>>> f74342db
  if is_not_control_plane then
    plugin_servers.start()
  end

  if kong.clustering then
    kong.clustering:init_worker()
  end
end


function Kong.exit_worker()
  if not is_control_plane(kong.configuration) then
    plugin_servers.stop()
  end
end


function Kong.ssl_certificate()
  -- Note: ctx here is for a connection (not for a single request)
  local ctx = get_ctx_table(fetch_table(CTX_NS, CTX_NARR, CTX_NREC))

  ctx.KONG_PHASE = PHASES.certificate

  log_init_worker_errors(ctx)

  -- this is the first phase to run on an HTTPS request
  ctx.workspace = kong.default_workspace

  certificate.execute()
  local plugins_iterator = runloop.get_updated_plugins_iterator()
  execute_global_plugins_iterator(plugins_iterator, "certificate", ctx)

  -- TODO: do we want to keep connection context?
  kong.table.clear(ngx.ctx)
end


function Kong.preread()
  local ctx = get_ctx_table(fetch_table(CTX_NS, CTX_NARR, CTX_NREC))
  if not ctx.KONG_PROCESSING_START then
    ctx.KONG_PROCESSING_START = start_time() * 1000
  end

  if not ctx.KONG_PREREAD_START then
    ctx.KONG_PREREAD_START = now() * 1000
  end

  ctx.KONG_PHASE = PHASES.preread

  log_init_worker_errors(ctx)

  local preread_terminate = runloop.preread.before(ctx)

  -- if proxying to a second layer TLS terminator is required
  -- abort further execution and return back to Nginx
  if preread_terminate then
    return
  end

  local plugins_iterator = runloop.get_updated_plugins_iterator()
  execute_collecting_plugins_iterator(plugins_iterator, "preread", ctx)

  if ctx.delayed_response then
    ctx.KONG_PREREAD_ENDED_AT = get_updated_now_ms()
    ctx.KONG_PREREAD_TIME = ctx.KONG_PREREAD_ENDED_AT - ctx.KONG_PREREAD_START
    ctx.KONG_RESPONSE_LATENCY = ctx.KONG_PREREAD_ENDED_AT - ctx.KONG_PROCESSING_START

    return flush_delayed_response(ctx)
  end

  ctx.delay_response = nil

  if not ctx.service then
    ctx.KONG_PREREAD_ENDED_AT = get_updated_now_ms()
    ctx.KONG_PREREAD_TIME = ctx.KONG_PREREAD_ENDED_AT - ctx.KONG_PREREAD_START
    ctx.KONG_RESPONSE_LATENCY = ctx.KONG_PREREAD_ENDED_AT - ctx.KONG_PROCESSING_START

    ngx_log(ngx_WARN, "no Service found with those values")
    return ngx.exit(503)
  end

  runloop.preread.after(ctx)

  ctx.KONG_PREREAD_ENDED_AT = get_updated_now_ms()
  ctx.KONG_PREREAD_TIME = ctx.KONG_PREREAD_ENDED_AT - ctx.KONG_PREREAD_START

  -- we intent to proxy, though balancer may fail on that
  ctx.KONG_PROXIED = true
end


function Kong.rewrite()
  local proxy_mode = var.kong_proxy_mode
  if proxy_mode == "grpc" or proxy_mode == "unbuffered"  or proxy_mode == "websocket" then
    kong_resty_ctx.apply_ref()    -- if kong_proxy_mode is gRPC/unbuffered, this is executing
    local ctx = ngx.ctx           -- after an internal redirect. Restore (and restash)
    kong_resty_ctx.stash_ref(ctx) -- context to avoid re-executing phases

    ctx.KONG_REWRITE_ENDED_AT = now() * 1000
    ctx.KONG_REWRITE_TIME = ctx.KONG_REWRITE_ENDED_AT - ctx.KONG_REWRITE_START

    return
  end

  local is_https = var.https == "on"
  local ctx
  if is_https then
    ctx = ngx.ctx
  else
    ctx = get_ctx_table(fetch_table(CTX_NS, CTX_NARR, CTX_NREC))
  end

  if not ctx.KONG_PROCESSING_START then
    ctx.KONG_PROCESSING_START = start_time() * 1000
  end

  if not ctx.KONG_REWRITE_START then
    ctx.KONG_REWRITE_START = now() * 1000
  end

  ctx.KONG_PHASE = PHASES.rewrite

  kong_resty_ctx.stash_ref(ctx)

  if not is_https then
    log_init_worker_errors(ctx)
  end

  runloop.rewrite.before(ctx)

  if not ctx.workspace then
    ctx.workspace = kong.default_workspace
  end

  -- On HTTPS requests, the plugins iterator is already updated in the ssl_certificate phase
  local plugins_iterator
  if is_https then
    plugins_iterator = runloop.get_plugins_iterator()
  else
    plugins_iterator = runloop.get_updated_plugins_iterator()
  end

  execute_global_plugins_iterator(plugins_iterator, "rewrite", ctx)

  ctx.KONG_REWRITE_ENDED_AT = get_updated_now_ms()
  ctx.KONG_REWRITE_TIME = ctx.KONG_REWRITE_ENDED_AT - ctx.KONG_REWRITE_START
end


function Kong.access()
  local ctx = ngx.ctx
  ctx.is_proxy_request = true
  if not ctx.KONG_ACCESS_START then
    ctx.KONG_ACCESS_START = now() * 1000

    if ctx.KONG_REWRITE_START and not ctx.KONG_REWRITE_ENDED_AT then
      ctx.KONG_REWRITE_ENDED_AT = ctx.KONG_ACCESS_START
      ctx.KONG_REWRITE_TIME = ctx.KONG_REWRITE_ENDED_AT - ctx.KONG_REWRITE_START
    end
  end

  ctx.KONG_PHASE = PHASES.access

  runloop.access.before(ctx)

  local plugins_iterator = runloop.get_plugins_iterator()

  execute_collecting_plugins_iterator(plugins_iterator, "access", ctx)

  if ctx.delayed_response then
    ctx.KONG_ACCESS_ENDED_AT = get_updated_now_ms()
    ctx.KONG_ACCESS_TIME = ctx.KONG_ACCESS_ENDED_AT - ctx.KONG_ACCESS_START
    ctx.KONG_RESPONSE_LATENCY = ctx.KONG_ACCESS_ENDED_AT - ctx.KONG_PROCESSING_START

    return flush_delayed_response(ctx)
  end

  ctx.delay_response = nil

  if not ctx.service then
    ctx.KONG_ACCESS_ENDED_AT = get_updated_now_ms()
    ctx.KONG_ACCESS_TIME = ctx.KONG_ACCESS_ENDED_AT - ctx.KONG_ACCESS_START
    ctx.KONG_RESPONSE_LATENCY = ctx.KONG_ACCESS_ENDED_AT - ctx.KONG_PROCESSING_START

    ctx.buffered_proxying = nil

    return kong.response.error(503, "no Service found with those values")
  end

  runloop.access.after(ctx)

  ctx.KONG_ACCESS_ENDED_AT = get_updated_now_ms()
  ctx.KONG_ACCESS_TIME = ctx.KONG_ACCESS_ENDED_AT - ctx.KONG_ACCESS_START

  -- we intent to proxy, though balancer may fail on that
  ctx.KONG_PROXIED = true


  if ctx.buffered_proxying then
    local version = ngx.req.http_version()
    local upgrade = var.upstream_upgrade or ""
    if version < 2 and upgrade == "" then
      return Kong.response()
    end

    if version >= 2 then
      ngx_log(ngx_NOTICE, "response buffering was turned off: incompatible HTTP version (", version, ")")
    else
      ngx_log(ngx_NOTICE, "response buffering was turned off: connection upgrade (", upgrade, ")")
    end

    ctx.buffered_proxying = nil
  end
end


function Kong.balancer()
  local trace = tracing.trace("balancer")

  local ctx = ngx.ctx
  ctx.KONG_PHASE = PHASES.balancer
  -- This may be called multiple times, and no yielding here!
  local now_ms = now() * 1000
  local now_ns = time_ns()

  if not ctx.KONG_BALANCER_START then
    ctx.KONG_BALANCER_START = now_ms

    if is_stream_module then
      if ctx.KONG_PREREAD_START and not ctx.KONG_PREREAD_ENDED_AT then
        ctx.KONG_PREREAD_ENDED_AT = ctx.KONG_BALANCER_START
        ctx.KONG_PREREAD_TIME = ctx.KONG_PREREAD_ENDED_AT -
                                ctx.KONG_PREREAD_START
      end

    else
      if ctx.KONG_REWRITE_START and not ctx.KONG_REWRITE_ENDED_AT then
        ctx.KONG_REWRITE_ENDED_AT = ctx.KONG_ACCESS_START or
                                    ctx.KONG_BALANCER_START
        ctx.KONG_REWRITE_TIME = ctx.KONG_REWRITE_ENDED_AT -
                                ctx.KONG_REWRITE_START
      end

      if ctx.KONG_ACCESS_START and not ctx.KONG_ACCESS_ENDED_AT then
        ctx.KONG_ACCESS_ENDED_AT = ctx.KONG_BALANCER_START
        ctx.KONG_ACCESS_TIME = ctx.KONG_ACCESS_ENDED_AT -
                               ctx.KONG_ACCESS_START
      end
    end
  end

  ctx.KONG_PHASE = PHASES.balancer

  local balancer_data = ctx.balancer_data
  local tries = balancer_data.tries
  local try_count = balancer_data.try_count
  local current_try = table_new(0, 4)

  try_count = try_count + 1
  balancer_data.try_count = try_count
  tries[try_count] = current_try

  -- runloop.balancer.before(ctx)
  current_try.balancer_start = now_ms
  current_try.balancer_start_ns = now_ns

  if try_count > 1 then
    -- only call balancer on retry, first one is done in `runloop.access.after`
    -- which runs in the ACCESS context and hence has less limitations than
    -- this BALANCER context where the retries are executed

    -- record failure data
    local previous_try = tries[try_count - 1]
    previous_try.state, previous_try.code = get_last_failure()

    -- Report HTTP status for health checks
    local balancer_instance = balancer_data.balancer
    if balancer_instance then
      if previous_try.state == "failed" then
        if previous_try.code == 504 then
          balancer_instance.report_timeout(balancer_data.balancer_handle)
        else
          balancer_instance.report_tcp_failure(balancer_data.balancer_handle)
        end

      else
        balancer_instance.report_http_status(balancer_data.balancer_handle,
                                             previous_try.code)
      end
    end

    local ok, err, errcode = balancer.execute(balancer_data, ctx)
    if not ok then
      ngx_log(ngx_ERR, "failed to retry the dns/balancer resolver for ",
              tostring(balancer_data.host), "' with: ", tostring(err))

      ctx.KONG_BALANCER_ENDED_AT = get_updated_now_ms()
      ctx.KONG_BALANCER_TIME = ctx.KONG_BALANCER_ENDED_AT - ctx.KONG_BALANCER_START
      ctx.KONG_PROXY_LATENCY = ctx.KONG_BALANCER_ENDED_AT - ctx.KONG_PROCESSING_START

      return ngx.exit(errcode)
    end

    if is_http_module then
      ok, err = balancer.set_host_header(balancer_data, var.upstream_scheme, var.upstream_host, true)
      if not ok then
        ngx_log(ngx_ERR, "failed to set balancer Host header: ", err)
        return ngx.exit(500)
      end
    end

  else
    -- first try, so set the max number of retries
    local retries = balancer_data.retries
    if retries > 0 then
      set_more_tries(retries)
    end
  end

  local pool_opts
  local kong_conf = kong.configuration
  local balancer_data_ip = balancer_data.ip
  local balancer_data_port = balancer_data.port

  if kong_conf.upstream_keepalive_pool_size > 0 and is_http_module then
    local pool = balancer_data_ip .. "|" .. balancer_data_port

    if balancer_data.scheme == "https" then
      -- upstream_host is SNI
      pool = pool .. "|" .. var.upstream_host

      if ctx.service and ctx.service.client_certificate then
        pool = pool .. "|" .. ctx.service.client_certificate.id
      end
    end

    pool_opts = {
      pool = pool,
      pool_size = kong_conf.upstream_keepalive_pool_size,
    }
  end

  current_try.ip   = balancer_data_ip
  current_try.port = balancer_data_port

  -- set the targets as resolved
  ngx_log(ngx_DEBUG, "setting address (try ", try_count, "): ",
                     balancer_data_ip, ":", balancer_data_port)
  local ok, err = set_current_peer(balancer_data_ip, balancer_data_port, pool_opts)
  if not ok then
    ngx_log(ngx_ERR, "failed to set the current peer (address: ",
            tostring(balancer_data_ip), " port: ", tostring(balancer_data_port),
            "): ", tostring(err))

    ctx.KONG_BALANCER_ENDED_AT = get_updated_now_ms()
    ctx.KONG_BALANCER_TIME = ctx.KONG_BALANCER_ENDED_AT - ctx.KONG_BALANCER_START
    ctx.KONG_PROXY_LATENCY = ctx.KONG_BALANCER_ENDED_AT - ctx.KONG_PROCESSING_START

    return ngx.exit(500)
  end

  ok, err = set_timeouts(balancer_data.connect_timeout / 1000,
                         balancer_data.send_timeout / 1000,
                         balancer_data.read_timeout / 1000)
  if not ok then
    ngx_log(ngx_ERR, "could not set upstream timeouts: ", err)
  end

  if pool_opts then
    ok, err = enable_keepalive(kong_conf.upstream_keepalive_idle_timeout,
                               kong_conf.upstream_keepalive_max_requests)
    if not ok then
      ngx_log(ngx_ERR, "could not enable connection keepalive: ", err)
    end

    ngx_log(ngx_DEBUG, "enabled connection keepalive (pool=", pool_opts.pool,
                       ", pool_size=", pool_opts.pool_size,
                       ", idle_timeout=", kong_conf.upstream_keepalive_idle_timeout,
                       ", max_requests=", kong_conf.upstream_keepalive_max_requests, ")")
  end

  -- record overall latency
  ctx.KONG_BALANCER_ENDED_AT = get_updated_now_ms()
  ctx.KONG_BALANCER_TIME = ctx.KONG_BALANCER_ENDED_AT - ctx.KONG_BALANCER_START

  -- record try-latency
  local try_latency = ctx.KONG_BALANCER_ENDED_AT - current_try.balancer_start
  current_try.balancer_latency = try_latency
  current_try.balancer_latency_ns = time_ns() - current_try.balancer_start_ns

  -- time spent in Kong before sending the request to upstream
  -- start_time() is kept in seconds with millisecond resolution.
  ctx.KONG_PROXY_LATENCY = ctx.KONG_BALANCER_ENDED_AT - ctx.KONG_PROCESSING_START

  -- runloop.balancer.after(ctx)
  -- ee.handlers.balancer.after(ctx)
  trace:finish()
end


do
  local HTTP_METHODS = {
    GET       = ngx.HTTP_GET,
    HEAD      = ngx.HTTP_HEAD,
    PUT       = ngx.HTTP_PUT,
    POST      = ngx.HTTP_POST,
    DELETE    = ngx.HTTP_DELETE,
    OPTIONS   = ngx.HTTP_OPTIONS,
    MKCOL     = ngx.HTTP_MKCOL,
    COPY      = ngx.HTTP_COPY,
    MOVE      = ngx.HTTP_MOVE,
    PROPFIND  = ngx.HTTP_PROPFIND,
    PROPPATCH = ngx.HTTP_PROPPATCH,
    LOCK      = ngx.HTTP_LOCK,
    UNLOCK    = ngx.HTTP_UNLOCK,
    PATCH     = ngx.HTTP_PATCH,
    TRACE     = ngx.HTTP_TRACE,
  }

  function Kong.response()
    local plugins_iterator = runloop.get_plugins_iterator()

    local ctx = ngx.ctx

    -- buffered proxying (that also executes the balancer)
    ngx.req.read_body()

    local options = {
      always_forward_body = true,
      share_all_vars      = true,
      method              = HTTP_METHODS[ngx.req.get_method()],
      ctx                 = ctx,
    }

    local res = ngx.location.capture("/kong_buffered_http", options)
    if res.truncated and options.method ~= ngx.HTTP_HEAD then
      ctx.KONG_PHASE = PHASES.error
      ngx.status = 502
      return kong_error_handlers(ctx)
    end

    ctx.KONG_PHASE = PHASES.response

    local status = res.status
    local headers = res.header
    local body = res.body

    ctx.buffered_status = status
    ctx.buffered_headers = headers
    ctx.buffered_body = body

    -- fake response phase (this runs after the balancer)
    if not ctx.KONG_RESPONSE_START then
      ctx.KONG_RESPONSE_START = now() * 1000

      if ctx.KONG_BALANCER_START and not ctx.KONG_BALANCER_ENDED_AT then
        ctx.KONG_BALANCER_ENDED_AT = ctx.KONG_RESPONSE_START
        ctx.KONG_BALANCER_TIME = ctx.KONG_BALANCER_ENDED_AT -
          ctx.KONG_BALANCER_START
      end
    end

    if not ctx.KONG_WAITING_TIME then
      ctx.KONG_WAITING_TIME = ctx.KONG_RESPONSE_START -
        (ctx.KONG_BALANCER_ENDED_AT or ctx.KONG_ACCESS_ENDED_AT)
    end

    if not ctx.KONG_PROXY_LATENCY then
      ctx.KONG_PROXY_LATENCY = ctx.KONG_RESPONSE_START - ctx.KONG_PROCESSING_START
    end

    if not ctx.KONG_UPSTREAM_DNS_TIME and ctx.KONG_UPSTREAM_DNS_END_AT and ctx.KONG_UPSTREAM_DNS_START then
      ctx.KONG_UPSTREAM_DNS_TIME = ctx.KONG_UPSTREAM_DNS_END_AT - ctx.KONG_UPSTREAM_DNS_START
    else
      ctx.KONG_UPSTREAM_DNS_TIME = 0
    end

    kong.response.set_status(status)
    kong.response.set_headers(headers)

    execute_collected_plugins_iterator(plugins_iterator, "response", ctx)

    ctx.KONG_RESPONSE_ENDED_AT = get_updated_now_ms()
    ctx.KONG_RESPONSE_TIME = ctx.KONG_RESPONSE_ENDED_AT - ctx.KONG_RESPONSE_START

    -- buffered response
    ngx.print(body)
    -- jump over the balancer to header_filter
    ngx.exit(status)
  end
end


function Kong.header_filter()
  local ctx = ngx.ctx
  ctx.is_proxy_request = true
  if not ctx.KONG_PROCESSING_START then
    ctx.KONG_PROCESSING_START = start_time() * 1000
  end

  if not ctx.workspace then
    ctx.workspace = kong.default_workspace
  end

  if not ctx.KONG_HEADER_FILTER_START then
    ctx.KONG_HEADER_FILTER_START = now() * 1000

    if ctx.KONG_REWRITE_START and not ctx.KONG_REWRITE_ENDED_AT then
      ctx.KONG_REWRITE_ENDED_AT = ctx.KONG_BALANCER_START or
                                  ctx.KONG_ACCESS_START or
                                  ctx.KONG_RESPONSE_START or
                                  ctx.KONG_HEADER_FILTER_START
      ctx.KONG_REWRITE_TIME = ctx.KONG_REWRITE_ENDED_AT -
                              ctx.KONG_REWRITE_START
    end

    if ctx.KONG_ACCESS_START and not ctx.KONG_ACCESS_ENDED_AT then
      ctx.KONG_ACCESS_ENDED_AT = ctx.KONG_BALANCER_START or
                                 ctx.KONG_RESPONSE_START or
                                 ctx.KONG_HEADER_FILTER_START
      ctx.KONG_ACCESS_TIME = ctx.KONG_ACCESS_ENDED_AT -
                             ctx.KONG_ACCESS_START
    end

    if ctx.KONG_BALANCER_START and not ctx.KONG_BALANCER_ENDED_AT then
      ctx.KONG_BALANCER_ENDED_AT = ctx.KONG_RESPONSE_START or
                                   ctx.KONG_HEADER_FILTER_START
      ctx.KONG_BALANCER_TIME = ctx.KONG_BALANCER_ENDED_AT -
                               ctx.KONG_BALANCER_START
    end

    if ctx.KONG_RESPONSE_START and not ctx.KONG_RESPONSE_ENDED_AT then
      ctx.KONG_RESPONSE_ENDED_AT = ctx.KONG_HEADER_FILTER_START
      ctx.KONG_RESPONSE_TIME = ctx.KONG_RESPONSE_ENDED_AT -
                               ctx.KONG_RESPONSE_START
    end
  end

  if ctx.KONG_PROXIED then
    if not ctx.KONG_WAITING_TIME then
      ctx.KONG_WAITING_TIME = (ctx.KONG_RESPONSE_START    or ctx.KONG_HEADER_FILTER_START) -
                              (ctx.KONG_BALANCER_ENDED_AT or ctx.KONG_ACCESS_ENDED_AT)
    end

    if not ctx.KONG_PROXY_LATENCY then
      ctx.KONG_PROXY_LATENCY = (ctx.KONG_RESPONSE_START or ctx.KONG_HEADER_FILTER_START) -
                                ctx.KONG_PROCESSING_START
    end

  elseif not ctx.KONG_RESPONSE_LATENCY then
    ctx.KONG_RESPONSE_LATENCY = (ctx.KONG_RESPONSE_START or ctx.KONG_HEADER_FILTER_START) -
                                 ctx.KONG_PROCESSING_START
  end

  ctx.KONG_PHASE = PHASES.header_filter

  runloop.header_filter.before(ctx)
  local plugins_iterator = runloop.get_plugins_iterator()
  execute_collected_plugins_iterator(plugins_iterator, "header_filter", ctx)
  runloop.header_filter.after(ctx)
  ee.handlers.header_filter.after(ctx)

  ctx.KONG_HEADER_FILTER_ENDED_AT = get_updated_now_ms()
  ctx.KONG_HEADER_FILTER_TIME = ctx.KONG_HEADER_FILTER_ENDED_AT - ctx.KONG_HEADER_FILTER_START
end


function Kong.body_filter()
  local ctx = ngx.ctx
  if not ctx.KONG_BODY_FILTER_START then
    ctx.KONG_BODY_FILTER_START = now() * 1000

    if ctx.KONG_REWRITE_START and not ctx.KONG_REWRITE_ENDED_AT then
      ctx.KONG_REWRITE_ENDED_AT = ctx.KONG_ACCESS_START or
                                  ctx.KONG_BALANCER_START or
                                  ctx.KONG_RESPONSE_START or
                                  ctx.KONG_HEADER_FILTER_START or
                                  ctx.KONG_BODY_FILTER_START
      ctx.KONG_REWRITE_TIME = ctx.KONG_REWRITE_ENDED_AT -
                              ctx.KONG_REWRITE_START
    end

    if ctx.KONG_ACCESS_START and not ctx.KONG_ACCESS_ENDED_AT then
      ctx.KONG_ACCESS_ENDED_AT = ctx.KONG_BALANCER_START or
                                 ctx.KONG_RESPONSE_START or
                                 ctx.KONG_HEADER_FILTER_START or
                                 ctx.KONG_BODY_FILTER_START
      ctx.KONG_ACCESS_TIME = ctx.KONG_ACCESS_ENDED_AT -
                             ctx.KONG_ACCESS_START
    end

    if ctx.KONG_BALANCER_START and not ctx.KONG_BALANCER_ENDED_AT then
      ctx.KONG_BALANCER_ENDED_AT = ctx.KONG_RESPONSE_START or
                                   ctx.KONG_HEADER_FILTER_START or
                                   ctx.KONG_BODY_FILTER_START
      ctx.KONG_BALANCER_TIME = ctx.KONG_BALANCER_ENDED_AT -
                               ctx.KONG_BALANCER_START
    end

    if ctx.KONG_RESPONSE_START and not ctx.KONG_RESPONSE_ENDED_AT then
      ctx.KONG_RESPONSE_ENDED_AT = ctx.KONG_HEADER_FILTER_START or
                                   ctx.KONG_BODY_FILTER_START
      ctx.KONG_RESPONSE_TIME = ctx.KONG_RESPONSE_ENDED_AT -
                               ctx.KONG_RESPONSE_START
    end

    if ctx.KONG_HEADER_FILTER_START and not ctx.KONG_HEADER_FILTER_ENDED_AT then
      ctx.KONG_HEADER_FILTER_ENDED_AT = ctx.KONG_BODY_FILTER_START
      ctx.KONG_HEADER_FILTER_TIME = ctx.KONG_HEADER_FILTER_ENDED_AT -
                                    ctx.KONG_HEADER_FILTER_START
    end
  end

  ctx.KONG_PHASE = PHASES.body_filter

  if ctx.response_body then
    arg[1] = ctx.response_body
    arg[2] = true
  end

  local plugins_iterator = runloop.get_plugins_iterator()
  execute_collected_plugins_iterator(plugins_iterator, "body_filter", ctx)

  if not arg[2] then
    return
  end

  ctx.KONG_BODY_FILTER_ENDED_AT = get_updated_now_ms()
  ctx.KONG_BODY_FILTER_ENDED_AT_NS = time_ns()
  ctx.KONG_BODY_FILTER_TIME = ctx.KONG_BODY_FILTER_ENDED_AT - ctx.KONG_BODY_FILTER_START

  if ctx.KONG_PROXIED then
    -- time spent receiving the response ((response +) header_filter + body_filter)
    -- we could use $upstream_response_time but we need to distinguish the waiting time
    -- from the receiving time in our logging plugins (especially ALF serializer).
    ctx.KONG_RECEIVE_TIME = ctx.KONG_BODY_FILTER_ENDED_AT - (ctx.KONG_RESPONSE_START or
                                                             ctx.KONG_HEADER_FILTER_START or
                                                             ctx.KONG_BALANCER_ENDED_AT or
                                                             ctx.KONG_BALANCER_START or
                                                             ctx.KONG_ACCESS_ENDED_AT)
  end
end


function Kong.log()
  local ctx = ngx.ctx
  if not ctx.KONG_LOG_START then
    ctx.KONG_LOG_START = now() * 1000
    if is_stream_module then
      if not ctx.KONG_PROCESSING_START then
        ctx.KONG_PROCESSING_START = start_time() * 1000
      end

      if ctx.KONG_PREREAD_START and not ctx.KONG_PREREAD_ENDED_AT then
        ctx.KONG_PREREAD_ENDED_AT = ctx.KONG_LOG_START
        ctx.KONG_PREREAD_TIME = ctx.KONG_PREREAD_ENDED_AT -
                                ctx.KONG_PREREAD_START
      end

      if ctx.KONG_BALANCER_START and not ctx.KONG_BALANCER_ENDED_AT then
        ctx.KONG_BALANCER_ENDED_AT = ctx.KONG_LOG_START
        ctx.KONG_BALANCER_TIME = ctx.KONG_BALANCER_ENDED_AT -
                                 ctx.KONG_BALANCER_START
      end

      if ctx.KONG_PROXIED then
        if not ctx.KONG_PROXY_LATENCY then
          ctx.KONG_PROXY_LATENCY = ctx.KONG_LOG_START -
                                   ctx.KONG_PROCESSING_START
        end

      elseif not ctx.KONG_RESPONSE_LATENCY then
        ctx.KONG_RESPONSE_LATENCY = ctx.KONG_LOG_START -
                                    ctx.KONG_PROCESSING_START
      end

    else
      if ctx.KONG_REWRITE_START and not ctx.KONG_REWRITE_ENDED_AT then
        ctx.KONG_REWRITE_ENDED_AT = ctx.KONG_ACCESS_START or
                                    ctx.KONG_BALANCER_START or
                                    ctx.KONG_RESPONSE_START or
                                    ctx.KONG_HEADER_FILTER_START or
                                    ctx.BODY_FILTER_START or
                                    ctx.KONG_LOG_START
        ctx.KONG_REWRITE_TIME = ctx.KONG_REWRITE_ENDED_AT -
                                ctx.KONG_REWRITE_START
      end

      if ctx.KONG_ACCESS_START and not ctx.KONG_ACCESS_ENDED_AT then
        ctx.KONG_ACCESS_ENDED_AT = ctx.KONG_BALANCER_START or
                                   ctx.KONG_RESPONSE_START or
                                   ctx.KONG_HEADER_FILTER_START or
                                   ctx.BODY_FILTER_START or
                                   ctx.KONG_LOG_START
        ctx.KONG_ACCESS_TIME = ctx.KONG_ACCESS_ENDED_AT -
                               ctx.KONG_ACCESS_START
      end

      if ctx.KONG_BALANCER_START and not ctx.KONG_BALANCER_ENDED_AT then
        ctx.KONG_BALANCER_ENDED_AT = ctx.KONG_RESPONSE_START or
                                     ctx.KONG_HEADER_FILTER_START or
                                     ctx.BODY_FILTER_START or
                                     ctx.KONG_LOG_START
        ctx.KONG_BALANCER_TIME = ctx.KONG_BALANCER_ENDED_AT -
                                 ctx.KONG_BALANCER_START
      end

      if ctx.KONG_HEADER_FILTER_START and not ctx.KONG_HEADER_FILTER_ENDED_AT then
        ctx.KONG_HEADER_FILTER_ENDED_AT = ctx.BODY_FILTER_START or
                                          ctx.KONG_LOG_START
        ctx.KONG_HEADER_FILTER_TIME = ctx.KONG_HEADER_FILTER_ENDED_AT -
                                      ctx.KONG_HEADER_FILTER_START
      end

      if ctx.KONG_BODY_FILTER_START and not ctx.KONG_BODY_FILTER_ENDED_AT then
        ctx.KONG_BODY_FILTER_ENDED_AT = ctx.KONG_LOG_START
        ctx.KONG_BODY_FILTER_TIME = ctx.KONG_BODY_FILTER_ENDED_AT -
                                    ctx.KONG_BODY_FILTER_START
      end

      if ctx.KONG_PROXIED and not ctx.KONG_WAITING_TIME then
        ctx.KONG_WAITING_TIME = ctx.KONG_LOG_START -
                                (ctx.KONG_BALANCER_ENDED_AT or ctx.KONG_ACCESS_ENDED_AT)
      end
    end
  end

  ctx.KONG_PHASE = PHASES.log

  runloop.log.before(ctx)
  kong.analytics:log_request()
  local plugins_iterator = runloop.get_plugins_iterator()
  execute_collected_plugins_iterator(plugins_iterator, "log", ctx)
  plugins_iterator.release(ctx)
  runloop.log.after(ctx)
  ee.handlers.log.after(ctx, ngx.status)
  release_table(CTX_NS, ctx)

  -- this is not used for now, but perhaps we need it later?
  --ctx.KONG_LOG_ENDED_AT = get_now_ms()
  --ctx.KONG_LOG_TIME = ctx.KONG_LOG_ENDED_AT - ctx.KONG_LOG_START
end


function Kong.handle_error()
  kong_resty_ctx.apply_ref()

  local ctx = ngx.ctx
  ctx.KONG_PHASE = PHASES.error
  ctx.KONG_UNEXPECTED = true

  log_init_worker_errors(ctx)

  return kong_error_handlers(ctx)
end


local function serve_content(module, options)
  local ctx = ngx.ctx
  ctx.KONG_PROCESSING_START = start_time() * 1000
  ctx.KONG_ADMIN_CONTENT_START = ctx.KONG_ADMIN_CONTENT_START or now() * 1000
  ctx.KONG_PHASE = PHASES.admin_api

  log_init_worker_errors(ctx)

  options = options or {}

  -- XXX EE [[
  -- if we support authentication via plugin as well as via RBAC token, then
  -- use cors plugin in api/init.lua to process cors requests and
  -- support the right origins, headers, etc.
  if not kong.configuration.admin_gui_auth then
    header["Access-Control-Allow-Origin"] = options.allow_origin or "*"

    -- this is mainly for backward compatibility
    -- if the lua block specifies the acam or acah headers, use them.
    -- those will be used in the auto-generated OPTIONS handlers
    if ngx.req.get_method() == "OPTIONS" then
      if options.acam then
        header["Access-Control-Allow-Methods"] = options.acam
      end
      if options.acah then
        header["Access-Control-Allow-Headers"] = options.acah
      end
    end
  end
  -- EE ]]

  local headers = ngx.req.get_headers()

  if headers["Kong-Request-Type"] == "editor"  then
    header["Content-Type"] = 'text/html'

    return lapis.serve("kong.portal.gui")
  end

  lapis.serve(module)

  ctx.KONG_ADMIN_CONTENT_ENDED_AT = get_updated_now_ms()
  ctx.KONG_ADMIN_CONTENT_TIME = ctx.KONG_ADMIN_CONTENT_ENDED_AT - ctx.KONG_ADMIN_CONTENT_START
  ctx.KONG_ADMIN_LATENCY = ctx.KONG_ADMIN_CONTENT_ENDED_AT - ctx.KONG_PROCESSING_START
end


function Kong.admin_content(options)
  kong.worker_events.poll()

  local ctx = ngx.ctx
  if not ctx.workspace then
    ctx.workspace = kong.default_workspace
  end

  return serve_content("kong.api", options)
end


function Kong.admin_header_filter()
  local ctx = ngx.ctx

  if not ctx.KONG_PROCESSING_START then
    ctx.KONG_PROCESSING_START = start_time() * 1000
  end

  if not ctx.KONG_ADMIN_HEADER_FILTER_START then
    ctx.KONG_ADMIN_HEADER_FILTER_START = now() * 1000

    if ctx.KONG_ADMIN_CONTENT_START and not ctx.KONG_ADMIN_CONTENT_ENDED_AT then
      ctx.KONG_ADMIN_CONTENT_ENDED_AT = ctx.KONG_ADMIN_HEADER_FILTER_START
      ctx.KONG_ADMIN_CONTENT_TIME = ctx.KONG_ADMIN_CONTENT_ENDED_AT - ctx.KONG_ADMIN_CONTENT_START
    end

    if not ctx.KONG_ADMIN_LATENCY then
      ctx.KONG_ADMIN_LATENCY = ctx.KONG_ADMIN_HEADER_FILTER_START - ctx.KONG_PROCESSING_START
    end
  end

  local enabled_headers = kong.configuration.enabled_headers
  local headers = constants.HEADERS

  if enabled_headers[headers.ADMIN_LATENCY] then
    header[headers.ADMIN_LATENCY] = ctx.KONG_ADMIN_LATENCY
  end

  if enabled_headers[headers.SERVER] then
    header[headers.SERVER] = meta._SERVER_TOKENS

  else
    header[headers.SERVER] = nil
  end

  -- this is not used for now, but perhaps we need it later?
  --ctx.KONG_ADMIN_HEADER_FILTER_ENDED_AT = get_now_ms()
  --ctx.KONG_ADMIN_HEADER_FILTER_TIME = ctx.KONG_ADMIN_HEADER_FILTER_ENDED_AT - ctx.KONG_ADMIN_HEADER_FILTER_START
end


function Kong.serve_portal_api()
  ngx.ctx.KONG_PHASE = PHASES.admin_api
  return lapis.serve("kong.portal")
end

function Kong.serve_portal_gui()
  ngx.ctx.KONG_PHASE = PHASES.admin_api
  return lapis.serve("kong.portal.gui")
end

function Kong.serve_portal_assets()
  ngx.ctx.KONG_PHASE = PHASES.admin_api
  return lapis.serve("kong.portal.gui")
end

function Kong.status_content()
  return serve_content("kong.status")
end

function Kong.debug_content()
  return serve_content("kong.debug")
end

Kong.status_header_filter = Kong.admin_header_filter
Kong.debug_header_filter = Kong.admin_header_filter


function Kong.serve_cluster_listener(options)
  log_init_worker_errors()

  ngx.ctx.KONG_PHASE = PHASES.cluster_listener

  return kong.clustering:handle_cp_websocket()
end


function Kong.serve_cluster_telemetry_listener(options)
  log_init_worker_errors()
  ngx.ctx.KONG_PHASE = PHASES.cluster_listener
  return kong.clustering:handle_cp_telemetry_websocket()
end


function Kong.stream_api()
  stream_api.handle()
end


do
  local cjson = require "cjson.safe"

  function Kong.stream_config_listener()
    local sock, err = ngx.req.socket()
    if not sock then
      kong.log.crit("unable to obtain request socket: ", err)
      return
    end

    local data, err = sock:receive("*a")
    if not data then
      ngx_log(ngx_CRIT, "unable to receive reconfigure data: ", err)
      return
    end

    local reconfigure_data, err = cjson.decode(data)
    if not reconfigure_data then
      ngx_log(ngx_ERR, "failed to json decode reconfigure data: ", err)
      return
    end

    local ok, err = kong.worker_events.post("declarative", "reconfigure", reconfigure_data)
    if ok ~= "done" then
      ngx_log(ngx_ERR, "failed to rebroadcast reconfigure event in stream: ", err or ok)
    end
  end
end


-- EE websockets [[
function Kong.ws_handshake()
  local ctx = ngx.ctx

  ctx.KONG_WS_HANDSHAKE_START = now() * 1000
  ctx.KONG_PHASE = PHASES.ws_handshake

  ee.handlers.ws_handshake.before(ctx)

  ctx.delay_response = true
  local plugins_iterator = runloop.get_plugins_iterator()
  execute_collecting_plugins_iterator(plugins_iterator, "ws_handshake", ctx)

  if ctx.delayed_response then
    ctx.KONG_WS_HANDSHAKE_ENDED_AT = get_updated_now_ms()
    ctx.KONG_WS_HANDSHAKE_TIME = ctx.KONG_WS_HANDSHAKE_ENDED_AT - ctx.KONG_WS_HANDSHAKE_START
    return flush_delayed_response(ctx)
  end

  ee.handlers.ws_handshake.after(ctx)

  ctx.KONG_WS_HANDSHAKE_ENDED_AT = get_updated_now_ms()
  ctx.KONG_WS_HANDSHAKE_TIME = ctx.KONG_WS_HANDSHAKE_ENDED_AT - ctx.KONG_WS_HANDSHAKE_START

  if ctx.delayed_response then
    return flush_delayed_response(ctx)
  end
end

function Kong.ws_proxy()
  local ctx = ngx.ctx

  ctx.KONG_WS_PROXY_START = now() * 1000
  ctx.KONG_PHASE = PHASES.ws_proxy

  ctx.delay_response = true
  ctx.KONG_PROXIED = true

  ee.handlers.ws_proxy.before(ctx)

  -- reset the phase in case it was altered by the runloop
  ctx.KONG_PHASE = PHASES.ws_proxy

  if ctx.delayed_response then
    ctx.KONG_WS_PROXY_ENDED_AT = get_updated_now_ms()
    ctx.KONG_WS_PROXY_TIME = ctx.KONG_WS_PROXY_ENDED_AT - ctx.KONG_WS_PROXY_START
    return flush_delayed_response(ctx)
  end

  ctx.KONG_WS_PROXY_ENDED_AT = get_updated_now_ms()
  ctx.KONG_WS_PROXY_TIME = ctx.KONG_WS_PROXY_ENDED_AT - ctx.KONG_WS_PROXY_START

  ee.handlers.ws_proxy.after(ctx)
end

function Kong.ws_close()
  local ctx = ngx.ctx

  ctx.KONG_WS_CLOSE_START = now() * 1000
  ctx.KONG_PHASE = PHASES.ws_close

  ee.handlers.ws_close.before(ctx)

  local plugins_iterator = runloop.get_plugins_iterator()
  execute_collected_plugins_iterator(plugins_iterator, "ws_close", ctx)

  ctx.KONG_WS_CLOSE_ENDED_AT = get_updated_now_ms()
  ctx.KONG_WS_CLOSE_TIME = ctx.KONG_WS_CLOSE_ENDED_AT - ctx.KONG_WS_CLOSE_START

  ee.handlers.ws_close.after(ctx)
end
-- ]]


return Kong<|MERGE_RESOLUTION|>--- conflicted
+++ resolved
@@ -623,29 +623,17 @@
 
   -- check state of migration only if there is an external database
   if not is_dbless(config) then
-<<<<<<< HEAD
     schema_state = assert(db:schema_state())
     local migrations_utils = require "kong.cmd.utils.migrations"
-=======
-    ngx_log(ngx_DEBUG, "checking database schema state")
-    local migrations_utils = require "kong.cmd.utils.migrations"
-    schema_state = assert(db:schema_state())
->>>>>>> f74342db
     migrations_utils.check_state(schema_state)
 
     if schema_state.missing_migrations or schema_state.pending_migrations then
       if schema_state.missing_migrations then
         ngx_log(ngx_WARN, "database is missing some migrations:\n",
                           schema_state.missing_migrations)
-<<<<<<< HEAD
     end
 
     if schema_state.pending_migrations then
-=======
-      end
-
-      if schema_state.pending_migrations then
->>>>>>> f74342db
         ngx_log(ngx_WARN, "database has pending migrations:\n",
                           schema_state.pending_migrations)
       end
@@ -874,13 +862,10 @@
 
   kong.vault.init_worker()
 
-<<<<<<< HEAD
   -- XXX EE [[
   keyring.init_worker(kong.configuration)
   -- ]]
 
-=======
->>>>>>> f74342db
   if is_dbless(kong.configuration) then
     -- databases in LMDB need to be explicitly created, otherwise `get`
     -- operations will return error instead of `nil`. This ensures the default
@@ -951,13 +936,10 @@
     end
   end
 
-<<<<<<< HEAD
   -- XXX EE [[
   ee.handlers.init_worker.after(ngx.ctx)
   -- ]]
 
-=======
->>>>>>> f74342db
   if is_not_control_plane then
     plugin_servers.start()
   end
@@ -1177,11 +1159,12 @@
 function Kong.balancer()
   local trace = tracing.trace("balancer")
 
-  local ctx = ngx.ctx
-  ctx.KONG_PHASE = PHASES.balancer
   -- This may be called multiple times, and no yielding here!
   local now_ms = now() * 1000
   local now_ns = time_ns()
+
+  local ctx = ngx.ctx
+  ctx.KONG_PHASE = PHASES.balancer
 
   if not ctx.KONG_BALANCER_START then
     ctx.KONG_BALANCER_START = now_ms
