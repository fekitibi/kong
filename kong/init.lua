--- conflicted
+++ resolved
@@ -91,18 +91,6 @@
 local migrations_utils = require "kong.cmd.utils.migrations"
 local plugin_servers = require "kong.runloop.plugin_servers"
 local clustering
-
-local internal_proxies = require "kong.enterprise_edition.proxies"
-local vitals = require "kong.vitals"
-local sales_counters = require "kong.counters.sales"
-local ee = require "kong.enterprise_edition"
-local portal_auth = require "kong.portal.auth"
-local portal_emails = require "kong.portal.emails"
-local admin_emails = require "kong.enterprise_edition.admin.emails"
-local portal_router = require "kong.portal.router"
-local invoke_plugin = require "kong.enterprise_edition.invoke_plugin"
-local licensing = require "kong.enterprise_edition.licensing"
-
 
 local internal_proxies = require "kong.enterprise_edition.proxies"
 local vitals = require "kong.vitals"
@@ -529,12 +517,7 @@
   singletons.licensing     = licensing(config)
   config                   = singletons.licensing.configuration
   kong.configuration       = singletons.licensing.configuration
-<<<<<<< HEAD
-  -- XXX uncomment this once we remove meta magic from licensing
-  -- singletons.configuration = singletons.licensing.configurartion
-=======
   singletons.configuration = singletons.licensing.configuration
->>>>>>> 0a1b2cdd
 
   kong.licensing = singletons.licensing
 
@@ -1103,7 +1086,6 @@
   -- runloop.balancer.after(ctx)
   -- ee.handlers.balancer.after(ctx)
   trace:finish()
-<<<<<<< HEAD
 end
 
 
@@ -1193,8 +1175,6 @@
     -- jump over the balancer to header_filter
     ngx.exit(status)
   end
-=======
->>>>>>> 0a1b2cdd
 end
 
 
@@ -1485,7 +1465,6 @@
   -- support the right origins, headers, etc.
   if not singletons.configuration.admin_gui_auth then
     header["Access-Control-Allow-Origin"] = options.allow_origin or "*"
-<<<<<<< HEAD
 
     if ngx.req.get_method() == "OPTIONS" then
       header["Access-Control-Allow-Methods"] = options.acam or
@@ -1507,29 +1486,6 @@
     header["Access-Control-Allow-Credentials"] = true
     header["Content-Type"] = 'text/html'
 
-=======
-
-    if ngx.req.get_method() == "OPTIONS" then
-      header["Access-Control-Allow-Methods"] = options.acam or
-        "GET, HEAD, PATCH, POST, PUT, DELETE"
-      header["Access-Control-Allow-Headers"] = options.acah or "Content-Type"
-
-      ctx.KONG_ADMIN_CONTENT_ENDED_AT = get_now_ms()
-      ctx.KONG_ADMIN_CONTENT_TIME = ctx.KONG_ADMIN_CONTENT_ENDED_AT - ctx.KONG_ADMIN_CONTENT_START
-      ctx.KONG_ADMIN_LATENCY = ctx.KONG_ADMIN_CONTENT_ENDED_AT - ctx.KONG_PROCESSING_START
-
-      return ngx.exit(204)
-    end
-  end
-
-  local headers = ngx.req.get_headers()
-
-  if headers["Kong-Request-Type"] == "editor"  then
-    header["Access-Control-Allow-Origin"] = singletons.configuration.admin_gui_url or "*"
-    header["Access-Control-Allow-Credentials"] = true
-    header["Content-Type"] = 'text/html'
-
->>>>>>> 0a1b2cdd
     return lapis.serve("kong.portal.gui")
   end
 
