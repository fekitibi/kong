-- Kong, the biggest ape in town
--
--     /\  ____
--     <> ( oo )
--     <>_| ^^ |_
--     <>   @    \
--    /~~\ . . _ |
--   /~~~~\    | |
--  /~~~~~~\/ _| |
--  |[][][]/ / [m]
--  |[][][[m]
--  |[][][]|
--  |[][][]|
--  |[][][]|
--  |[][][]|
--  |[][][]|
--  |[][][]|
--  |[][][]|
--  |[][][]|
--  |[|--|]|
--  |[|  |]|
--  ========
-- ==========
-- |[[    ]]|
-- ==========

pcall(require, "luarocks.loader")


assert(package.loaded["resty.core"], "lua-resty-core must be loaded; make " ..
                                     "sure 'lua_load_resty_core' is not "..
                                     "disabled.")


local constants = require "kong.constants"
do
  -- let's ensure the required shared dictionaries are
  -- declared via lua_shared_dict in the Nginx conf

  for _, dict in ipairs(constants.DICTS) do
    if not ngx.shared[dict] then
      return error("missing shared dict '" .. dict .. "' in Nginx "          ..
                   "configuration, are you using a custom template? "        ..
                   "Make sure the 'lua_shared_dict " .. dict .. " [SIZE];' " ..
                   "directive is defined.")
    end
  end

  -- if we're running `nginx -t` then don't initialize
  if os.getenv("KONG_NGINX_CONF_CHECK") then
    return {
      init = function() end,
    }
  end
end


require("kong.globalpatches")()


local kong_global = require "kong.global"
local PHASES = kong_global.phases


_G.kong = kong_global.new() -- no versioned PDK for plugins for now

local DB = require "kong.db"
local dns = require "kong.tools.dns"
local utils = require "kong.tools.utils"
local lapis = require "lapis"
local runloop = require "kong.runloop.handler"
<<<<<<< HEAD
local tracing = require "kong.tracing"
local keyring = require "kong.keyring.startup"
=======
local clustering = require "kong.clustering"
>>>>>>> 28e4baf3
local singletons = require "kong.singletons"
local declarative = require "kong.db.declarative"
local ngx_balancer = require "ngx.balancer"
local kong_resty_ctx = require "kong.resty.ctx"
local certificate = require "kong.runloop.certificate"
local concurrency = require "kong.concurrency"
local cache_warmup = require "kong.cache_warmup"
local balancer_execute = require("kong.runloop.balancer").execute
local kong_error_handlers = require "kong.error_handlers"
local migrations_utils = require "kong.cmd.utils.migrations"
local go = require "kong.db.dao.plugins.go"


local internal_proxies = require "kong.enterprise_edition.proxies"
local vitals = require "kong.vitals"
local sales_counters = require "kong.counters.sales"
local ee = require "kong.enterprise_edition"
local portal_auth = require "kong.portal.auth"
local portal_emails = require "kong.portal.emails"
local admin_emails = require "kong.enterprise_edition.admin.emails"
local portal_router = require "kong.portal.router"
local invoke_plugin = require "kong.enterprise_edition.invoke_plugin"

local kong             = kong
local ngx              = ngx
local now              = ngx.now
local update_time      = ngx.update_time
local var              = ngx.var
local arg              = ngx.arg
local header           = ngx.header
local ngx_log          = ngx.log
local ngx_ALERT        = ngx.ALERT
local ngx_CRIT         = ngx.CRIT
local ngx_ERR          = ngx.ERR
local ngx_WARN         = ngx.WARN
local ngx_INFO         = ngx.INFO
local ngx_DEBUG        = ngx.DEBUG
local subsystem        = ngx.config.subsystem
local type             = type
local error            = error
local ipairs           = ipairs
local assert           = assert
local tostring         = tostring
local coroutine        = coroutine
local get_last_failure = ngx_balancer.get_last_failure
local set_current_peer = ngx_balancer.set_current_peer
local set_timeouts     = ngx_balancer.set_timeouts
local set_more_tries   = ngx_balancer.set_more_tries


local declarative_entities
local schema_state


local stash_init_worker_error
local log_init_worker_errors
do
  local init_worker_errors
  local init_worker_errors_str
  local ctx_k = {}


  stash_init_worker_error = function(err)
    if err == nil then
      return
    end

    err = tostring(err)

    if not init_worker_errors then
      init_worker_errors = {}
    end

    table.insert(init_worker_errors, err)
    init_worker_errors_str = table.concat(init_worker_errors, ", ")

    return ngx_log(ngx_CRIT, "worker initialization error: ", err,
                             "; this node must be restarted")
  end


  log_init_worker_errors = function(ctx)
    if not init_worker_errors_str or ctx[ctx_k] then
      return
    end

    ctx[ctx_k] = true

    return ngx_log(ngx_ALERT, "unsafe request processing due to earlier ",
                              "initialization errors; this node must be ",
                              "restarted (", init_worker_errors_str, ")")
  end
end


local reset_kong_shm
do
  local preserve_keys = {
    "events:requests",
    "kong:node_id",
  }

  reset_kong_shm = function()
    local preserved = {}

    for _, key in ipairs(preserve_keys) do
      -- ignore errors
      preserved[key] = ngx.shared.kong:get(key)
    end

    ngx.shared.kong:flush_all()
    ngx.shared.kong:flush_expired(0)

    for _, key in ipairs(preserve_keys) do
      ngx.shared.kong:set(key, preserved[key])
    end
  end
end


local function execute_plugins_iterator(plugins_iterator, phase, ctx)
  -- XXX EE: Check we don't update old_ws twice

  local old_ws = ctx and ctx.workspaces
  for plugin, configuration in plugins_iterator:iterate(phase, ctx) do
    if ctx then
      kong_global.set_named_ctx(kong, "plugin", configuration)
    end

    kong_global.set_namespaced_log(kong, plugin.name)
    plugin.handler[phase](plugin.handler, configuration)
    kong_global.reset_log(kong)

<<<<<<< HEAD
    if ctx then
      ctx.workspaces = old_ws
=======
    if plugin.handler._go then
      ctx.ran_go_plugin = true
>>>>>>> 28e4baf3
    end
  end
end


local function execute_cache_warmup(kong_config)
  if kong_config.database == "off" then
    return true
  end

  if ngx.worker.id() == 0 then
    local ok, err = cache_warmup.execute(kong_config.db_cache_warmup_entities)
    if not ok then
      return nil, err
    end
  end

  return true
end


local function get_now_ms()
  update_time()
  return now() * 1000 -- time is kept in seconds with millisecond resolution.
end

local function flush_delayed_response(ctx)
  ctx.delay_response = false

  if type(ctx.delayed_response_callback) == "function" then
    ctx.delayed_response_callback(ctx)
    return -- avoid tail call
  end

  kong.response.exit(ctx.delayed_response.status_code,
                     ctx.delayed_response.content,
                     ctx.delayed_response.headers)
end


local function parse_declarative_config(kong_config)
  if kong_config.database ~= "off" then
    return {}
  end

  if not kong_config.declarative_config then
    return {}
  end

  local dc = declarative.new_config(kong_config)
  local entities, err = dc:parse_file(kong_config.declarative_config)
  if not entities then
    return nil, "error parsing declarative config file " ..
                kong_config.declarative_config .. ":\n" .. err
  end

  return entities
end


local function load_declarative_config(kong_config, entities)
  if kong_config.database ~= "off" then
    return true
  end

  if not kong_config.declarative_config then
    -- no configuration yet, just build empty plugins iterator
    local ok, err = runloop.build_plugins_iterator(utils.uuid())
    if not ok then
      error("error building initial plugins iterator: " .. err)
    end
    return true
  end

  local opts = {
    name = "declarative_config",
  }
  return concurrency.with_worker_mutex(opts, function()
    local value = ngx.shared.kong:get("declarative_config:loaded")
    if value then
      return true
    end

    local ok, err = declarative.load_into_cache(entities)
    if not ok then
      return nil, err
    end

    kong.log.notice("declarative config loaded from ",
                    kong_config.declarative_config)

    ok, err = runloop.build_plugins_iterator("init")
    if not ok then
      error("error building initial plugins iterator: " .. err)
    end

    assert(runloop.build_router("init"))

    ok, err = ngx.shared.kong:safe_set("declarative_config:loaded", true)
    if not ok then
      kong.log.warn("failed marking declarative_config as loaded: ", err)
    end

    return true
  end)
end


local function list_migrations(migtable)
  local list = {}
  for _, t in ipairs(migtable) do
    local mignames = {}
    for _, mig in ipairs(t.migrations) do
      table.insert(mignames, mig.name)
    end
    table.insert(list, string.format("%s (%s)", t.subsystem,
                       table.concat(mignames, ", ")))
  end
  return table.concat(list, " ")
end


local buffered_proxy
do
  local HTTP_METHODS = {
    GET       = ngx.HTTP_GET,
    HEAD      = ngx.HTTP_HEAD,
    PUT       = ngx.HTTP_PUT,
    POST      = ngx.HTTP_POST,
    DELETE    = ngx.HTTP_DELETE,
    OPTIONS   = ngx.HTTP_OPTIONS,
    MKCOL     = ngx.HTTP_MKCOL,
    COPY      = ngx.HTTP_COPY,
    MOVE      = ngx.HTTP_MOVE,
    PROPFIND  = ngx.HTTP_PROPFIND,
    PROPPATCH = ngx.HTTP_PROPPATCH,
    LOCK      = ngx.HTTP_LOCK,
    UNLOCK    = ngx.HTTP_UNLOCK,
    PATCH     = ngx.HTTP_PATCH,
    TRACE     = ngx.HTTP_TRACE,
  }

  buffered_proxy = function(ctx)
    ngx.req.read_body()

    local options = {
      always_forward_body = true,
      share_all_vars      = true,
      method              = HTTP_METHODS[ngx.req.get_method()],
      ctx                 = ctx,
    }

    local res = ngx.location.capture("/kong_buffered_http", options)
    if res.truncated then
      ngx.status = 502
      return kong_error_handlers(ngx)
    end

    return kong.response.exit(res.status, res.body, res.header)
  end
end


-- Kong public context handlers.
-- @section kong_handlers

local Kong = {}


function Kong.init()
  reset_kong_shm()

  -- special math.randomseed from kong.globalpatches not taking any argument.
  -- Must only be called in the init or init_worker phases, to avoid
  -- duplicated seeds.
  math.randomseed()

  local pl_path = require "pl.path"
  local conf_loader = require "kong.conf_loader"

  -- check if kong global is the correct one
  if not kong.version then
    error("configuration error: make sure your template is not setting a " ..
          "global named 'kong' (please use 'Kong' instead)")
  end

  -- retrieve kong_config
  local conf_path = pl_path.join(ngx.config.prefix(), ".kong_env")
  local config = assert(conf_loader(conf_path, nil, { from_kong_env = true }))

  kong_global.init_pdk(kong, config, nil) -- nil: latest PDK
  tracing.init(config)

  local err = ee.feature_flags_init(config)
  if err then
    error(tostring(err))
  end

  local db = assert(DB.new(config))
  tracing.connector_query_wrap(db.connector)
  assert(db:init_connector())

  schema_state = assert(db:schema_state())
  migrations_utils.check_state(schema_state)

  if schema_state.missing_migrations or schema_state.pending_migrations then
    if schema_state.missing_migrations then
      ngx_log(ngx_WARN, "database is missing some migrations:\n",
                        schema_state.missing_migrations)
  end

  if schema_state.pending_migrations then
      ngx_log(ngx_WARN, "database has pending migrations:\n",
                        schema_state.pending_migrations)
    end
  end

  assert(db:connect())
  assert(db.plugins:check_db_against_config(config.loaded_plugins))

  -- LEGACY
  singletons.dns = dns(config)
  singletons.configuration = config
  singletons.db = db
  -- /LEGACY

<<<<<<< HEAD
  kong.license = ee.read_license_info()
  singletons.internal_proxies = internal_proxies.new()
  singletons.portal_emails = portal_emails.new(config)
  singletons.admin_emails = admin_emails.new(config)
  singletons.portal_router = portal_router.new(db)

  local reports = require "kong.reports"
  local l = kong.license and
            kong.license.license.payload.license_key or
            nil
  reports.add_immutable_value("license_key", l)
  reports.add_immutable_value("enterprise", true)

  if config.anonymous_reports then
    reports.add_ping_value("rbac_enforced", singletons.configuration.rbac ~= "off")
    reports.add_entity_reports()
  end
  kong.vitals = vitals.new {
      db             = db,
      flush_interval = config.vitals_flush_interval,
      delete_interval_pg = config.vitals_delete_interval_pg,
      ttl_seconds    = config.vitals_ttl_seconds,
      ttl_minutes    = config.vitals_ttl_minutes,
  }

  do
    local origins = {}

    for _, v in ipairs(config.origins) do
      -- Validated in conf_loader
      local from_scheme, from_authority, to_scheme, to_authority =
        v:match("^(%a[%w+.-]*)://([^=]+:[%d]+)=(%a[%w+.-]*)://(.+)$")

      local from = assert(utils.normalize_ip(from_authority))
      local to = assert(utils.normalize_ip(to_authority))
      local from_origin = from_scheme:lower() .. "://" .. utils.format_host(from)

      to.scheme = to_scheme

      if to.port == nil then
        if to_scheme == "http" then
          to.port = 80

        elseif to_scheme == "https" then
          to.port = 443

        else
          error("scheme has unknown default port")
        end
      end

      origins[from_origin] = to
    end

    singletons.origins = origins
  end

  kong.db = db
  kong.dns = singletons.dns

  local counters_strategy = require("kong.counters.sales.strategies." .. kong.db.strategy):new(kong.db)
  kong.sales_counters = sales_counters.new({ strategy = counters_strategy })


=======
  kong.db = db
  kong.dns = singletons.dns

>>>>>>> 28e4baf3
  if subsystem == "stream" or config.proxy_ssl_enabled then
    certificate.init()
  end

<<<<<<< HEAD
  keyring.init(config)
=======
  clustering.init(config)
>>>>>>> 28e4baf3

  -- Load plugins as late as possible so that everything is set up
  assert(db.plugins:load_plugin_schemas(config.loaded_plugins))


  singletons.invoke_plugin = invoke_plugin.new {
    loaded_plugins = db.plugins:get_handlers(),
    kong_global = kong_global,
  }

  if kong.configuration.database == "off" then
  local err
    declarative_entities, err = parse_declarative_config(kong.configuration)
    if not declarative_entities then
      error(err)
  end

  else
    local ok, err = runloop.build_plugins_iterator("init")
    if not ok then
      error("error building initial plugins: " .. tostring(err))
  end

    assert(runloop.build_router("init"))
  end

  db:close()
end


function Kong.init_worker()
  kong_global.set_phase(kong, PHASES.init_worker)

  -- special math.randomseed from kong.globalpatches not taking any argument.
  -- Must only be called in the init or init_worker phases, to avoid
  -- duplicated seeds.
  math.randomseed()


  -- init DB


  local ok, err = kong.db:init_worker()
  if not ok then
    stash_init_worker_error("failed to instantiate 'kong.db' module: " .. err)
    return
  end


  if ngx.worker.id() == 0 then
    if schema_state.missing_migrations then
      ngx_log(ngx_WARN, "missing migrations: ",
              list_migrations(schema_state.missing_migrations))
    end

    if schema_state.pending_migrations then
      ngx_log(ngx_INFO, "starting with pending migrations: ",
              list_migrations(schema_state.pending_migrations))
    end
  end

  local worker_events, err = kong_global.init_worker_events()
  if not worker_events then
    stash_init_worker_error("failed to instantiate 'kong.worker_events' " ..
                            "module: " .. err)
    return
  end
  kong.worker_events = worker_events

  local cluster_events, err = kong_global.init_cluster_events(kong.configuration, kong.db)
  if not cluster_events then
    stash_init_worker_error("failed to instantiate 'kong.cluster_events' " ..
                            "module: " .. err)
    return
  end
  kong.cluster_events = cluster_events

  -- vitals functions require a timer, so must start in worker context
  local ok, err = kong.vitals:init()
  if not ok then
    ngx.log(ngx.CRIT, "could not initialize vitals: ", err)
  end

  -- sales counters functions require a timer, so must start in worker context
  local ok, err = kong.sales_counters:init()
  if not ok then
    ngx.log(ngx.CRIT, "could not initialize sales counters: ", err)
  end

  local cache, err = kong_global.init_cache(kong.configuration, cluster_events, worker_events, kong.vitals)
  if not cache then
    stash_init_worker_error("failed to instantiate 'kong.cache' module: " ..
                            err)
    return
  end
  kong.cache = cache

  local core_cache, err = kong_global.init_core_cache(kong.configuration, cluster_events, worker_events)
  if not cache then
    stash_init_worker_error("failed to instantiate 'kong.core_cache' module: " ..
                            err)
    return
  end
  kong.core_cache = core_cache

  ok, err = runloop.set_init_versions_in_cache()
  if not ok then
    stash_init_worker_error(err) -- 'err' fully formatted
    return
  end

  -- LEGACY
  singletons.cache          = cache
  singletons.core_cache     = core_cache
  singletons.worker_events  = worker_events
  singletons.cluster_events = cluster_events
  -- /LEGACY

  kong.db:set_events_handler(worker_events)

  keyring.init_worker(kong.configuration)

  ok, err = load_declarative_config(kong.configuration, declarative_entities)
  if not ok then
    stash_init_worker_error("failed to load declarative config file: " .. err)
    return
  end

  ok, err = execute_cache_warmup(kong.configuration)
  if not ok then
    ngx_log(ngx_ERR, "failed to warm up the DB cache: " .. err)
  end

  runloop.init_worker.before()


  -- run plugins init_worker context
  ok, err = runloop.update_plugins_iterator()
  if not ok then
    stash_init_worker_error("failed to build the plugins iterator: " .. err)
    return
  end

  local plugins_iterator = runloop.get_plugins_iterator()
  execute_plugins_iterator(plugins_iterator, "init_worker")

<<<<<<< HEAD
  ee.handlers.init_worker.after(ngx.ctx)
=======
  if go.is_on() then
    go.manage_pluginserver()
  end

  clustering.init_worker(kong.configuration)
>>>>>>> 28e4baf3
end


function Kong.preread()
  local ctx = ngx.ctx
  if not ctx.KONG_PROCESSING_START then
    ctx.KONG_PROCESSING_START = get_now_ms()
  end

  if not ctx.KONG_PREREAD_START then
    ctx.KONG_PREREAD_START = ctx.KONG_PROCESSING_START
  end

  kong_global.set_phase(kong, PHASES.preread)

  log_init_worker_errors(ctx)

  runloop.preread.before(ctx)

  local plugins_iterator = runloop.get_updated_plugins_iterator()
  execute_plugins_iterator(plugins_iterator, "preread", ctx)

  if not ctx.service then
    ctx.KONG_PREREAD_ENDED_AT = get_now_ms()
    ctx.KONG_PREREAD_TIME = ctx.KONG_PREREAD_ENDED_AT - ctx.KONG_PREREAD_START

    ngx_log(ngx_WARN, "no Service found with those values")
    return ngx.exit(503)
  end

  runloop.preread.after(ctx)

  ctx.KONG_PREREAD_ENDED_AT = get_now_ms()
  ctx.KONG_PREREAD_TIME = ctx.KONG_PREREAD_ENDED_AT - ctx.KONG_PREREAD_START

  -- we intent to proxy, though balancer may fail on that
  ctx.KONG_PROXIED = true
end


function Kong.ssl_certificate()
  kong_global.set_phase(kong, PHASES.certificate)

  -- this doesn't really work across the phases currently (OpenResty 1.13.6.2),
  -- but it returns a table (rewrite phase clears it)
  local ctx = ngx.ctx
  log_init_worker_errors(ctx)

  runloop.certificate.before(ctx)

  local plugins_iterator = runloop.get_updated_plugins_iterator()
  execute_plugins_iterator(plugins_iterator, "certificate", ctx)
end


function Kong.rewrite()
  if var.kong_proxy_mode == "grpc" then
    kong_resty_ctx.apply_ref() -- if kong_proxy_mode is gRPC, this is executing
    kong_resty_ctx.stash_ref() -- after an internal redirect. Restore (and restash)
                               -- context to avoid re-executing phases

    local ctx = ngx.ctx
    ctx.KONG_REWRITE_ENDED_AT = get_now_ms()
    ctx.KONG_REWRITE_TIME = ctx.KONG_REWRITE_ENDED_AT - ctx.KONG_REWRITE_START

    return
  end

  local ctx = ngx.ctx
  if not ctx.KONG_PROCESSING_START then
    ctx.KONG_PROCESSING_START = ngx.req.start_time() * 1000
  end

  if not ctx.KONG_REWRITE_START then
    ctx.KONG_REWRITE_START = get_now_ms()
  end

  kong_global.set_phase(kong, PHASES.rewrite)
  kong_resty_ctx.stash_ref()

  local is_https = var.https == "on"
  if not is_https then
    log_init_worker_errors(ctx)
  end

  runloop.rewrite.before(ctx)

  -- On HTTPS requests, the plugins iterator is already updated in the ssl_certificate phase
  local plugins_iterator
  if is_https then
    plugins_iterator = runloop.get_plugins_iterator()
  else
    plugins_iterator = runloop.get_updated_plugins_iterator()
  end

  execute_plugins_iterator(plugins_iterator, "rewrite", ctx)

  ctx.KONG_REWRITE_ENDED_AT = get_now_ms()
  ctx.KONG_REWRITE_TIME = ctx.KONG_REWRITE_ENDED_AT - ctx.KONG_REWRITE_START
end


function Kong.access()
  local ctx = ngx.ctx
  if not ctx.KONG_ACCESS_START then
    ctx.KONG_ACCESS_START = get_now_ms()

    if ctx.KONG_REWRITE_START and not ctx.KONG_REWRITE_ENDED_AT then
      ctx.KONG_REWRITE_ENDED_AT = ctx.KONG_ACCESS_START
      ctx.KONG_REWRITE_TIME = ctx.KONG_REWRITE_ENDED_AT - ctx.KONG_REWRITE_START
    end
  end

  kong_global.set_phase(kong, PHASES.access)

  runloop.access.before(ctx)

  ctx.delay_response = true

  local old_ws = ctx.workspaces
  local plugins_iterator = runloop.get_plugins_iterator()
  for plugin, plugin_conf in plugins_iterator:iterate("access", ctx) do
    if plugin.handler._go then
      ctx.ran_go_plugin = true
    end

    if not ctx.delayed_response then
      kong_global.set_named_ctx(kong, "plugin", plugin_conf)
      kong_global.set_namespaced_log(kong, plugin.name)

      local err = coroutine.wrap(plugin.handler.access)(plugin.handler, plugin_conf)

      kong_global.reset_log(kong)

      if err then
        ctx.delay_response = false

        kong.log.err(err)

        ctx.KONG_ACCESS_ENDED_AT = get_now_ms()
        ctx.KONG_ACCESS_TIME = ctx.KONG_ACCESS_ENDED_AT - ctx.KONG_ACCESS_START
        ctx.KONG_RESPONSE_LATENCY = ctx.KONG_ACCESS_ENDED_AT - ctx.KONG_PROCESSING_START

        return kong.response.exit(500, { message  = "An unexpected error occurred" })
      end

      local ok, err = portal_auth.verify_developer_status(ctx.authenticated_consumer)
      if not ok then
        ctx.delay_response = false
        return kong.response.exit(401, { message = err })
      end
    end
    ctx.workspaces = old_ws
  end

  if ctx.delayed_response then
    ctx.KONG_ACCESS_ENDED_AT = get_now_ms()
    ctx.KONG_ACCESS_TIME = ctx.KONG_ACCESS_ENDED_AT - ctx.KONG_ACCESS_START
    ctx.KONG_RESPONSE_LATENCY = ctx.KONG_ACCESS_ENDED_AT - ctx.KONG_PROCESSING_START

    return flush_delayed_response(ctx)
  end

  ctx.delay_response = false

  if not ctx.service then
    ctx.KONG_ACCESS_ENDED_AT = get_now_ms()
    ctx.KONG_ACCESS_TIME = ctx.KONG_ACCESS_ENDED_AT - ctx.KONG_ACCESS_START
    ctx.KONG_RESPONSE_LATENCY = ctx.KONG_ACCESS_ENDED_AT - ctx.KONG_PROCESSING_START

    return kong.response.exit(503, { message = "no Service found with those values"})
  end

  runloop.access.after(ctx)

  ctx.KONG_ACCESS_ENDED_AT = get_now_ms()
  ctx.KONG_ACCESS_TIME = ctx.KONG_ACCESS_ENDED_AT - ctx.KONG_ACCESS_START

  -- we intent to proxy, though balancer may fail on that
  ctx.KONG_PROXIED = true

  if kong.ctx.core.buffered_proxying then
    return buffered_proxy(ctx)
  end
end


function Kong.balancer()
  local trace = tracing.trace("balancer")

  kong_global.set_phase(kong, PHASES.balancer)
  -- This may be called multiple times, and no yielding here!
  local now_ms = get_now_ms()

  local ctx = ngx.ctx
  if not ctx.KONG_BALANCER_START then
    ctx.KONG_BALANCER_START = now_ms

    if subsystem == "stream" then
      if ctx.KONG_PREREAD_START and not ctx.KONG_PREREAD_ENDED_AT then
        ctx.KONG_PREREAD_ENDED_AT = ctx.KONG_BALANCER_START
        ctx.KONG_PREREAD_TIME = ctx.KONG_PREREAD_ENDED_AT -
                                ctx.KONG_PREREAD_START
      end

    else
      if ctx.KONG_REWRITE_START and not ctx.KONG_REWRITE_ENDED_AT then
        ctx.KONG_REWRITE_ENDED_AT = ctx.KONG_ACCESS_START or
                                    ctx.KONG_BALANCER_START
        ctx.KONG_REWRITE_TIME = ctx.KONG_REWRITE_ENDED_AT -
                                ctx.KONG_REWRITE_START
      end

      if ctx.KONG_ACCESS_START and not ctx.KONG_ACCESS_ENDED_AT then
        ctx.KONG_ACCESS_ENDED_AT = ctx.KONG_BALANCER_START
        ctx.KONG_ACCESS_TIME = ctx.KONG_ACCESS_ENDED_AT -
                               ctx.KONG_ACCESS_START
      end
    end
  end

  kong_global.set_phase(kong, PHASES.balancer)

  local balancer_data = ctx.balancer_data
  local tries = balancer_data.tries
  local current_try = {}
  balancer_data.try_count = balancer_data.try_count + 1
  tries[balancer_data.try_count] = current_try

  -- runloop.balancer.before(ctx)
  current_try.balancer_start = now_ms

  if balancer_data.try_count > 1 then
    -- only call balancer on retry, first one is done in `runloop.access.after`
    -- which runs in the ACCESS context and hence has less limitations than
    -- this BALANCER context where the retries are executed

    -- record failure data
    local previous_try = tries[balancer_data.try_count - 1]
    previous_try.state, previous_try.code = get_last_failure()

    -- Report HTTP status for health checks
    local balancer = balancer_data.balancer
    if balancer then
      if previous_try.state == "failed" then
        if previous_try.code == 504 then
          balancer.report_timeout(balancer_data.balancer_handle)
        else
          balancer.report_tcp_failure(balancer_data.balancer_handle)
        end

      else
        balancer.report_http_status(balancer_data.balancer_handle,
                                    previous_try.code)
      end
    end

    local ok, err, errcode = balancer_execute(balancer_data)
    if not ok then
      ngx_log(ngx_ERR, "failed to retry the dns/balancer resolver for ",
              tostring(balancer_data.host), "' with: ", tostring(err))

      ctx.KONG_BALANCER_ENDED_AT = get_now_ms()
      ctx.KONG_BALANCER_TIME = ctx.KONG_BALANCER_ENDED_AT - ctx.KONG_BALANCER_START
      ctx.KONG_PROXY_LATENCY = ctx.KONG_BALANCER_ENDED_AT - ctx.KONG_PROCESSING_START

      return ngx.exit(errcode)
    end

  else
    -- first try, so set the max number of retries
    local retries = balancer_data.retries
    if retries > 0 then
      set_more_tries(retries)
    end
  end

  current_try.ip   = balancer_data.ip
  current_try.port = balancer_data.port

  -- set the targets as resolved
  ngx_log(ngx_DEBUG, "setting address (try ", balancer_data.try_count, "): ",
                     balancer_data.ip, ":", balancer_data.port)
  local ok, err = set_current_peer(balancer_data.ip, balancer_data.port)
  if not ok then
    ngx_log(ngx_ERR, "failed to set the current peer (address: ",
            tostring(balancer_data.ip), " port: ", tostring(balancer_data.port),
            "): ", tostring(err))

    ctx.KONG_BALANCER_ENDED_AT = get_now_ms()
    ctx.KONG_BALANCER_TIME = ctx.KONG_BALANCER_ENDED_AT - ctx.KONG_BALANCER_START
    ctx.KONG_PROXY_LATENCY = ctx.KONG_BALANCER_ENDED_AT - ctx.KONG_PROCESSING_START

    return ngx.exit(500)
  end

  ok, err = set_timeouts(balancer_data.connect_timeout / 1000,
                         balancer_data.send_timeout / 1000,
                         balancer_data.read_timeout / 1000)
  if not ok then
    ngx_log(ngx_ERR, "could not set upstream timeouts: ", err)
  end

  -- record overall latency
  ctx.KONG_BALANCER_ENDED_AT = get_now_ms()
  ctx.KONG_BALANCER_TIME = ctx.KONG_BALANCER_ENDED_AT - ctx.KONG_BALANCER_START

  -- record try-latency
  local try_latency = ctx.KONG_BALANCER_ENDED_AT - current_try.balancer_start
  current_try.balancer_latency = try_latency

  -- time spent in Kong before sending the request to upstream
  -- start_time() is kept in seconds with millisecond resolution.
  ctx.KONG_PROXY_LATENCY = ctx.KONG_BALANCER_ENDED_AT - ctx.KONG_PROCESSING_START

  -- runloop.balancer.after(ctx)
  -- ee.handlers.balancer.after(ctx)
  trace:finish()
end


function Kong.header_filter()
  local ctx = ngx.ctx
  ctx.is_proxy_request = true
  if not ctx.KONG_PROCESSING_START then
    ctx.KONG_PROCESSING_START = ngx.req.start_time() * 1000
  end

  if not ctx.KONG_HEADER_FILTER_START then
    ctx.KONG_HEADER_FILTER_START = get_now_ms()

    if ctx.KONG_REWRITE_START and not ctx.KONG_REWRITE_ENDED_AT then
      ctx.KONG_REWRITE_ENDED_AT = ctx.KONG_BALANCER_START or
                                  ctx.KONG_ACCESS_START or
                                  ctx.KONG_HEADER_FILTER_START
      ctx.KONG_REWRITE_TIME = ctx.KONG_REWRITE_ENDED_AT -
                              ctx.KONG_REWRITE_START
    end

    if ctx.KONG_ACCESS_START and not ctx.KONG_ACCESS_ENDED_AT then
      ctx.KONG_ACCESS_ENDED_AT = ctx.KONG_BALANCER_START or
                                 ctx.KONG_HEADER_FILTER_START
      ctx.KONG_ACCESS_TIME = ctx.KONG_ACCESS_ENDED_AT -
                             ctx.KONG_ACCESS_START
    end

    if ctx.KONG_BALANCER_START and not ctx.KONG_BALANCER_ENDED_AT then
      ctx.KONG_BALANCER_ENDED_AT = ctx.KONG_HEADER_FILTER_START
      ctx.KONG_BALANCER_TIME = ctx.KONG_BALANCER_ENDED_AT -
                               ctx.KONG_BALANCER_START
    end
  end

  if ctx.KONG_PROXIED then
    ctx.KONG_WAITING_TIME = ctx.KONG_HEADER_FILTER_START -
                           (ctx.KONG_BALANCER_ENDED_AT or ctx.KONG_ACCESS_ENDED_AT)

    if not ctx.KONG_PROXY_LATENCY then
      ctx.KONG_PROXY_LATENCY = ctx.KONG_HEADER_FILTER_START - ctx.KONG_PROCESSING_START
    end

  elseif not ctx.KONG_RESPONSE_LATENCY then
    ctx.KONG_RESPONSE_LATENCY = ctx.KONG_HEADER_FILTER_START - ctx.KONG_PROCESSING_START
  end

  kong_global.set_phase(kong, PHASES.header_filter)

  runloop.header_filter.before(ctx)
  local plugins_iterator = runloop.get_plugins_iterator()
  execute_plugins_iterator(plugins_iterator, "header_filter", ctx)
  runloop.header_filter.after(ctx)
  ee.handlers.header_filter.after(ctx)

  ctx.KONG_HEADER_FILTER_ENDED_AT = get_now_ms()
  ctx.KONG_HEADER_FILTER_TIME = ctx.KONG_HEADER_FILTER_ENDED_AT - ctx.KONG_HEADER_FILTER_START
end


function Kong.body_filter()
  local ctx = ngx.ctx
  if not ctx.KONG_BODY_FILTER_START then
    ctx.KONG_BODY_FILTER_START = get_now_ms()

    if ctx.KONG_REWRITE_START and not ctx.KONG_REWRITE_ENDED_AT then
      ctx.KONG_REWRITE_ENDED_AT = ctx.KONG_ACCESS_START or
                                  ctx.KONG_BALANCER_START or
                                  ctx.KONG_HEADER_FILTER_START or
                                  ctx.KONG_BODY_FILTER_START
      ctx.KONG_REWRITE_TIME = ctx.KONG_REWRITE_ENDED_AT -
                              ctx.KONG_REWRITE_START
    end

    if ctx.KONG_ACCESS_START and not ctx.KONG_ACCESS_ENDED_AT then
      ctx.KONG_ACCESS_ENDED_AT = ctx.KONG_BALANCER_START or
                                 ctx.KONG_HEADER_FILTER_START or
                                 ctx.KONG_BODY_FILTER_START
      ctx.KONG_ACCESS_TIME = ctx.KONG_ACCESS_ENDED_AT -
                             ctx.KONG_ACCESS_START
    end

    if ctx.KONG_BALANCER_START and not ctx.KONG_BALANCER_ENDED_AT then
      ctx.KONG_BALANCER_ENDED_AT = ctx.KONG_HEADER_FILTER_START or
                                   ctx.KONG_BODY_FILTER_START
      ctx.KONG_BALANCER_TIME = ctx.KONG_BALANCER_ENDED_AT -
                               ctx.KONG_BALANCER_START
    end

    if ctx.KONG_HEADER_FILTER_START and not ctx.KONG_HEADER_FILTER_ENDED_AT then
      ctx.KONG_HEADER_FILTER_ENDED_AT = ctx.KONG_BODY_FILTER_START
      ctx.KONG_HEADER_FILTER_TIME = ctx.KONG_HEADER_FILTER_ENDED_AT -
                                    ctx.KONG_HEADER_FILTER_START
    end
  end

  kong_global.set_phase(kong, PHASES.body_filter)

  if kong.ctx.core.response_body then
    arg[1] = kong.ctx.core.response_body
    arg[2] = true
  end

  local plugins_iterator = runloop.get_plugins_iterator()
  execute_plugins_iterator(plugins_iterator, "body_filter", ctx)

  if not arg[2] then
    return
  end

  ctx.KONG_BODY_FILTER_ENDED_AT = get_now_ms()
  ctx.KONG_BODY_FILTER_TIME = ctx.KONG_BODY_FILTER_ENDED_AT - ctx.KONG_BODY_FILTER_START

  if ctx.KONG_PROXIED then
    -- time spent receiving the response (header_filter + body_filter)
    -- we could use $upstream_response_time but we need to distinguish the waiting time
    -- from the receiving time in our logging plugins (especially ALF serializer).
    ctx.KONG_RECEIVE_TIME = ctx.KONG_BODY_FILTER_ENDED_AT - (ctx.KONG_HEADER_FILTER_START or
                                                             ctx.KONG_BALANCER_ENDED_AT or
                                                             ctx.KONG_BALANCER_START or
                                                             ctx.KONG_ACCESS_ENDED_AT)
  end
end


function Kong.log()
  local ctx = ngx.ctx
  if not ctx.KONG_LOG_START then
    ctx.KONG_LOG_START = get_now_ms()
    if subsystem == "stream" then
      if ctx.KONG_PREREAD_START and not ctx.KONG_PREREAD_ENDED_AT then
        ctx.KONG_PREREAD_ENDED_AT = ctx.KONG_LOG_START
        ctx.KONG_PREREAD_TIME = ctx.KONG_PREREAD_ENDED_AT -
                                ctx.KONG_PREREAD_START
      end

      if ctx.KONG_BALANCER_START and not ctx.KONG_BALANCER_ENDED_AT then
        ctx.KONG_BALANCER_ENDED_AT = ctx.KONG_LOG_START
        ctx.KONG_BALANCER_TIME = ctx.KONG_BALANCER_ENDED_AT -
                                 ctx.KONG_BALANCER_START
      end

    else
      if ctx.KONG_BODY_FILTER_START and not ctx.KONG_BODY_FILTER_ENDED_AT then
        ctx.KONG_BODY_FILTER_ENDED_AT = ctx.KONG_LOG_START
        ctx.KONG_BODY_FILTER_TIME = ctx.KONG_BODY_FILTER_ENDED_AT -
                                    ctx.KONG_BODY_FILTER_START
      end

      if ctx.KONG_REWRITE_START and not ctx.KONG_REWRITE_ENDED_AT then
        ctx.KONG_REWRITE_ENDED_AT = ctx.KONG_ACCESS_START or
                                    ctx.KONG_BALANCER_START or
                                    ctx.KONG_HEADER_FILTER_START or
                                    ctx.BODY_FILTER_START or
                                    ctx.KONG_LOG_START
        ctx.KONG_REWRITE_TIME = ctx.KONG_REWRITE_ENDED_AT -
                                ctx.KONG_REWRITE_START
      end

      if ctx.KONG_ACCESS_START and not ctx.KONG_ACCESS_ENDED_AT then
        ctx.KONG_ACCESS_ENDED_AT = ctx.KONG_BALANCER_START or
                                   ctx.KONG_HEADER_FILTER_START or
                                   ctx.BODY_FILTER_START or
                                   ctx.KONG_LOG_START
        ctx.KONG_ACCESS_TIME = ctx.KONG_ACCESS_ENDED_AT -
                               ctx.KONG_ACCESS_START
      end

      if ctx.KONG_BALANCER_START and not ctx.KONG_BALANCER_ENDED_AT then
        ctx.KONG_BALANCER_ENDED_AT = ctx.KONG_HEADER_FILTER_START or
                                     ctx.BODY_FILTER_START or
                                     ctx.KONG_LOG_START
        ctx.KONG_BALANCER_TIME = ctx.KONG_BALANCER_ENDED_AT -
                                 ctx.KONG_BALANCER_START
      end

      if ctx.KONG_HEADER_FILTER_START and not ctx.KONG_HEADER_FILTER_ENDED_AT then
        ctx.KONG_HEADER_FILTER_ENDED_AT = ctx.BODY_FILTER_START or
                                          ctx.KONG_LOG_START
        ctx.KONG_HEADER_FILTER_TIME = ctx.KONG_HEADER_FILTER_ENDED_AT -
                                      ctx.KONG_HEADER_FILTER_START
      end
    end
  end

  kong_global.set_phase(kong, PHASES.log)

  local ctx = ngx.ctx

  local plugins_iterator = runloop.get_plugins_iterator()
  execute_plugins_iterator(plugins_iterator, "log", ctx)
  runloop.log.after(ctx)
  ee.handlers.log.after(ctx, ngx.status)


  -- this is not used for now, but perhaps we need it later?
  --ctx.KONG_LOG_ENDED_AT = get_now_ms()
  --ctx.KONG_LOG_TIME = ctx.KONG_LOG_ENDED_AT - ctx.KONG_LOG_START
end


function Kong.handle_error()
  kong_resty_ctx.apply_ref()
  kong_global.set_phase(kong, PHASES.error)

  local ctx = ngx.ctx
  ctx.KONG_UNEXPECTED = true

  local old_ws = ctx.workspaces
  log_init_worker_errors(ctx)

  if not ctx.plugins then
    local plugins_iterator = runloop.get_updated_plugins_iterator()
    for _ in plugins_iterator:iterate("content", ctx) do
      -- just build list of plugins
      ctx.workspaces = old_ws
    end
  end

  return kong_error_handlers(ctx)
end


local function serve_content(module, options)
  kong_global.set_phase(kong, PHASES.admin_api)

  local ctx = ngx.ctx
  ctx.KONG_PROCESSING_START = ngx.req.start_time() * 1000
  ctx.KONG_ADMIN_CONTENT_START = ctx.KONG_ADMIN_CONTENT_START or get_now_ms()


  log_init_worker_errors(ctx)

  options = options or {}

  -- if we support authentication via plugin as well as via RBAC token, then
  -- use cors plugin in api/init.lua to process cors requests and
  -- support the right origins, headers, etc.
  if not singletons.configuration.admin_gui_auth then
    header["Access-Control-Allow-Origin"] = options.allow_origin or "*"

    if ngx.req.get_method() == "OPTIONS" then
      header["Access-Control-Allow-Methods"] = options.acam or
        "GET, HEAD, PATCH, POST, PUT, DELETE"
      header["Access-Control-Allow-Headers"] = options.acah or "Content-Type"

      ctx.KONG_ADMIN_CONTENT_ENDED_AT = get_now_ms()
      ctx.KONG_ADMIN_CONTENT_TIME = ctx.KONG_ADMIN_CONTENT_ENDED_AT - ctx.KONG_ADMIN_CONTENT_START
      ctx.KONG_ADMIN_LATENCY = ctx.KONG_ADMIN_CONTENT_ENDED_AT - ctx.KONG_PROCESSING_START

      return ngx.exit(204)
    end
  end

  local headers = ngx.req.get_headers()

  if headers["Kong-Request-Type"] == "editor"  then
    header["Access-Control-Allow-Origin"] = singletons.configuration.admin_gui_url or "*"
    header["Access-Control-Allow-Credentials"] = true
    header["Content-Type"] = 'text/html'

    return lapis.serve("kong.portal.gui")
  end

  lapis.serve(module)

  ctx.KONG_ADMIN_CONTENT_ENDED_AT = get_now_ms()
  ctx.KONG_ADMIN_CONTENT_TIME = ctx.KONG_ADMIN_CONTENT_ENDED_AT - ctx.KONG_ADMIN_CONTENT_START
  ctx.KONG_ADMIN_LATENCY = ctx.KONG_ADMIN_CONTENT_ENDED_AT - ctx.KONG_PROCESSING_START
end


function Kong.admin_content(options)
  return serve_content("kong.api", options)
end


-- TODO: deprecate the following alias
Kong.serve_admin_api = Kong.admin_content


function Kong.admin_header_filter()
  local ctx = ngx.ctx

  if not ctx.KONG_PROCESSING_START then
    ctx.KONG_PROCESSING_START = ngx.req.start_time() * 1000
  end

  if not ctx.KONG_ADMIN_HEADER_FILTER_START then
    ctx.KONG_ADMIN_HEADER_FILTER_START = get_now_ms()

    if ctx.KONG_ADMIN_CONTENT_START and not ctx.KONG_ADMIN_CONTENT_ENDED_AT then
      ctx.KONG_ADMIN_CONTENT_ENDED_AT = ctx.KONG_ADMIN_HEADER_FILTER_START
      ctx.KONG_ADMIN_CONTENT_TIME = ctx.KONG_ADMIN_CONTENT_ENDED_AT - ctx.KONG_ADMIN_CONTENT_START
    end

    if not ctx.KONG_ADMIN_LATENCY then
      ctx.KONG_ADMIN_LATENCY = ctx.KONG_ADMIN_HEADER_FILTER_START - ctx.KONG_PROCESSING_START
    end
  end

  if kong.configuration.enabled_headers[constants.HEADERS.ADMIN_LATENCY] then
    header[constants.HEADERS.ADMIN_LATENCY] = ctx.KONG_ADMIN_LATENCY
  end

  -- this is not used for now, but perhaps we need it later?
  --ctx.KONG_ADMIN_HEADER_FILTER_ENDED_AT = get_now_ms()
  --ctx.KONG_ADMIN_HEADER_FILTER_TIME = ctx.KONG_ADMIN_HEADER_FILTER_ENDED_AT - ctx.KONG_ADMIN_HEADER_FILTER_START
end


function Kong.serve_portal_api()
  kong_global.set_phase(kong, PHASES.admin_api)

  return lapis.serve("kong.portal")
end

function Kong.serve_portal_gui()
  kong_global.set_phase(kong, PHASES.admin_api)

  return lapis.serve("kong.portal.gui")
end

function Kong.serve_portal_assets()
  kong_global.set_phase(kong, PHASES.admin_api)

   return lapis.serve("kong.portal.gui")
end

function Kong.status_content()
  return serve_content("kong.status")
end


Kong.status_header_filter = Kong.admin_header_filter


function Kong.serve_cluster_listener(options)
  log_init_worker_errors()

  kong_global.set_phase(kong, PHASES.cluster_listener)

  return clustering.handle_cp_websocket()
end


return Kong<|MERGE_RESOLUTION|>--- conflicted
+++ resolved
@@ -69,12 +69,9 @@
 local utils = require "kong.tools.utils"
 local lapis = require "lapis"
 local runloop = require "kong.runloop.handler"
-<<<<<<< HEAD
 local tracing = require "kong.tracing"
 local keyring = require "kong.keyring.startup"
-=======
 local clustering = require "kong.clustering"
->>>>>>> 28e4baf3
 local singletons = require "kong.singletons"
 local declarative = require "kong.db.declarative"
 local ngx_balancer = require "ngx.balancer"
@@ -208,13 +205,12 @@
     plugin.handler[phase](plugin.handler, configuration)
     kong_global.reset_log(kong)
 
-<<<<<<< HEAD
     if ctx then
       ctx.workspaces = old_ws
-=======
+    end
+
     if plugin.handler._go then
       ctx.ran_go_plugin = true
->>>>>>> 28e4baf3
     end
   end
 end
@@ -441,7 +437,10 @@
   singletons.db = db
   -- /LEGACY
 
-<<<<<<< HEAD
+  kong.db = db
+  kong.dns = singletons.dns
+
+  -- XXX EE [[
   kong.license = ee.read_license_info()
   singletons.internal_proxies = internal_proxies.new()
   singletons.portal_emails = portal_emails.new(config)
@@ -467,59 +466,20 @@
       ttl_minutes    = config.vitals_ttl_minutes,
   }
 
-  do
-    local origins = {}
-
-    for _, v in ipairs(config.origins) do
-      -- Validated in conf_loader
-      local from_scheme, from_authority, to_scheme, to_authority =
-        v:match("^(%a[%w+.-]*)://([^=]+:[%d]+)=(%a[%w+.-]*)://(.+)$")
-
-      local from = assert(utils.normalize_ip(from_authority))
-      local to = assert(utils.normalize_ip(to_authority))
-      local from_origin = from_scheme:lower() .. "://" .. utils.format_host(from)
-
-      to.scheme = to_scheme
-
-      if to.port == nil then
-        if to_scheme == "http" then
-          to.port = 80
-
-        elseif to_scheme == "https" then
-          to.port = 443
-
-        else
-          error("scheme has unknown default port")
-        end
-      end
-
-      origins[from_origin] = to
-    end
-
-    singletons.origins = origins
-  end
-
-  kong.db = db
-  kong.dns = singletons.dns
 
   local counters_strategy = require("kong.counters.sales.strategies." .. kong.db.strategy):new(kong.db)
   kong.sales_counters = sales_counters.new({ strategy = counters_strategy })
-
-
-=======
-  kong.db = db
-  kong.dns = singletons.dns
-
->>>>>>> 28e4baf3
+  -- ]]
+
+
   if subsystem == "stream" or config.proxy_ssl_enabled then
     certificate.init()
   end
 
-<<<<<<< HEAD
+  -- XXX EE [[
   keyring.init(config)
-=======
   clustering.init(config)
->>>>>>> 28e4baf3
+  -- ]]
 
   -- Load plugins as late as possible so that everything is set up
   assert(db.plugins:load_plugin_schemas(config.loaded_plugins))
@@ -666,15 +626,15 @@
   local plugins_iterator = runloop.get_plugins_iterator()
   execute_plugins_iterator(plugins_iterator, "init_worker")
 
-<<<<<<< HEAD
+  -- XXX EE [[
   ee.handlers.init_worker.after(ngx.ctx)
-=======
+  -- ]]
+
   if go.is_on() then
     go.manage_pluginserver()
   end
 
   clustering.init_worker(kong.configuration)
->>>>>>> 28e4baf3
 end
 
 
