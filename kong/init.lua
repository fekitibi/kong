-- Kong, the biggest ape in town
--
--     /\  ____
--     <> ( oo )
--     <>_| ^^ |_
--     <>   @    \
--    /~~\ . . _ |
--   /~~~~\    | |
--  /~~~~~~\/ _| |
--  |[][][]/ / [m]
--  |[][][[m]
--  |[][][]|
--  |[][][]|
--  |[][][]|
--  |[][][]|
--  |[][][]|
--  |[][][]|
--  |[][][]|
--  |[][][]|
--  |[|--|]|
--  |[|  |]|
--  ========
-- ==========
-- |[[    ]]|
-- ==========

pcall(require, "luarocks.loader")


assert(package.loaded["resty.core"], "lua-resty-core must be loaded; make " ..
                                     "sure 'lua_load_resty_core' is not "..
                                     "disabled.")


local constants = require "kong.constants"
do
  -- let's ensure the required shared dictionaries are
  -- declared via lua_shared_dict in the Nginx conf

  for _, dict in ipairs(constants.DICTS) do
    if not ngx.shared[dict] then
      return error("missing shared dict '" .. dict .. "' in Nginx "          ..
                   "configuration, are you using a custom template? "        ..
                   "Make sure the 'lua_shared_dict " .. dict .. " [SIZE];' " ..
                   "directive is defined.")
    end
  end

  -- if we're running `nginx -t` then don't initialize
  if os.getenv("KONG_NGINX_CONF_CHECK") then
    return {
      init = function() end,
    }
  end
end


require("kong.globalpatches")()


local kong_global = require "kong.global"
local PHASES = kong_global.phases


_G.kong = kong_global.new() -- no versioned PDK for plugins for now

local DB = require "kong.db"
local dns = require "kong.tools.dns"
local lapis = require "lapis"
local runloop = require "kong.runloop.handler"
local tracing = require "kong.tracing"
local keyring = require "kong.keyring.startup"
local clustering = require "kong.clustering"
local singletons = require "kong.singletons"
local declarative = require "kong.db.declarative"
local ngx_balancer = require "ngx.balancer"
local kong_resty_ctx = require "kong.resty.ctx"
local certificate = require "kong.runloop.certificate"
local concurrency = require "kong.concurrency"
local cache_warmup = require "kong.cache_warmup"
local balancer_execute = require("kong.runloop.balancer").execute
local kong_error_handlers = require "kong.error_handlers"
local migrations_utils = require "kong.cmd.utils.migrations"
local go = require "kong.db.dao.plugins.go"


local internal_proxies = require "kong.enterprise_edition.proxies"
local vitals = require "kong.vitals"
local sales_counters = require "kong.counters.sales"
local ee = require "kong.enterprise_edition"
local portal_auth = require "kong.portal.auth"
local portal_emails = require "kong.portal.emails"
local admin_emails = require "kong.enterprise_edition.admin.emails"
local portal_router = require "kong.portal.router"
local invoke_plugin = require "kong.enterprise_edition.invoke_plugin"

local kong             = kong
local ngx              = ngx
local now              = ngx.now
local update_time      = ngx.update_time
local var              = ngx.var
local arg              = ngx.arg
local header           = ngx.header
local ngx_log          = ngx.log
local ngx_ALERT        = ngx.ALERT
local ngx_CRIT         = ngx.CRIT
local ngx_ERR          = ngx.ERR
local ngx_WARN         = ngx.WARN
local ngx_INFO         = ngx.INFO
local ngx_DEBUG        = ngx.DEBUG
local subsystem        = ngx.config.subsystem
local type             = type
local error            = error
local ipairs           = ipairs
local assert           = assert
local tostring         = tostring
local coroutine        = coroutine
local get_last_failure = ngx_balancer.get_last_failure
local set_current_peer = ngx_balancer.set_current_peer
local set_timeouts     = ngx_balancer.set_timeouts
local set_more_tries   = ngx_balancer.set_more_tries
local enable_keepalive = ngx_balancer.enable_keepalive
if not enable_keepalive then
  ngx_log(ngx_WARN, "missing method 'ngx_balancer.enable_keepalive()' ",
                    "(was the dyn_upstream_keepalive patch applied?) ",
                    "set the 'nginx_upstream_keepalive' configuration ",
                    "property instead of 'upstream_keepalive_pool_size'")
end


local declarative_entities
local declarative_meta
local schema_state


local stash_init_worker_error
local log_init_worker_errors
do
  local init_worker_errors
  local init_worker_errors_str
  local ctx_k = {}


  stash_init_worker_error = function(err)
    if err == nil then
      return
    end

    err = tostring(err)

    if not init_worker_errors then
      init_worker_errors = {}
    end

    table.insert(init_worker_errors, err)
    init_worker_errors_str = table.concat(init_worker_errors, ", ")

    return ngx_log(ngx_CRIT, "worker initialization error: ", err,
                             "; this node must be restarted")
  end


  log_init_worker_errors = function(ctx)
    if not init_worker_errors_str or ctx[ctx_k] then
      return
    end

    ctx[ctx_k] = true

    return ngx_log(ngx_ALERT, "unsafe request processing due to earlier ",
                              "initialization errors; this node must be ",
                              "restarted (", init_worker_errors_str, ")")
  end
end


local reset_kong_shm
do
  local preserve_keys = {
    "kong:node_id",
    "kong:cache:kong_db_cache:curr_mlcache",
    "kong:cache:kong_core_db_cache:curr_mlcache",
    "cluster_events:at",
    "events:requests",
    "events:requests:http",
    "events:requests:https",
    "events:requests:h2c",
    "events:requests:h2",
    "events:requests:grpc",
    "events:requests:grpcs",
    "events:requests:ws",
    "events:requests:wss",
    "events:streams",
    "events:streams:tcp",
    "events:streams:tls",
    "events:requests:go_plugins",
  }

  reset_kong_shm = function()
    local preserved = {}

    for _, key in ipairs(preserve_keys) do
      preserved[key] = ngx.shared.kong:get(key) -- ignore errors
    end

    local current_page = preserved["kong:cache:kong_db_cache:curr_mlcache"] or 1
    local suffix = current_page == 1 and "" or "_2"

    local shms = {
      "kong",
      "kong_locks",
      "kong_healthchecks",
      "kong_cluster_events",
      "kong_rate_limiting_counters",
      "kong_core_db_cache" .. suffix,
      "kong_core_db_cache_miss" .. suffix,
      "kong_db_cache" .. suffix,
      "kong_db_cache_miss" .. suffix,
      "kong_clustering",
    }

    for _, shm in ipairs(shms) do
      local dict = ngx.shared[shm]
      if dict then
        dict:flush_all()
        dict:flush_expired(0)
      end
    end

    for _, key in ipairs(preserve_keys) do
      ngx.shared.kong:set(key, preserved[key])
    end
  end
end


local function execute_plugins_iterator(plugins_iterator, phase, ctx)
  local old_ws
  local delay_response

  if ctx then
    old_ws = ctx.workspace
    delay_response = phase == "access" or nil
    ctx.delay_response = delay_response
  end

  for plugin, configuration in plugins_iterator:iterate(phase, ctx) do
    if ctx then
      if plugin.handler._go then
        ctx.ran_go_plugin = true
      end

      kong_global.set_named_ctx(kong, "plugin", plugin.handler)
    end

    kong_global.set_namespaced_log(kong, plugin.name)

    if not delay_response then
      plugin.handler[phase](plugin.handler, configuration)

    elseif not ctx.delayed_response then
      local co = coroutine.create(plugin.handler.access)
      local cok, cerr = coroutine.resume(co, plugin.handler, configuration)
      if not cok then
        kong.log.err(cerr)
        ctx.delayed_response = {
          status_code = 500,
          content = { message  = "An unexpected error occurred" },
        }
      end
    end

    kong_global.reset_log(kong)

    if old_ws then
      ctx.workspace = old_ws
    end
  end
end


local function execute_cache_warmup(kong_config)
  if kong_config.database == "off" then
    return true
  end

  if ngx.worker.id() == 0 then
    local ok, err = cache_warmup.execute(kong_config.db_cache_warmup_entities)
    if not ok then
      return nil, err
    end
  end

  return true
end


local function get_now_ms()
  update_time()
  return now() * 1000 -- time is kept in seconds with millisecond resolution.
end

local function flush_delayed_response(ctx)
  ctx.delay_response = nil
  ctx.buffered_proxying = nil

  if type(ctx.delayed_response_callback) == "function" then
    ctx.delayed_response_callback(ctx)
    return -- avoid tail call
  end

  kong.response.exit(ctx.delayed_response.status_code,
                     ctx.delayed_response.content,
                     ctx.delayed_response.headers)
end


local function parse_declarative_config(kong_config)
  if kong_config.database ~= "off" then
    return {}, nil, {}
  end

  local dc = declarative.new_config(kong_config)

  if not kong_config.declarative_config then
    -- return an empty configuration,
    -- including only the default workspace
    local entities, _, _, meta = dc:parse_table({ _format_version = "2.1" })
    return entities, nil, meta
  end

  local entities, err, _, meta = dc:parse_file(kong_config.declarative_config)
  if not entities then
    return nil, "error parsing declarative config file " ..
                kong_config.declarative_config .. ":\n" .. err
  end

  return entities, nil, meta
end


local function load_declarative_config(kong_config, entities, meta)
  if kong_config.database ~= "off" then
    return true
  end

  local opts = {
    name = "declarative_config",
  }

  local ok, err = concurrency.with_worker_mutex(opts, function()
    local value = ngx.shared.kong:get("declarative_config:loaded")
    if value then
      return true
    end

    local ok, err = declarative.load_into_cache(entities, meta)
    if not ok then
      return nil, err
    end

    if kong_config.declarative_config then
      kong.log.notice("declarative config loaded from ",
                      kong_config.declarative_config)
    end

    ok, err = ngx.shared.kong:safe_set("declarative_config:loaded", true)
    if not ok then
      kong.log.warn("failed marking declarative_config as loaded: ", err)
    end

    return true
  end)

  if ok then
    local default_ws = kong.db.workspaces:select_by_name("default")
    kong.default_workspace = default_ws and default_ws.id or kong.default_workspace

    ok, err = runloop.build_plugins_iterator("init")
    if not ok then
      return nil, "error building initial plugins iterator: " .. err
    end

    ok, err = runloop.build_router("init")
    if not ok then
      return nil, "error building initial router: " .. err
    end
  end

  return ok, err
end


local function list_migrations(migtable)
  local list = {}
  for _, t in ipairs(migtable) do
    local mignames = {}
    for _, mig in ipairs(t.migrations) do
      table.insert(mignames, mig.name)
    end
    table.insert(list, string.format("%s (%s)", t.subsystem,
                       table.concat(mignames, ", ")))
  end
  return table.concat(list, " ")
end


-- Kong public context handlers.
-- @section kong_handlers

local Kong = {}


function Kong.init()
  reset_kong_shm()

  -- special math.randomseed from kong.globalpatches not taking any argument.
  -- Must only be called in the init or init_worker phases, to avoid
  -- duplicated seeds.
  math.randomseed()

  local pl_path = require "pl.path"
  local conf_loader = require "kong.conf_loader"

  -- check if kong global is the correct one
  if not kong.version then
    error("configuration error: make sure your template is not setting a " ..
          "global named 'kong' (please use 'Kong' instead)")
  end

  -- retrieve kong_config
  local conf_path = pl_path.join(ngx.config.prefix(), ".kong_env")
  local config = assert(conf_loader(conf_path, nil, { from_kong_env = true }))

  kong_global.init_pdk(kong, config, nil) -- nil: latest PDK
  tracing.init(config)

  local err = ee.feature_flags_init(config)
  if err then
    error(tostring(err))
  end

  local db = assert(DB.new(config))
  tracing.connector_query_wrap(db.connector)
  assert(db:init_connector())

  schema_state = assert(db:schema_state())
  migrations_utils.check_state(schema_state)

  if schema_state.missing_migrations or schema_state.pending_migrations then
    if schema_state.missing_migrations then
      ngx_log(ngx_WARN, "database is missing some migrations:\n",
                        schema_state.missing_migrations)
  end

  if schema_state.pending_migrations then
      ngx_log(ngx_WARN, "database has pending migrations:\n",
                        schema_state.pending_migrations)
    end
  end

  assert(db:connect())
  assert(db.plugins:check_db_against_config(config.loaded_plugins))

  -- LEGACY
  singletons.dns = dns(config)
  singletons.configuration = config
  singletons.db = db
  -- /LEGACY

  kong.db = db
  kong.dns = singletons.dns

  -- XXX EE [[
  kong.license = ee.read_license_info()
  kong.internal_proxies = internal_proxies.new()
  singletons.portal_emails = portal_emails.new(config)
  singletons.admin_emails = admin_emails.new(config)
  singletons.portal_router = portal_router.new(db)

  local reports = require "kong.reports"
  local l = kong.license and
            kong.license.license.payload.license_key or
            nil
  reports.add_immutable_value("license_key", l)
  reports.add_immutable_value("enterprise", true)

  if config.anonymous_reports then
    reports.add_ping_value("rbac_enforced", singletons.configuration.rbac ~= "off")
    reports.add_entity_reports()
  end
  kong.vitals = vitals.new {
      db             = db,
      flush_interval = config.vitals_flush_interval,
      delete_interval_pg = config.vitals_delete_interval_pg,
      ttl_seconds    = config.vitals_ttl_seconds,
      ttl_minutes    = config.vitals_ttl_minutes,
  }


  local counters_strategy = require("kong.counters.sales.strategies." .. kong.db.strategy):new(kong.db)
  kong.sales_counters = sales_counters.new({ strategy = counters_strategy })
  -- ]]


  if subsystem == "stream" or config.proxy_ssl_enabled then
    certificate.init()
  end

  -- XXX EE [[
  keyring.init(config)
  -- ]]

  if subsystem == "http" then
    clustering.init(config)
  end

  -- Load plugins as late as possible so that everything is set up
  assert(db.plugins:load_plugin_schemas(config.loaded_plugins))


  singletons.invoke_plugin = invoke_plugin.new {
    loaded_plugins = db.plugins:get_handlers(),
    kong_global = kong_global,
  }

  if kong.configuration.database == "off" then

    local err
    declarative_entities, err, declarative_meta = parse_declarative_config(kong.configuration)
    if not declarative_entities then
      error(err)
  end

  else
    local default_ws = db.workspaces:select_by_name("default")
    kong.default_workspace = default_ws and default_ws.id

    local ok, err = runloop.build_plugins_iterator("init")
    if not ok then
      error("error building initial plugins: " .. tostring(err))
  end

    assert(runloop.build_router("init"))
  end

  ee.handlers.init.after()

  db:close()
end


function Kong.init_worker()
  kong_global.set_phase(kong, PHASES.init_worker)

  -- special math.randomseed from kong.globalpatches not taking any argument.
  -- Must only be called in the init or init_worker phases, to avoid
  -- duplicated seeds.
  math.randomseed()


  -- init DB


  local ok, err = kong.db:init_worker()
  if not ok then
    stash_init_worker_error("failed to instantiate 'kong.db' module: " .. err)
    return
  end


  if ngx.worker.id() == 0 then
    if schema_state.missing_migrations then
      ngx_log(ngx_WARN, "missing migrations: ",
              list_migrations(schema_state.missing_migrations))
    end

    if schema_state.pending_migrations then
      ngx_log(ngx_INFO, "starting with pending migrations: ",
              list_migrations(schema_state.pending_migrations))
    end
  end

  local worker_events, err = kong_global.init_worker_events()
  if not worker_events then
    stash_init_worker_error("failed to instantiate 'kong.worker_events' " ..
                            "module: " .. err)
    return
  end
  kong.worker_events = worker_events

  local cluster_events, err = kong_global.init_cluster_events(kong.configuration, kong.db)
  if not cluster_events then
    stash_init_worker_error("failed to instantiate 'kong.cluster_events' " ..
                            "module: " .. err)
    return
  end
  kong.cluster_events = cluster_events

  -- vitals functions require a timer, so must start in worker context
  local ok, err = kong.vitals:init()
  if not ok then
    ngx.log(ngx.CRIT, "could not initialize vitals: ", err)
  end

  -- sales counters functions require a timer, so must start in worker context
  local ok, err = kong.sales_counters:init()
  if not ok then
    ngx.log(ngx.WARN, "could not initialize license report module: ", err)
  end

  local cache, err = kong_global.init_cache(kong.configuration, cluster_events, worker_events, kong.vitals)
  if not cache then
    stash_init_worker_error("failed to instantiate 'kong.cache' module: " ..
                            err)
    return
  end
  kong.cache = cache

  local core_cache, err = kong_global.init_core_cache(kong.configuration, cluster_events, worker_events)
  if not core_cache then
    stash_init_worker_error("failed to instantiate 'kong.core_cache' module: " ..
                            err)
    return
  end
  kong.core_cache = core_cache

  ok, err = runloop.set_init_versions_in_cache()
  if not ok then
    stash_init_worker_error(err) -- 'err' fully formatted
    return
  end

  -- LEGACY
  singletons.cache          = cache
  singletons.core_cache     = core_cache
  singletons.worker_events  = worker_events
  singletons.cluster_events = cluster_events
  -- /LEGACY

  kong.db:set_events_handler(worker_events)

  -- XXX EE [[
  keyring.init_worker(kong.configuration)
  -- ]]

  ok, err = load_declarative_config(kong.configuration,
    declarative_entities, declarative_meta)
  if not ok then
    stash_init_worker_error("failed to load declarative config file: " .. err)
    return
  end

  ok, err = execute_cache_warmup(kong.configuration)
  if not ok then
    ngx_log(ngx_ERR, "failed to warm up the DB cache: " .. err)
  end

  runloop.init_worker.before()

  -- run plugins init_worker context
  ok, err = runloop.update_plugins_iterator()
  if not ok then
    stash_init_worker_error("failed to build the plugins iterator: " .. err)
    return
  end

  local plugins_iterator = runloop.get_plugins_iterator()
  execute_plugins_iterator(plugins_iterator, "init_worker")

<<<<<<< HEAD
  -- XXX EE [[
  ee.handlers.init_worker.after(ngx.ctx)
  -- ]]
=======
  runloop.init_worker.after()
>>>>>>> d8332ddb

  if go.is_on() then
    go.manage_pluginserver()
  end

  if subsystem == "http" then
    clustering.init_worker(kong.configuration)
  end
end


function Kong.preread()
  local ctx = ngx.ctx
  if not ctx.KONG_PROCESSING_START then
    ctx.KONG_PROCESSING_START = get_now_ms()
  end

  if not ctx.KONG_PREREAD_START then
    ctx.KONG_PREREAD_START = ctx.KONG_PROCESSING_START
  end

  kong_global.set_phase(kong, PHASES.preread)

  log_init_worker_errors(ctx)

  runloop.preread.before(ctx)

  local plugins_iterator = runloop.get_updated_plugins_iterator()
  execute_plugins_iterator(plugins_iterator, "preread", ctx)

  if not ctx.service then
    ctx.KONG_PREREAD_ENDED_AT = get_now_ms()
    ctx.KONG_PREREAD_TIME = ctx.KONG_PREREAD_ENDED_AT - ctx.KONG_PREREAD_START

    ngx_log(ngx_WARN, "no Service found with those values")
    return ngx.exit(503)
  end

  runloop.preread.after(ctx)

  ctx.KONG_PREREAD_ENDED_AT = get_now_ms()
  ctx.KONG_PREREAD_TIME = ctx.KONG_PREREAD_ENDED_AT - ctx.KONG_PREREAD_START

  -- we intent to proxy, though balancer may fail on that
  ctx.KONG_PROXIED = true
end


function Kong.ssl_certificate()
  kong_global.set_phase(kong, PHASES.certificate)

  -- this doesn't really work across the phases currently (OpenResty 1.13.6.2),
  -- but it returns a table (rewrite phase clears it)
  local ctx = ngx.ctx
  log_init_worker_errors(ctx)

  -- this is the first phase to run on an HTTPS request
  ngx.ctx.workspace = kong.default_workspace

  runloop.certificate.before(ctx)
  local plugins_iterator = runloop.get_updated_plugins_iterator()
  execute_plugins_iterator(plugins_iterator, "certificate", ctx)
  runloop.certificate.after(ctx)
end


function Kong.rewrite()
  if var.kong_proxy_mode == "grpc" then
    kong_resty_ctx.apply_ref() -- if kong_proxy_mode is gRPC, this is executing
    kong_resty_ctx.stash_ref() -- after an internal redirect. Restore (and restash)
                               -- context to avoid re-executing phases

    local ctx = ngx.ctx
    ctx.KONG_REWRITE_ENDED_AT = get_now_ms()
    ctx.KONG_REWRITE_TIME = ctx.KONG_REWRITE_ENDED_AT - ctx.KONG_REWRITE_START

    return
  end

  local ctx = ngx.ctx
  if not ctx.KONG_PROCESSING_START then
    ctx.KONG_PROCESSING_START = ngx.req.start_time() * 1000
  end

  if not ctx.KONG_REWRITE_START then
    ctx.KONG_REWRITE_START = get_now_ms()
  end

  kong_global.set_phase(kong, PHASES.rewrite)
  kong_resty_ctx.stash_ref()

  local is_https = var.https == "on"
  if not is_https then
    log_init_worker_errors(ctx)
  end

  runloop.rewrite.before(ctx)

  -- On HTTPS requests, the plugins iterator is already updated in the ssl_certificate phase
  local plugins_iterator
  if is_https then
    plugins_iterator = runloop.get_plugins_iterator()
  else
    -- this is the first phase to run on a plain HTTP request
    ngx.ctx.workspace = kong.default_workspace

    plugins_iterator = runloop.get_updated_plugins_iterator()
  end

  ctx.workspace = kong.default_workspace
  execute_plugins_iterator(plugins_iterator, "rewrite", ctx)

  runloop.rewrite.after(ctx)

  ctx.KONG_REWRITE_ENDED_AT = get_now_ms()
  ctx.KONG_REWRITE_TIME = ctx.KONG_REWRITE_ENDED_AT - ctx.KONG_REWRITE_START
end


function Kong.access()
  local ctx = ngx.ctx
  ctx.is_proxy_request = true
  if not ctx.KONG_ACCESS_START then
    ctx.KONG_ACCESS_START = get_now_ms()

    if ctx.KONG_REWRITE_START and not ctx.KONG_REWRITE_ENDED_AT then
      ctx.KONG_REWRITE_ENDED_AT = ctx.KONG_ACCESS_START
      ctx.KONG_REWRITE_TIME = ctx.KONG_REWRITE_ENDED_AT - ctx.KONG_REWRITE_START
    end
  end

  kong_global.set_phase(kong, PHASES.access)

  runloop.access.before(ctx)

  local plugins_iterator = runloop.get_plugins_iterator()

<<<<<<< HEAD
      local ok, err = portal_auth.verify_developer_status(ctx.authenticated_consumer)
      if not ok then
        ctx.delay_response = false
        return kong.response.exit(401, { message = err })
      end

      kong_global.reset_log(kong)
    end
    ctx.workspace = old_ws
  end
=======
  execute_plugins_iterator(plugins_iterator, "access", ctx)
>>>>>>> d8332ddb

  if ctx.delayed_response then
    ctx.KONG_ACCESS_ENDED_AT = get_now_ms()
    ctx.KONG_ACCESS_TIME = ctx.KONG_ACCESS_ENDED_AT - ctx.KONG_ACCESS_START
    ctx.KONG_RESPONSE_LATENCY = ctx.KONG_ACCESS_ENDED_AT - ctx.KONG_PROCESSING_START

    return flush_delayed_response(ctx)
  end

  ctx.delay_response = nil

  if not ctx.service then
    ctx.KONG_ACCESS_ENDED_AT = get_now_ms()
    ctx.KONG_ACCESS_TIME = ctx.KONG_ACCESS_ENDED_AT - ctx.KONG_ACCESS_START
    ctx.KONG_RESPONSE_LATENCY = ctx.KONG_ACCESS_ENDED_AT - ctx.KONG_PROCESSING_START

    ctx.buffered_proxying = nil

    return kong.response.exit(503, { message = "no Service found with those values"})
  end

  runloop.access.after(ctx)

  ctx.KONG_ACCESS_ENDED_AT = get_now_ms()
  ctx.KONG_ACCESS_TIME = ctx.KONG_ACCESS_ENDED_AT - ctx.KONG_ACCESS_START

  -- we intent to proxy, though balancer may fail on that
  ctx.KONG_PROXIED = true

  if ctx.buffered_proxying and ngx.req.http_version() < 2 then
    return Kong.response()
  end
end

do
  local HTTP_METHODS = {
    GET       = ngx.HTTP_GET,
    HEAD      = ngx.HTTP_HEAD,
    PUT       = ngx.HTTP_PUT,
    POST      = ngx.HTTP_POST,
    DELETE    = ngx.HTTP_DELETE,
    OPTIONS   = ngx.HTTP_OPTIONS,
    MKCOL     = ngx.HTTP_MKCOL,
    COPY      = ngx.HTTP_COPY,
    MOVE      = ngx.HTTP_MOVE,
    PROPFIND  = ngx.HTTP_PROPFIND,
    PROPPATCH = ngx.HTTP_PROPPATCH,
    LOCK      = ngx.HTTP_LOCK,
    UNLOCK    = ngx.HTTP_UNLOCK,
    PATCH     = ngx.HTTP_PATCH,
    TRACE     = ngx.HTTP_TRACE,
  }

  function Kong.response()
    local plugins_iterator = runloop.get_plugins_iterator()

    local ctx = ngx.ctx

    -- buffered proxying (that also executes the balancer)
    ngx.req.read_body()

    local options = {
      always_forward_body = true,
      share_all_vars      = true,
      method              = HTTP_METHODS[ngx.req.get_method()],
      ctx                 = ctx,
    }

    local res = ngx.location.capture("/kong_buffered_http", options)
    if res.truncated then
      ngx.status = 502
      return kong_error_handlers(ngx)
    end

    local status = res.status
    local headers = res.header
    local body = res.body

    ctx.buffered_status = status
    ctx.buffered_headers = headers
    ctx.buffered_body = body

    -- fake response phase (this runs after the balancer)
    if not ctx.KONG_RESPONSE_START then
      ctx.KONG_RESPONSE_START = get_now_ms()

      if ctx.KONG_BALANCER_START and not ctx.KONG_BALANCER_ENDED_AT then
        ctx.KONG_BALANCER_ENDED_AT = ctx.KONG_RESPONSE_START
        ctx.KONG_BALANCER_TIME = ctx.KONG_BALANCER_ENDED_AT -
          ctx.KONG_BALANCER_START
      end
    end

    if not ctx.KONG_WAITING_TIME then
      ctx.KONG_WAITING_TIME = ctx.KONG_RESPONSE_START -
        (ctx.KONG_BALANCER_ENDED_AT or ctx.KONG_ACCESS_ENDED_AT)
    end

    if not ctx.KONG_PROXY_LATENCY then
      ctx.KONG_PROXY_LATENCY = ctx.KONG_RESPONSE_START - ctx.KONG_PROCESSING_START
    end

    kong_global.set_phase(kong, PHASES.response)

    kong.response.set_status(status)
    kong.response.set_headers(headers)

    runloop.response.before(ctx)
    execute_plugins_iterator(plugins_iterator, "response", ctx)
    runloop.response.after(ctx)

    ctx.KONG_RESPONSE_ENDED_AT = get_now_ms()
    ctx.KONG_RESPONSE_TIME = ctx.KONG_RESPONSE_ENDED_AT - ctx.KONG_RESPONSE_START

    -- buffered response
    ngx.print(body)
    -- jump over the balancer to header_filter
    ngx.exit(status)
  end
end


function Kong.balancer()
  local trace = tracing.trace("balancer")

  kong_global.set_phase(kong, PHASES.balancer)
  -- This may be called multiple times, and no yielding here!
  local now_ms = get_now_ms()

  local ctx = ngx.ctx
  if not ctx.KONG_BALANCER_START then
    ctx.KONG_BALANCER_START = now_ms

    if subsystem == "stream" then
      if ctx.KONG_PREREAD_START and not ctx.KONG_PREREAD_ENDED_AT then
        ctx.KONG_PREREAD_ENDED_AT = ctx.KONG_BALANCER_START
        ctx.KONG_PREREAD_TIME = ctx.KONG_PREREAD_ENDED_AT -
                                ctx.KONG_PREREAD_START
      end

    else
      if ctx.KONG_REWRITE_START and not ctx.KONG_REWRITE_ENDED_AT then
        ctx.KONG_REWRITE_ENDED_AT = ctx.KONG_ACCESS_START or
                                    ctx.KONG_BALANCER_START
        ctx.KONG_REWRITE_TIME = ctx.KONG_REWRITE_ENDED_AT -
                                ctx.KONG_REWRITE_START
      end

      if ctx.KONG_ACCESS_START and not ctx.KONG_ACCESS_ENDED_AT then
        ctx.KONG_ACCESS_ENDED_AT = ctx.KONG_BALANCER_START
        ctx.KONG_ACCESS_TIME = ctx.KONG_ACCESS_ENDED_AT -
                               ctx.KONG_ACCESS_START
      end
    end
  end

  kong_global.set_phase(kong, PHASES.balancer)

  local balancer_data = ctx.balancer_data
  local tries = balancer_data.tries
  local current_try = {}
  balancer_data.try_count = balancer_data.try_count + 1
  tries[balancer_data.try_count] = current_try

  -- runloop.balancer.before(ctx)
  current_try.balancer_start = now_ms

  if balancer_data.try_count > 1 then
    -- only call balancer on retry, first one is done in `runloop.access.after`
    -- which runs in the ACCESS context and hence has less limitations than
    -- this BALANCER context where the retries are executed

    -- record failure data
    local previous_try = tries[balancer_data.try_count - 1]
    previous_try.state, previous_try.code = get_last_failure()

    -- Report HTTP status for health checks
    local balancer = balancer_data.balancer
    if balancer then
      if previous_try.state == "failed" then
        if previous_try.code == 504 then
          balancer.report_timeout(balancer_data.balancer_handle)
        else
          balancer.report_tcp_failure(balancer_data.balancer_handle)
        end

      else
        balancer.report_http_status(balancer_data.balancer_handle,
                                    previous_try.code)
      end
    end

    local ok, err, errcode = balancer_execute(balancer_data)
    if not ok then
      ngx_log(ngx_ERR, "failed to retry the dns/balancer resolver for ",
              tostring(balancer_data.host), "' with: ", tostring(err))

      ctx.KONG_BALANCER_ENDED_AT = get_now_ms()
      ctx.KONG_BALANCER_TIME = ctx.KONG_BALANCER_ENDED_AT - ctx.KONG_BALANCER_START
      ctx.KONG_PROXY_LATENCY = ctx.KONG_BALANCER_ENDED_AT - ctx.KONG_PROCESSING_START

      return ngx.exit(errcode)
    end

  else
    -- first try, so set the max number of retries
    local retries = balancer_data.retries
    if retries > 0 then
      set_more_tries(retries)
    end
  end

  local pool_opts
  local kong_conf = kong.configuration

  if enable_keepalive and kong_conf.upstream_keepalive_pool_size > 0
     and subsystem == "http"
  then
    local pool = balancer_data.ip .. "|" .. balancer_data.port

    if balancer_data.scheme == "https" then
      -- upstream_host is SNI
      pool = pool .. "|" .. ngx.var.upstream_host

      if ctx.service and ctx.service.client_certificate then
        pool = pool .. "|" .. ctx.service.client_certificate.id
      end
    end

    pool_opts = {
      pool = pool,
      pool_size = kong_conf.upstream_keepalive_pool_size,
    }
  end

  current_try.ip   = balancer_data.ip
  current_try.port = balancer_data.port

  -- set the targets as resolved
  ngx_log(ngx_DEBUG, "setting address (try ", balancer_data.try_count, "): ",
                     balancer_data.ip, ":", balancer_data.port)
  local ok, err = set_current_peer(balancer_data.ip, balancer_data.port, pool_opts)
  if not ok then
    ngx_log(ngx_ERR, "failed to set the current peer (address: ",
            tostring(balancer_data.ip), " port: ", tostring(balancer_data.port),
            "): ", tostring(err))

    ctx.KONG_BALANCER_ENDED_AT = get_now_ms()
    ctx.KONG_BALANCER_TIME = ctx.KONG_BALANCER_ENDED_AT - ctx.KONG_BALANCER_START
    ctx.KONG_PROXY_LATENCY = ctx.KONG_BALANCER_ENDED_AT - ctx.KONG_PROCESSING_START

    return ngx.exit(500)
  end

  ok, err = set_timeouts(balancer_data.connect_timeout / 1000,
                         balancer_data.send_timeout / 1000,
                         balancer_data.read_timeout / 1000)
  if not ok then
    ngx_log(ngx_ERR, "could not set upstream timeouts: ", err)
  end

  if pool_opts then
    ok, err = enable_keepalive(kong_conf.upstream_keepalive_idle_timeout,
                               kong_conf.upstream_keepalive_max_requests)
    if not ok then
      ngx_log(ngx_ERR, "could not enable connection keepalive: ", err)
    end

    ngx_log(ngx_DEBUG, "enabled connection keepalive (pool=", pool_opts.pool,
                       ", pool_size=", pool_opts.pool_size,
                       ", idle_timeout=", kong_conf.upstream_keepalive_idle_timeout,
                       ", max_requests=", kong_conf.upstream_keepalive_max_requests, ")")
  end

  -- record overall latency
  ctx.KONG_BALANCER_ENDED_AT = get_now_ms()
  ctx.KONG_BALANCER_TIME = ctx.KONG_BALANCER_ENDED_AT - ctx.KONG_BALANCER_START

  -- record try-latency
  local try_latency = ctx.KONG_BALANCER_ENDED_AT - current_try.balancer_start
  current_try.balancer_latency = try_latency

  -- time spent in Kong before sending the request to upstream
  -- start_time() is kept in seconds with millisecond resolution.
  ctx.KONG_PROXY_LATENCY = ctx.KONG_BALANCER_ENDED_AT - ctx.KONG_PROCESSING_START

  -- runloop.balancer.after(ctx)
  -- ee.handlers.balancer.after(ctx)
  trace:finish()
end


function Kong.header_filter()
  local ctx = ngx.ctx
  ctx.is_proxy_request = true
  if not ctx.KONG_PROCESSING_START then
    ctx.KONG_PROCESSING_START = ngx.req.start_time() * 1000
  end

  if not ctx.workspace then
    ctx.workspace = kong.default_workspace
  end

  if not ctx.KONG_HEADER_FILTER_START then
    ctx.KONG_HEADER_FILTER_START = get_now_ms()

    if ctx.KONG_REWRITE_START and not ctx.KONG_REWRITE_ENDED_AT then
      ctx.KONG_REWRITE_ENDED_AT = ctx.KONG_BALANCER_START or
                                  ctx.KONG_ACCESS_START or
                                  ctx.KONG_RESPONSE_START or
                                  ctx.KONG_HEADER_FILTER_START
      ctx.KONG_REWRITE_TIME = ctx.KONG_REWRITE_ENDED_AT -
                              ctx.KONG_REWRITE_START
    end

    if ctx.KONG_ACCESS_START and not ctx.KONG_ACCESS_ENDED_AT then
      ctx.KONG_ACCESS_ENDED_AT = ctx.KONG_BALANCER_START or
                                 ctx.KONG_RESPONSE_START or
                                 ctx.KONG_HEADER_FILTER_START
      ctx.KONG_ACCESS_TIME = ctx.KONG_ACCESS_ENDED_AT -
                             ctx.KONG_ACCESS_START
    end

    if ctx.KONG_BALANCER_START and not ctx.KONG_BALANCER_ENDED_AT then
      ctx.KONG_BALANCER_ENDED_AT = ctx.KONG_RESPONSE_START or
                                   ctx.KONG_HEADER_FILTER_START
      ctx.KONG_BALANCER_TIME = ctx.KONG_BALANCER_ENDED_AT -
                               ctx.KONG_BALANCER_START
    end

    if ctx.KONG_RESPONSE_START and not ctx.KONG_RESPONSE_ENDED_AT then
      ctx.KONG_RESPONSE_ENDED_AT = ctx.KONG_HEADER_FILTER_START
      ctx.KONG_RESPONSE_TIME = ctx.KONG_RESPONSE_ENDED_AT -
                               ctx.KONG_RESPONSE_START
    end
  end

  if ctx.KONG_PROXIED then
    if not ctx.KONG_WAITING_TIME then
      ctx.KONG_WAITING_TIME = (ctx.KONG_RESPONSE_START    or ctx.KONG_HEADER_FILTER_START) -
                              (ctx.KONG_BALANCER_ENDED_AT or ctx.KONG_ACCESS_ENDED_AT)
    end

    if not ctx.KONG_PROXY_LATENCY then
      ctx.KONG_PROXY_LATENCY = (ctx.KONG_RESPONSE_START or ctx.KONG_HEADER_FILTER_START) -
                                ctx.KONG_PROCESSING_START
    end

  elseif not ctx.KONG_RESPONSE_LATENCY then
    ctx.KONG_RESPONSE_LATENCY = (ctx.KONG_RESPONSE_START or ctx.KONG_HEADER_FILTER_START) -
                                 ctx.KONG_PROCESSING_START
  end

  kong_global.set_phase(kong, PHASES.header_filter)

  runloop.header_filter.before(ctx)
  local plugins_iterator = runloop.get_plugins_iterator()
  execute_plugins_iterator(plugins_iterator, "header_filter", ctx)
  runloop.header_filter.after(ctx)
  ee.handlers.header_filter.after(ctx)

  ctx.KONG_HEADER_FILTER_ENDED_AT = get_now_ms()
  ctx.KONG_HEADER_FILTER_TIME = ctx.KONG_HEADER_FILTER_ENDED_AT - ctx.KONG_HEADER_FILTER_START
end


function Kong.body_filter()
  local ctx = ngx.ctx
  if not ctx.KONG_BODY_FILTER_START then
    ctx.KONG_BODY_FILTER_START = get_now_ms()

    if ctx.KONG_REWRITE_START and not ctx.KONG_REWRITE_ENDED_AT then
      ctx.KONG_REWRITE_ENDED_AT = ctx.KONG_ACCESS_START or
                                  ctx.KONG_BALANCER_START or
                                  ctx.KONG_RESPONSE_START or
                                  ctx.KONG_HEADER_FILTER_START or
                                  ctx.KONG_BODY_FILTER_START
      ctx.KONG_REWRITE_TIME = ctx.KONG_REWRITE_ENDED_AT -
                              ctx.KONG_REWRITE_START
    end

    if ctx.KONG_ACCESS_START and not ctx.KONG_ACCESS_ENDED_AT then
      ctx.KONG_ACCESS_ENDED_AT = ctx.KONG_BALANCER_START or
                                 ctx.KONG_RESPONSE_START or
                                 ctx.KONG_HEADER_FILTER_START or
                                 ctx.KONG_BODY_FILTER_START
      ctx.KONG_ACCESS_TIME = ctx.KONG_ACCESS_ENDED_AT -
                             ctx.KONG_ACCESS_START
    end

    if ctx.KONG_BALANCER_START and not ctx.KONG_BALANCER_ENDED_AT then
      ctx.KONG_BALANCER_ENDED_AT = ctx.KONG_RESPONSE_START or
                                   ctx.KONG_HEADER_FILTER_START or
                                   ctx.KONG_BODY_FILTER_START
      ctx.KONG_BALANCER_TIME = ctx.KONG_BALANCER_ENDED_AT -
                               ctx.KONG_BALANCER_START
    end

    if ctx.KONG_RESPONSE_START and not ctx.KONG_RESPONSE_ENDED_AT then
      ctx.KONG_RESPONSE_ENDED_AT = ctx.KONG_HEADER_FILTER_START or
                                   ctx.KONG_BODY_FILTER_START
      ctx.KONG_RESPONSE_TIME = ctx.KONG_RESPONSE_ENDED_AT -
                               ctx.KONG_RESPONSE_START
    end

    if ctx.KONG_HEADER_FILTER_START and not ctx.KONG_HEADER_FILTER_ENDED_AT then
      ctx.KONG_HEADER_FILTER_ENDED_AT = ctx.KONG_BODY_FILTER_START
      ctx.KONG_HEADER_FILTER_TIME = ctx.KONG_HEADER_FILTER_ENDED_AT -
                                    ctx.KONG_HEADER_FILTER_START
    end
  end

  kong_global.set_phase(kong, PHASES.body_filter)

  if ctx.response_body then
    arg[1] = ctx.response_body
    arg[2] = true
  end

  local plugins_iterator = runloop.get_plugins_iterator()
  execute_plugins_iterator(plugins_iterator, "body_filter", ctx)

  if not arg[2] then
    return
  end

  ctx.KONG_BODY_FILTER_ENDED_AT = get_now_ms()
  ctx.KONG_BODY_FILTER_TIME = ctx.KONG_BODY_FILTER_ENDED_AT - ctx.KONG_BODY_FILTER_START

  if ctx.KONG_PROXIED then
    -- time spent receiving the response ((response +) header_filter + body_filter)
    -- we could use $upstream_response_time but we need to distinguish the waiting time
    -- from the receiving time in our logging plugins (especially ALF serializer).
    ctx.KONG_RECEIVE_TIME = ctx.KONG_BODY_FILTER_ENDED_AT - (ctx.KONG_RESPONSE_START or
                                                             ctx.KONG_HEADER_FILTER_START or
                                                             ctx.KONG_BALANCER_ENDED_AT or
                                                             ctx.KONG_BALANCER_START or
                                                             ctx.KONG_ACCESS_ENDED_AT)
  end
end


function Kong.log()
  local ctx = ngx.ctx
  if not ctx.KONG_LOG_START then
    ctx.KONG_LOG_START = get_now_ms()
    if subsystem == "stream" then
      if ctx.KONG_PREREAD_START and not ctx.KONG_PREREAD_ENDED_AT then
        ctx.KONG_PREREAD_ENDED_AT = ctx.KONG_LOG_START
        ctx.KONG_PREREAD_TIME = ctx.KONG_PREREAD_ENDED_AT -
                                ctx.KONG_PREREAD_START
      end

      if ctx.KONG_BALANCER_START and not ctx.KONG_BALANCER_ENDED_AT then
        ctx.KONG_BALANCER_ENDED_AT = ctx.KONG_LOG_START
        ctx.KONG_BALANCER_TIME = ctx.KONG_BALANCER_ENDED_AT -
                                 ctx.KONG_BALANCER_START
      end

    else
      if ctx.KONG_REWRITE_START and not ctx.KONG_REWRITE_ENDED_AT then
        ctx.KONG_REWRITE_ENDED_AT = ctx.KONG_ACCESS_START or
                                    ctx.KONG_BALANCER_START or
                                    ctx.KONG_RESPONSE_START or
                                    ctx.KONG_HEADER_FILTER_START or
                                    ctx.BODY_FILTER_START or
                                    ctx.KONG_LOG_START
        ctx.KONG_REWRITE_TIME = ctx.KONG_REWRITE_ENDED_AT -
                                ctx.KONG_REWRITE_START
      end

      if ctx.KONG_ACCESS_START and not ctx.KONG_ACCESS_ENDED_AT then
        ctx.KONG_ACCESS_ENDED_AT = ctx.KONG_BALANCER_START or
                                   ctx.KONG_RESPONSE_START or
                                   ctx.KONG_HEADER_FILTER_START or
                                   ctx.BODY_FILTER_START or
                                   ctx.KONG_LOG_START
        ctx.KONG_ACCESS_TIME = ctx.KONG_ACCESS_ENDED_AT -
                               ctx.KONG_ACCESS_START
      end

      if ctx.KONG_BALANCER_START and not ctx.KONG_BALANCER_ENDED_AT then
        ctx.KONG_BALANCER_ENDED_AT = ctx.KONG_RESPONSE_START or
                                     ctx.KONG_HEADER_FILTER_START or
                                     ctx.BODY_FILTER_START or
                                     ctx.KONG_LOG_START
        ctx.KONG_BALANCER_TIME = ctx.KONG_BALANCER_ENDED_AT -
                                 ctx.KONG_BALANCER_START
      end

      if ctx.KONG_HEADER_FILTER_START and not ctx.KONG_HEADER_FILTER_ENDED_AT then
        ctx.KONG_HEADER_FILTER_ENDED_AT = ctx.BODY_FILTER_START or
                                          ctx.KONG_LOG_START
        ctx.KONG_HEADER_FILTER_TIME = ctx.KONG_HEADER_FILTER_ENDED_AT -
                                      ctx.KONG_HEADER_FILTER_START
      end

      if ctx.KONG_BODY_FILTER_START and not ctx.KONG_BODY_FILTER_ENDED_AT then
        ctx.KONG_BODY_FILTER_ENDED_AT = ctx.KONG_LOG_START
        ctx.KONG_BODY_FILTER_TIME = ctx.KONG_BODY_FILTER_ENDED_AT -
                                    ctx.KONG_BODY_FILTER_START
      end
    end
  end

  kong_global.set_phase(kong, PHASES.log)

  local ctx = ngx.ctx

  runloop.log.before(ctx)
  local plugins_iterator = runloop.get_plugins_iterator()
  execute_plugins_iterator(plugins_iterator, "log", ctx)
  runloop.log.after(ctx)
  ee.handlers.log.after(ctx, ngx.status)


  -- this is not used for now, but perhaps we need it later?
  --ctx.KONG_LOG_ENDED_AT = get_now_ms()
  --ctx.KONG_LOG_TIME = ctx.KONG_LOG_ENDED_AT - ctx.KONG_LOG_START
end


function Kong.handle_error()
  kong_resty_ctx.apply_ref()
  kong_global.set_phase(kong, PHASES.error)

  local ctx = ngx.ctx
  ctx.KONG_UNEXPECTED = true

  local old_ws = ctx.workspace
  log_init_worker_errors(ctx)

  if not ctx.plugins then
    local plugins_iterator = runloop.get_updated_plugins_iterator()
    for _ in plugins_iterator:iterate("content", ctx) do
      -- just build list of plugins
      ctx.workspace = old_ws
    end
  end

  return kong_error_handlers(ctx)
end


local function serve_content(module, options)
  kong_global.set_phase(kong, PHASES.admin_api)

  local ctx = ngx.ctx
  ctx.KONG_PROCESSING_START = ngx.req.start_time() * 1000
  ctx.KONG_ADMIN_CONTENT_START = ctx.KONG_ADMIN_CONTENT_START or get_now_ms()


  log_init_worker_errors(ctx)

  options = options or {}

  -- if we support authentication via plugin as well as via RBAC token, then
  -- use cors plugin in api/init.lua to process cors requests and
  -- support the right origins, headers, etc.
  if not singletons.configuration.admin_gui_auth then
    header["Access-Control-Allow-Origin"] = options.allow_origin or "*"

    if ngx.req.get_method() == "OPTIONS" then
      header["Access-Control-Allow-Methods"] = options.acam or
        "GET, HEAD, PATCH, POST, PUT, DELETE"
      header["Access-Control-Allow-Headers"] = options.acah or "Content-Type"

      ctx.KONG_ADMIN_CONTENT_ENDED_AT = get_now_ms()
      ctx.KONG_ADMIN_CONTENT_TIME = ctx.KONG_ADMIN_CONTENT_ENDED_AT - ctx.KONG_ADMIN_CONTENT_START
      ctx.KONG_ADMIN_LATENCY = ctx.KONG_ADMIN_CONTENT_ENDED_AT - ctx.KONG_PROCESSING_START

      return ngx.exit(204)
    end
  end

  local headers = ngx.req.get_headers()

  if headers["Kong-Request-Type"] == "editor"  then
    header["Access-Control-Allow-Origin"] = singletons.configuration.admin_gui_url or "*"
    header["Access-Control-Allow-Credentials"] = true
    header["Content-Type"] = 'text/html'

    return lapis.serve("kong.portal.gui")
  end

  lapis.serve(module)

  ctx.KONG_ADMIN_CONTENT_ENDED_AT = get_now_ms()
  ctx.KONG_ADMIN_CONTENT_TIME = ctx.KONG_ADMIN_CONTENT_ENDED_AT - ctx.KONG_ADMIN_CONTENT_START
  ctx.KONG_ADMIN_LATENCY = ctx.KONG_ADMIN_CONTENT_ENDED_AT - ctx.KONG_PROCESSING_START
end


function Kong.admin_content(options)
  local ctx = ngx.ctx
  if not ctx.workspace then
    ctx.workspace = kong.default_workspace
  end

  return serve_content("kong.api", options)
end


-- TODO: deprecate the following alias
Kong.serve_admin_api = Kong.admin_content


function Kong.admin_header_filter()
  local ctx = ngx.ctx

  if not ctx.KONG_PROCESSING_START then
    ctx.KONG_PROCESSING_START = ngx.req.start_time() * 1000
  end

  if not ctx.KONG_ADMIN_HEADER_FILTER_START then
    ctx.KONG_ADMIN_HEADER_FILTER_START = get_now_ms()

    if ctx.KONG_ADMIN_CONTENT_START and not ctx.KONG_ADMIN_CONTENT_ENDED_AT then
      ctx.KONG_ADMIN_CONTENT_ENDED_AT = ctx.KONG_ADMIN_HEADER_FILTER_START
      ctx.KONG_ADMIN_CONTENT_TIME = ctx.KONG_ADMIN_CONTENT_ENDED_AT - ctx.KONG_ADMIN_CONTENT_START
    end

    if not ctx.KONG_ADMIN_LATENCY then
      ctx.KONG_ADMIN_LATENCY = ctx.KONG_ADMIN_HEADER_FILTER_START - ctx.KONG_PROCESSING_START
    end
  end

  if kong.configuration.enabled_headers[constants.HEADERS.ADMIN_LATENCY] then
    header[constants.HEADERS.ADMIN_LATENCY] = ctx.KONG_ADMIN_LATENCY
  end

  -- this is not used for now, but perhaps we need it later?
  --ctx.KONG_ADMIN_HEADER_FILTER_ENDED_AT = get_now_ms()
  --ctx.KONG_ADMIN_HEADER_FILTER_TIME = ctx.KONG_ADMIN_HEADER_FILTER_ENDED_AT - ctx.KONG_ADMIN_HEADER_FILTER_START
end


function Kong.serve_portal_api()
  kong_global.set_phase(kong, PHASES.admin_api)

  return lapis.serve("kong.portal")
end

function Kong.serve_portal_gui()
  kong_global.set_phase(kong, PHASES.admin_api)

  return lapis.serve("kong.portal.gui")
end

function Kong.serve_portal_assets()
  kong_global.set_phase(kong, PHASES.admin_api)

   return lapis.serve("kong.portal.gui")
end

function Kong.status_content()
  return serve_content("kong.status")
end


Kong.status_header_filter = Kong.admin_header_filter


function Kong.serve_cluster_listener(options)
  log_init_worker_errors()

  kong_global.set_phase(kong, PHASES.cluster_listener)

  return clustering.handle_cp_websocket()
end


function Kong.serve_cluster_telemetry_listener(options)
  log_init_worker_errors()

  kong_global.set_phase(kong, PHASES.cluster_listener)

  return clustering.handle_cp_websocket(true)
end


do
  local declarative = require("kong.db.declarative")
  local cjson = require("cjson.safe")

  function Kong.stream_config_listener()
    local sock, err = ngx.req.socket()
    if not sock then
      kong.log.crit("unable to obtain request socket: ", err)
      return
    end

    local data, err = sock:receive("*a")
    if not data then
      ngx_log(ngx_CRIT, "unable to receive new config: ", err)
      return
    end

    local parsed
    parsed, err = cjson.decode(data)
    if not parsed then
      kong.log.err("unable to parse received declarative config: ", err)
      return
    end

    local ok, err = declarative.load_into_cache_with_events(parsed[1], parsed[2])
    if not ok then
      if err == "no memory" then
        kong.log.err("not enough cache space for declarative config, " ..
                     "consider raising the \"mem_cache_size\" Kong config")

      else
        kong.log.err("failed loading declarative config into cache: ", err)
      end
    end
  end
end


return Kong<|MERGE_RESOLUTION|>--- conflicted
+++ resolved
@@ -268,6 +268,12 @@
           content = { message  = "An unexpected error occurred" },
         }
       end
+
+      local ok, err = portal_auth.verify_developer_status(ctx.authenticated_consumer)
+      if not ok then
+        ctx.delay_response = false
+        return kong.response.exit(401, { message = err })
+      end
     end
 
     kong_global.reset_log(kong)
@@ -668,13 +674,10 @@
   local plugins_iterator = runloop.get_plugins_iterator()
   execute_plugins_iterator(plugins_iterator, "init_worker")
 
-<<<<<<< HEAD
+  runloop.init_worker.after()
   -- XXX EE [[
   ee.handlers.init_worker.after(ngx.ctx)
   -- ]]
-=======
-  runloop.init_worker.after()
->>>>>>> d8332ddb
 
   if go.is_on() then
     go.manage_pluginserver()
@@ -812,20 +815,7 @@
 
   local plugins_iterator = runloop.get_plugins_iterator()
 
-<<<<<<< HEAD
-      local ok, err = portal_auth.verify_developer_status(ctx.authenticated_consumer)
-      if not ok then
-        ctx.delay_response = false
-        return kong.response.exit(401, { message = err })
-      end
-
-      kong_global.reset_log(kong)
-    end
-    ctx.workspace = old_ws
-  end
-=======
   execute_plugins_iterator(plugins_iterator, "access", ctx)
->>>>>>> d8332ddb
 
   if ctx.delayed_response then
     ctx.KONG_ACCESS_ENDED_AT = get_now_ms()
@@ -1503,7 +1493,7 @@
 
   kong_global.set_phase(kong, PHASES.cluster_listener)
 
-  return clustering.handle_cp_websocket(true)
+  return clustering.handle_cp_telemetry_websocket()
 end
 
 
