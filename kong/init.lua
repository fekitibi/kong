-- This software is copyright Kong Inc. and its licensors.
-- Use of the software is subject to the agreement between your organization
-- and Kong Inc. If there is no such agreement, use is governed by and
-- subject to the terms of the Kong Master Software License Agreement found
-- at https://konghq.com/enterprisesoftwarelicense/.
-- [ END OF LICENSE 0867164ffc95e54f04670b5169c09574bdbd9bba ]

-- Kong, the biggest ape in town
--
--     /\  ____
--     <> ( oo )
--     <>_| ^^ |_
--     <>   @    \
--    /~~\ . . _ |
--   /~~~~\    | |
--  /~~~~~~\/ _| |
--  |[][][]/ / [m]
--  |[][][[m]
--  |[][][]|
--  |[][][]|
--  |[][][]|
--  |[][][]|
--  |[][][]|
--  |[][][]|
--  |[][][]|
--  |[][][]|
--  |[|--|]|
--  |[|  |]|
--  ========
-- ==========
-- |[[    ]]|
-- ==========

local pcall = pcall


pcall(require, "luarocks.loader")


assert(package.loaded["resty.core"], "lua-resty-core must be loaded; make " ..
                                     "sure 'lua_load_resty_core' is not "..
                                     "disabled.")


local constants = require "kong.constants"
do
  -- let's ensure the required shared dictionaries are
  -- declared via lua_shared_dict in the Nginx conf

  for _, dict in ipairs(constants.DICTS) do
    if not ngx.shared[dict] then
      return error("missing shared dict '" .. dict .. "' in Nginx "          ..
                   "configuration, are you using a custom template? "        ..
                   "Make sure the 'lua_shared_dict " .. dict .. " [SIZE];' " ..
                   "directive is defined.")
    end
  end

  -- if we're running `nginx -t` then don't initialize
  if os.getenv("KONG_NGINX_CONF_CHECK") then
    return {
      init = function() end,
    }
  end
end


require("kong.globalpatches")()


local kong_global = require "kong.global"
local PHASES = kong_global.phases


_G.kong = kong_global.new() -- no versioned PDK for plugins for now

local DB = require "kong.db"
local dns = require "kong.tools.dns"
local meta = require "kong.meta"
local lapis = require "lapis"
local runloop = require "kong.runloop.handler"
local tracing = require "kong.tracing"
local keyring = require "kong.keyring.startup"
local stream_api = require "kong.tools.stream_api"
local singletons = require "kong.singletons"
local declarative = require "kong.db.declarative"
local ngx_balancer = require "ngx.balancer"
local kong_resty_ctx = require "kong.resty.ctx"
local certificate = require "kong.runloop.certificate"
local concurrency = require "kong.concurrency"
local cache_warmup = require "kong.cache.warmup"
local balancer = require "kong.runloop.balancer"
local kong_error_handlers = require "kong.error_handlers"
local migrations_utils = require "kong.cmd.utils.migrations"
local plugin_servers = require "kong.runloop.plugin_servers"

local internal_proxies = require "kong.enterprise_edition.proxies"
local vitals = require "kong.vitals"
local sales_counters = require "kong.counters.sales"
local ee = require "kong.enterprise_edition"
local portal_auth = require "kong.portal.auth"
local portal_emails = require "kong.portal.emails"
local admin_emails = require "kong.enterprise_edition.admin.emails"
local portal_router = require "kong.portal.router"
local invoke_plugin = require "kong.enterprise_edition.invoke_plugin"
local licensing = require "kong.enterprise_edition.licensing"


local kong             = kong
local ngx              = ngx
local now              = ngx.now
local update_time      = ngx.update_time
local var              = ngx.var
local arg              = ngx.arg
local header           = ngx.header
local ngx_log          = ngx.log
local ngx_ALERT        = ngx.ALERT
local ngx_CRIT         = ngx.CRIT
local ngx_ERR          = ngx.ERR
local ngx_WARN         = ngx.WARN
local ngx_NOTICE       = ngx.NOTICE
local ngx_INFO         = ngx.INFO
local ngx_DEBUG        = ngx.DEBUG
local subsystem        = ngx.config.subsystem
local start_time       = ngx.req.start_time
local type             = type
local error            = error
local ipairs           = ipairs
local assert           = assert
local tostring         = tostring
local coroutine        = coroutine
local get_last_failure = ngx_balancer.get_last_failure
local set_current_peer = ngx_balancer.set_current_peer
local set_timeouts     = ngx_balancer.set_timeouts
local set_more_tries   = ngx_balancer.set_more_tries
local enable_keepalive = ngx_balancer.enable_keepalive
if not enable_keepalive then
  ngx_log(ngx_WARN, "missing method 'ngx_balancer.enable_keepalive()' ",
                    "(was the dyn_upstream_keepalive patch applied?) ",
                    "set the 'nginx_upstream_keepalive' configuration ",
                    "property instead of 'upstream_keepalive_pool_size'")
end


local DECLARATIVE_LOAD_KEY = constants.DECLARATIVE_LOAD_KEY
local DECLARATIVE_HASH_KEY = constants.DECLARATIVE_HASH_KEY


local declarative_entities
local declarative_meta
local schema_state


local stash_init_worker_error
local log_init_worker_errors
do
  local init_worker_errors
  local init_worker_errors_str
  local ctx_k = {}


  stash_init_worker_error = function(err)
    if err == nil then
      return
    end

    err = tostring(err)

    if not init_worker_errors then
      init_worker_errors = {}
    end

    table.insert(init_worker_errors, err)
    init_worker_errors_str = table.concat(init_worker_errors, ", ")

    return ngx_log(ngx_CRIT, "worker initialization error: ", err,
                             "; this node must be restarted")
  end


  log_init_worker_errors = function(ctx)
    if not init_worker_errors_str or ctx[ctx_k] then
      return
    end

    ctx[ctx_k] = true

    return ngx_log(ngx_ALERT, "unsafe request processing due to earlier ",
                              "initialization errors; this node must be ",
                              "restarted (", init_worker_errors_str, ")")
  end
end


local reset_kong_shm
do
  local DECLARATIVE_PAGE_KEY = constants.DECLARATIVE_PAGE_KEY
  local preserve_keys = {
    "kong:node_id",
    "events:requests",
    "events:requests:http",
    "events:requests:https",
    "events:requests:h2c",
    "events:requests:h2",
    "events:requests:grpc",
    "events:requests:grpcs",
    "events:requests:ws",
    "events:requests:wss",
    "events:requests:go_plugins",
    "events:streams",
    "events:streams:tcp",
    "events:streams:tls",
  }

  reset_kong_shm = function(config)
    local kong_shm = ngx.shared.kong
    local dbless = config.database == "off"

    if dbless then
      -- prevent POST /config while initializing dbless
      declarative.try_lock()
    end

    local old_page = kong_shm:get(DECLARATIVE_PAGE_KEY)
    if old_page == nil then -- fresh node, just storing the initial page
      kong_shm:set(DECLARATIVE_PAGE_KEY, 1)
      return
    end

    local preserved = {}

    local new_page = old_page
    if dbless then
      if config.declarative_config or config.declarative_config_string then
        new_page = old_page == 1 and 2 or 1
      else
        preserved[DECLARATIVE_LOAD_KEY] = kong_shm:get(DECLARATIVE_LOAD_KEY)
        preserved[DECLARATIVE_HASH_KEY] = kong_shm:get(DECLARATIVE_HASH_KEY)
      end
    end

    preserved[DECLARATIVE_PAGE_KEY] = new_page

    for _, key in ipairs(preserve_keys) do
      preserved[key] = kong_shm:get(key) -- ignore errors
    end

    kong_shm:flush_all()
    if dbless then
      -- reinstate the lock to hold POST /config, which was flushed with the previous `flush_all`
      declarative.try_lock()
    end
    for key, value in pairs(preserved) do
      kong_shm:set(key, value)
    end
    kong_shm:flush_expired(0)
  end
end


local function setup_plugin_context(ctx, plugin)
  if plugin.handler._go then
    ctx.ran_go_plugin = true
  end

  kong_global.set_named_ctx(kong, "plugin", plugin.handler, ctx)
  kong_global.set_namespaced_log(kong, plugin.name, ctx)
end


local function reset_plugin_context(ctx, old_ws)
  kong_global.reset_log(kong, ctx)

  if old_ws then
    ctx.workspace = old_ws
  end
end


local function execute_init_worker_plugins_iterator(plugins_iterator, ctx)
  local errors

  for plugin in plugins_iterator:iterate_init_worker() do
    kong_global.set_namespaced_log(kong, plugin.name, ctx)

    -- guard against failed handler in "init_worker" phase only because it will
    -- cause Kong to not correctly initialize and can not be recovered automatically.
    local ok, err = pcall(plugin.handler.init_worker, plugin.handler)
    if not ok then
      errors = errors or {}
      errors[#errors + 1] = {
        plugin = plugin.name,
        err = err,
      }
    end

    kong_global.reset_log(kong, ctx)
  end

  return errors
end


local function execute_access_plugins_iterator(plugins_iterator, ctx)
  local old_ws = ctx.workspace

  ctx.delay_response = true

  for plugin, configuration in plugins_iterator:iterate("access", ctx) do
    if not ctx.delayed_response then
      setup_plugin_context(ctx, plugin)

      local co = coroutine.create(plugin.handler.access)
      local cok, cerr = coroutine.resume(co, plugin.handler, configuration)
      if not cok then
        kong.log.err(cerr)
        ctx.delayed_response = {
          status_code = 500,
          content = { message  = "An unexpected error occurred" },
        }
      end

      local ok, err = portal_auth.verify_developer_status(ctx.authenticated_consumer)
      if not ok then
        ctx.delay_response = false
        return kong.response.exit(401, { message = err })
      end

      reset_plugin_context(ctx, old_ws)
    end
  end

  ctx.delay_response = nil
end


local function execute_plugins_iterator(plugins_iterator, phase, ctx)
  local old_ws = ctx.workspace
  for plugin, configuration in plugins_iterator:iterate(phase, ctx) do
    setup_plugin_context(ctx, plugin)
    plugin.handler[phase](plugin.handler, configuration)
    reset_plugin_context(ctx, old_ws)
  end
end


local function execute_configured_plugins_iterator(plugins_iterator, phase, ctx)
  local old_ws = ctx.workspace
  for plugin, configuration in plugins_iterator.iterate_configured_plugins(phase, ctx) do
    setup_plugin_context(ctx, plugin)
    plugin.handler[phase](plugin.handler, configuration)
    reset_plugin_context(ctx, old_ws)
  end
end


local function execute_cache_warmup(kong_config)
  if kong_config.database == "off" then
    return true
  end

  if ngx.worker.id() == 0 then
    local ok, err = cache_warmup.execute(kong_config.db_cache_warmup_entities)
    if not ok then
      return nil, err
    end
  end

  return true
end


local function get_updated_now_ms()
  update_time()
  return now() * 1000 -- time is kept in seconds with millisecond resolution.
end

local function flush_delayed_response(ctx)
  ctx.delay_response = nil
  ctx.buffered_proxying = nil

  if type(ctx.delayed_response_callback) == "function" then
    ctx.delayed_response_callback(ctx)
    return -- avoid tail call
  end

  kong.response.exit(ctx.delayed_response.status_code,
                     ctx.delayed_response.content,
                     ctx.delayed_response.headers)
end


local function parse_declarative_config(kong_config)
  if kong_config.database ~= "off" then
    return {}, nil, {}
  end

  local dc = declarative.new_config(kong_config)

  if not kong_config.declarative_config and not kong_config.declarative_config_string then
    -- return an empty configuration,
    -- including only the default workspace
    local entities, _, _, meta = dc:parse_table({ _format_version = "2.1" })
    return entities, nil, meta
  end

  local entities, err, _, meta
  if kong_config.declarative_config ~= nil then
    entities, err, _, meta = dc:parse_file(kong_config.declarative_config)
  elseif kong_config.declarative_config_string ~= nil then
    entities, err, _, meta = dc:parse_string(kong_config.declarative_config_string)
  end

  if not entities then
    if kong_config.declarative_config ~= nil then
      return nil, "error parsing declarative config file " ..
                  kong_config.declarative_config .. ":\n" .. err
    elseif kong_config.declarative_config_string ~= nil then
      return nil, "error parsing declarative string " ..
                  kong_config.declarative_config_string .. ":\n" .. err
    end
  end

  return entities, nil, meta
end


local function load_declarative_config(kong_config, entities, meta)
  if kong_config.database ~= "off" then
    return true
  end

  local opts = {
    name = "declarative_config",
  }

  local kong_shm = ngx.shared.kong
  local ok, err = concurrency.with_worker_mutex(opts, function()
    local value = kong_shm:get(DECLARATIVE_LOAD_KEY)
    if value then
      return true
    end

    local ok, err = declarative.load_into_cache(entities, meta)
    if not ok then
      return nil, err
    end

    if kong_config.declarative_config then
      kong.log.notice("declarative config loaded from ",
                      kong_config.declarative_config)
    end

    ok, err = kong_shm:safe_set(DECLARATIVE_LOAD_KEY, true)
    if not ok then
      kong.log.warn("failed marking declarative_config as loaded: ", err)
    end

    return true
  end)

  if ok then
    declarative.try_unlock()

    local default_ws = kong.db.workspaces:select_by_name("default")
    kong.default_workspace = default_ws and default_ws.id or kong.default_workspace

    ok, err = runloop.build_plugins_iterator("init")
    if not ok then
      return nil, "error building initial plugins iterator: " .. err
    end

    ok, err = runloop.build_router("init")
    if not ok then
      return nil, "error building initial router: " .. err
    end
  end

  return ok, err
end


local function list_migrations(migtable)
  local list = {}
  for _, t in ipairs(migtable) do
    local mignames = {}
    for _, mig in ipairs(t.migrations) do
      table.insert(mignames, mig.name)
    end
    table.insert(list, string.format("%s (%s)", t.subsystem,
                       table.concat(mignames, ", ")))
  end
  return table.concat(list, " ")
end


-- Kong public context handlers.
-- @section kong_handlers

local Kong = {}


function Kong.init()
  local pl_path = require "pl.path"
  local conf_loader = require "kong.conf_loader"

  -- check if kong global is the correct one
  if not kong.version then
    error("configuration error: make sure your template is not setting a " ..
          "global named 'kong' (please use 'Kong' instead)")
  end

  -- retrieve kong_config
  local conf_path = pl_path.join(ngx.config.prefix(), ".kong_env")
  local config = assert(conf_loader(conf_path, nil, { from_kong_env = true }))

  reset_kong_shm(config)

  -- special math.randomseed from kong.globalpatches not taking any argument.
  -- Must only be called in the init or init_worker phases, to avoid
  -- duplicated seeds.
  math.randomseed()

  kong_global.init_pdk(kong, config, nil) -- nil: latest PDK

  tracing.init(config)

  ee.license_hooks(config)

  local db = assert(DB.new(config))
  tracing.connector_query_wrap(db.connector)
  assert(db:init_connector())

  schema_state = assert(db:schema_state())
  migrations_utils.check_state(schema_state)

  if schema_state.missing_migrations or schema_state.pending_migrations then
    if schema_state.missing_migrations then
      ngx_log(ngx_WARN, "database is missing some migrations:\n",
                        schema_state.missing_migrations)
  end

  if schema_state.pending_migrations then
      ngx_log(ngx_WARN, "database has pending migrations:\n",
                        schema_state.pending_migrations)
    end
  end

  assert(db:connect())

  -- LEGACY
  singletons.dns = dns(config)
  singletons.configuration = config
  singletons.db = db
  -- /LEGACY

  kong.db = db
  kong.dns = singletons.dns

  -- EE [[
  -- EE licensing [[
  singletons.licensing     = licensing(config)
  config                   = singletons.licensing.configuration
  kong.configuration       = singletons.licensing.configuration
  singletons.configuration = singletons.licensing.configuration

  kong.licensing = singletons.licensing

  ee.license_hooks(config)
  -- EE licensing ]]


  local err = ee.feature_flags_init(config)
  if err then
    error(tostring(err))
  end

  kong.internal_proxies = internal_proxies.new()
  singletons.portal_emails = portal_emails.new(config)
  singletons.admin_emails = admin_emails.new(config)
  singletons.portal_router = portal_router.new(db)

  local reports = require "kong.reports"

  reports.add_immutable_value("enterprise", true)
  reports.add_entity_reports()

  kong.vitals = vitals.new {
      db             = db,
      flush_interval = config.vitals_flush_interval,
      delete_interval_pg = config.vitals_delete_interval_pg,
      ttl_seconds    = config.vitals_ttl_seconds,
      ttl_minutes    = config.vitals_ttl_minutes,
      ttl_days       = config.vitals_ttl_days,
  }

  local counters_strategy = require("kong.counters.sales.strategies." .. kong.db.strategy):new(kong.db)
  kong.sales_counters = sales_counters.new({ strategy = counters_strategy })
  -- ]]


  if config.proxy_ssl_enabled or config.stream_ssl_enabled then
    certificate.init()
  end

  -- XXX EE [[
  keyring.init(config)
  -- ]]

  if subsystem == "http" and
     (config.role == "data_plane" or config.role == "control_plane")
  then
    singletons.clustering = require("kong.clustering").new(config)
    kong.clustering = singletons.clustering

    if config.cluster_v2 then
      kong.hybrid = require("kong.hybrid").new(config)
    end
  end

  -- Load plugins as late as possible so that everything is set up
  assert(db.plugins:load_plugin_schemas(config.loaded_plugins))


  singletons.invoke_plugin = invoke_plugin.new {
    loaded_plugins = db.plugins:get_handlers(),
    kong_global = kong_global,
  }

  if subsystem == "stream" then
    stream_api.load_handlers()
  end

  if config.database == "off" then
    local err
    declarative_entities, err, declarative_meta = parse_declarative_config(kong.configuration)
    if not declarative_entities then
      error(err)
  end

  else
    local default_ws = db.workspaces:select_by_name("default")
    kong.default_workspace = default_ws and default_ws.id

    local ok, err = runloop.build_plugins_iterator("init")
    if not ok then
      error("error building initial plugins: " .. tostring(err))
  end

    if config.role ~= "control_plane" then
      assert(runloop.build_router("init"))
    end
  end

  ee.handlers.init.after()

  db:close()

  require("resty.kong.var").patch_metatable()
end


function Kong.init_worker()
  local ctx = ngx.ctx

  ctx.KONG_PHASE = PHASES.init_worker

  -- special math.randomseed from kong.globalpatches not taking any argument.
  -- Must only be called in the init or init_worker phases, to avoid
  -- duplicated seeds.
  math.randomseed()


  -- init DB


  local ok, err = kong.db:init_worker()
  if not ok then
    stash_init_worker_error("failed to instantiate 'kong.db' module: " .. err)
    return
  end


  if ngx.worker.id() == 0 then
    if schema_state.missing_migrations then
      ngx_log(ngx_WARN, "missing migrations: ",
              list_migrations(schema_state.missing_migrations))
    end

    if schema_state.pending_migrations then
      ngx_log(ngx_INFO, "starting with pending migrations: ",
              list_migrations(schema_state.pending_migrations))
    end
  end

  local worker_events, err = kong_global.init_worker_events()
  if not worker_events then
    stash_init_worker_error("failed to instantiate 'kong.worker_events' " ..
                            "module: " .. err)
    return
  end
  kong.worker_events = worker_events
  local cluster_events, err = kong_global.init_cluster_events(kong.configuration, kong.db)
  if not cluster_events then
    stash_init_worker_error("failed to instantiate 'kong.cluster_events' " ..
                            "module: " .. err)
    return
  end
  kong.cluster_events = cluster_events

  kong.vitals:register_config_change(worker_events)
  -- vitals functions require a timer, so must start in worker context
  local ok, err = kong.vitals:init()
  if not ok then
    ngx.log(ngx.CRIT, "could not initialize vitals: ", err)
  end

  -- sales counters functions require a timer, so must start in worker context
  local ok, err = kong.sales_counters:init()
  if not ok then
    ngx.log(ngx.WARN, "could not initialize license report module: ", err)
  end

  local cache, err = kong_global.init_cache(kong.configuration, cluster_events, worker_events, kong.vitals)
  if not cache then
    stash_init_worker_error("failed to instantiate 'kong.cache' module: " ..
                            err)
    return
  end
  kong.cache = cache

  local core_cache, err = kong_global.init_core_cache(kong.configuration, cluster_events, worker_events)
  if not core_cache then
    stash_init_worker_error("failed to instantiate 'kong.core_cache' module: " ..
                            err)
    return
  end
  kong.core_cache = core_cache

  ok, err = runloop.set_init_versions_in_cache()
  if not ok then
    stash_init_worker_error(err) -- 'err' fully formatted
    return
  end

  -- LEGACY
  singletons.cache          = cache
  singletons.core_cache     = core_cache
  singletons.worker_events  = worker_events
  singletons.cluster_events = cluster_events
  -- /LEGACY

  kong.db:set_events_handler(worker_events)

  -- XXX EE [[
  keyring.init_worker(kong.configuration)
  -- ]]

  ok, err = load_declarative_config(kong.configuration,
                                    declarative_entities,
                                    declarative_meta)
  if not ok then
    stash_init_worker_error("failed to load declarative config file: " .. err)
    return
  end

  if kong.configuration.role ~= "control_plane" then
    ok, err = execute_cache_warmup(kong.configuration)
    if not ok then
      ngx_log(ngx_ERR, "failed to warm up the DB cache: " .. err)
    end
  end

  runloop.init_worker.before()

  -- run plugins init_worker context
  ok, err = runloop.update_plugins_iterator()
  if not ok then
    stash_init_worker_error("failed to build the plugins iterator: " .. err)
    return
  end

  local plugins_iterator = runloop.get_plugins_iterator()
  local errors = execute_init_worker_plugins_iterator(plugins_iterator, ctx)
  if errors then
    for _, e in ipairs(errors) do
      local err = "failed to execute the \"init_worker\" " ..
                  "handler for plugin \"" .. e.plugin .."\": " .. e.err
      stash_init_worker_error(err)
    end
  end

  runloop.init_worker.after()
  -- XXX EE [[
  ee.handlers.init_worker.after(ngx.ctx)
  -- ]]

  if kong.configuration.role ~= "control_plane" then
    plugin_servers.start()
  end

  if kong.clustering then
    kong.clustering:init_worker()
  end

  if kong.hybrid then
    kong.hybrid:init_worker()
  end
end


function Kong.ssl_certificate()
  -- Note: ctx here is for a connection (not for a single request)
  local ctx = ngx.ctx

  ctx.KONG_PHASE = PHASES.certificate

  log_init_worker_errors(ctx)

  -- this is the first phase to run on an HTTPS request
  ctx.workspace = kong.default_workspace

  runloop.certificate.before(ctx)
  local plugins_iterator = runloop.get_updated_plugins_iterator()
  execute_plugins_iterator(plugins_iterator, "certificate", ctx)
  runloop.certificate.after(ctx)

  -- TODO: do we want to keep connection context?
  kong.table.clear(ngx.ctx)
end


function Kong.preread()
  local ctx = ngx.ctx
  if not ctx.KONG_PROCESSING_START then
    ctx.KONG_PROCESSING_START = start_time() * 1000
  end

  if not ctx.KONG_PREREAD_START then
    ctx.KONG_PREREAD_START = now() * 1000
  end

  ctx.KONG_PHASE = PHASES.preread

  log_init_worker_errors(ctx)

  runloop.preread.before(ctx)

  local plugins_iterator = runloop.get_updated_plugins_iterator()
  execute_plugins_iterator(plugins_iterator, "preread", ctx)

  if not ctx.service then
    ctx.KONG_PREREAD_ENDED_AT = get_updated_now_ms()
    ctx.KONG_PREREAD_TIME = ctx.KONG_PREREAD_ENDED_AT - ctx.KONG_PREREAD_START
    ctx.KONG_RESPONSE_LATENCY = ctx.KONG_PREREAD_ENDED_AT - ctx.KONG_PROCESSING_START

    ngx_log(ngx_WARN, "no Service found with those values")
    return ngx.exit(503)
  end

  runloop.preread.after(ctx)

  ctx.KONG_PREREAD_ENDED_AT = get_updated_now_ms()
  ctx.KONG_PREREAD_TIME = ctx.KONG_PREREAD_ENDED_AT - ctx.KONG_PREREAD_START

  -- we intent to proxy, though balancer may fail on that
  ctx.KONG_PROXIED = true
end


function Kong.rewrite()
  local proxy_mode = var.kong_proxy_mode
  if proxy_mode == "grpc" or proxy_mode == "unbuffered"  then
    kong_resty_ctx.apply_ref()    -- if kong_proxy_mode is gRPC/unbuffered, this is executing
    local ctx = ngx.ctx           -- after an internal redirect. Restore (and restash)
    kong_resty_ctx.stash_ref(ctx) -- context to avoid re-executing phases

    ctx.KONG_REWRITE_ENDED_AT = now() * 1000
    ctx.KONG_REWRITE_TIME = ctx.KONG_REWRITE_ENDED_AT - ctx.KONG_REWRITE_START

    return
  end

  local ctx = ngx.ctx
  if not ctx.KONG_PROCESSING_START then
    ctx.KONG_PROCESSING_START = start_time() * 1000
  end

  if not ctx.KONG_REWRITE_START then
    ctx.KONG_REWRITE_START = now() * 1000
  end

  ctx.KONG_PHASE = PHASES.rewrite

  kong_resty_ctx.stash_ref(ctx)

  local is_https = var.https == "on"
  if not is_https then
    log_init_worker_errors(ctx)
  end

  runloop.rewrite.before(ctx)

  if not ctx.workspace then
    ctx.workspace = kong.default_workspace
  end

  -- On HTTPS requests, the plugins iterator is already updated in the ssl_certificate phase
  local plugins_iterator
  if is_https then
    plugins_iterator = runloop.get_plugins_iterator()
  else
    plugins_iterator = runloop.get_updated_plugins_iterator()
  end

  execute_plugins_iterator(plugins_iterator, "rewrite", ctx)

  runloop.rewrite.after(ctx)

  ctx.KONG_REWRITE_ENDED_AT = get_updated_now_ms()
  ctx.KONG_REWRITE_TIME = ctx.KONG_REWRITE_ENDED_AT - ctx.KONG_REWRITE_START
end


function Kong.access()
  local ctx = ngx.ctx
  ctx.is_proxy_request = true
  if not ctx.KONG_ACCESS_START then
    ctx.KONG_ACCESS_START = now() * 1000

    if ctx.KONG_REWRITE_START and not ctx.KONG_REWRITE_ENDED_AT then
      ctx.KONG_REWRITE_ENDED_AT = ctx.KONG_ACCESS_START
      ctx.KONG_REWRITE_TIME = ctx.KONG_REWRITE_ENDED_AT - ctx.KONG_REWRITE_START
    end
  end

  ctx.KONG_PHASE = PHASES.access

  runloop.access.before(ctx)

  local plugins_iterator = runloop.get_plugins_iterator()

  execute_access_plugins_iterator(plugins_iterator, ctx)

  if ctx.delayed_response then
    ctx.KONG_ACCESS_ENDED_AT = get_updated_now_ms()
    ctx.KONG_ACCESS_TIME = ctx.KONG_ACCESS_ENDED_AT - ctx.KONG_ACCESS_START
    ctx.KONG_RESPONSE_LATENCY = ctx.KONG_ACCESS_ENDED_AT - ctx.KONG_PROCESSING_START

    return flush_delayed_response(ctx)
  end

  ctx.delay_response = nil

  if not ctx.service then
    ctx.KONG_ACCESS_ENDED_AT = get_updated_now_ms()
    ctx.KONG_ACCESS_TIME = ctx.KONG_ACCESS_ENDED_AT - ctx.KONG_ACCESS_START
    ctx.KONG_RESPONSE_LATENCY = ctx.KONG_ACCESS_ENDED_AT - ctx.KONG_PROCESSING_START

    ctx.buffered_proxying = nil

    return kong.response.exit(503, { message = "no Service found with those values"})
  end

  runloop.access.after(ctx)

  ctx.KONG_ACCESS_ENDED_AT = get_updated_now_ms()
  ctx.KONG_ACCESS_TIME = ctx.KONG_ACCESS_ENDED_AT - ctx.KONG_ACCESS_START

  -- we intent to proxy, though balancer may fail on that
  ctx.KONG_PROXIED = true


  if ctx.buffered_proxying then
    local version = ngx.req.http_version()
    local upgrade = var.upstream_upgrade or ""
    if version < 2 and upgrade == "" then
      return Kong.response()
    end

    if version >= 2 then
      ngx_log(ngx_NOTICE, "response buffering was turned off: incompatible HTTP version (", version, ")")
    else
      ngx_log(ngx_NOTICE, "response buffering was turned off: connection upgrade (", upgrade, ")")
    end

    ctx.buffered_proxying = nil
  end
end


function Kong.balancer()
  local trace = tracing.trace("balancer")

  kong_global.set_phase(kong, PHASES.balancer)
  -- This may be called multiple times, and no yielding here!
  local now_ms = now() * 1000

  local ctx = ngx.ctx
  if not ctx.KONG_BALANCER_START then
    ctx.KONG_BALANCER_START = now_ms

    if subsystem == "stream" then
      if ctx.KONG_PREREAD_START and not ctx.KONG_PREREAD_ENDED_AT then
        ctx.KONG_PREREAD_ENDED_AT = ctx.KONG_BALANCER_START
        ctx.KONG_PREREAD_TIME = ctx.KONG_PREREAD_ENDED_AT -
                                ctx.KONG_PREREAD_START
      end

    else
      if ctx.KONG_REWRITE_START and not ctx.KONG_REWRITE_ENDED_AT then
        ctx.KONG_REWRITE_ENDED_AT = ctx.KONG_ACCESS_START or
                                    ctx.KONG_BALANCER_START
        ctx.KONG_REWRITE_TIME = ctx.KONG_REWRITE_ENDED_AT -
                                ctx.KONG_REWRITE_START
      end

      if ctx.KONG_ACCESS_START and not ctx.KONG_ACCESS_ENDED_AT then
        ctx.KONG_ACCESS_ENDED_AT = ctx.KONG_BALANCER_START
        ctx.KONG_ACCESS_TIME = ctx.KONG_ACCESS_ENDED_AT -
                               ctx.KONG_ACCESS_START
      end
    end
  end

  ctx.KONG_PHASE = PHASES.balancer

  local balancer_data = ctx.balancer_data
  local tries = balancer_data.tries
  local current_try = {}
  balancer_data.try_count = balancer_data.try_count + 1
  tries[balancer_data.try_count] = current_try

  -- runloop.balancer.before(ctx)
  current_try.balancer_start = now_ms

  if balancer_data.try_count > 1 then
    -- only call balancer on retry, first one is done in `runloop.access.after`
    -- which runs in the ACCESS context and hence has less limitations than
    -- this BALANCER context where the retries are executed

    -- record failure data
    local previous_try = tries[balancer_data.try_count - 1]
    previous_try.state, previous_try.code = get_last_failure()

    -- Report HTTP status for health checks
    local balancer_instance = balancer_data.balancer
    if balancer_instance then
      if previous_try.state == "failed" then
        if previous_try.code == 504 then
          balancer_instance.report_timeout(balancer_data.balancer_handle)
        else
          balancer_instance.report_tcp_failure(balancer_data.balancer_handle)
        end

      else
        balancer_instance.report_http_status(balancer_data.balancer_handle,
                                    previous_try.code)
      end
    end

    local ok, err, errcode = balancer.execute(balancer_data, ctx)
    if not ok then
      ngx_log(ngx_ERR, "failed to retry the dns/balancer resolver for ",
              tostring(balancer_data.host), "' with: ", tostring(err))

      ctx.KONG_BALANCER_ENDED_AT = get_updated_now_ms()
      ctx.KONG_BALANCER_TIME = ctx.KONG_BALANCER_ENDED_AT - ctx.KONG_BALANCER_START
      ctx.KONG_PROXY_LATENCY = ctx.KONG_BALANCER_ENDED_AT - ctx.KONG_PROCESSING_START

      return ngx.exit(errcode)
    end

    ok, err = balancer.set_host_header(balancer_data, var.upstream_scheme, var.upstream_host, true)
    if not ok then
      ngx_log(ngx_ERR, "failed to set balancer Host header: ", err)

      return ngx.exit(500)
    end

  else
    -- first try, so set the max number of retries
    local retries = balancer_data.retries
    if retries > 0 then
      set_more_tries(retries)
    end
  end

  local pool_opts
  local kong_conf = kong.configuration

  if enable_keepalive and kong_conf.upstream_keepalive_pool_size > 0
     and subsystem == "http"
  then
    local pool = balancer_data.ip .. "|" .. balancer_data.port

    if balancer_data.scheme == "https" then
      -- upstream_host is SNI
      pool = pool .. "|" .. var.upstream_host

      if ctx.service and ctx.service.client_certificate then
        pool = pool .. "|" .. ctx.service.client_certificate.id
      end
    end

    pool_opts = {
      pool = pool,
      pool_size = kong_conf.upstream_keepalive_pool_size,
    }
  end

  current_try.ip   = balancer_data.ip
  current_try.port = balancer_data.port

  -- set the targets as resolved
  ngx_log(ngx_DEBUG, "setting address (try ", balancer_data.try_count, "): ",
                     balancer_data.ip, ":", balancer_data.port)
  local ok, err = set_current_peer(balancer_data.ip, balancer_data.port, pool_opts)
  if not ok then
    ngx_log(ngx_ERR, "failed to set the current peer (address: ",
            tostring(balancer_data.ip), " port: ", tostring(balancer_data.port),
            "): ", tostring(err))

    ctx.KONG_BALANCER_ENDED_AT = get_updated_now_ms()
    ctx.KONG_BALANCER_TIME = ctx.KONG_BALANCER_ENDED_AT - ctx.KONG_BALANCER_START
    ctx.KONG_PROXY_LATENCY = ctx.KONG_BALANCER_ENDED_AT - ctx.KONG_PROCESSING_START

    return ngx.exit(500)
  end

  ok, err = set_timeouts(balancer_data.connect_timeout / 1000,
                         balancer_data.send_timeout / 1000,
                         balancer_data.read_timeout / 1000)
  if not ok then
    ngx_log(ngx_ERR, "could not set upstream timeouts: ", err)
  end

  if pool_opts then
    ok, err = enable_keepalive(kong_conf.upstream_keepalive_idle_timeout,
                               kong_conf.upstream_keepalive_max_requests)
    if not ok then
      ngx_log(ngx_ERR, "could not enable connection keepalive: ", err)
    end

    ngx_log(ngx_DEBUG, "enabled connection keepalive (pool=", pool_opts.pool,
                       ", pool_size=", pool_opts.pool_size,
                       ", idle_timeout=", kong_conf.upstream_keepalive_idle_timeout,
                       ", max_requests=", kong_conf.upstream_keepalive_max_requests, ")")
  end

  -- record overall latency
  ctx.KONG_BALANCER_ENDED_AT = get_updated_now_ms()
  ctx.KONG_BALANCER_TIME = ctx.KONG_BALANCER_ENDED_AT - ctx.KONG_BALANCER_START

  -- record try-latency
  local try_latency = ctx.KONG_BALANCER_ENDED_AT - current_try.balancer_start
  current_try.balancer_latency = try_latency

  -- time spent in Kong before sending the request to upstream
  -- start_time() is kept in seconds with millisecond resolution.
  ctx.KONG_PROXY_LATENCY = ctx.KONG_BALANCER_ENDED_AT - ctx.KONG_PROCESSING_START

  -- runloop.balancer.after(ctx)
  -- ee.handlers.balancer.after(ctx)
  trace:finish()
end


do
  local HTTP_METHODS = {
    GET       = ngx.HTTP_GET,
    HEAD      = ngx.HTTP_HEAD,
    PUT       = ngx.HTTP_PUT,
    POST      = ngx.HTTP_POST,
    DELETE    = ngx.HTTP_DELETE,
    OPTIONS   = ngx.HTTP_OPTIONS,
    MKCOL     = ngx.HTTP_MKCOL,
    COPY      = ngx.HTTP_COPY,
    MOVE      = ngx.HTTP_MOVE,
    PROPFIND  = ngx.HTTP_PROPFIND,
    PROPPATCH = ngx.HTTP_PROPPATCH,
    LOCK      = ngx.HTTP_LOCK,
    UNLOCK    = ngx.HTTP_UNLOCK,
    PATCH     = ngx.HTTP_PATCH,
    TRACE     = ngx.HTTP_TRACE,
  }

  function Kong.response()
    local plugins_iterator = runloop.get_plugins_iterator()

    local ctx = ngx.ctx

    -- buffered proxying (that also executes the balancer)
    ngx.req.read_body()

    local options = {
      always_forward_body = true,
      share_all_vars      = true,
      method              = HTTP_METHODS[ngx.req.get_method()],
      ctx                 = ctx,
    }

    local res = ngx.location.capture("/kong_buffered_http", options)
    if res.truncated and options.method ~= ngx.HTTP_HEAD then
      ctx.KONG_PHASE = PHASES.error
      ngx.status = 502
      return kong_error_handlers(ctx)
    end

    ctx.KONG_PHASE = PHASES.response

    local status = res.status
    local headers = res.header
    local body = res.body

    ctx.buffered_status = status
    ctx.buffered_headers = headers
    ctx.buffered_body = body

    -- fake response phase (this runs after the balancer)
    if not ctx.KONG_RESPONSE_START then
      ctx.KONG_RESPONSE_START = now() * 1000

      if ctx.KONG_BALANCER_START and not ctx.KONG_BALANCER_ENDED_AT then
        ctx.KONG_BALANCER_ENDED_AT = ctx.KONG_RESPONSE_START
        ctx.KONG_BALANCER_TIME = ctx.KONG_BALANCER_ENDED_AT -
          ctx.KONG_BALANCER_START
      end
    end

    if not ctx.KONG_WAITING_TIME then
      ctx.KONG_WAITING_TIME = ctx.KONG_RESPONSE_START -
        (ctx.KONG_BALANCER_ENDED_AT or ctx.KONG_ACCESS_ENDED_AT)
    end

    if not ctx.KONG_PROXY_LATENCY then
      ctx.KONG_PROXY_LATENCY = ctx.KONG_RESPONSE_START - ctx.KONG_PROCESSING_START
    end

    kong.response.set_status(status)
    kong.response.set_headers(headers)

    runloop.response.before(ctx)
    execute_configured_plugins_iterator(plugins_iterator, "response", ctx)
    runloop.response.after(ctx)

    ctx.KONG_RESPONSE_ENDED_AT = get_updated_now_ms()
    ctx.KONG_RESPONSE_TIME = ctx.KONG_RESPONSE_ENDED_AT - ctx.KONG_RESPONSE_START

    -- buffered response
    ngx.print(body)
    -- jump over the balancer to header_filter
    ngx.exit(status)
  end
end


function Kong.header_filter()
  local ctx = ngx.ctx
  ctx.is_proxy_request = true
  if not ctx.KONG_PROCESSING_START then
    ctx.KONG_PROCESSING_START = start_time() * 1000
  end

  if not ctx.workspace then
    ctx.workspace = kong.default_workspace
  end

  if not ctx.KONG_HEADER_FILTER_START then
    ctx.KONG_HEADER_FILTER_START = now() * 1000

    if ctx.KONG_REWRITE_START and not ctx.KONG_REWRITE_ENDED_AT then
      ctx.KONG_REWRITE_ENDED_AT = ctx.KONG_BALANCER_START or
                                  ctx.KONG_ACCESS_START or
                                  ctx.KONG_RESPONSE_START or
                                  ctx.KONG_HEADER_FILTER_START
      ctx.KONG_REWRITE_TIME = ctx.KONG_REWRITE_ENDED_AT -
                              ctx.KONG_REWRITE_START
    end

    if ctx.KONG_ACCESS_START and not ctx.KONG_ACCESS_ENDED_AT then
      ctx.KONG_ACCESS_ENDED_AT = ctx.KONG_BALANCER_START or
                                 ctx.KONG_RESPONSE_START or
                                 ctx.KONG_HEADER_FILTER_START
      ctx.KONG_ACCESS_TIME = ctx.KONG_ACCESS_ENDED_AT -
                             ctx.KONG_ACCESS_START
    end

    if ctx.KONG_BALANCER_START and not ctx.KONG_BALANCER_ENDED_AT then
      ctx.KONG_BALANCER_ENDED_AT = ctx.KONG_RESPONSE_START or
                                   ctx.KONG_HEADER_FILTER_START
      ctx.KONG_BALANCER_TIME = ctx.KONG_BALANCER_ENDED_AT -
                               ctx.KONG_BALANCER_START
    end

    if ctx.KONG_RESPONSE_START and not ctx.KONG_RESPONSE_ENDED_AT then
      ctx.KONG_RESPONSE_ENDED_AT = ctx.KONG_HEADER_FILTER_START
      ctx.KONG_RESPONSE_TIME = ctx.KONG_RESPONSE_ENDED_AT -
                               ctx.KONG_RESPONSE_START
    end
  end

  if ctx.KONG_PROXIED then
    if not ctx.KONG_WAITING_TIME then
      ctx.KONG_WAITING_TIME = (ctx.KONG_RESPONSE_START    or ctx.KONG_HEADER_FILTER_START) -
                              (ctx.KONG_BALANCER_ENDED_AT or ctx.KONG_ACCESS_ENDED_AT)
    end

    if not ctx.KONG_PROXY_LATENCY then
      ctx.KONG_PROXY_LATENCY = (ctx.KONG_RESPONSE_START or ctx.KONG_HEADER_FILTER_START) -
                                ctx.KONG_PROCESSING_START
    end

  elseif not ctx.KONG_RESPONSE_LATENCY then
    ctx.KONG_RESPONSE_LATENCY = (ctx.KONG_RESPONSE_START or ctx.KONG_HEADER_FILTER_START) -
                                 ctx.KONG_PROCESSING_START
  end

  ctx.KONG_PHASE = PHASES.header_filter

  runloop.header_filter.before(ctx)
  local plugins_iterator = runloop.get_plugins_iterator()
  execute_configured_plugins_iterator(plugins_iterator, "header_filter", ctx)
  runloop.header_filter.after(ctx)
  ee.handlers.header_filter.after(ctx)

  ctx.KONG_HEADER_FILTER_ENDED_AT = get_updated_now_ms()
  ctx.KONG_HEADER_FILTER_TIME = ctx.KONG_HEADER_FILTER_ENDED_AT - ctx.KONG_HEADER_FILTER_START
end


function Kong.body_filter()
  local ctx = ngx.ctx
  if not ctx.KONG_BODY_FILTER_START then
    ctx.KONG_BODY_FILTER_START = now() * 1000

    if ctx.KONG_REWRITE_START and not ctx.KONG_REWRITE_ENDED_AT then
      ctx.KONG_REWRITE_ENDED_AT = ctx.KONG_ACCESS_START or
                                  ctx.KONG_BALANCER_START or
                                  ctx.KONG_RESPONSE_START or
                                  ctx.KONG_HEADER_FILTER_START or
                                  ctx.KONG_BODY_FILTER_START
      ctx.KONG_REWRITE_TIME = ctx.KONG_REWRITE_ENDED_AT -
                              ctx.KONG_REWRITE_START
    end

    if ctx.KONG_ACCESS_START and not ctx.KONG_ACCESS_ENDED_AT then
      ctx.KONG_ACCESS_ENDED_AT = ctx.KONG_BALANCER_START or
                                 ctx.KONG_RESPONSE_START or
                                 ctx.KONG_HEADER_FILTER_START or
                                 ctx.KONG_BODY_FILTER_START
      ctx.KONG_ACCESS_TIME = ctx.KONG_ACCESS_ENDED_AT -
                             ctx.KONG_ACCESS_START
    end

    if ctx.KONG_BALANCER_START and not ctx.KONG_BALANCER_ENDED_AT then
      ctx.KONG_BALANCER_ENDED_AT = ctx.KONG_RESPONSE_START or
                                   ctx.KONG_HEADER_FILTER_START or
                                   ctx.KONG_BODY_FILTER_START
      ctx.KONG_BALANCER_TIME = ctx.KONG_BALANCER_ENDED_AT -
                               ctx.KONG_BALANCER_START
    end

    if ctx.KONG_RESPONSE_START and not ctx.KONG_RESPONSE_ENDED_AT then
      ctx.KONG_RESPONSE_ENDED_AT = ctx.KONG_HEADER_FILTER_START or
                                   ctx.KONG_BODY_FILTER_START
      ctx.KONG_RESPONSE_TIME = ctx.KONG_RESPONSE_ENDED_AT -
                               ctx.KONG_RESPONSE_START
    end

    if ctx.KONG_HEADER_FILTER_START and not ctx.KONG_HEADER_FILTER_ENDED_AT then
      ctx.KONG_HEADER_FILTER_ENDED_AT = ctx.KONG_BODY_FILTER_START
      ctx.KONG_HEADER_FILTER_TIME = ctx.KONG_HEADER_FILTER_ENDED_AT -
                                    ctx.KONG_HEADER_FILTER_START
    end
  end

  ctx.KONG_PHASE = PHASES.body_filter

  if ctx.response_body then
    arg[1] = ctx.response_body
    arg[2] = true
  end

  local plugins_iterator = runloop.get_plugins_iterator()
  execute_configured_plugins_iterator(plugins_iterator, "body_filter", ctx)

  if not arg[2] then
    return
  end

  ctx.KONG_BODY_FILTER_ENDED_AT = get_updated_now_ms()
  ctx.KONG_BODY_FILTER_TIME = ctx.KONG_BODY_FILTER_ENDED_AT - ctx.KONG_BODY_FILTER_START

  if ctx.KONG_PROXIED then
    -- time spent receiving the response ((response +) header_filter + body_filter)
    -- we could use $upstream_response_time but we need to distinguish the waiting time
    -- from the receiving time in our logging plugins (especially ALF serializer).
    ctx.KONG_RECEIVE_TIME = ctx.KONG_BODY_FILTER_ENDED_AT - (ctx.KONG_RESPONSE_START or
                                                             ctx.KONG_HEADER_FILTER_START or
                                                             ctx.KONG_BALANCER_ENDED_AT or
                                                             ctx.KONG_BALANCER_START or
                                                             ctx.KONG_ACCESS_ENDED_AT)
  end
end


function Kong.log()
  local ctx = ngx.ctx
  if not ctx.KONG_LOG_START then
    ctx.KONG_LOG_START = now() * 1000
    if subsystem == "stream" then
      if not ctx.KONG_PROCESSING_START then
        ctx.KONG_PROCESSING_START = start_time() * 1000
      end

      if ctx.KONG_PREREAD_START and not ctx.KONG_PREREAD_ENDED_AT then
        ctx.KONG_PREREAD_ENDED_AT = ctx.KONG_LOG_START
        ctx.KONG_PREREAD_TIME = ctx.KONG_PREREAD_ENDED_AT -
                                ctx.KONG_PREREAD_START
      end

      if ctx.KONG_BALANCER_START and not ctx.KONG_BALANCER_ENDED_AT then
        ctx.KONG_BALANCER_ENDED_AT = ctx.KONG_LOG_START
        ctx.KONG_BALANCER_TIME = ctx.KONG_BALANCER_ENDED_AT -
                                 ctx.KONG_BALANCER_START
      end

      if ctx.KONG_PROXIED then
        if not ctx.KONG_PROXY_LATENCY then
          ctx.KONG_PROXY_LATENCY = ctx.KONG_LOG_START -
                                   ctx.KONG_PROCESSING_START
        end

      elseif not ctx.KONG_RESPONSE_LATENCY then
        ctx.KONG_RESPONSE_LATENCY = ctx.KONG_LOG_START -
                                    ctx.KONG_PROCESSING_START
      end

    else
      if ctx.KONG_REWRITE_START and not ctx.KONG_REWRITE_ENDED_AT then
        ctx.KONG_REWRITE_ENDED_AT = ctx.KONG_ACCESS_START or
                                    ctx.KONG_BALANCER_START or
                                    ctx.KONG_RESPONSE_START or
                                    ctx.KONG_HEADER_FILTER_START or
                                    ctx.BODY_FILTER_START or
                                    ctx.KONG_LOG_START
        ctx.KONG_REWRITE_TIME = ctx.KONG_REWRITE_ENDED_AT -
                                ctx.KONG_REWRITE_START
      end

      if ctx.KONG_ACCESS_START and not ctx.KONG_ACCESS_ENDED_AT then
        ctx.KONG_ACCESS_ENDED_AT = ctx.KONG_BALANCER_START or
                                   ctx.KONG_RESPONSE_START or
                                   ctx.KONG_HEADER_FILTER_START or
                                   ctx.BODY_FILTER_START or
                                   ctx.KONG_LOG_START
        ctx.KONG_ACCESS_TIME = ctx.KONG_ACCESS_ENDED_AT -
                               ctx.KONG_ACCESS_START
      end

      if ctx.KONG_BALANCER_START and not ctx.KONG_BALANCER_ENDED_AT then
        ctx.KONG_BALANCER_ENDED_AT = ctx.KONG_RESPONSE_START or
                                     ctx.KONG_HEADER_FILTER_START or
                                     ctx.BODY_FILTER_START or
                                     ctx.KONG_LOG_START
        ctx.KONG_BALANCER_TIME = ctx.KONG_BALANCER_ENDED_AT -
                                 ctx.KONG_BALANCER_START
      end

      if ctx.KONG_HEADER_FILTER_START and not ctx.KONG_HEADER_FILTER_ENDED_AT then
        ctx.KONG_HEADER_FILTER_ENDED_AT = ctx.BODY_FILTER_START or
                                          ctx.KONG_LOG_START
        ctx.KONG_HEADER_FILTER_TIME = ctx.KONG_HEADER_FILTER_ENDED_AT -
                                      ctx.KONG_HEADER_FILTER_START
      end

      if ctx.KONG_BODY_FILTER_START and not ctx.KONG_BODY_FILTER_ENDED_AT then
        ctx.KONG_BODY_FILTER_ENDED_AT = ctx.KONG_LOG_START
        ctx.KONG_BODY_FILTER_TIME = ctx.KONG_BODY_FILTER_ENDED_AT -
                                    ctx.KONG_BODY_FILTER_START
      end

      if ctx.KONG_PROXIED and not ctx.KONG_WAITING_TIME then
        ctx.KONG_WAITING_TIME = ctx.KONG_LOG_START -
                                (ctx.KONG_BALANCER_ENDED_AT or ctx.KONG_ACCESS_ENDED_AT)
      end
    end
  end

  ctx.KONG_PHASE = PHASES.log

  runloop.log.before(ctx)
  local plugins_iterator = runloop.get_plugins_iterator()
  execute_configured_plugins_iterator(plugins_iterator, "log", ctx)
  runloop.log.after(ctx)
  ee.handlers.log.after(ctx, ngx.status)


  -- this is not used for now, but perhaps we need it later?
  --ctx.KONG_LOG_ENDED_AT = get_now_ms()
  --ctx.KONG_LOG_TIME = ctx.KONG_LOG_ENDED_AT - ctx.KONG_LOG_START
end


function Kong.handle_error()
  kong_resty_ctx.apply_ref()

  local ctx = ngx.ctx
  ctx.KONG_PHASE = PHASES.error
  ctx.KONG_UNEXPECTED = true

  local old_ws = ctx.workspace
  log_init_worker_errors(ctx)

  if not ctx.plugins then
    local plugins_iterator = runloop.get_updated_plugins_iterator()
    for _ in plugins_iterator:iterate("content", ctx) do
      -- just build list of plugins
      ctx.workspace = old_ws
    end
  end

  return kong_error_handlers(ctx)
end


local function serve_content(module, options)
  local ctx = ngx.ctx
  ctx.KONG_PROCESSING_START = start_time() * 1000
  ctx.KONG_ADMIN_CONTENT_START = ctx.KONG_ADMIN_CONTENT_START or now() * 1000
<<<<<<< HEAD
=======
  ctx.KONG_PHASE = PHASES.admin_api
>>>>>>> ae87289f

  log_init_worker_errors(ctx)

  options = options or {}

  -- XXX EE [[
  -- if we support authentication via plugin as well as via RBAC token, then
  -- use cors plugin in api/init.lua to process cors requests and
  -- support the right origins, headers, etc.
  if not singletons.configuration.admin_gui_auth then
    header["Access-Control-Allow-Origin"] = options.allow_origin or "*"

    -- this is mainly for backward compatibility
    -- if the lua block specifies the acam or acah headers, use them.
    -- those will be used in the auto-generated OPTIONS handlers
    if ngx.req.get_method() == "OPTIONS" then
      if options.acam then
        header["Access-Control-Allow-Methods"] = options.acam
      end
      if options.acah then
        header["Access-Control-Allow-Headers"] = options.acah
      end
    end
  end
  -- EE ]]

  local headers = ngx.req.get_headers()

  if headers["Kong-Request-Type"] == "editor"  then
    header["Access-Control-Allow-Origin"] = singletons.configuration.admin_gui_url or "*"
    header["Access-Control-Allow-Credentials"] = true
    header["Content-Type"] = 'text/html'

    return lapis.serve("kong.portal.gui")
  end

  lapis.serve(module)

  ctx.KONG_ADMIN_CONTENT_ENDED_AT = get_updated_now_ms()
  ctx.KONG_ADMIN_CONTENT_TIME = ctx.KONG_ADMIN_CONTENT_ENDED_AT - ctx.KONG_ADMIN_CONTENT_START
  ctx.KONG_ADMIN_LATENCY = ctx.KONG_ADMIN_CONTENT_ENDED_AT - ctx.KONG_PROCESSING_START
end


function Kong.admin_content(options)
  kong.worker_events.poll()

  local ctx = ngx.ctx
  if not ctx.workspace then
    ctx.workspace = kong.default_workspace
  end

  return serve_content("kong.api", options)
end


-- TODO: deprecate the following alias
Kong.serve_admin_api = Kong.admin_content


function Kong.admin_header_filter()
  local ctx = ngx.ctx

  if not ctx.KONG_PROCESSING_START then
    ctx.KONG_PROCESSING_START = start_time() * 1000
  end

  if not ctx.KONG_ADMIN_HEADER_FILTER_START then
    ctx.KONG_ADMIN_HEADER_FILTER_START = now() * 1000

    if ctx.KONG_ADMIN_CONTENT_START and not ctx.KONG_ADMIN_CONTENT_ENDED_AT then
      ctx.KONG_ADMIN_CONTENT_ENDED_AT = ctx.KONG_ADMIN_HEADER_FILTER_START
      ctx.KONG_ADMIN_CONTENT_TIME = ctx.KONG_ADMIN_CONTENT_ENDED_AT - ctx.KONG_ADMIN_CONTENT_START
    end

    if not ctx.KONG_ADMIN_LATENCY then
      ctx.KONG_ADMIN_LATENCY = ctx.KONG_ADMIN_HEADER_FILTER_START - ctx.KONG_PROCESSING_START
    end
  end

  local enabled_headers = kong.configuration.enabled_headers
  local headers = constants.HEADERS

  if enabled_headers[headers.ADMIN_LATENCY] then
    header[headers.ADMIN_LATENCY] = ctx.KONG_ADMIN_LATENCY
  end

  if enabled_headers[headers.SERVER] then
    header[headers.SERVER] = meta._SERVER_TOKENS

  else
    header[headers.SERVER] = nil
  end

  -- this is not used for now, but perhaps we need it later?
  --ctx.KONG_ADMIN_HEADER_FILTER_ENDED_AT = get_now_ms()
  --ctx.KONG_ADMIN_HEADER_FILTER_TIME = ctx.KONG_ADMIN_HEADER_FILTER_ENDED_AT - ctx.KONG_ADMIN_HEADER_FILTER_START
end


function Kong.serve_portal_api()
  kong_global.set_phase(kong, PHASES.admin_api)

  return lapis.serve("kong.portal")
end

function Kong.serve_portal_gui()
  kong_global.set_phase(kong, PHASES.admin_api)

  return lapis.serve("kong.portal.gui")
end

function Kong.serve_portal_assets()
  kong_global.set_phase(kong, PHASES.admin_api)

   return lapis.serve("kong.portal.gui")
end

function Kong.status_content()
  return serve_content("kong.status")
end


Kong.status_header_filter = Kong.admin_header_filter


function Kong.serve_cluster_listener(options)
  log_init_worker_errors()

  ngx.ctx.KONG_PHASE = PHASES.cluster_listener

  return kong.clustering:handle_cp_websocket()
end


function Kong.serve_cluster_telemetry_listener(options)
  log_init_worker_errors()

  kong_global.set_phase(kong, PHASES.cluster_listener)

  return kong.clustering:handle_cp_telemetry_websocket()
end


function Kong.serve_cp_protocol(options)
  log_init_worker_errors()

  ngx.ctx.KONG_PHASE = PHASES.cluster_listener

  return kong.hybrid:handle_cp_protocol()
end


function Kong.stream_api()
  stream_api.handle()
end


do
  local declarative = require("kong.db.declarative")
  local cjson = require("cjson.safe")

  function Kong.stream_config_listener()
    local sock, err = ngx.req.socket()
    if not sock then
      kong.log.crit("unable to obtain request socket: ", err)
      return
    end

    local data, err = sock:receive("*a")
    if not data then
      ngx_log(ngx_CRIT, "unable to receive new config: ", err)
      return
    end

    local parsed
    parsed, err = cjson.decode(data)
    if not parsed then
      kong.log.err("unable to parse received declarative config: ", err)
      return
    end

    local ok, err = declarative.load_into_cache_with_events(parsed[1], parsed[2])
    if not ok then
      if err == "no memory" then
        kong.log.err("not enough cache space for declarative config, " ..
                     "consider raising the \"mem_cache_size\" Kong config")

      else
        kong.log.err("failed loading declarative config into cache: ", err)
      end
    end
  end
end


return Kong<|MERGE_RESOLUTION|>--- conflicted
+++ resolved
@@ -992,11 +992,11 @@
 function Kong.balancer()
   local trace = tracing.trace("balancer")
 
-  kong_global.set_phase(kong, PHASES.balancer)
+  local ctx = ngx.ctx
+  ctx.KONG_PHASE = PHASES.balancer
   -- This may be called multiple times, and no yielding here!
   local now_ms = now() * 1000
 
-  local ctx = ngx.ctx
   if not ctx.KONG_BALANCER_START then
     ctx.KONG_BALANCER_START = now_ms
 
@@ -1529,10 +1529,7 @@
   local ctx = ngx.ctx
   ctx.KONG_PROCESSING_START = start_time() * 1000
   ctx.KONG_ADMIN_CONTENT_START = ctx.KONG_ADMIN_CONTENT_START or now() * 1000
-<<<<<<< HEAD
-=======
   ctx.KONG_PHASE = PHASES.admin_api
->>>>>>> ae87289f
 
   log_init_worker_errors(ctx)
 
@@ -1634,21 +1631,18 @@
 
 
 function Kong.serve_portal_api()
-  kong_global.set_phase(kong, PHASES.admin_api)
-
+  ngx.ctx.KONG_PHASE = PHASES.admin_api
   return lapis.serve("kong.portal")
 end
 
 function Kong.serve_portal_gui()
-  kong_global.set_phase(kong, PHASES.admin_api)
-
+  ngx.ctx.KONG_PHASE = PHASES.admin_api
   return lapis.serve("kong.portal.gui")
 end
 
 function Kong.serve_portal_assets()
-  kong_global.set_phase(kong, PHASES.admin_api)
-
-   return lapis.serve("kong.portal.gui")
+  ngx.ctx.KONG_PHASE = PHASES.admin_api
+  return lapis.serve("kong.portal.gui")
 end
 
 function Kong.status_content()
@@ -1670,9 +1664,7 @@
 
 function Kong.serve_cluster_telemetry_listener(options)
   log_init_worker_errors()
-
-  kong_global.set_phase(kong, PHASES.cluster_listener)
-
+  ngx.ctx.KONG_PHASE = PHASES.cluster_listener
   return kong.clustering:handle_cp_telemetry_websocket()
 end
 
