--- conflicted
+++ resolved
@@ -371,15 +371,11 @@
 
   for plugin, plugin_conf in plugins_iterator(singletons.loaded_plugins, true) do
     if not ctx.delayed_response then
-<<<<<<< HEAD
-      plugin.handler:access(plugin_conf)
-=======
       local err = coroutine.wrap(plugin.handler.access)(plugin.handler, plugin_conf)
       if err then
         ctx.delay_response = false
         return responses.send_HTTP_INTERNAL_SERVER_ERROR(err)
       end
->>>>>>> f35518dd
     end
   end
 
