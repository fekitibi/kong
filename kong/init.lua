--- conflicted
+++ resolved
@@ -94,7 +94,6 @@
 local tablepool = require "tablepool"
 local table_new = require "table.new"
 local get_ctx_table = require("resty.core.ctx").get_ctx_table
-<<<<<<< HEAD
 local utils = require "kong.tools.utils"
 local wasm = require "kong.runloop.wasm"
 
@@ -110,11 +109,6 @@
 local portal_router = require "kong.portal.router"
 local invoke_plugin = require "kong.enterprise_edition.invoke_plugin"
 local licensing = require "kong.enterprise_edition.licensing"
-=======
-local admin_gui = require "kong.admin_gui"
-local wasm = require "kong.runloop.wasm"
-local reports = require "kong.reports"
->>>>>>> 32528da4
 
 
 local kong             = kong
@@ -607,13 +601,10 @@
   kong_global.init_pdk(kong, config)
   instrumentation.init(config)
   wasm.init(config)
-<<<<<<< HEAD
 
   tracing.init(config)
 
   ee.license_hooks(config)
-=======
->>>>>>> 32528da4
 
   local db = assert(DB.new(config))
   tracing.connector_query_wrap(db.connector)
@@ -705,14 +696,11 @@
 
   assert(db.filter_chains:load_filters(config.wasm_modules_parsed))
 
-<<<<<<< HEAD
   kong.invoke_plugin = invoke_plugin.new {
     loaded_plugins = db.plugins:get_handlers(),
     kong_global = kong_global,
   }
 
-=======
->>>>>>> 32528da4
   if is_stream_module then
     stream_api.load_handlers()
   end
