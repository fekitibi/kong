-- Kong, the biggest ape in town
--
--     /\  ____
--     <> ( oo )
--     <>_| ^^ |_
--     <>   @    \
--    /~~\ . . _ |
--   /~~~~\    | |
--  /~~~~~~\/ _| |
--  |[][][]/ / [m]
--  |[][][[m]
--  |[][][]|
--  |[][][]|
--  |[][][]|
--  |[][][]|
--  |[][][]|
--  |[][][]|
--  |[][][]|
--  |[][][]|
--  |[|--|]|
--  |[|  |]|
--  ========
-- ==========
-- |[[    ]]|
-- ==========

pcall(require, "luarocks.loader")
require "resty.core"
local constants = require "kong.constants"

do
  -- let's ensure the required shared dictionaries are
  -- declared via lua_shared_dict in the Nginx conf

  for _, dict in ipairs(constants.DICTS) do
    if not ngx.shared[dict] then
      return error("missing shared dict '" .. dict .. "' in Nginx "          ..
                   "configuration, are you using a custom template? "        ..
                   "Make sure the 'lua_shared_dict " .. dict .. " [SIZE];' " ..
                   "directive is defined.")
    end
  end

  -- if we're running `nginx -t` then don't initialize
  if os.getenv("KONG_NGINX_CONF_CHECK") then
    return {
      init = function() end,
    }
  end
end

require("kong.globalpatches")()


local kong_global = require "kong.global"
local PHASES = kong_global.phases


_G.kong = kong_global.new() -- no versioned PDK for plugins for now

local DB = require "kong.db"
local dns = require "kong.tools.dns"
local utils = require "kong.tools.utils"
local lapis = require "lapis"
local pl_utils = require "pl.utils"
local http_tls = require "http.tls"
local openssl_ssl = require "openssl.ssl"
local openssl_pkey = require "openssl.pkey"
local openssl_x509 = require "openssl.x509"
local runloop = require "kong.runloop.handler"
local mesh = require "kong.runloop.mesh"
<<<<<<< HEAD
local tracing = require "kong.tracing"
local responses = require "kong.tools.responses"
=======
>>>>>>> e7e2fa3a
local semaphore = require "ngx.semaphore"
local singletons = require "kong.singletons"
local kong_cache = require "kong.cache"
local ngx_balancer = require "ngx.balancer"
local kong_resty_ctx = require "kong.resty.ctx"
local certificate = require "kong.runloop.certificate"
local plugins_iterator = require "kong.runloop.plugins_iterator"
local balancer_execute = require("kong.runloop.balancer").execute
local kong_cluster_events = require "kong.cluster_events"
local kong_error_handlers = require "kong.error_handlers"

local internal_proxies = require "kong.enterprise_edition.proxies"
local vitals = require "kong.vitals"
local ee = require "kong.enterprise_edition"
local portal_auth = require "kong.portal.auth"
local portal_emails = require "kong.portal.emails"
local admin_emails = require "kong.enterprise_edition.admin.emails"
local invoke_plugin = require "kong.enterprise_edition.invoke_plugin"

local kong             = kong
local ngx              = ngx
local header           = ngx.header
local ngx_log          = ngx.log
local ngx_ERR          = ngx.ERR
local ngx_WARN         = ngx.WARN
local ngx_CRIT         = ngx.CRIT
local ngx_DEBUG        = ngx.DEBUG
local ipairs           = ipairs
local assert           = assert
local tostring         = tostring
local coroutine        = coroutine
local getmetatable     = getmetatable
local registry         = debug.getregistry()
local get_last_failure = ngx_balancer.get_last_failure
local set_current_peer = ngx_balancer.set_current_peer
local set_ssl_ctx      = ngx_balancer.set_ssl_ctx
local set_timeouts     = ngx_balancer.set_timeouts
local set_more_tries   = ngx_balancer.set_more_tries

local ffi = require "ffi"
local cast = ffi.cast
local voidpp = ffi.typeof("void**")

local TLS_SCHEMES = {
  https = true,
  tls = true,
}

local PLUGINS_MAP_CACHE_OPTS = { ttl = 0 }

local plugins_map_semaphore
local plugins_map_version
local configured_plugins
local loaded_plugins
local schema_state

local function build_plugins_map(db, version)
  local map = {}

  for plugin, err in db.plugins:each(1000) do
    if err then
      return nil, err
    end

    map[plugin.name] = true
  end

  if version then
    plugins_map_version = version
  end

  configured_plugins = map

  return true
end

local function plugins_map_wrapper()
  local version, err = kong.cache:get("plugins_map:version",
                                      PLUGINS_MAP_CACHE_OPTS, utils.uuid)
  if err then
    return nil, "failed to retrieve plugins map version: " .. err
  end

  if plugins_map_version ~= version then
    local timeout = 60
    if singletons.configuration.database == "cassandra" then
      -- cassandra_timeout is defined in ms
      timeout = singletons.configuration.cassandra_timeout / 1000

    elseif singletons.configuration.database == "postgres" then
      -- pg_timeout is defined in ms
      timeout = singletons.configuration.pg_timeout / 1000
    end

    -- try to acquire the mutex (semaphore)
    local ok, err = plugins_map_semaphore:wait(timeout)
    if not ok then
      return nil, "failed to acquire plugins map rebuild mutex: " .. err
    end

    -- we have the lock but we might not have needed it. check the
    -- version again and rebuild if necessary
    version, err = kong.cache:get("plugins_map:version",
                                  PLUGINS_MAP_CACHE_OPTS, utils.uuid)
    if err then
      plugins_map_semaphore:post(1)
      return nil, "failed to re-retrieve plugins map version: " .. err
    end

    if plugins_map_version ~= version then
      -- we have the lock and we need to rebuild the map
      ngx_log(ngx_DEBUG, "rebuilding plugins map")

      local ok, err = build_plugins_map(kong.db, version)
      if not ok then
        plugins_map_semaphore:post(1)
        return nil, "failed to rebuild plugins map: " .. err
      end
    end

    plugins_map_semaphore:post(1)
  end

  return true
end

-- Kong public context handlers.
-- @section kong_handlers

local Kong = {}


local function sort_plugins_for_execution(kong_conf, db, plugin_list)
  -- sort plugins by order of execution
  table.sort(plugin_list, function(a, b)
    local priority_a = a.handler.PRIORITY or 0
    local priority_b = b.handler.PRIORITY or 0
    return priority_a > priority_b
  end)

  -- add reports plugin if not disabled
  if kong_conf.anonymous_reports then
    local reports = require "kong.reports"

    reports.add_ping_value("database", kong_conf.database)
    reports.add_ping_value("database_version", db.infos.db_ver)

    reports.toggle(true)

    local shm = ngx.shared

    local reported_entities = {
      a = "apis",
      r = "routes",
      c = "consumers",
      s = "services",
    }

    for k, v in pairs(reported_entities) do
      reports.add_ping_value(k, function()
        return shm["kong_reports_" .. v] and
          #shm["kong_reports_" .. v]:get_keys(70000)
      end)
    end

    plugin_list[#plugin_list+1] = {
      name = "reports",
      handler = reports,
    }
  end
end


local function flush_delayed_response(ctx)
  ctx.delay_response = false

  if type(ctx.delayed_response_callback) == "function" then
    ctx.delayed_response_callback(ctx)
    return -- avoid tail call
  end

  kong.response.exit(ctx.delayed_response.status_code,
                     ctx.delayed_response.content,
                     ctx.delayed_response.headers)
end


function Kong.init()
  -- special math.randomseed from kong.globalpatches not taking any argument.
  -- Must only be called in the init or init_worker phases, to avoid
  -- duplicated seeds.
  math.randomseed()

  local pl_path = require "pl.path"
  local conf_loader = require "kong.conf_loader"

  -- check if kong global is the correct one
  if not kong.version then
    error("configuration error: make sure your template is not setting a " ..
          "global named 'kong' (please use 'Kong' instead)")
  end

  -- retrieve kong_config
  local conf_path = pl_path.join(ngx.config.prefix(), ".kong_env")
  local config = assert(conf_loader(conf_path))

  -- Set up default ssl client context
  local default_client_ssl_ctx
  if set_ssl_ctx then
    default_client_ssl_ctx = http_tls.new_client_context()
    default_client_ssl_ctx:setVerify(openssl_ssl.VERIFY_NONE)
    default_client_ssl_ctx:setAlpnProtos { "http/1.1" }
    -- TODO: copy proxy_ssl_* flags?
    if config.client_ssl then
      local pem_key = assert(pl_utils.readfile(config.client_ssl_cert_key))
      default_client_ssl_ctx:setPrivateKey(openssl_pkey.new(pem_key))
      -- XXX: intermediary certs are NYI https://github.com/wahern/luaossl/issues/123
      local pem_cert = assert(pl_utils.readfile(config.client_ssl_cert))
      default_client_ssl_ctx:setCertificate(openssl_x509.new(pem_cert))
    end
  else
      ngx_log(ngx_WARN, "missing \"ngx.balancer\".set_ssl_ctx API. ",
                        "Dynamic client SSL_CTX* will be unavailable")
  end

  kong_global.init_pdk(kong, config, nil) -- nil: latest PDK
  tracing.init(config)

  local err = ee.feature_flags_init(config)
  if err then
    error(tostring(err))
  end

  local db = assert(DB.new(config))
  tracing.connector_query_wrap(db.connector)
  assert(db:init_connector())

  schema_state = assert(db:schema_state())
  if schema_state.needs_bootstrap  then
    error("database needs bootstrap; run 'kong migrations bootstrap'")

  elseif schema_state.new_migrations then
    error("new migrations available; run 'kong migrations list'")
  end
  --[[
  if schema_state.pending_migrations then
    assert(db:load_pending_migrations(schema_state.pending_migrations))
  end
  --]]

  assert(db:connect())
  assert(db.plugins:check_db_against_config(config.loaded_plugins))

  -- LEGACY
  singletons.dns = dns(config)
  singletons.configuration = config
  singletons.db = db
  -- /LEGACY

  kong.license = ee.read_license_info()
  singletons.internal_proxies = internal_proxies.new()
  singletons.portal_emails = portal_emails.new(config)
  singletons.admin_emails = admin_emails.new(config)

  local reports = require "kong.reports"
  local l = kong.license and
            kong.license.license.payload.license_key or
            nil
  reports.add_immutable_value("license_key", l)
  reports.add_immutable_value("enterprise", true)

  if config.anonymous_reports then
    reports.add_ping_value("rbac_enforced", singletons.configuration.rbac ~= "off")
  end
  kong.vitals = vitals.new {
      db             = db,
      flush_interval = config.vitals_flush_interval,
      delete_interval_pg = config.vitals_delete_interval_pg,
      ttl_seconds    = config.vitals_ttl_seconds,
      ttl_minutes    = config.vitals_ttl_minutes,
  }

  do
    local origins = {}

    for i, v in ipairs(config.origins) do
      -- Validated in conf_loader
      local from_scheme, from_authority, to_scheme, to_authority =
        v:match("^(%a[%w+.-]*)://([^=]+:[%d]+)=(%a[%w+.-]*)://(.+)$")

      local from = assert(utils.normalize_ip(from_authority))
      local to = assert(utils.normalize_ip(to_authority))
      local from_origin = from_scheme:lower() .. "://" .. utils.format_host(from)

      to.scheme = to_scheme

      if to.port == nil then
        if to_scheme == "http" then
          to.port = 80

        elseif to_scheme == "https" then
          to.port = 443

        else
          error("scheme has unknown default port")
        end
      end

      origins[from_origin] = to
    end

    singletons.origins = origins
  end

  kong.db = db
  kong.dns = singletons.dns
  kong.default_client_ssl_ctx = default_client_ssl_ctx

  if ngx.config.subsystem == "stream" or config.proxy_ssl_enabled then
    certificate.init()
  end

  mesh.init()

  -- Load plugins as late as possible so that everything is set up
  loaded_plugins = assert(db.plugins:load_plugin_schemas(config.loaded_plugins))
  sort_plugins_for_execution(config, db, loaded_plugins)


  singletons.invoke_plugin = invoke_plugin.new {
    loaded_plugins = loaded_plugins,
    kong_global = kong_global,
  }

  local err
  plugins_map_semaphore, err = semaphore.new(1) -- 1 = treat this as a mutex
  if not plugins_map_semaphore then
    error("failed to create plugins map semaphore: " .. err)
  end

  local _, err = build_plugins_map(db, "init")
  if err then
    error("error building initial plugins map: ", err)
  end

  assert(runloop.build_router(db, "init"))

  db:close()
end


local function list_migrations(migtable)
  local list = {}
  for _, t in ipairs(migtable) do
    local mignames = {}
    for _, mig in ipairs(t.migrations) do
      table.insert(mignames, mig.name)
    end
    table.insert(list, string.format("%s (%s)", t.subsystem,
                       table.concat(mignames, ", ")))
  end
  return table.concat(list, " ")
end


function Kong.init_worker()
  kong_global.set_phase(kong, PHASES.init_worker)

  -- special math.randomseed from kong.globalpatches not taking any argument.
  -- Must only be called in the init or init_worker phases, to avoid
  -- duplicated seeds.
  math.randomseed()


  -- init DB


  local ok, err = kong.db:init_worker()
  if not ok then
    ngx_log(ngx_CRIT, "could not init DB: ", err)
    return
  end


  if ngx.worker.id() == 0 then
    if schema_state.missing_migrations then
      ngx.log(ngx.WARN, "missing migrations: ",
              list_migrations(schema_state.missing_migrations))
    end

    if schema_state.pending_migrations then
      ngx.log(ngx.INFO, "starting with pending migrations: ",
              list_migrations(schema_state.pending_migrations))
    end
  end


  -- init inter-worker events


  local worker_events = require "resty.worker.events"


  local ok, err = worker_events.configure {
    shm = "kong_process_events", -- defined by "lua_shared_dict"
    timeout = 5,            -- life time of event data in shm
    interval = 1,           -- poll interval (seconds)

    wait_interval = 0.010,  -- wait before retry fetching event data
    wait_max = 0.5,         -- max wait time before discarding event
  }
  if not ok then
    ngx_log(ngx_CRIT, "could not start inter-worker events: ", err)
    return
  end


  -- init cluster_events


  local cluster_events, err = kong_cluster_events.new {
    db                      = kong.db,
    poll_interval           = kong.configuration.db_update_frequency,
    poll_offset             = kong.configuration.db_update_propagation,
  }
  if not cluster_events then
    ngx_log(ngx_CRIT, "could not create cluster_events: ", err)
    return
  end


  -- init cache


  local cache, err = kong_cache.new {
    cluster_events    = cluster_events,
    worker_events     = worker_events,
    propagation_delay = kong.configuration.db_update_propagation,
    ttl               = kong.configuration.db_cache_ttl,
    neg_ttl           = kong.configuration.db_cache_ttl,
    resurrect_ttl     = kong.configuration.resurrect_ttl,
    resty_lock_opts   = {
      exptime = 10,
      timeout = 5,
    },
  }
  if not cache then
    ngx_log(ngx_CRIT, "could not create kong cache: ", err)
    return
  end

  local ok, err = cache:get("router:version", { ttl = 0 }, function()
    return "init"
  end)
  if not ok then
    ngx_log(ngx_CRIT, "could not set router version in cache: ", err)
    return
  end

  local ok, err = cache:get("plugins_map:version", { ttl = 0 }, function()
    return "init"
  end)
  if not ok then
    ngx_log(ngx_CRIT, "could not set plugins map version in cache: ", err)
    return
  end

  -- vitals functions require a timer, so must start in worker context
  local ok, err = kong.vitals:init()
  if not ok then
    ngx.log(ngx.CRIT, "could not initialize vitals: ", err)
    return
  end

  -- LEGACY
  singletons.cache          = cache
  singletons.worker_events  = worker_events
  singletons.cluster_events = cluster_events
  -- /LEGACY


  kong.cache = cache
  kong.worker_events = worker_events
  kong.cluster_events = cluster_events

  kong.db:set_events_handler(worker_events)


  runloop.init_worker.before()


  -- run plugins init_worker context


  for _, plugin in ipairs(loaded_plugins) do
    kong_global.set_namespaced_log(kong, plugin.name)

    plugin.handler:init_worker()

    kong_global.reset_log(kong)
  end

  ee.handlers.init_worker.after(ngx.ctx)
end

function Kong.ssl_certificate()
  kong_global.set_phase(kong, PHASES.certificate)

  local ctx = ngx.ctx

  runloop.certificate.before(ctx)

  local ok, err = plugins_map_wrapper()
  if not ok then
    ngx_log(ngx_CRIT, "could not ensure plugins map is up to date: ", err)
    return ngx.exit(ngx.ERROR)
  end

  local old_ws = ctx.workspaces
  for plugin, plugin_conf in plugins_iterator(ctx, loaded_plugins,
                                              configured_plugins, true) do
    -- run certificate phase in global scope
    ctx.workspaces = {}

    kong_global.set_namespaced_log(kong, plugin.name)
    plugin.handler:certificate(plugin_conf)
    kong_global.reset_log(kong)
  end

  ctx.workspaces = old_ws
  -- empty `plugins_for_request` table - this phase runs in a global scope, so
  -- such table will have plugins that aren't part of this request's workspaces
  ctx.plugins_for_request = {}
end

function Kong.balancer()
  local trace = tracing.trace("balancer")

  kong_global.set_phase(kong, PHASES.balancer)

  local ctx = ngx.ctx
  local balancer_data = ctx.balancer_data
  local tries = balancer_data.tries
  local current_try = {}
  balancer_data.try_count = balancer_data.try_count + 1
  tries[balancer_data.try_count] = current_try

  runloop.balancer.before(ctx)

  if balancer_data.try_count > 1 then
    -- only call balancer on retry, first one is done in `runloop.access.after`
    -- which runs in the ACCESS context and hence has less limitations than
    -- this BALANCER context where the retries are executed

    -- record failure data
    local previous_try = tries[balancer_data.try_count - 1]
    previous_try.state, previous_try.code = get_last_failure()

    -- Report HTTP status for health checks
    local balancer = balancer_data.balancer
    if balancer then
      local ip, port = balancer_data.ip, balancer_data.port

      if previous_try.state == "failed" then
        if previous_try.code == 504 then
          balancer.report_timeout(ip, port)
        else
          balancer.report_tcp_failure(ip, port)
        end

      else
        balancer.report_http_status(ip, port, previous_try.code)
      end
    end

    local ok, err, errcode = balancer_execute(balancer_data)
    if not ok then
      ngx_log(ngx_ERR, "failed to retry the dns/balancer resolver for ",
              tostring(balancer_data.host), "' with: ", tostring(err))
      return ngx.exit(errcode)
    end

  else
    -- first try, so set the max number of retries
    local retries = balancer_data.retries
    if retries > 0 then
      set_more_tries(retries)
    end
  end

  local ssl_ctx = balancer_data.ssl_ctx
  if TLS_SCHEMES[balancer_data.scheme] and ssl_ctx ~= nil then
    if not set_ssl_ctx then
      -- this API depends on an OpenResty patch
      ngx_log(ngx_ERR, "failed to set the upstream SSL_CTX*: missing ",
                       "\"ngx.balancer\".set_ssl_ctx API")
      return ngx.exit(500)
    end

    -- ensure a third-party (e.g. plugin) did not set an invalid type for
    -- this value as such mistakes could cause segfaults
    assert(getmetatable(ssl_ctx) == registry["SSL_CTX*"],
           "unknown userdata type, expected SSL_CTX*")
    local ok, err = set_ssl_ctx(cast(voidpp, ssl_ctx)[0])
    if not ok then
      ngx_log(ngx_ERR, "failed to set the upstream SSL_CTX*: ", err)
      return ngx.exit(500)
    end
  end

  current_try.ip   = balancer_data.ip
  current_try.port = balancer_data.port

  -- set the targets as resolved
  ngx_log(ngx_DEBUG, "setting address (try ", balancer_data.try_count, "): ",
                     balancer_data.ip, ":", balancer_data.port)
  local ok, err = set_current_peer(balancer_data.ip, balancer_data.port)
  if not ok then
    ngx_log(ngx_ERR, "failed to set the current peer (address: ",
            tostring(balancer_data.ip), " port: ", tostring(balancer_data.port),
            "): ", tostring(err))
    return ngx.exit(500)
  end

  ok, err = set_timeouts(balancer_data.connect_timeout / 1000,
                         balancer_data.send_timeout / 1000,
                         balancer_data.read_timeout / 1000)
  if not ok then
    ngx_log(ngx_ERR, "could not set upstream timeouts: ", err)
  end

  runloop.balancer.after(ctx)

  trace:finish()
end

function Kong.rewrite()
  kong_resty_ctx.stash_ref()
  kong_global.set_phase(kong, PHASES.rewrite)

  local ctx = ngx.ctx
  ctx.is_proxy_request = true

  runloop.rewrite.before(ctx)

  local ok, err = plugins_map_wrapper()
  if not ok then
    ngx_log(ngx_CRIT, "could not ensure plugins map is up to date: ", err)
    return kong.response.exit(500, { message  = "An unexpected error occurred" })
  end

  local old_ws = ctx.workspaces
  -- we're just using the iterator, as in this rewrite phase no consumer nor
  -- route will have been identified, hence we'll just be executing the global
  -- plugins
  for plugin, plugin_conf in plugins_iterator(ctx, loaded_plugins,
                                              configured_plugins, true) do
    -- run certificate phase in global scope
    ctx.workspaces = {}

    kong_global.set_named_ctx(kong, "plugin", plugin_conf)
    kong_global.set_namespaced_log(kong, plugin.name)

    plugin.handler:rewrite(plugin_conf)

    kong_global.reset_log(kong)
  end

  ctx.workspaces = old_ws
  -- empty `plugins_for_request` table - this phase runs in a global scope, so
  -- such table will have plugins that aren't part of this request's workspaces
  ctx.plugins_for_request = {}

  runloop.rewrite.after(ctx)
end

function Kong.preread()
  kong_global.set_phase(kong, PHASES.preread)

  local ctx = ngx.ctx

  runloop.preread.before(ctx)

  local ok, err = plugins_map_wrapper()
  if not ok then
    ngx_log(ngx_CRIT, "could not ensure plugins map is up to date: ", err)
    return ngx.exit(ngx.ERROR)
  end

  for plugin, plugin_conf in plugins_iterator(ctx, loaded_plugins,
                                              configured_plugins, true) do
    kong_global.set_named_ctx(kong, "plugin", plugin_conf)
    kong_global.set_namespaced_log(kong, plugin.name)

    plugin.handler:preread(plugin_conf)

    kong_global.reset_log(kong)
  end

  runloop.preread.after(ctx)
end

function Kong.access()
  kong_global.set_phase(kong, PHASES.access)

  local ctx = ngx.ctx

  runloop.access.before(ctx)

  ctx.delay_response = true

  local old_ws = ctx.workspaces
  for plugin, plugin_conf in plugins_iterator(ctx, loaded_plugins,
                                              configured_plugins, true) do
    if not ctx.delayed_response then
      kong_global.set_named_ctx(kong, "plugin", plugin_conf)
      kong_global.set_namespaced_log(kong, plugin.name)

      local err = coroutine.wrap(plugin.handler.access)(plugin.handler, plugin_conf)

      kong_global.reset_log(kong)

      if err then
        ctx.delay_response = false
        kong.log.err(err)
        return kong.response.exit(500, { message  = "An unexpected error occurred" })
      end

      local ok, err = portal_auth.verify_developer_status(ctx.authenticated_consumer)

      if not ok then
        ctx.delay_response = false
        return responses.send_HTTP_UNAUTHORIZED(err)
      end
    end
    ctx.workspaces = old_ws
  end

  if ctx.delayed_response then
    return flush_delayed_response(ctx)
  end

  ctx.delay_response = false

  runloop.access.after(ctx)
  ee.handlers.access.after(ctx)
end

function Kong.header_filter()
  kong_global.set_phase(kong, PHASES.header_filter)

  local ctx = ngx.ctx

  runloop.header_filter.before(ctx)

  local old_ws = ctx.workspaces
  for plugin, plugin_conf in plugins_iterator(ctx, loaded_plugins,
                                              configured_plugins) do
    kong_global.set_named_ctx(kong, "plugin", plugin_conf)
    kong_global.set_namespaced_log(kong, plugin.name)

    plugin.handler:header_filter(plugin_conf)

    kong_global.reset_log(kong)
    ctx.workspaces = old_ws
  end

  runloop.header_filter.after(ctx)
  ee.handlers.header_filter.after(ctx)
end

function Kong.body_filter()
  kong_global.set_phase(kong, PHASES.body_filter)

  local ctx = ngx.ctx

  local old_ws = ctx.workspaces
  for plugin, plugin_conf in plugins_iterator(ctx, loaded_plugins,
                                              configured_plugins) do
    kong_global.set_named_ctx(kong, "plugin", plugin_conf)
    kong_global.set_namespaced_log(kong, plugin.name)

    plugin.handler:body_filter(plugin_conf)

    kong_global.reset_log(kong)
    ctx.workspaces = old_ws
  end

  runloop.body_filter.after(ctx)
end

function Kong.log()
  kong_global.set_phase(kong, PHASES.log)

  local ctx = ngx.ctx

  local old_ws = ctx.workspaces
  -- for request with no matching route, ctx.plugins_for_request would be empty
  -- and there would not be any workspace linked to request.
  -- So we would need to reload the plugins(global) which apply to the request by
  -- setting access_or_cert_ctx to true.
  for plugin, plugin_conf in plugins_iterator(ctx, loaded_plugins,
                                              configured_plugins,
                                              not ctx.workspaces) do
    kong_global.set_named_ctx(kong, "plugin", plugin_conf)
    kong_global.set_namespaced_log(kong, plugin.name)

    plugin.handler:log(plugin_conf)

    kong_global.reset_log(kong)
    ctx.workspaces = old_ws
  end

  runloop.log.after(ctx)
  ee.handlers.log.after(ctx, ngx.status)
end

function Kong.handle_error()
  kong_resty_ctx.apply_ref()

  local ctx = ngx.ctx

  ctx.KONG_UNEXPECTED = true

  local old_ws = ctx.workspaces
  if not ctx.plugins_for_request then
    for _ in plugins_iterator(ctx, loaded_plugins, configured_plugins, true) do
      -- just build list of plugins
      ctx.workspaces = old_ws
    end
  end

  return kong_error_handlers(ngx)
end

function Kong.serve_admin_api(options)
  kong_global.set_phase(kong, PHASES.admin_api)

  options = options or {}

  -- if we support authentication via plugin as well as via RBAC token, then
  -- use cors plugin in api/init.lua to process cors requests and
  -- support the right origins, headers, etc.
  if not singletons.configuration.admin_gui_auth then
    header["Access-Control-Allow-Origin"] = options.allow_origin or "*"

    if ngx.req.get_method() == "OPTIONS" then
      header["Access-Control-Allow-Methods"] = options.acam or
        "GET, HEAD, PATCH, POST, DELETE"
      header["Access-Control-Allow-Headers"] = options.acah or "Content-Type"

      return ngx.exit(204)
    end
  end

  local headers = ngx.req.get_headers()

  if headers["Kong-Request-Type"] == "editor"  then
    header["Access-Control-Allow-Origin"] = singletons.configuration.admin_gui_url or "*"
    header["Access-Control-Allow-Credentials"] = true
    header["Content-Type"] = 'text/html'

    return lapis.serve("kong.portal.gui")
  end

  return lapis.serve("kong.api")
end


function Kong.serve_portal_api()
  return lapis.serve("kong.portal")
end

function Kong.serve_portal_gui()
  return lapis.serve("kong.portal.gui")
end


return Kong<|MERGE_RESOLUTION|>--- conflicted
+++ resolved
@@ -69,11 +69,8 @@
 local openssl_x509 = require "openssl.x509"
 local runloop = require "kong.runloop.handler"
 local mesh = require "kong.runloop.mesh"
-<<<<<<< HEAD
 local tracing = require "kong.tracing"
 local responses = require "kong.tools.responses"
-=======
->>>>>>> e7e2fa3a
 local semaphore = require "ngx.semaphore"
 local singletons = require "kong.singletons"
 local kong_cache = require "kong.cache"
