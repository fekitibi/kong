-- This software is copyright Kong Inc. and its licensors.
-- Use of the software is subject to the agreement between your organization
-- and Kong Inc. If there is no such agreement, use is governed by and
-- subject to the terms of the Kong Master Software License Agreement found
-- at https://konghq.com/enterprisesoftwarelicense/.
-- [ END OF LICENSE 0867164ffc95e54f04670b5169c09574bdbd9bba ]

local kong_default_conf = require "kong.templates.kong_defaults"
local openssl_pkey = require "resty.openssl.pkey"
local openssl_x509 = require "resty.openssl.x509"
local pl_stringio = require "pl.stringio"
local pl_stringx = require "pl.stringx"
local constants = require "kong.constants"
local listeners = require "kong.conf_loader.listeners"
local pl_pretty = require "pl.pretty"
local pl_config = require "pl.config"
local pl_file = require "pl.file"
local pl_path = require "pl.path"
local tablex = require "pl.tablex"
local utils = require "kong.tools.utils"
local log = require "kong.cmd.utils.log"
local env = require "kong.cmd.utils.env"
local ffi = require "ffi"

local ee_conf_loader = require "kong.enterprise_edition.conf_loader"

local fmt = string.format
local concat = table.concat
local C = ffi.C

ffi.cdef([[
  struct group *getgrnam(const char *name);
  struct passwd *getpwnam(const char *name);
]])


-- Version 5: https://wiki.mozilla.org/Security/Server_Side_TLS
local cipher_suites = {
                   modern = {
                protocols = "TLSv1.3",
                  ciphers = nil,   -- all TLSv1.3 ciphers are considered safe
    prefer_server_ciphers = "off", -- as all are safe, let client choose
  },
             intermediate = {
                protocols = "TLSv1.2 TLSv1.3",
                  ciphers = "ECDHE-ECDSA-AES128-GCM-SHA256:"
                         .. "ECDHE-RSA-AES128-GCM-SHA256:"
                         .. "ECDHE-ECDSA-AES256-GCM-SHA384:"
                         .. "ECDHE-RSA-AES256-GCM-SHA384:"
                         .. "ECDHE-ECDSA-CHACHA20-POLY1305:"
                         .. "ECDHE-RSA-CHACHA20-POLY1305:"
                         .. "DHE-RSA-AES128-GCM-SHA256:"
                         .. "DHE-RSA-AES256-GCM-SHA384",
                 dhparams = "ffdhe2048",
    prefer_server_ciphers = "off",
  },
                      old = {
                protocols = "TLSv1 TLSv1.1 TLSv1.2 TLSv1.3",
                  ciphers = "ECDHE-ECDSA-AES128-GCM-SHA256:"
                         .. "ECDHE-RSA-AES128-GCM-SHA256:"
                         .. "ECDHE-ECDSA-AES256-GCM-SHA384:"
                         .. "ECDHE-RSA-AES256-GCM-SHA384:"
                         .. "ECDHE-ECDSA-CHACHA20-POLY1305:"
                         .. "ECDHE-RSA-CHACHA20-POLY1305:"
                         .. "DHE-RSA-AES128-GCM-SHA256:"
                         .. "DHE-RSA-AES256-GCM-SHA384:"
                         .. "DHE-RSA-CHACHA20-POLY1305:"
                         .. "ECDHE-ECDSA-AES128-SHA256:"
                         .. "ECDHE-RSA-AES128-SHA256:"
                         .. "ECDHE-ECDSA-AES128-SHA:"
                         .. "ECDHE-RSA-AES128-SHA:"
                         .. "ECDHE-ECDSA-AES256-SHA384:"
                         .. "ECDHE-RSA-AES256-SHA384:"
                         .. "ECDHE-ECDSA-AES256-SHA:"
                         .. "ECDHE-RSA-AES256-SHA:"
                         .. "DHE-RSA-AES128-SHA256:"
                         .. "DHE-RSA-AES256-SHA256:"
                         .. "AES128-GCM-SHA256:"
                         .. "AES256-GCM-SHA384:"
                         .. "AES128-SHA256:"
                         .. "AES256-SHA256:"
                         .. "AES128-SHA:"
                         .. "AES256-SHA:"
                         .. "DES-CBC3-SHA",
    prefer_server_ciphers = "on",
  },
                     fips = { -- https://wiki.openssl.org/index.php/FIPS_mode_and_TLS
                          -- TLSv1.0 and TLSv1.1 is not completely not FIPS compliant,
                          -- but must be used under certain condititions like key sizes,
                          -- signatures in the full chain that Kong can't control.
                          -- In that case, we disables TLSv1.0 and TLSv1.1 and user
                          -- can optionally turn them on if they are aware of the caveats.
                          -- No FIPS compliant predefined DH group available prior to
                          -- OpenSSL 3.0.
                protocols = "TLSv1.2",
                  ciphers = "TLSv1.2+FIPS:kRSA+FIPS:!eNULL:!aNULL",
    prefer_server_ciphers = "on",
  }
}


local DEFAULT_PATHS = {
  "/etc/kong/kong.conf",
  "/etc/kong.conf",
}


local HEADERS = constants.HEADERS
local HEADER_KEY_TO_NAME = {
  ["server_tokens"] = "server_tokens",
  ["latency_tokens"] = "latency_tokens",
  [string.lower(HEADERS.VIA)] = HEADERS.VIA,
  [string.lower(HEADERS.SERVER)] = HEADERS.SERVER,
  [string.lower(HEADERS.PROXY_LATENCY)] = HEADERS.PROXY_LATENCY,
  [string.lower(HEADERS.RESPONSE_LATENCY)] = HEADERS.RESPONSE_LATENCY,
  [string.lower(HEADERS.ADMIN_LATENCY)] = HEADERS.ADMIN_LATENCY,
  [string.lower(HEADERS.UPSTREAM_LATENCY)] = HEADERS.UPSTREAM_LATENCY,
  [string.lower(HEADERS.UPSTREAM_STATUS)] = HEADERS.UPSTREAM_STATUS,
}


local EMPTY = {}


-- NOTE! Prefixes should always follow `nginx_[a-z]+_`.
local DYNAMIC_KEY_NAMESPACES = {
  {
    injected_conf_name = "nginx_main_directives",
    prefix = "nginx_main_",
    ignore = EMPTY,
  },
  {
    injected_conf_name = "nginx_events_directives",
    prefix = "nginx_events_",
    ignore = EMPTY,
  },
  {
    injected_conf_name = "nginx_http_directives",
    prefix = "nginx_http_",
    ignore = {
      upstream_keepalive          = true,
      upstream_keepalive_timeout  = true,
      upstream_keepalive_requests = true,
    },
  },
  {
    injected_conf_name = "nginx_upstream_directives",
    prefix = "nginx_upstream_",
    ignore = EMPTY,
  },
  {
    injected_conf_name = "nginx_proxy_directives",
    prefix = "nginx_proxy_",
    ignore = EMPTY,
  },
  {
    injected_conf_name = "nginx_status_directives",
    prefix = "nginx_status_",
    ignore = EMPTY,
  },
  {
    injected_conf_name = "nginx_admin_directives",
    prefix = "nginx_admin_",
    ignore = EMPTY,
  },
  {
    injected_conf_name = "nginx_stream_directives",
    prefix = "nginx_stream_",
    ignore = EMPTY,
  },
  {
    injected_conf_name = "nginx_supstream_directives",
    prefix = "nginx_supstream_",
    ignore = EMPTY,
  },
  {
    injected_conf_name = "nginx_sproxy_directives",
    prefix = "nginx_sproxy_",
    ignore = EMPTY,
  },
  {
    prefix = "pluginserver_",
    ignore = EMPTY,
  },
}


local DEPRECATED_DYNAMIC_KEY_NAMESPACES = {
  {
    injected_conf_name = "nginx_upstream_directives",
    previous_conf_name = "nginx_http_upstream_directives",
  },
  {
    injected_conf_name = "nginx_status_directives",
    previous_conf_name = "nginx_http_status_directives",
  },
}


local PREFIX_PATHS = {
  nginx_pid = {"pids", "nginx.pid"},
  nginx_err_logs = {"logs", "error.log"},
  nginx_acc_logs = {"logs", "access.log"},
  admin_acc_logs = {"logs", "admin_access.log"},
  nginx_conf = {"nginx.conf"},
  nginx_kong_conf = {"nginx-kong.conf"},
  nginx_kong_stream_conf = {"nginx-kong-stream.conf"},

  kong_env = {".kong_env"},

  ssl_cert_csr_default = {"ssl", "kong-default.csr"},
  ssl_cert_default = {"ssl", "kong-default.crt"},
  ssl_cert_key_default = {"ssl", "kong-default.key"},
  ssl_cert_default_ecdsa = {"ssl", "kong-default-ecdsa.crt"},
  ssl_cert_key_default_ecdsa = {"ssl", "kong-default-ecdsa.key"},

  client_ssl_cert_default = {"ssl", "kong-default.crt"},
  client_ssl_cert_key_default = {"ssl", "kong-default.key"},

  admin_ssl_cert_default = {"ssl", "admin-kong-default.crt"},
  admin_ssl_cert_key_default = {"ssl", "admin-kong-default.key"},
  admin_ssl_cert_default_ecdsa = {"ssl", "admin-kong-default-ecdsa.crt"},
  admin_ssl_cert_key_default_ecdsa = {"ssl", "admin-kong-default-ecdsa.key"},

  status_ssl_cert_default = {"ssl", "status-kong-default.crt"},
  status_ssl_cert_key_default = {"ssl", "status-kong-default.key"},
  status_ssl_cert_default_ecdsa = {"ssl", "status-kong-default-ecdsa.crt"},
  status_ssl_cert_key_default_ecdsa = {"ssl", "status-kong-default-ecdsa.key"},
}


ee_conf_loader.add(PREFIX_PATHS, ee_conf_loader.EE_PREFIX_PATHS)

local function is_predefined_dhgroup(group)
  if type(group) ~= "string" then
    return false
  end

  return not not openssl_pkey.paramgen({
    type = "DH",
    group = group,
  })
end


local function upstream_keepalive_deprecated_properties(conf)
  -- nginx_http_upstream_keepalive -> nginx_upstream_keepalive
  if conf.nginx_upstream_keepalive == nil then
    if conf.nginx_http_upstream_keepalive ~= nil then
      conf.nginx_upstream_keepalive = conf.nginx_http_upstream_keepalive
    end
  end

  -- upstream_keepalive -> nginx_upstream_keepalive + nginx_http_upstream_keepalive
  if conf.nginx_upstream_keepalive == nil then
    if conf.upstream_keepalive ~= nil then
      if conf.upstream_keepalive == 0 then
        conf.nginx_upstream_keepalive = "NONE"
        conf.nginx_http_upstream_keepalive = "NONE"

      else
        conf.nginx_upstream_keepalive = tostring(conf.upstream_keepalive)
        conf.nginx_http_upstream_keepalive = tostring(conf.upstream_keepalive)
      end
    end
  end

  -- nginx_upstream_keepalive -> upstream_keepalive_pool_size
  if conf.upstream_keepalive_pool_size == nil then
    if conf.nginx_upstream_keepalive ~= nil then
      if conf.nginx_upstream_keepalive == "NONE" then
        conf.upstream_keepalive_pool_size = 0

      else
        conf.upstream_keepalive_pool_size = tonumber(conf.nginx_upstream_keepalive)
      end
    end
  end

  -- nginx_http_upstream_keepalive_requests -> nginx_upstream_keepalive_requests
  if conf.nginx_upstream_keepalive_requests == nil then
    conf.nginx_upstream_keepalive_requests = conf.nginx_http_upstream_keepalive_requests
  end

  -- nginx_upstream_keepalive_requests -> upstream_keepalive_max_requests
  if conf.upstream_keepalive_max_requests == nil
     and conf.nginx_upstream_keepalive_requests ~= nil
  then
    conf.upstream_keepalive_max_requests = tonumber(conf.nginx_upstream_keepalive_requests)
  end

  -- nginx_http_upstream_keepalive_timeout -> nginx_upstream_keepalive_timeout
  if conf.nginx_upstream_keepalive_timeout == nil then
    conf.nginx_upstream_keepalive_timeout = conf.nginx_http_upstream_keepalive_timeout
  end
  --
  -- nginx_upstream_keepalive_timeout -> upstream_keepalive_idle_timeout
  if conf.upstream_keepalive_idle_timeout == nil
     and conf.nginx_upstream_keepalive_timeout ~= nil
  then
    conf.upstream_keepalive_idle_timeout =
      utils.nginx_conf_time_to_seconds(conf.nginx_upstream_keepalive_timeout)
  end
end


-- By default, all properties in the configuration are considered to
-- be strings/numbers, but if we want to forcefully infer their type, specify it
-- in this table.
-- Also holds "enums" which are lists of valid configuration values for some
-- settings.
-- See `typ_checks` for the validation function of each type.
--
-- Types:
-- `boolean`: can be "on"/"off"/"true"/"false", will be inferred to a boolean
-- `ngx_boolean`: can be "on"/"off", will be inferred to a string
-- `array`: a comma-separated list
local CONF_INFERENCES = {
  -- forced string inferences (or else are retrieved as numbers)
  port_maps = { typ = "array" },
  proxy_listen = { typ = "array" },
  admin_listen = { typ = "array" },
  status_listen = { typ = "array" },
  stream_listen = { typ = "array" },
  cluster_listen = { typ = "array" },
  ssl_cert = { typ = "array" },
  ssl_cert_key = { typ = "array" },
  admin_ssl_cert = { typ = "array" },
  admin_ssl_cert_key = { typ = "array" },
  status_ssl_cert = { typ = "array" },
  status_ssl_cert_key = { typ = "array" },
  db_update_frequency = {  typ = "number"  },
  db_update_propagation = {  typ = "number"  },
  db_cache_ttl = {  typ = "number"  },
  db_cache_neg_ttl = {  typ = "number"  },
  db_resurrect_ttl = {  typ = "number"  },
  db_cache_warmup_entities = { typ = "array" },
  nginx_user = {
    typ = "string",
    alias = {
      replacement = "nginx_main_user",
    }
  },
  nginx_daemon = {
    typ = "ngx_boolean",
    alias = {
      replacement = "nginx_main_daemon",
    }
  },
  nginx_worker_processes = {
    typ = "string",
    alias = {
      replacement = "nginx_main_worker_processes",
    },
  },

  -- TODO: remove since deprecated in 1.3
  upstream_keepalive = {
    typ = "number",
    deprecated = {
      replacement = "upstream_keepalive_pool_size",
      alias = upstream_keepalive_deprecated_properties,
    }
  },

  -- TODO: remove since deprecated in 2.0
  nginx_http_upstream_keepalive = {
    typ = "string",
    deprecated = {
      replacement = "upstream_keepalive_pool_size",
      alias = upstream_keepalive_deprecated_properties,
    }
  },
  nginx_http_upstream_keepalive_requests = {
    typ = "string",
    deprecated = {
      replacement = "upstream_keepalive_max_requests",
      alias = upstream_keepalive_deprecated_properties,
    }
  },
  nginx_http_upstream_keepalive_timeout = {
    typ = "string",
    deprecated = {
      replacement = "upstream_keepalive_idle_timeout",
      alias = upstream_keepalive_deprecated_properties,
    }
  },

  -- TODO: remove since deprecated in 2.1
  nginx_upstream_keepalive = {
    typ = "string",
    deprecated = {
      replacement = "upstream_keepalive_pool_size",
      alias = upstream_keepalive_deprecated_properties,
    }
  },
  nginx_upstream_keepalive_requests = {
    typ = "string",
    deprecated = {
      replacement = "upstream_keepalive_max_requests",
      alias = upstream_keepalive_deprecated_properties,
    }
  },
  nginx_upstream_keepalive_timeout = {
    typ = "string",
    deprecated = {
      replacement = "upstream_keepalive_idle_timeout",
      alias = upstream_keepalive_deprecated_properties,
    }
  },

  upstream_keepalive_pool_size = { typ = "number" },
  upstream_keepalive_max_requests = { typ = "number" },
  upstream_keepalive_idle_timeout = { typ = "number" },

  headers = { typ = "array" },
  trusted_ips = { typ = "array" },
  real_ip_header = {
    typ = "string",
    alias = {
      replacement = "nginx_proxy_real_ip_header",
    }
  },
  real_ip_recursive = {
    typ = "ngx_boolean",
    alias = {
      replacement = "nginx_proxy_real_ip_recursive",
    }
  },
  client_max_body_size = {
    typ = "string",
    deprecated = {
      replacement = "nginx_http_client_max_body_size",
      alias = function(conf)
        if conf.nginx_http_client_max_body_size == nil then
          conf.nginx_http_client_max_body_size = conf.client_max_body_size
        end
      end,
    }
  },
  client_body_buffer_size = {
    typ = "string",
    deprecated = {
      replacement = "nginx_http_client_body_buffer_size",
      alias = function(conf)
        if conf.nginx_http_client_body_buffer_size == nil then
          conf.nginx_http_client_body_buffer_size = conf.client_body_buffer_size
        end
      end,
    }
  },
  error_default_type = { enum = {
                           "application/json",
                           "application/xml",
                           "text/html",
                           "text/plain",
                         }
                       },

  database = { enum = { "postgres", "cassandra", "off" }  },
  pg_port = { typ = "number" },
  pg_timeout = { typ = "number" },
  pg_password = { typ = "string" },
  pg_ssl = { typ = "boolean" },
  pg_ssl_required = { typ = "boolean" },
  pg_ssl_verify = { typ = "boolean" },
  pg_ssl_version = { typ = "string"},
  pg_ssl_cert = { typ = "string" },
  pg_ssl_cert_key = { typ = "string" },
  pg_max_concurrent_queries = { typ = "number" },
  pg_semaphore_timeout = { typ = "number" },
  pg_keepalive_timeout = { typ = "number" },

  pg_ro_port = { typ = "number" },
  pg_ro_timeout = { typ = "number" },
  pg_ro_password = { typ = "string" },
  pg_ro_ssl = { typ = "boolean" },
  pg_ro_ssl_required = { typ = "boolean" },
  pg_ro_ssl_verify = { typ = "boolean" },
  pg_ro_ssl_version = { typ = "string"},
  pg_ro_ssl_cert = { typ = "string" },
  pg_ro_ssl_cert_key = { typ = "string" },
  pg_ro_max_concurrent_queries = { typ = "number" },
  pg_ro_semaphore_timeout = { typ = "number" },
  pg_ro_keepalive_timeout = { typ = "number" },

  cassandra_contact_points = { typ = "array" },
  cassandra_port = { typ = "number" },
  cassandra_password = { typ = "string" },
  cassandra_timeout = { typ = "number" },
  cassandra_ssl = { typ = "boolean" },
  cassandra_ssl_verify = { typ = "boolean" },
  cassandra_write_consistency = { enum = {
                                  "ALL",
                                  "EACH_QUORUM",
                                  "QUORUM",
                                  "LOCAL_QUORUM",
                                  "ONE",
                                  "TWO",
                                  "THREE",
                                  "LOCAL_ONE",
                                }
                              },
  cassandra_read_consistency = { enum = {
                                  "ALL",
                                  "EACH_QUORUM",
                                  "QUORUM",
                                  "LOCAL_QUORUM",
                                  "ONE",
                                  "TWO",
                                  "THREE",
                                  "LOCAL_ONE",
                                }
                              },
  cassandra_consistency = {
    typ = "string",
    deprecated = {
      replacement = "cassandra_write_consistency / cassandra_read_consistency",
      alias = function(conf)
        if conf.cassandra_write_consistency == nil then
          conf.cassandra_write_consistency = conf.cassandra_consistency
        end

        if conf.cassandra_read_consistency == nil then
          conf.cassandra_read_consistency = conf.cassandra_consistency
        end
      end,
    }
  },
  cassandra_lb_policy = { enum = {
                            "RoundRobin",
                            "RequestRoundRobin",
                            "DCAwareRoundRobin",
                            "RequestDCAwareRoundRobin",
                          }
                        },
  cassandra_local_datacenter = { typ = "string" },
  cassandra_refresh_frequency = { typ = "number" },
  cassandra_repl_strategy = { enum = {
                                "SimpleStrategy",
                                "NetworkTopologyStrategy",
                              }
                            },
  cassandra_repl_factor = { typ = "number" },
  cassandra_data_centers = { typ = "array" },
  cassandra_schema_consensus_timeout = { typ = "number" },

  dns_resolver = { typ = "array" },
  dns_hostsfile = { typ = "string" },
  dns_order = { typ = "array" },
  dns_valid_ttl = { typ = "number" },
  dns_stale_ttl = { typ = "number" },
  dns_cache_size = { typ = "number" },
  dns_not_found_ttl = { typ = "number" },
  dns_error_ttl = { typ = "number" },
  dns_no_sync = { typ = "boolean" },
  worker_consistency = { enum = { "strict", "eventual" } },
  router_consistency = {
    enum = { "strict", "eventual" },
    deprecated = {
      replacement = "worker_consistency",
      alias = function(conf)
        if conf.worker_consistency == nil and
           conf.router_consistency ~= nil then
          conf.worker_consistency = conf.router_consistency
        end
      end,
    }
  },
  worker_state_update_frequency = { typ = "number" },
  router_update_frequency = {
    typ = "number",
    deprecated = {
      replacement = "worker_state_update_frequency",
      alias = function(conf)
        if conf.worker_state_update_frequency == nil and
           conf.router_update_frequency ~= nil then
          conf.worker_state_update_frequency = conf.router_update_frequency
        end
      end,
    }
  },

  ssl_protocols = {
    typ = "string",
    directives = {
      "nginx_http_ssl_protocols",
      "nginx_stream_ssl_protocols",
    },
  },
  ssl_prefer_server_ciphers = {
    typ = "ngx_boolean",
    directives = {
      "nginx_http_ssl_prefer_server_ciphers",
      "nginx_stream_ssl_prefer_server_ciphers",
    },
  },
  ssl_dhparam = {
    typ = "string",
    directives = {
      "nginx_http_ssl_dhparam",
      "nginx_stream_ssl_dhparam",
    },
  },
  ssl_session_tickets = {
    typ = "ngx_boolean",
    directives = {
      "nginx_http_ssl_session_tickets",
      "nginx_stream_ssl_session_tickets",
    },
  },
  ssl_session_timeout = {
    typ = "string",
    directives = {
      "nginx_http_ssl_session_timeout",
      "nginx_stream_ssl_session_timeout",
    },
  },

  client_ssl = { typ = "boolean" },

  proxy_access_log = { typ = "string" },
  proxy_error_log = { typ = "string" },
  proxy_stream_access_log = { typ = "string" },
  proxy_stream_error_log = { typ = "string" },
  admin_access_log = { typ = "string" },
  admin_error_log = { typ = "string" },
  status_access_log = { typ = "string" },
  status_error_log = { typ = "string" },
  log_level = { enum = {
                  "debug",
                  "info",
                  "notice",
                  "warn",
                  "error",
                  "crit",
                  "alert",
                  "emerg",
                }
              },
  plugins = { typ = "array" },
  anonymous_reports = { typ = "boolean" },
  nginx_optimizations = {
    typ = "boolean",
    deprecated = { replacement = false }
  },

  lua_ssl_trusted_certificate = { typ = "array" },
  lua_ssl_verify_depth = { typ = "number" },
  lua_ssl_protocols = {
    typ = "string",
    directives = {
      "nginx_http_lua_ssl_protocols",
      "nginx_stream_lua_ssl_protocols",
    },
  },
  lua_socket_pool_size = { typ = "number" },

  role = { enum = { "data_plane", "control_plane", "traditional", }, },
  cluster_control_plane = { typ = "string", },
  cluster_cert = { typ = "string" },
  cluster_cert_key = { typ = "string" },

  cluster_mtls = { enum = { "shared", "pki", "pki_check_cn" } },
  cluster_ca_cert = { typ = "string" },
  cluster_server_name = { typ = "string" },
  cluster_data_plane_purge_delay = { typ = "number" },
  cluster_ocsp = { enum = { "on", "off", "optional" } },
<<<<<<< HEAD
=======
  cluster_v2 = { typ = "boolean", },
  cluster_max_payload = { typ = "number" },
>>>>>>> fe008990

  kic = { typ = "boolean" },
  pluginserver_names = { typ = "array" },

  untrusted_lua = { enum = { "on", "off", "sandbox" } },
  untrusted_lua_sandbox_requires = { typ = "array" },
  untrusted_lua_sandbox_environment = { typ = "array" },
}


ee_conf_loader.add(CONF_INFERENCES, ee_conf_loader.EE_CONF_INFERENCES)


-- List of settings whose values must not be printed when
-- using the CLI in debug mode (which prints all settings).
local CONF_SENSITIVE_PLACEHOLDER = "******"
local CONF_SENSITIVE = {
  pg_password = true,
  pg_ro_password = true,
  cassandra_password = true,
}

ee_conf_loader.add(CONF_SENSITIVE, ee_conf_loader.EE_CONF_SENSITIVE)


local typ_checks = {
  array = function(v) return type(v) == "table" end,
  string = function(v) return type(v) == "string" end,
  number = function(v) return type(v) == "number" end,
  boolean = function(v) return type(v) == "boolean" end,
  ngx_boolean = function(v) return v == "on" or v == "off" end,
}


-- This meta table will prevent the parsed table to be passed on in the
-- intermediate Kong config file in the prefix directory.
-- We thus avoid 'table: 0x41c3fa58' from appearing into the prefix
-- hidden configuration file.
-- This is only to be applied to values that are injected into the
-- configuration object, and not configuration properties themselves,
-- otherwise we would prevent such properties from being specifiable
-- via environment variables.
local _nop_tostring_mt = {
  __tostring = function() return "" end,
}


-- Validate properties (type/enum/custom) and infer their type.
-- @param[type=table] conf The configuration table to treat.
local function check_and_infer(conf, opts)
  local errors = {}

  for k, value in pairs(conf) do
    local v_schema = CONF_INFERENCES[k] or {}
    local typ = v_schema.typ

    if type(value) == "string" then
      if not opts.from_kong_env then
        -- remove trailing comment, if any
        -- and remove escape chars from octothorpes
        value = string.gsub(value, "[^\\]#.-$", "")
        value = string.gsub(value, "\\#", "#")
      end

      value = pl_stringx.strip(value)
    end

    -- transform {boolean} values ("on"/"off" aliasing to true/false)
    -- transform {ngx_boolean} values ("on"/"off" aliasing to on/off)
    -- transform {explicit string} values (number values converted to strings)
    -- transform {array} values (comma-separated strings)
    if typ == "boolean" then
      value = value == true or value == "on" or value == "true"

    elseif typ == "ngx_boolean" then
      value = (value == "on" or value == true) and "on" or "off"

    elseif typ == "string" then
      value = tostring(value) -- forced string inference

    elseif typ == "number" then
      value = tonumber(value) -- catch ENV variables (strings) that are numbers

    elseif typ == "array" and type(value) == "string" then
      -- must check type because pl will already convert comma
      -- separated strings to tables (but not when the arr has
      -- only one element)
      value = setmetatable(pl_stringx.split(value, ","), nil) -- remove List mt

      for i = 1, #value do
        value[i] = pl_stringx.strip(value[i])
      end
    end

    if value == "" then
      -- unset values are removed
      value = nil
    end

    typ = typ or "string"

    if value and not typ_checks[typ](value) then
      errors[#errors + 1] = fmt("%s is not a %s: '%s'", k, typ,
                                tostring(value))

    elseif v_schema.enum and not tablex.find(v_schema.enum, value) then
      errors[#errors + 1] = fmt("%s has an invalid value: '%s' (%s)", k,
                              tostring(value), concat(v_schema.enum, ", "))

    end

    conf[k] = value
  end

  ---------------------
  -- custom validations
  ---------------------

  conf.host_ports = {}
  if conf.port_maps then
    local MIN_PORT = 1
    local MAX_PORT = 65535

    for _, port_map in ipairs(conf.port_maps) do
      local colpos = string.find(port_map, ":", nil, true)
      if not colpos then
        errors[#errors + 1] = "invalid port mapping (`port_maps`): " .. port_map

      else
        local host_port_str = string.sub(port_map, 1, colpos - 1)
        local host_port_num = tonumber(host_port_str, 10)
        local kong_port_str = string.sub(port_map, colpos + 1)
        local kong_port_num = tonumber(kong_port_str, 10)

        if  (host_port_num and host_port_num >= MIN_PORT and host_port_num <= MAX_PORT)
        and (kong_port_num and kong_port_num >= MIN_PORT and kong_port_num <= MAX_PORT)
        then
            conf.host_ports[kong_port_num] = host_port_num
            conf.host_ports[kong_port_str] = host_port_num
        else
          errors[#errors + 1] = "invalid port mapping (`port_maps`): " .. port_map
        end
      end
    end
  end

  if conf.database == "cassandra" then
    log.deprecation("Support for Cassandra is deprecated. Please refer to https://konghq.com/blog/cassandra-support-deprecated", {after = "2.7", removal = "4.0"})
    if string.find(conf.cassandra_lb_policy, "DCAware", nil, true)
       and not conf.cassandra_local_datacenter
    then
      errors[#errors + 1] = "must specify 'cassandra_local_datacenter' when " ..
                            conf.cassandra_lb_policy .. " policy is in use"
    end

    if conf.cassandra_refresh_frequency < 0 then
      errors[#errors + 1] = "cassandra_refresh_frequency must be 0 or greater"
    end

    for _, contact_point in ipairs(conf.cassandra_contact_points) do
      local endpoint, err = utils.normalize_ip(contact_point)
      if not endpoint then
        errors[#errors + 1] = fmt("bad cassandra contact point '%s': %s",
                                  contact_point, err)

      elseif endpoint.port then
        errors[#errors + 1] = fmt("bad cassandra contact point '%s': %s",
                                  contact_point,
                                  "port must be specified in cassandra_port")
      end
    end

    -- cache settings check

    if conf.db_update_propagation == 0 then
      log.warn("You are using Cassandra but your 'db_update_propagation' " ..
               "setting is set to '0' (default). Due to the distributed "  ..
               "nature of Cassandra, you should increase this value.")
    end
  end

  for _, prefix in ipairs({ "proxy_", "admin_", "status_" }) do
    local listen = conf[prefix .. "listen"]

    local ssl_enabled = (concat(listen, ",") .. " "):find("%sssl[%s,]") ~= nil
    if not ssl_enabled and prefix == "proxy_" then
      ssl_enabled = (concat(conf.stream_listen, ",") .. " "):find("%sssl[%s,]") ~= nil
    end

    if prefix == "proxy_" then
      prefix = ""
    end

    if ssl_enabled then
      conf.ssl_enabled = true

      local ssl_cert = conf[prefix .. "ssl_cert"]
      local ssl_cert_key = conf[prefix .. "ssl_cert_key"]

      if #ssl_cert > 0 and #ssl_cert_key == 0 then
        errors[#errors + 1] = prefix .. "ssl_cert_key must be specified"

      elseif #ssl_cert_key > 0 and #ssl_cert == 0 then
        errors[#errors + 1] = prefix .. "ssl_cert must be specified"

      elseif #ssl_cert ~= #ssl_cert_key then
        errors[#errors + 1] = prefix .. "ssl_cert was specified " .. #ssl_cert .. " times while " ..
          prefix .. "ssl_cert_key was specified " .. #ssl_cert_key .. " times"
      end

      if ssl_cert then
        for _, cert in ipairs(ssl_cert) do
          if not pl_path.exists(cert) then
            errors[#errors + 1] = prefix .. "ssl_cert: no such file at " .. cert
          end
        end
      end

      if ssl_cert_key then
      for _, cert_key in ipairs(ssl_cert_key) do
          if not pl_path.exists(cert_key) then
            errors[#errors + 1] = prefix .. "ssl_cert_key: no such file at " .. cert_key
          end
        end
      end
    end
  end

  if conf.client_ssl then
    if conf.client_ssl_cert and not conf.client_ssl_cert_key then
      errors[#errors + 1] = "client_ssl_cert_key must be specified"

    elseif conf.client_ssl_cert_key and not conf.client_ssl_cert then
      errors[#errors + 1] = "client_ssl_cert must be specified"
    end

    if conf.client_ssl_cert and not pl_path.exists(conf.client_ssl_cert) then
      errors[#errors + 1] = "client_ssl_cert: no such file at " ..
                          conf.client_ssl_cert
    end

    if conf.client_ssl_cert_key and not pl_path.exists(conf.client_ssl_cert_key) then
      errors[#errors + 1] = "client_ssl_cert_key: no such file at " ..
                          conf.client_ssl_cert_key
    end
  end

  if conf.pg_ssl then
    if conf.pg_ssl_cert and not conf.pg_ssl_cert_key then
      errors[#errors + 1] = "pg_ssl_cert_key must be specified"

    elseif conf.pg_ssl_cert_key and not conf.pg_ssl_cert then
      errors[#errors + 1] = "pg_ssl_cert must be specified"
    end

    if conf.pg_ssl_cert and not pl_path.exists(conf.pg_ssl_cert) then
      errors[#errors + 1] = "pg_ssl_cert: no such file at " ..
                          conf.pg_ssl_cert
    end

    if conf.pg_ssl_cert_key and not pl_path.exists(conf.pg_ssl_cert_key) then
      errors[#errors + 1] = "pg_ssl_cert_key: no such file at " ..
                          conf.pg_ssl_cert_key
    end
  end

  -- enterprise validations
  ee_conf_loader.validate(conf, errors)

  if conf.lua_ssl_trusted_certificate then
    local new_paths = {}

    for i, path in ipairs(conf.lua_ssl_trusted_certificate) do
      if path == "system" then
        local system_path, err = utils.get_system_trusted_certs_filepath()
        if system_path then
          path = system_path

        else
          errors[#errors + 1] =
            "lua_ssl_trusted_certificate: unable to locate system bundle - " ..
            err
        end
      end

      if not pl_path.exists(path) then
        errors[#errors + 1] = "lua_ssl_trusted_certificate: no such file at " ..
                               path
      end

      new_paths[i] = path
    end

    conf.lua_ssl_trusted_certificate = new_paths
  end

  if conf.ssl_cipher_suite ~= "custom" then
    local suite = cipher_suites[conf.ssl_cipher_suite]
    if suite then
      conf.ssl_ciphers = suite.ciphers
      conf.nginx_http_ssl_protocols = suite.protocols
      conf.nginx_http_ssl_prefer_server_ciphers = suite.prefer_server_ciphers
      conf.nginx_stream_ssl_protocols = suite.protocols
      conf.nginx_stream_ssl_prefer_server_ciphers = suite.prefer_server_ciphers

      -- There is no secure predefined one for old at the moment (and it's too slow to generate one).
      -- Intermediate (the default) forcibly sets this to predefined ffdhe2048 group.
      -- Modern just forcibly sets this to nil as there are no ciphers that need it.
      if conf.ssl_cipher_suite ~= "old" then
        conf.ssl_dhparam = suite.dhparams
        conf.nginx_http_ssl_dhparam = suite.dhparams
        conf.nginx_stream_ssl_dhparam = suite.dhparams
      end

    else
      errors[#errors + 1] = "Undefined cipher suite " .. tostring(conf.ssl_cipher_suite)
    end
  end

  if conf.ssl_dhparam then
    if not is_predefined_dhgroup(conf.ssl_dhparam) and not pl_path.exists(conf.ssl_dhparam) then
      errors[#errors + 1] = "ssl_dhparam: no such file at " .. conf.ssl_dhparam
    end

  else
    for _, key in ipairs({ "nginx_http_ssl_dhparam", "nginx_stream_ssl_dhparam" }) do
      local file = conf[key]
      if file and not is_predefined_dhgroup(file) and not pl_path.exists(file) then
        errors[#errors + 1] = key .. ": no such file at " .. file
      end
    end
  end

  if conf.headers then
    for _, token in ipairs(conf.headers) do
      if token ~= "off" and not HEADER_KEY_TO_NAME[string.lower(token)] then
        errors[#errors + 1] = fmt("headers: invalid entry '%s'",
                                  tostring(token))
      end
    end
  end

  if conf.dns_resolver then
    for _, server in ipairs(conf.dns_resolver) do
      local dns = utils.normalize_ip(server)

      if not dns or dns.type == "name" then
        errors[#errors + 1] = "dns_resolver must be a comma separated list " ..
                              "in the form of IPv4/6 or IPv4/6:port, got '"  ..
                              server .. "'"
      end
    end
  end

  if conf.dns_hostsfile then
    if not pl_path.isfile(conf.dns_hostsfile) then
      errors[#errors + 1] = "dns_hostsfile: file does not exist"
    end
  end

  if conf.dns_order then
    local allowed = { LAST = true, A = true, CNAME = true,
                      SRV = true, AAAA = true }

    for _, name in ipairs(conf.dns_order) do
      if not allowed[name:upper()] then
        errors[#errors + 1] = fmt("dns_order: invalid entry '%s'",
                                  tostring(name))
      end
      if name:upper() == "AAAA" then
        log.warn("the 'dns_order' configuration property specifies the " ..
                 "experimental IPv6 entry 'AAAA'")

      end
    end
  end

  if not conf.lua_package_cpath then
    conf.lua_package_cpath = ""
  end

  -- checking the trusted ips
  for _, address in ipairs(conf.trusted_ips) do
    if not utils.is_valid_ip_or_cidr(address) and address ~= "unix:" then
      errors[#errors + 1] = "trusted_ips must be a comma separated list in " ..
                            "the form of IPv4 or IPv6 address or CIDR "      ..
                            "block or 'unix:', got '" .. address .. "'"
    end
  end

  if conf.pg_max_concurrent_queries < 0 then
    errors[#errors + 1] = "pg_max_concurrent_queries must be greater than 0"
  end

  if conf.pg_max_concurrent_queries ~= math.floor(conf.pg_max_concurrent_queries) then
    errors[#errors + 1] = "pg_max_concurrent_queries must be an integer greater than 0"
  end

  if conf.pg_semaphore_timeout < 0 then
    errors[#errors + 1] = "pg_semaphore_timeout must be greater than 0"
  end

  if conf.pg_semaphore_timeout ~= math.floor(conf.pg_semaphore_timeout) then
    errors[#errors + 1] = "pg_semaphore_timeout must be an integer greater than 0"
  end

  if conf.pg_ro_max_concurrent_queries then
    if conf.pg_ro_max_concurrent_queries < 0 then
      errors[#errors + 1] = "pg_ro_max_concurrent_queries must be greater than 0"
    end

    if conf.pg_ro_max_concurrent_queries ~= math.floor(conf.pg_ro_max_concurrent_queries) then
      errors[#errors + 1] = "pg_ro_max_concurrent_queries must be an integer greater than 0"
    end
  end

  if conf.pg_ro_semaphore_timeout then
    if conf.pg_ro_semaphore_timeout < 0 then
      errors[#errors + 1] = "pg_ro_semaphore_timeout must be greater than 0"
    end

    if conf.pg_ro_semaphore_timeout ~= math.floor(conf.pg_ro_semaphore_timeout) then
      errors[#errors + 1] = "pg_ro_semaphore_timeout must be an integer greater than 0"
    end
  end

  if conf.worker_state_update_frequency <= 0 then
    errors[#errors + 1] = "worker_state_update_frequency must be greater than 0"
  end

  if conf.role == "control_plane" then
    if #conf.admin_listen < 1 or pl_stringx.strip(conf.admin_listen[1]) == "off" then
      errors[#errors + 1] = "admin_listen must be specified when role = \"control_plane\""
    end

    if conf.cluster_mtls == "pki" and not conf.cluster_ca_cert then
      errors[#errors + 1] = "cluster_ca_cert must be specified when cluster_mtls = \"pki\""
    end

    if #conf.cluster_listen < 1 or pl_stringx.strip(conf.cluster_listen[1]) == "off" then
      errors[#errors + 1] = "cluster_listen must be specified when role = \"control_plane\""
    end

    if conf.database == "off" then
      errors[#errors + 1] = "in-memory storage can not be used when role = \"control_plane\""
    end

    if conf.cluster_mtls == "pki_check_cn" then
      if not conf.cluster_ca_cert then
        errors[#errors + 1] = "cluster_ca_cert must be specified when cluster_mtls = \"pki_check_cn\""
      end

      local cluster_cert, err = pl_file.read(conf.cluster_cert)
      if not cluster_cert then
        errors[#errors + 1] = "unable to open cluster_cert file \"" .. conf.cluster_cert .. "\": "..err

      else
        cluster_cert, err = openssl_x509.new(cluster_cert, "PEM")
        if err then
          errors[#errors + 1] = "cluster_cert file is not a valid PEM certificate: "..err

        else
          local cn, cn_parent = utils.get_cn_parent_domain(cluster_cert)
          if not cn then
            errors[#errors + 1] = "unable to get CommonName of cluster_cert: " .. cn
          elseif not cn_parent then
            errors[#errors + 1] = "cluster_cert is a certificate with " ..
                            "top level domain: \"" .. cn .. "\", this is insufficient " ..
                            "to verify Data Plane identity when cluster_mtls = \"pki_check_cn\""
          end
        end
      end
    end

  elseif conf.role == "data_plane" then
    if #conf.proxy_listen < 1 or pl_stringx.strip(conf.proxy_listen[1]) == "off" then
      errors[#errors + 1] = "proxy_listen must be specified when role = \"data_plane\""
    end

    if conf.database ~= "off" then
      errors[#errors + 1] = "only in-memory storage can be used when role = \"data_plane\"\n" ..
                            "Hint: set database = off in your kong.conf"
    end

    if not conf.lua_ssl_trusted_certificate then
      conf.lua_ssl_trusted_certificate = {}
    end

    if conf.cluster_mtls == "shared" then
      table.insert(conf.lua_ssl_trusted_certificate, conf.cluster_cert)

    elseif conf.cluster_mtls == "pki" then
      table.insert(conf.lua_ssl_trusted_certificate, conf.cluster_ca_cert)
    end
  end

  if conf.cluster_data_plane_purge_delay < 60 then
    errors[#errors + 1] = "cluster_data_plane_purge_delay must be 60 or greater"
  end

  if conf.cluster_max_payload < 4194304 then
    errors[#errors + 1] = "cluster_max_payload must be 4194304 (4MB) or greater"
  end

  if conf.role == "control_plane" or conf.role == "data_plane" then
    if not conf.cluster_cert or not conf.cluster_cert_key then
      errors[#errors + 1] = "cluster certificate and key must be provided to use Hybrid mode"

    else
      if not pl_path.exists(conf.cluster_cert) then
        errors[#errors + 1] = "cluster_cert: no such file at " ..
                              conf.cluster_cert
      end

      if not pl_path.exists(conf.cluster_cert_key) then
        errors[#errors + 1] = "cluster_cert_key: no such file at " ..
                              conf.cluster_cert_key
      end
    end
  end

  if conf.upstream_keepalive_pool_size < 0 then
    errors[#errors + 1] = "upstream_keepalive_pool_size must be 0 or greater"
  end

  if conf.upstream_keepalive_max_requests < 0 then
    errors[#errors + 1] = "upstream_keepalive_max_requests must be 0 or greater"
  end

  if conf.upstream_keepalive_idle_timeout < 0 then
    errors[#errors + 1] = "upstream_keepalive_idle_timeout must be 0 or greater"
  end

  return #errors == 0, errors[1], errors
end


local function overrides(k, default_v, opts, file_conf, arg_conf)
  opts = opts or {}

  local value -- definitive value for this property
  local escape -- whether to escape a value's octothorpes

  -- default values have lowest priority

  if file_conf and file_conf[k] == nil and not opts.no_defaults then
    -- PL will ignore empty strings, so we need a placeholder (NONE)
    value = default_v == "NONE" and "" or default_v

  else
    value = file_conf[k] -- given conf values have middle priority
  end

  if opts.defaults_only then
    return value, k
  end

  if not opts.from_kong_env then
    -- environment variables have higher priority

    local env_name = "KONG_" .. string.upper(k)
    local env = os.getenv(env_name)
    if env ~= nil then
      local to_print = env

      if CONF_SENSITIVE[k] then
        to_print = CONF_SENSITIVE_PLACEHOLDER
      end

      log.debug('%s ENV found with "%s"', env_name, to_print)

      value = env
      escape = true
    end
  end

  -- arg_conf have highest priority
  if arg_conf and arg_conf[k] ~= nil then
    value = arg_conf[k]
    escape = true
  end

  if escape and type(value) == "string" then
    -- Escape "#" in env vars or overrides to avoid them being mangled by
    -- comments stripping logic.
    repeat
      local s, n = string.gsub(value, [[([^\])#]], [[%1\#]])
      value = s
    until n == 0
  end

  return value, k
end


local function parse_nginx_directives(dyn_namespace, conf, injected_in_namespace)
  conf = conf or {}
  local directives = {}

  for k, v in pairs(conf) do
    if type(k) == "string" and not injected_in_namespace[k] then
      local directive = string.match(k, dyn_namespace.prefix .. "(.+)")
      if directive then
        if v ~= "NONE" and not dyn_namespace.ignore[directive] then
          table.insert(directives, { name = directive, value = v })
        end

        injected_in_namespace[k] = true
      end
    end
  end

  return directives
end


local function aliased_properties(conf)
  for property_name, v_schema in pairs(CONF_INFERENCES) do
    local alias = v_schema.alias

    if alias and conf[property_name] ~= nil and conf[alias.replacement] == nil then
      if alias.alias then
        conf[alias.replacement] = alias.alias(conf)
      else
        local value = conf[property_name]
        if type(value) == "boolean" then
          value = value and "on" or "off"
        end
        conf[alias.replacement] = tostring(value)
      end
    end
  end
end


local function deprecated_properties(conf, opts)
  for property_name, v_schema in pairs(CONF_INFERENCES) do
    local deprecated = v_schema.deprecated

    if deprecated and conf[property_name] ~= nil then
      if not opts.from_kong_env then
        if deprecated.replacement then
          log.warn("the '%s' configuration property is deprecated, use " ..
                     "'%s' instead", property_name, deprecated.replacement)
        else
          log.warn("the '%s' configuration property is deprecated",
                   property_name)
        end
      end

      if deprecated.alias then
        deprecated.alias(conf)
      end
    end
  end
end


local function dynamic_properties(conf)
  for property_name, v_schema in pairs(CONF_INFERENCES) do
    local value = conf[property_name]
    if value ~= nil then
      local directives = v_schema.directives
      if directives then
        for _, directive in ipairs(directives) do
          if not conf[directive] then
            if type(value) == "boolean" then
              value = value and "on" or "off"
            end
            conf[directive] = value
          end
        end
      end
    end
  end
end


--- Load Kong configuration file
-- The loaded configuration will only contain properties read from the
-- passed configuration file (properties are not merged with defaults or
-- environment variables)
-- @param[type=string] Path to a configuration file.
local function load_config_file(path)
  assert(type(path) == "string")

  local f, err = pl_file.read(path)
  if not f then
    return nil, err
  end

  local s = pl_stringio.open(f)
  local conf, err = pl_config.read(s, {
    smart = false,
    list_delim = "_blank_" -- mandatory but we want to ignore it
  })
  s:close()
  if not conf then
    return nil, err
  end

  return conf
end


--- Load Kong configuration
-- The loaded configuration will have all properties from the default config
-- merged with the (optionally) specified config file, environment variables
-- and values specified in the `custom_conf` argument.
-- Values will then be validated and additional values (such as `proxy_port` or
-- `plugins`) will be appended to the final configuration table.
-- @param[type=string] path (optional) Path to a configuration file.
-- @param[type=table] custom_conf A key/value table with the highest precedence.
-- @treturn table A table holding a valid configuration.
local function load(path, custom_conf, opts)
  opts = opts or {}

  ------------------------
  -- Default configuration
  ------------------------

  -- load defaults, they are our mandatory base
  local s = pl_stringio.open(kong_default_conf)
  local defaults, err = pl_config.read(s, {
    smart = false,
    list_delim = "_blank_" -- mandatory but we want to ignore it
  })
  s:close()
  if not defaults then
    return nil, "could not load default conf: " .. err
  end

  ---------------------
  -- Configuration file
  ---------------------

  local from_file_conf = {}
  if path and not pl_path.exists(path) then
    -- file conf has been specified and must exist
    return nil, "no file at: " .. path
  end

  if not path then
    -- try to look for a conf in default locations, but no big
    -- deal if none is found: we will use our defaults.
    for _, default_path in ipairs(DEFAULT_PATHS) do
      if pl_path.exists(default_path) then
        path = default_path
        break
      end

      log.verbose("no config file found at %s", default_path)
    end
  end

  if not path then
    -- still no file in default locations
    log.verbose("no config file, skip loading")

  else
    log.verbose("reading config file at %s", path)

    from_file_conf = load_config_file(path)
  end

  -----------------------
  -- Merging & validation
  -----------------------

  do
    -- find dynamic keys that need to be loaded
    local dynamic_keys = {}

    local function add_dynamic_keys(t)
      t = t or {}

      for property_name, v_schema in pairs(CONF_INFERENCES) do
        local directives = v_schema.directives
        if directives then
          local v = t[property_name]
          if v then
            if type(v) == "boolean" then
              v = v and "on" or "off"
            end

            tostring(v)

            for _, directive in ipairs(directives) do
              dynamic_keys[directive] = true
              t[directive] = v
            end
          end
        end
      end
    end

    local function find_dynamic_keys(dyn_prefix, t)
      t = t or {}

      for k, v in pairs(t) do
        local directive = string.match(k, "^(" .. dyn_prefix .. ".+)")
        if directive then
          dynamic_keys[directive] = true

          if type(v) == "boolean" then
            v = v and "on" or "off"
          end

          t[k] = tostring(v)
        end
      end
    end

    local kong_env_vars = {}

    do
      -- get env vars prefixed with KONG_<dyn_key_prefix>
      local env_vars, err = env.read_all()
      if err then
        return nil, err
      end

      for k, v in pairs(env_vars) do
        local kong_var = string.match(string.lower(k), "^kong_(.+)")
        if kong_var then
          -- the value will be read in `overrides()`
          kong_env_vars[kong_var] = true
        end
      end
    end

    add_dynamic_keys(defaults)
    add_dynamic_keys(custom_conf)
    add_dynamic_keys(kong_env_vars)
    add_dynamic_keys(from_file_conf)

    for _, dyn_namespace in ipairs(DYNAMIC_KEY_NAMESPACES) do
      find_dynamic_keys(dyn_namespace.prefix, defaults) -- tostring() defaults
      find_dynamic_keys(dyn_namespace.prefix, custom_conf)
      find_dynamic_keys(dyn_namespace.prefix, kong_env_vars)
      find_dynamic_keys(dyn_namespace.prefix, from_file_conf)
    end

    -- union (add dynamic keys to `defaults` to prevent removal of the keys
    -- during the intersection that happens later)
    defaults = tablex.merge(dynamic_keys, defaults, true)
  end

  -- merge file conf, ENV variables, and arg conf (with precedence)
  local user_conf = tablex.pairmap(overrides, defaults,
                                   tablex.union(opts, { no_defaults = true, }),
                                   from_file_conf, custom_conf)

  if not opts.starting then
    log.disable()
  end

  aliased_properties(user_conf)
  dynamic_properties(user_conf)
  deprecated_properties(user_conf, opts)

  -- merge user_conf with defaults
  local conf = tablex.pairmap(overrides, defaults,
                              tablex.union(opts, { defaults_only = true, }),
                              user_conf)

  -- validation
  local ok, err, errors = check_and_infer(conf, opts)

  if not opts.starting then
    log.enable()
  end

  if not ok then
    return nil, err, errors
  end

  conf = tablex.merge(conf, defaults) -- intersection (remove extraneous properties)

  local default_nginx_main_user = false
  local default_nginx_user = false

  do
    -- nginx 'user' directive
    local user = utils.strip(conf.nginx_main_user):gsub("%s+", " ")
    if user == "nobody" or user == "nobody nobody" then
      conf.nginx_main_user = nil

    elseif user == "kong" or user == "kong kong" then
      default_nginx_main_user = true
    end

    local user = utils.strip(conf.nginx_user):gsub("%s+", " ")
    if user == "nobody" or user == "nobody nobody" then
      conf.nginx_user = nil

    elseif user == "kong" or user == "kong kong" then
      default_nginx_user = true
    end
  end

  if C.getpwnam("kong") == nil or C.getgrnam("kong") == nil then
    if default_nginx_main_user == true and default_nginx_user == true then
      conf.nginx_user = nil
      conf.nginx_main_user = nil
    end
  end

  do
    local injected_in_namespace = {}

    -- nginx directives from conf
    for _, dyn_namespace in ipairs(DYNAMIC_KEY_NAMESPACES) do
      if dyn_namespace.injected_conf_name then
        injected_in_namespace[dyn_namespace.injected_conf_name] = true

        local directives = parse_nginx_directives(dyn_namespace, conf,
          injected_in_namespace)
        conf[dyn_namespace.injected_conf_name] = setmetatable(directives,
          _nop_tostring_mt)
      end
    end

    -- TODO: Deprecated, but kept for backward compatibility.
    for _, dyn_namespace in ipairs(DEPRECATED_DYNAMIC_KEY_NAMESPACES) do
      if conf[dyn_namespace.injected_conf_name] then
        conf[dyn_namespace.previous_conf_name] = conf[dyn_namespace.injected_conf_name]
      end
    end
  end

  do
    -- print alphabetically-sorted values
    local conf_arr = {}

    for k, v in pairs(conf) do
      local to_print = v
      if CONF_SENSITIVE[k] then
        to_print = "******"
      end

      conf_arr[#conf_arr+1] = k .. " = " .. pl_pretty.write(to_print, "")
    end

    table.sort(conf_arr)

    for i = 1, #conf_arr do
      log.debug(conf_arr[i])
    end
  end

  -----------------------------
  -- Additional injected values
  -----------------------------

  do
    -- merge plugins
    local plugins = {}

    if #conf.plugins > 0 and conf.plugins[1] ~= "off" then
      for i = 1, #conf.plugins do
        local plugin_name = pl_stringx.strip(conf.plugins[i])

        if plugin_name ~= "off" then
          if plugin_name == "bundled" then
            plugins = tablex.merge(constants.BUNDLED_PLUGINS, plugins, true)

          else
            plugins[plugin_name] = true
          end
        end
      end
    end

    conf.loaded_plugins = setmetatable(plugins, _nop_tostring_mt)
  end

  -- temporary workaround: inject an shm for prometheus plugin if needed
  -- TODO: allow plugins to declare shm dependencies that are automatically
  -- injected
  if conf.loaded_plugins["prometheus"] then
    local http_directives = conf["nginx_http_directives"]
    local found = false

    for _, directive in pairs(http_directives) do
      if directive.name == "lua_shared_dict"
         and string.find(directive.value, "prometheus_metrics", nil, true)
      then
         found = true
         break
      end
    end

    if not found then
      table.insert(http_directives, {
        name  = "lua_shared_dict",
        value = "prometheus_metrics 5m",
      })
    end

    local stream_directives = conf["nginx_stream_directives"]
    local found = false

    for _, directive in pairs(stream_directives) do
      if directive.name == "lua_shared_dict"
        and string.find(directive.value, "stream_prometheus_metrics", nil, true)
      then
        found = true
        break
      end
    end

    if not found then
      table.insert(stream_directives, {
        name  = "lua_shared_dict",
        value = "stream_prometheus_metrics 5m",
      })
    end
  end

  for _, dyn_namespace in ipairs(DYNAMIC_KEY_NAMESPACES) do
    if dyn_namespace.injected_conf_name then
      table.sort(conf[dyn_namespace.injected_conf_name], function(a, b)
        return a.name < b.name
      end)
    end
  end

  ok, err = listeners.parse(conf, {
    { name = "proxy_listen",   subsystem = "http",   ssl_flag = "proxy_ssl_enabled" },
    { name = "stream_listen",  subsystem = "stream", ssl_flag = "stream_proxy_ssl_enabled" },
    { name = "admin_listen",   subsystem = "http",   ssl_flag = "admin_ssl_enabled" },
    { name = "status_listen",  flags = { "ssl" },    ssl_flag = "status_ssl_enabled" },
    { name = "cluster_listen", subsystem = "http" },
  })
  if not ok then
    return nil, err
  end

  do
    -- load headers configuration
    local enabled_headers = {}

    for _, v in pairs(HEADER_KEY_TO_NAME) do
      enabled_headers[v] = false
    end

    if #conf.headers > 0 and conf.headers[1] ~= "off" then
      for _, token in ipairs(conf.headers) do
        if token ~= "off" then
          enabled_headers[HEADER_KEY_TO_NAME[string.lower(token)]] = true
        end
      end
    end

    if enabled_headers.server_tokens then
      enabled_headers[HEADERS.VIA] = true
      enabled_headers[HEADERS.SERVER] = true
    end

    if enabled_headers.latency_tokens then
      enabled_headers[HEADERS.PROXY_LATENCY] = true
      enabled_headers[HEADERS.RESPONSE_LATENCY] = true
      enabled_headers[HEADERS.ADMIN_LATENCY] = true
      enabled_headers[HEADERS.UPSTREAM_LATENCY] = true
    end

    conf.enabled_headers = setmetatable(enabled_headers, _nop_tostring_mt)
  end

  -- load absolute paths
  conf.prefix = pl_path.abspath(conf.prefix)

  for _, prefix in ipairs({ "ssl", "admin_ssl", "status_ssl", "client_ssl", "cluster" }) do
    local ssl_cert = conf[prefix .. "_cert"]
    local ssl_cert_key = conf[prefix .. "_cert_key"]

    if ssl_cert and ssl_cert_key then
      if type(ssl_cert) == "table" then
        for i, cert in ipairs(ssl_cert) do
          ssl_cert[i] = pl_path.abspath(cert)
        end

      else
        conf[prefix .. "_cert"] = pl_path.abspath(ssl_cert)
      end

      if type(ssl_cert) == "table" then
        for i, key in ipairs(ssl_cert_key) do
          ssl_cert_key[i] = pl_path.abspath(key)
        end

      else
        conf[prefix .. "_cert_key"] = pl_path.abspath(ssl_cert_key)
      end
    end
  end

  if conf.cluster_ca_cert then
    conf.cluster_ca_cert = pl_path.abspath(conf.cluster_ca_cert)
  end

  local ssl_enabled = conf.proxy_ssl_enabled or
                      conf.stream_proxy_ssl_enabled or
                      conf.admin_ssl_enabled or
                      conf.status_ssl_enabled

  for _, name in ipairs({ "nginx_http_directives", "nginx_stream_directives" }) do
    for i, directive in ipairs(conf[name]) do
      if directive.name == "ssl_dhparam" then
        if is_predefined_dhgroup(directive.value) then
          if ssl_enabled then
            directive.value = pl_path.abspath(pl_path.join(conf.prefix, "ssl", directive.value .. ".pem"))

          else
            table.remove(conf[name], i)
          end

        else
          directive.value = pl_path.abspath(directive.value)
        end

        break
      end
    end
  end

  ok, err = ee_conf_loader.load(conf)
  if not ok then
    return nil, err
  end

  if conf.lua_ssl_trusted_certificate
     and #conf.lua_ssl_trusted_certificate > 0 then
    conf.lua_ssl_trusted_certificate =
      tablex.map(pl_path.abspath, conf.lua_ssl_trusted_certificate)

    conf.lua_ssl_trusted_certificate_combined =
      pl_path.abspath(pl_path.join(conf.prefix, ".ca_combined"))
  end

  if conf.pg_ssl_cert and conf.pg_ssl_cert_key then
    conf.pg_ssl_cert = pl_path.abspath(conf.pg_ssl_cert)
    conf.pg_ssl_cert_key = pl_path.abspath(conf.pg_ssl_cert_key)
  end

  -- attach prefix files paths
  for property, t_path in pairs(PREFIX_PATHS) do
    conf[property] = pl_path.join(conf.prefix, unpack(t_path))
  end

  log.verbose("prefix in use: %s", conf.prefix)

  -- initialize the dns client, so the globally patched tcp.connect method
  -- will work from here onwards.
  assert(require("kong.tools.dns")(conf))

  return setmetatable(conf, nil) -- remove Map mt
end


return setmetatable({
  load = load,

  load_config_file = load_config_file,

  add_default_path = function(path)
    DEFAULT_PATHS[#DEFAULT_PATHS+1] = path
  end,

  remove_sensitive = function(conf)
    local purged_conf = tablex.deepcopy(conf)

    for k in pairs(CONF_SENSITIVE) do
      if purged_conf[k] then
        purged_conf[k] = CONF_SENSITIVE_PLACEHOLDER
      end
    end

    return purged_conf
  end,
}, {
  __call = function(_, ...)
    return load(...)
  end,
})<|MERGE_RESOLUTION|>--- conflicted
+++ resolved
@@ -666,11 +666,7 @@
   cluster_server_name = { typ = "string" },
   cluster_data_plane_purge_delay = { typ = "number" },
   cluster_ocsp = { enum = { "on", "off", "optional" } },
-<<<<<<< HEAD
-=======
-  cluster_v2 = { typ = "boolean", },
   cluster_max_payload = { typ = "number" },
->>>>>>> fe008990
 
   kic = { typ = "boolean" },
   pluginserver_names = { typ = "array" },
