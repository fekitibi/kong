--- conflicted
+++ resolved
@@ -6,11 +6,8 @@
 -- [ END OF LICENSE 0867164ffc95e54f04670b5169c09574bdbd9bba ]
 
 local kong_default_conf = require "kong.templates.kong_defaults"
-<<<<<<< HEAD
 local openssl_pkey = require "resty.openssl.pkey"
-=======
 local openssl_x509 = require "resty.openssl.x509"
->>>>>>> ed176697
 local pl_stringio = require "pl.stringio"
 local pl_stringx = require "pl.stringx"
 local constants = require "kong.constants"
@@ -23,11 +20,8 @@
 local utils = require "kong.tools.utils"
 local log = require "kong.cmd.utils.log"
 local env = require "kong.cmd.utils.env"
-<<<<<<< HEAD
-=======
 local ffi = require "ffi"
-local ip = require "resty.mediador.ip"
->>>>>>> ed176697
+
 local ee_conf_loader = require "kong.enterprise_edition.conf_loader"
 
 
