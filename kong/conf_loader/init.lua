-- This software is copyright Kong Inc. and its licensors.
-- Use of the software is subject to the agreement between your organization
-- and Kong Inc. If there is no such agreement, use is governed by and
-- subject to the terms of the Kong Master Software License Agreement found
-- at https://konghq.com/enterprisesoftwarelicense/.
-- [ END OF LICENSE 0867164ffc95e54f04670b5169c09574bdbd9bba ]
local require = require


local kong_default_conf = require "kong.templates.kong_defaults"
local process_secrets = require "kong.cmd.utils.process_secrets"
local openssl_pkey = require "resty.openssl.pkey"
local openssl_x509 = require "resty.openssl.x509"
local pl_stringio = require "pl.stringio"
local pl_stringx = require "pl.stringx"
local constants = require "kong.constants"
local listeners = require "kong.conf_loader.listeners"
local pl_pretty = require "pl.pretty"
local pl_config = require "pl.config"
local pl_file = require "pl.file"
local pl_path = require "pl.path"
local tablex = require "pl.tablex"
local utils = require "kong.tools.utils"
local log = require "kong.cmd.utils.log"
local env = require "kong.cmd.utils.env"
local ffi = require "ffi"

local ee_conf_loader = require "kong.enterprise_edition.conf_loader"

local fmt = string.format
local sub = string.sub
local type = type
local sort = table.sort
local find = string.find
local gsub = string.gsub
local strip = pl_stringx.strip
local floor = math.floor
local lower = string.lower
local upper = string.upper
local match = string.match
local pairs = pairs
local assert = assert
local unpack = unpack
local ipairs = ipairs
local insert = table.insert
local remove = table.remove
local concat = table.concat
local getenv = os.getenv
local exists = pl_path.exists
local abspath = pl_path.abspath
local tostring = tostring
local tonumber = tonumber
local setmetatable = setmetatable


local get_phase do
  if ngx and ngx.get_phase then
    get_phase = ngx.get_phase
  else
    get_phase = function()
      return "timer"
    end
  end
end


local C = ffi.C


ffi.cdef([[
  struct group *getgrnam(const char *name);
  struct passwd *getpwnam(const char *name);
  int unsetenv(const char *name);
]])


-- Version 5: https://wiki.mozilla.org/Security/Server_Side_TLS
local cipher_suites = {
                   modern = {
                protocols = "TLSv1.3",
                  ciphers = nil,   -- all TLSv1.3 ciphers are considered safe
    prefer_server_ciphers = "off", -- as all are safe, let client choose
  },
             intermediate = {
                protocols = "TLSv1.2 TLSv1.3",
                  ciphers = "ECDHE-ECDSA-AES128-GCM-SHA256:"
                         .. "ECDHE-RSA-AES128-GCM-SHA256:"
                         .. "ECDHE-ECDSA-AES256-GCM-SHA384:"
                         .. "ECDHE-RSA-AES256-GCM-SHA384:"
                         .. "ECDHE-ECDSA-CHACHA20-POLY1305:"
                         .. "ECDHE-RSA-CHACHA20-POLY1305:"
                         .. "DHE-RSA-AES128-GCM-SHA256:"
                         .. "DHE-RSA-AES256-GCM-SHA384",
                 dhparams = "ffdhe2048",
    prefer_server_ciphers = "off",
  },
                      old = {
                protocols = "TLSv1 TLSv1.1 TLSv1.2 TLSv1.3",
                  ciphers = "ECDHE-ECDSA-AES128-GCM-SHA256:"
                         .. "ECDHE-RSA-AES128-GCM-SHA256:"
                         .. "ECDHE-ECDSA-AES256-GCM-SHA384:"
                         .. "ECDHE-RSA-AES256-GCM-SHA384:"
                         .. "ECDHE-ECDSA-CHACHA20-POLY1305:"
                         .. "ECDHE-RSA-CHACHA20-POLY1305:"
                         .. "DHE-RSA-AES128-GCM-SHA256:"
                         .. "DHE-RSA-AES256-GCM-SHA384:"
                         .. "DHE-RSA-CHACHA20-POLY1305:"
                         .. "ECDHE-ECDSA-AES128-SHA256:"
                         .. "ECDHE-RSA-AES128-SHA256:"
                         .. "ECDHE-ECDSA-AES128-SHA:"
                         .. "ECDHE-RSA-AES128-SHA:"
                         .. "ECDHE-ECDSA-AES256-SHA384:"
                         .. "ECDHE-RSA-AES256-SHA384:"
                         .. "ECDHE-ECDSA-AES256-SHA:"
                         .. "ECDHE-RSA-AES256-SHA:"
                         .. "DHE-RSA-AES128-SHA256:"
                         .. "DHE-RSA-AES256-SHA256:"
                         .. "AES128-GCM-SHA256:"
                         .. "AES256-GCM-SHA384:"
                         .. "AES128-SHA256:"
                         .. "AES256-SHA256:"
                         .. "AES128-SHA:"
                         .. "AES256-SHA:"
                         .. "DES-CBC3-SHA",
    prefer_server_ciphers = "on",
  },
                     fips = { -- https://wiki.openssl.org/index.php/FIPS_mode_and_TLS
                          -- TLSv1.0 and TLSv1.1 is not completely not FIPS compliant,
                          -- but must be used under certain condititions like key sizes,
                          -- signatures in the full chain that Kong can't control.
                          -- In that case, we disables TLSv1.0 and TLSv1.1 and user
                          -- can optionally turn them on if they are aware of the caveats.
                          -- No FIPS compliant predefined DH group available prior to
                          -- OpenSSL 3.0.
                protocols = "TLSv1.2",
                  ciphers = "TLSv1.2+FIPS:kRSA+FIPS:!eNULL:!aNULL",
    prefer_server_ciphers = "on",
  }
}


local DEFAULT_PATHS = {
  "/etc/kong/kong.conf",
  "/etc/kong.conf",
}


local HEADERS = constants.HEADERS
local HEADER_KEY_TO_NAME = {
  ["server_tokens"] = "server_tokens",
  ["latency_tokens"] = "latency_tokens",
  [lower(HEADERS.VIA)] = HEADERS.VIA,
  [lower(HEADERS.SERVER)] = HEADERS.SERVER,
  [lower(HEADERS.PROXY_LATENCY)] = HEADERS.PROXY_LATENCY,
  [lower(HEADERS.RESPONSE_LATENCY)] = HEADERS.RESPONSE_LATENCY,
  [lower(HEADERS.ADMIN_LATENCY)] = HEADERS.ADMIN_LATENCY,
  [lower(HEADERS.UPSTREAM_LATENCY)] = HEADERS.UPSTREAM_LATENCY,
  [lower(HEADERS.UPSTREAM_STATUS)] = HEADERS.UPSTREAM_STATUS,
}


local EMPTY = {}


-- NOTE! Prefixes should always follow `nginx_[a-z]+_`.
local DYNAMIC_KEY_NAMESPACES = {
  {
    injected_conf_name = "nginx_main_directives",
    prefix = "nginx_main_",
    ignore = EMPTY,
  },
  {
    injected_conf_name = "nginx_events_directives",
    prefix = "nginx_events_",
    ignore = EMPTY,
  },
  {
    injected_conf_name = "nginx_http_directives",
    prefix = "nginx_http_",
    ignore = {
      upstream_keepalive          = true,
      upstream_keepalive_timeout  = true,
      upstream_keepalive_requests = true,
    },
  },
  {
    injected_conf_name = "nginx_upstream_directives",
    prefix = "nginx_upstream_",
    ignore = EMPTY,
  },
  {
    injected_conf_name = "nginx_proxy_directives",
    prefix = "nginx_proxy_",
    ignore = EMPTY,
  },
  {
    injected_conf_name = "nginx_status_directives",
    prefix = "nginx_status_",
    ignore = EMPTY,
  },
  {
    injected_conf_name = "nginx_admin_directives",
    prefix = "nginx_admin_",
    ignore = EMPTY,
  },
  {
    injected_conf_name = "nginx_stream_directives",
    prefix = "nginx_stream_",
    ignore = EMPTY,
  },
  {
    injected_conf_name = "nginx_supstream_directives",
    prefix = "nginx_supstream_",
    ignore = EMPTY,
  },
  {
    injected_conf_name = "nginx_sproxy_directives",
    prefix = "nginx_sproxy_",
    ignore = EMPTY,
  },
  {
    prefix = "pluginserver_",
    ignore = EMPTY,
  },
  {
    prefix = "vault_",
    ignore = EMPTY,
  },
}


local DEPRECATED_DYNAMIC_KEY_NAMESPACES = {}


local PREFIX_PATHS = {
  nginx_pid = {"pids", "nginx.pid"},
  nginx_err_logs = {"logs", "error.log"},
  nginx_acc_logs = {"logs", "access.log"},
  admin_acc_logs = {"logs", "admin_access.log"},
  nginx_conf = {"nginx.conf"},
  nginx_kong_conf = {"nginx-kong.conf"},
  nginx_kong_stream_conf = {"nginx-kong-stream.conf"},

  kong_env = {".kong_env"},
  kong_process_secrets = {".kong_process_secrets"},

  ssl_cert_csr_default = {"ssl", "kong-default.csr"},
  ssl_cert_default = {"ssl", "kong-default.crt"},
  ssl_cert_key_default = {"ssl", "kong-default.key"},
  ssl_cert_default_ecdsa = {"ssl", "kong-default-ecdsa.crt"},
  ssl_cert_key_default_ecdsa = {"ssl", "kong-default-ecdsa.key"},

  client_ssl_cert_default = {"ssl", "kong-default.crt"},
  client_ssl_cert_key_default = {"ssl", "kong-default.key"},

  admin_ssl_cert_default = {"ssl", "admin-kong-default.crt"},
  admin_ssl_cert_key_default = {"ssl", "admin-kong-default.key"},
  admin_ssl_cert_default_ecdsa = {"ssl", "admin-kong-default-ecdsa.crt"},
  admin_ssl_cert_key_default_ecdsa = {"ssl", "admin-kong-default-ecdsa.key"},

  status_ssl_cert_default = {"ssl", "status-kong-default.crt"},
  status_ssl_cert_key_default = {"ssl", "status-kong-default.key"},
  status_ssl_cert_default_ecdsa = {"ssl", "status-kong-default-ecdsa.crt"},
  status_ssl_cert_key_default_ecdsa = {"ssl", "status-kong-default-ecdsa.key"},
}


ee_conf_loader.add(PREFIX_PATHS, ee_conf_loader.EE_PREFIX_PATHS)

local function is_predefined_dhgroup(group)
  if type(group) ~= "string" then
    return false
  end

  return not not openssl_pkey.paramgen({
    type = "DH",
    group = group,
  })
end


-- By default, all properties in the configuration are considered to
-- be strings/numbers, but if we want to forcefully infer their type, specify it
-- in this table.
-- Also holds "enums" which are lists of valid configuration values for some
-- settings.
-- See `typ_checks` for the validation function of each type.
--
-- Types:
-- `boolean`: can be "on"/"off"/"true"/"false", will be inferred to a boolean
-- `ngx_boolean`: can be "on"/"off", will be inferred to a string
-- `array`: a comma-separated list
local CONF_INFERENCES = {
  -- forced string inferences (or else are retrieved as numbers)
  port_maps = { typ = "array" },
  proxy_listen = { typ = "array" },
  admin_listen = { typ = "array" },
  status_listen = { typ = "array" },
  stream_listen = { typ = "array" },
  cluster_listen = { typ = "array" },
  ssl_cert = { typ = "array" },
  ssl_cert_key = { typ = "array" },
  admin_ssl_cert = { typ = "array" },
  admin_ssl_cert_key = { typ = "array" },
  status_ssl_cert = { typ = "array" },
  status_ssl_cert_key = { typ = "array" },
  db_update_frequency = {  typ = "number"  },
  db_update_propagation = {  typ = "number"  },
  db_cache_ttl = {  typ = "number"  },
  db_cache_neg_ttl = {  typ = "number"  },
  db_resurrect_ttl = {  typ = "number"  },
  db_cache_warmup_entities = { typ = "array" },
  nginx_user = {
    typ = "string",
    alias = {
      replacement = "nginx_main_user",
    }
  },
  nginx_daemon = {
    typ = "ngx_boolean",
    alias = {
      replacement = "nginx_main_daemon",
    }
  },
  nginx_worker_processes = {
    typ = "string",
    alias = {
      replacement = "nginx_main_worker_processes",
    },
  },

  upstream_keepalive_pool_size = { typ = "number" },
  upstream_keepalive_max_requests = { typ = "number" },
  upstream_keepalive_idle_timeout = { typ = "number" },

  headers = { typ = "array" },
  trusted_ips = { typ = "array" },
  real_ip_header = {
    typ = "string",
    alias = {
      replacement = "nginx_proxy_real_ip_header",
    }
  },
  real_ip_recursive = {
    typ = "ngx_boolean",
    alias = {
      replacement = "nginx_proxy_real_ip_recursive",
    }
  },
  error_default_type = { enum = {
                           "application/json",
                           "application/xml",
                           "text/html",
                           "text/plain",
                         }
                       },

  database = { enum = { "postgres", "cassandra", "off" }  },
  pg_port = { typ = "number" },
  pg_timeout = { typ = "number" },
  pg_password = { typ = "string" },
  pg_ssl = { typ = "boolean" },
  pg_ssl_required = { typ = "boolean" },
  pg_ssl_verify = { typ = "boolean" },
  pg_ssl_version = { typ = "string"},
  pg_ssl_cert = { typ = "string" },
  pg_ssl_cert_key = { typ = "string" },
  pg_max_concurrent_queries = { typ = "number" },
  pg_semaphore_timeout = { typ = "number" },
  pg_keepalive_timeout = { typ = "number" },

  pg_ro_port = { typ = "number" },
  pg_ro_timeout = { typ = "number" },
  pg_ro_password = { typ = "string" },
  pg_ro_ssl = { typ = "boolean" },
  pg_ro_ssl_required = { typ = "boolean" },
  pg_ro_ssl_verify = { typ = "boolean" },
  pg_ro_ssl_version = { typ = "string"},
  pg_ro_ssl_cert = { typ = "string" },
  pg_ro_ssl_cert_key = { typ = "string" },
  pg_ro_max_concurrent_queries = { typ = "number" },
  pg_ro_semaphore_timeout = { typ = "number" },
  pg_ro_keepalive_timeout = { typ = "number" },

  cassandra_contact_points = { typ = "array" },
  cassandra_port = { typ = "number" },
  cassandra_password = { typ = "string" },
  cassandra_timeout = { typ = "number" },
  cassandra_ssl = { typ = "boolean" },
  cassandra_ssl_verify = { typ = "boolean" },
  cassandra_write_consistency = { enum = {
                                  "ALL",
                                  "EACH_QUORUM",
                                  "QUORUM",
                                  "LOCAL_QUORUM",
                                  "ONE",
                                  "TWO",
                                  "THREE",
                                  "LOCAL_ONE",
                                }
                              },
  cassandra_read_consistency = { enum = {
                                  "ALL",
                                  "EACH_QUORUM",
                                  "QUORUM",
                                  "LOCAL_QUORUM",
                                  "ONE",
                                  "TWO",
                                  "THREE",
                                  "LOCAL_ONE",
                                }
                              },
  cassandra_lb_policy = { enum = {
                            "RoundRobin",
                            "RequestRoundRobin",
                            "DCAwareRoundRobin",
                            "RequestDCAwareRoundRobin",
                          }
                        },
  cassandra_local_datacenter = { typ = "string" },
  cassandra_refresh_frequency = { typ = "number" },
  cassandra_repl_strategy = { enum = {
                                "SimpleStrategy",
                                "NetworkTopologyStrategy",
                              }
                            },
  cassandra_repl_factor = { typ = "number" },
  cassandra_data_centers = { typ = "array" },
  cassandra_schema_consensus_timeout = { typ = "number" },

  dns_resolver = { typ = "array" },
  dns_hostsfile = { typ = "string" },
  dns_order = { typ = "array" },
  dns_valid_ttl = { typ = "number" },
  dns_stale_ttl = { typ = "number" },
  dns_cache_size = { typ = "number" },
  dns_not_found_ttl = { typ = "number" },
  dns_error_ttl = { typ = "number" },
  dns_no_sync = { typ = "boolean" },
  worker_consistency = { enum = { "strict", "eventual" },
    -- deprecating values for enums
    deprecated = {
      value = "strict",
     }
  },
  router_consistency = {
    enum = { "strict", "eventual" },
    deprecated = {
      replacement = "worker_consistency",
      alias = function(conf)
        if conf.worker_consistency == nil and
           conf.router_consistency ~= nil then
          conf.worker_consistency = conf.router_consistency
        end
      end,
    }
  },
  worker_state_update_frequency = { typ = "number" },

  ssl_protocols = {
    typ = "string",
    directives = {
      "nginx_http_ssl_protocols",
      "nginx_stream_ssl_protocols",
    },
  },
  ssl_prefer_server_ciphers = {
    typ = "ngx_boolean",
    directives = {
      "nginx_http_ssl_prefer_server_ciphers",
      "nginx_stream_ssl_prefer_server_ciphers",
    },
  },
  ssl_dhparam = {
    typ = "string",
    directives = {
      "nginx_http_ssl_dhparam",
      "nginx_stream_ssl_dhparam",
    },
  },
  ssl_session_tickets = {
    typ = "ngx_boolean",
    directives = {
      "nginx_http_ssl_session_tickets",
      "nginx_stream_ssl_session_tickets",
    },
  },
  ssl_session_timeout = {
    typ = "string",
    directives = {
      "nginx_http_ssl_session_timeout",
      "nginx_stream_ssl_session_timeout",
    },
  },

  client_ssl = { typ = "boolean" },

  proxy_access_log = { typ = "string" },
  proxy_error_log = { typ = "string" },
  proxy_stream_access_log = { typ = "string" },
  proxy_stream_error_log = { typ = "string" },
  admin_access_log = { typ = "string" },
  admin_error_log = { typ = "string" },
  status_access_log = { typ = "string" },
  status_error_log = { typ = "string" },
  log_level = { enum = {
                  "debug",
                  "info",
                  "notice",
                  "warn",
                  "error",
                  "crit",
                  "alert",
                  "emerg",
                }
              },
  vaults = { typ = "array" },
  plugins = { typ = "array" },
  anonymous_reports = { typ = "boolean" },

  lua_ssl_trusted_certificate = { typ = "array" },
  lua_ssl_verify_depth = { typ = "number" },
  lua_ssl_protocols = {
    typ = "string",
    directives = {
      "nginx_http_lua_ssl_protocols",
      "nginx_stream_lua_ssl_protocols",
    },
  },
  lua_socket_pool_size = { typ = "number" },

  role = { enum = { "data_plane", "control_plane", "traditional", }, },
  cluster_control_plane = { typ = "string", },
  cluster_cert = { typ = "string" },
  cluster_cert_key = { typ = "string" },

  cluster_mtls = { enum = { "shared", "pki", "pki_check_cn" } },
  cluster_ca_cert = { typ = "string" },
  cluster_server_name = { typ = "string" },
  cluster_data_plane_purge_delay = { typ = "number" },
  cluster_ocsp = { enum = { "on", "off", "optional" } },
  cluster_allowed_common_names = { typ = "array" },
  cluster_max_payload = { typ = "number" },

  kic = { typ = "boolean" },
  pluginserver_names = { typ = "array" },

  untrusted_lua = { enum = { "on", "off", "sandbox" } },
  untrusted_lua_sandbox_requires = { typ = "array" },
  untrusted_lua_sandbox_environment = { typ = "array" },

<<<<<<< HEAD
  legacy_worker_events = { typ = "boolean" },
  legacy_hybrid_protocol = { typ = "boolean" },

  lmdb_environment_path = { typ = "string" },
  lmdb_map_size = { typ = "string" },

  opentelemetry_tracing = { typ = "array" },
  opentelemetry_tracing_sampling_rate = { typ = "number" },
=======
  allow_inconsistent_data_plane_plugins = { typ = "boolean" },
>>>>>>> a2c8204b
}


ee_conf_loader.add(CONF_INFERENCES, ee_conf_loader.EE_CONF_INFERENCES)


-- List of settings whose values must not be printed when
-- using the CLI in debug mode (which prints all settings).
local CONF_SENSITIVE_PLACEHOLDER = "******"
local CONF_SENSITIVE = {
  pg_password = true,
  pg_ro_password = true,
  cassandra_password = true,
}

ee_conf_loader.add(CONF_SENSITIVE, ee_conf_loader.EE_CONF_SENSITIVE)


local typ_checks = {
  array = function(v) return type(v) == "table" end,
  string = function(v) return type(v) == "string" end,
  number = function(v) return type(v) == "number" end,
  boolean = function(v) return type(v) == "boolean" end,
  ngx_boolean = function(v) return v == "on" or v == "off" end,
}


-- This meta table will prevent the parsed table to be passed on in the
-- intermediate Kong config file in the prefix directory.
-- We thus avoid 'table: 0x41c3fa58' from appearing into the prefix
-- hidden configuration file.
-- This is only to be applied to values that are injected into the
-- configuration object, and not configuration properties themselves,
-- otherwise we would prevent such properties from being specifiable
-- via environment variables.
local _nop_tostring_mt = {
  __tostring = function() return "" end,
}


local function infer_value(value, typ, opts)
  if type(value) == "string" then
    if not opts.from_kong_env then
      -- remove trailing comment, if any
      -- and remove escape chars from octothorpes
      value = gsub(value, "[^\\]#.-$", "")
      value = gsub(value, "\\#", "#")
    end

    value = strip(value)
  end

  -- transform {boolean} values ("on"/"off" aliasing to true/false)
  -- transform {ngx_boolean} values ("on"/"off" aliasing to on/off)
  -- transform {explicit string} values (number values converted to strings)
  -- transform {array} values (comma-separated strings)
  if typ == "boolean" then
    value = value == true or value == "on" or value == "true"

  elseif typ == "ngx_boolean" then
    value = (value == "on" or value == true) and "on" or "off"

  elseif typ == "string" then
    value = tostring(value) -- forced string inference

  elseif typ == "number" then
    value = tonumber(value) -- catch ENV variables (strings) that are numbers

  elseif typ == "array" and type(value) == "string" then
    -- must check type because pl will already convert comma
    -- separated strings to tables (but not when the arr has
    -- only one element)
    value = setmetatable(pl_stringx.split(value, ","), nil) -- remove List mt

    for i = 1, #value do
      value[i] = strip(value[i])
    end
  end

  if value == "" then
    -- unset values are removed
    value = nil
  end

  return value
end


-- Validate properties (type/enum/custom) and infer their type.
-- @param[type=table] conf The configuration table to treat.
local function check_and_infer(conf, opts)
  local errors = {}

  for k, value in pairs(conf) do
    local v_schema = CONF_INFERENCES[k] or {}

    value = infer_value(value, v_schema.typ, opts)

    local typ = v_schema.typ or "string"
    if value and not typ_checks[typ](value) then
      errors[#errors + 1] = fmt("%s is not a %s: '%s'", k, typ,
                                tostring(value))

    elseif v_schema.enum and not tablex.find(v_schema.enum, value) then
      errors[#errors + 1] = fmt("%s has an invalid value: '%s' (%s)", k,
                              tostring(value), concat(v_schema.enum, ", "))

    end

    conf[k] = value
  end

  ---------------------
  -- custom validations
  ---------------------

  conf.host_ports = {}
  if conf.port_maps then
    local MIN_PORT = 1
    local MAX_PORT = 65535

    for _, port_map in ipairs(conf.port_maps) do
      local colpos = find(port_map, ":", nil, true)
      if not colpos then
        errors[#errors + 1] = "invalid port mapping (`port_maps`): " .. port_map

      else
        local host_port_str = sub(port_map, 1, colpos - 1)
        local host_port_num = tonumber(host_port_str, 10)
        local kong_port_str = sub(port_map, colpos + 1)
        local kong_port_num = tonumber(kong_port_str, 10)

        if  (host_port_num and host_port_num >= MIN_PORT and host_port_num <= MAX_PORT)
        and (kong_port_num and kong_port_num >= MIN_PORT and kong_port_num <= MAX_PORT)
        then
            conf.host_ports[kong_port_num] = host_port_num
            conf.host_ports[kong_port_str] = host_port_num
        else
          errors[#errors + 1] = "invalid port mapping (`port_maps`): " .. port_map
        end
      end
    end
  end

  if conf.database == "cassandra" then
    log.deprecation("Support for Cassandra is deprecated. Please refer to " ..
                    "https://konghq.com/blog/cassandra-support-deprecated", {
      after   = "2.7",
      removal = "4.0"
    })

    if find(conf.cassandra_lb_policy, "DCAware", nil, true)
       and not conf.cassandra_local_datacenter
    then
      errors[#errors + 1] = "must specify 'cassandra_local_datacenter' when " ..
                            conf.cassandra_lb_policy .. " policy is in use"
    end

    if conf.cassandra_refresh_frequency < 0 then
      errors[#errors + 1] = "cassandra_refresh_frequency must be 0 or greater"
    end

    for _, contact_point in ipairs(conf.cassandra_contact_points) do
      local endpoint, err = utils.normalize_ip(contact_point)
      if not endpoint then
        errors[#errors + 1] = fmt("bad cassandra contact point '%s': %s",
                                  contact_point, err)

      elseif endpoint.port then
        errors[#errors + 1] = fmt("bad cassandra contact point '%s': %s",
                                  contact_point,
                                  "port must be specified in cassandra_port")
      end
    end

    -- cache settings check

    if conf.db_update_propagation == 0 then
      log.warn("You are using Cassandra but your 'db_update_propagation' " ..
               "setting is set to '0' (default). Due to the distributed "  ..
               "nature of Cassandra, you should increase this value.")
    end
  end

  for _, prefix in ipairs({ "proxy_", "admin_", "status_" }) do
    local listen = conf[prefix .. "listen"]

    local ssl_enabled = find(concat(listen, ",") .. " ", "%sssl[%s,]") ~= nil
    if not ssl_enabled and prefix == "proxy_" then
      ssl_enabled = find(concat(conf.stream_listen, ",") .. " ", "%sssl[%s,]") ~= nil
    end

    if prefix == "proxy_" then
      prefix = ""
    end

    if ssl_enabled then
      conf.ssl_enabled = true

      local ssl_cert = conf[prefix .. "ssl_cert"]
      local ssl_cert_key = conf[prefix .. "ssl_cert_key"]

      if #ssl_cert > 0 and #ssl_cert_key == 0 then
        errors[#errors + 1] = prefix .. "ssl_cert_key must be specified"

      elseif #ssl_cert_key > 0 and #ssl_cert == 0 then
        errors[#errors + 1] = prefix .. "ssl_cert must be specified"

      elseif #ssl_cert ~= #ssl_cert_key then
        errors[#errors + 1] = prefix .. "ssl_cert was specified " .. #ssl_cert .. " times while " ..
          prefix .. "ssl_cert_key was specified " .. #ssl_cert_key .. " times"
      end

      if ssl_cert then
        for _, cert in ipairs(ssl_cert) do
          if not exists(cert) then
            errors[#errors + 1] = prefix .. "ssl_cert: no such file at " .. cert
          end
        end
      end

      if ssl_cert_key then
        for _, cert_key in ipairs(ssl_cert_key) do
          if not exists(cert_key) then
            errors[#errors + 1] = prefix .. "ssl_cert_key: no such file at " .. cert_key
          end
        end
      end
    end
  end

  if conf.client_ssl then
    if conf.client_ssl_cert and not conf.client_ssl_cert_key then
      errors[#errors + 1] = "client_ssl_cert_key must be specified"

    elseif conf.client_ssl_cert_key and not conf.client_ssl_cert then
      errors[#errors + 1] = "client_ssl_cert must be specified"
    end

    if conf.client_ssl_cert and not exists(conf.client_ssl_cert) then
      errors[#errors + 1] = "client_ssl_cert: no such file at " ..
                          conf.client_ssl_cert
    end

    if conf.client_ssl_cert_key and not exists(conf.client_ssl_cert_key) then
      errors[#errors + 1] = "client_ssl_cert_key: no such file at " ..
                          conf.client_ssl_cert_key
    end
  end

  if conf.pg_ssl then
    if conf.pg_ssl_cert and not conf.pg_ssl_cert_key then
      errors[#errors + 1] = "pg_ssl_cert_key must be specified"

    elseif conf.pg_ssl_cert_key and not conf.pg_ssl_cert then
      errors[#errors + 1] = "pg_ssl_cert must be specified"
    end

    if conf.pg_ssl_cert and not pl_path.exists(conf.pg_ssl_cert) then
      errors[#errors + 1] = "pg_ssl_cert: no such file at " ..
                          conf.pg_ssl_cert
    end

    if conf.pg_ssl_cert_key and not pl_path.exists(conf.pg_ssl_cert_key) then
      errors[#errors + 1] = "pg_ssl_cert_key: no such file at " ..
                          conf.pg_ssl_cert_key
    end
  end

  -- enterprise validations
  ee_conf_loader.validate(conf, errors)

  if conf.lua_ssl_trusted_certificate then
    local new_paths = {}

    for _, path in ipairs(conf.lua_ssl_trusted_certificate) do
      if path == "system" then
        local system_path, err = utils.get_system_trusted_certs_filepath()
        if system_path then
          path = system_path

        elseif not ngx.IS_CLI then
          log.info("lua_ssl_trusted_certificate: unable to locate system bundle: " .. err ..
                   ". If you are using TLS connections, consider specifying " ..
                   "\"lua_ssl_trusted_certificate\" manually")
        end
      end

      if path ~= "system" then
        if not exists(path) then
          errors[#errors + 1] = "lua_ssl_trusted_certificate: no such file at " .. path
        end

        new_paths[#new_paths + 1] = path
      end
    end

    conf.lua_ssl_trusted_certificate = new_paths
  end

  if conf.ssl_cipher_suite ~= "custom" then
    local suite = cipher_suites[conf.ssl_cipher_suite]
    if suite then
      conf.ssl_ciphers = suite.ciphers
      conf.nginx_http_ssl_protocols = suite.protocols
      conf.nginx_http_ssl_prefer_server_ciphers = suite.prefer_server_ciphers
      conf.nginx_stream_ssl_protocols = suite.protocols
      conf.nginx_stream_ssl_prefer_server_ciphers = suite.prefer_server_ciphers

      -- There is no secure predefined one for old at the moment (and it's too slow to generate one).
      -- Intermediate (the default) forcibly sets this to predefined ffdhe2048 group.
      -- Modern just forcibly sets this to nil as there are no ciphers that need it.
      if conf.ssl_cipher_suite ~= "old" then
        conf.ssl_dhparam = suite.dhparams
        conf.nginx_http_ssl_dhparam = suite.dhparams
        conf.nginx_stream_ssl_dhparam = suite.dhparams
      end

    else
      errors[#errors + 1] = "Undefined cipher suite " .. tostring(conf.ssl_cipher_suite)
    end
  end

  if conf.ssl_dhparam then
    if not is_predefined_dhgroup(conf.ssl_dhparam) and not exists(conf.ssl_dhparam) then
      errors[#errors + 1] = "ssl_dhparam: no such file at " .. conf.ssl_dhparam
    end

  else
    for _, key in ipairs({ "nginx_http_ssl_dhparam", "nginx_stream_ssl_dhparam" }) do
      local file = conf[key]
      if file and not is_predefined_dhgroup(file) and not exists(file) then
        errors[#errors + 1] = key .. ": no such file at " .. file
      end
    end
  end

  if conf.headers then
    for _, token in ipairs(conf.headers) do
      if token ~= "off" and not HEADER_KEY_TO_NAME[lower(token)] then
        errors[#errors + 1] = fmt("headers: invalid entry '%s'",
                                  tostring(token))
      end
    end
  end

  if conf.dns_resolver then
    for _, server in ipairs(conf.dns_resolver) do
      local dns = utils.normalize_ip(server)

      if not dns or dns.type == "name" then
        errors[#errors + 1] = "dns_resolver must be a comma separated list " ..
                              "in the form of IPv4/6 or IPv4/6:port, got '"  ..
                              server .. "'"
      end
    end
  end

  if conf.dns_hostsfile then
    if not pl_path.isfile(conf.dns_hostsfile) then
      errors[#errors + 1] = "dns_hostsfile: file does not exist"
    end
  end

  if conf.dns_order then
    local allowed = { LAST = true, A = true, CNAME = true,
                      SRV = true, AAAA = true }

    for _, name in ipairs(conf.dns_order) do
      if not allowed[upper(name)] then
        errors[#errors + 1] = fmt("dns_order: invalid entry '%s'",
                                  tostring(name))
      end
      if upper(name) == "AAAA" then
        log.warn("the 'dns_order' configuration property specifies the " ..
                 "experimental IPv6 entry 'AAAA'")

      end
    end
  end

  if not conf.lua_package_cpath then
    conf.lua_package_cpath = ""
  end

  -- checking the trusted ips
  for _, address in ipairs(conf.trusted_ips) do
    if not utils.is_valid_ip_or_cidr(address) and address ~= "unix:" then
      errors[#errors + 1] = "trusted_ips must be a comma separated list in " ..
                            "the form of IPv4 or IPv6 address or CIDR "      ..
                            "block or 'unix:', got '" .. address .. "'"
    end
  end

  if conf.pg_max_concurrent_queries < 0 then
    errors[#errors + 1] = "pg_max_concurrent_queries must be greater than 0"
  end

  if conf.pg_max_concurrent_queries ~= floor(conf.pg_max_concurrent_queries) then
    errors[#errors + 1] = "pg_max_concurrent_queries must be an integer greater than 0"
  end

  if conf.pg_semaphore_timeout < 0 then
    errors[#errors + 1] = "pg_semaphore_timeout must be greater than 0"
  end

  if conf.pg_semaphore_timeout ~= floor(conf.pg_semaphore_timeout) then
    errors[#errors + 1] = "pg_semaphore_timeout must be an integer greater than 0"
  end

  if conf.pg_ro_max_concurrent_queries then
    if conf.pg_ro_max_concurrent_queries < 0 then
      errors[#errors + 1] = "pg_ro_max_concurrent_queries must be greater than 0"
    end

    if conf.pg_ro_max_concurrent_queries ~= floor(conf.pg_ro_max_concurrent_queries) then
      errors[#errors + 1] = "pg_ro_max_concurrent_queries must be an integer greater than 0"
    end
  end

  if conf.pg_ro_semaphore_timeout then
    if conf.pg_ro_semaphore_timeout < 0 then
      errors[#errors + 1] = "pg_ro_semaphore_timeout must be greater than 0"
    end

    if conf.pg_ro_semaphore_timeout ~= floor(conf.pg_ro_semaphore_timeout) then
      errors[#errors + 1] = "pg_ro_semaphore_timeout must be an integer greater than 0"
    end
  end

  if conf.worker_state_update_frequency <= 0 then
    errors[#errors + 1] = "worker_state_update_frequency must be greater than 0"
  end

  if conf.role == "control_plane" then
    if #conf.admin_listen < 1 or strip(conf.admin_listen[1]) == "off" then
      errors[#errors + 1] = "admin_listen must be specified when role = \"control_plane\""
    end

    if conf.cluster_mtls == "pki" and not conf.cluster_ca_cert then
      errors[#errors + 1] = "cluster_ca_cert must be specified when cluster_mtls = \"pki\""
    end

    if #conf.cluster_listen < 1 or strip(conf.cluster_listen[1]) == "off" then
      errors[#errors + 1] = "cluster_listen must be specified when role = \"control_plane\""
    end

    if conf.database == "off" then
      errors[#errors + 1] = "in-memory storage can not be used when role = \"control_plane\""
    end

    if conf.cluster_mtls == "pki_check_cn" then
      if not conf.cluster_ca_cert then
        errors[#errors + 1] = "cluster_ca_cert must be specified when cluster_mtls = \"pki_check_cn\""
      end

      local cluster_cert, err = pl_file.read(conf.cluster_cert)
      if not cluster_cert then
        errors[#errors + 1] = "unable to open cluster_cert file \"" .. conf.cluster_cert .. "\": "..err

      else
        cluster_cert, err = openssl_x509.new(cluster_cert, "PEM")
        if err then
          errors[#errors + 1] = "cluster_cert file is not a valid PEM certificate: "..err

        elseif not conf.cluster_allowed_common_names then
          local cn, cn_parent = utils.get_cn_parent_domain(cluster_cert)
          if not cn then
            errors[#errors + 1] = "unable to get CommonName of cluster_cert: " .. cn
          elseif not cn_parent then
            errors[#errors + 1] = "cluster_cert is a certificate with " ..
                            "top level domain: \"" .. cn .. "\", this is insufficient " ..
                            "to verify Data Plane identity when cluster_mtls = \"pki_check_cn\""
          end
        end
      end
    end

  elseif conf.role == "data_plane" then
    if #conf.proxy_listen < 1 or strip(conf.proxy_listen[1]) == "off" then
      errors[#errors + 1] = "proxy_listen must be specified when role = \"data_plane\""
    end

    if conf.database ~= "off" then
      errors[#errors + 1] = "only in-memory storage can be used when role = \"data_plane\"\n" ..
                            "Hint: set database = off in your kong.conf"
    end

    if not conf.lua_ssl_trusted_certificate then
      conf.lua_ssl_trusted_certificate = {}
    end

    if conf.cluster_mtls == "shared" then
      insert(conf.lua_ssl_trusted_certificate, conf.cluster_cert)

    elseif conf.cluster_mtls == "pki" then
      insert(conf.lua_ssl_trusted_certificate, conf.cluster_ca_cert)
    end
  end

  if conf.cluster_data_plane_purge_delay < 60 then
    errors[#errors + 1] = "cluster_data_plane_purge_delay must be 60 or greater"
  end

  if conf.cluster_max_payload < 4194304 then
    errors[#errors + 1] = "cluster_max_payload must be 4194304 (4MB) or greater"
  end

  if conf.role == "control_plane" or conf.role == "data_plane" then
    if not conf.cluster_cert or not conf.cluster_cert_key then
      errors[#errors + 1] = "cluster certificate and key must be provided to use Hybrid mode"

    else
      if not exists(conf.cluster_cert) then
        errors[#errors + 1] = "cluster_cert: no such file at " ..
                              conf.cluster_cert
      end

      if not exists(conf.cluster_cert_key) then
        errors[#errors + 1] = "cluster_cert_key: no such file at " ..
                              conf.cluster_cert_key
      end
    end
  end

  if conf.upstream_keepalive_pool_size < 0 then
    errors[#errors + 1] = "upstream_keepalive_pool_size must be 0 or greater"
  end

  if conf.upstream_keepalive_max_requests < 0 then
    errors[#errors + 1] = "upstream_keepalive_max_requests must be 0 or greater"
  end

  if conf.upstream_keepalive_idle_timeout < 0 then
    errors[#errors + 1] = "upstream_keepalive_idle_timeout must be 0 or greater"
  end

  if conf.opentelemetry_tracing and #conf.opentelemetry_tracing > 0 then
    local instrumentation = require "kong.tracing.instrumentation"
    local available_types_map = tablex.deepcopy(instrumentation.available_types)
    available_types_map["all"] = true
    available_types_map["off"] = true

    for _, trace_type in ipairs(conf.opentelemetry_tracing) do
      if not available_types_map[trace_type] then
        errors[#errors + 1] = "invalid opentelemetry tracing type: " .. trace_type
      end
    end

    if tablex.find(conf.opentelemetry_tracing, "off")
      and tablex.find(conf.opentelemetry_tracing, "all")
    then
      errors[#errors + 1] = "invalid opentelemetry tracing types: off, all are mutually exclusive"
    end

    if conf.opentelemetry_tracing_sampling_rate < 0 or conf.opentelemetry_tracing_sampling_rate > 1 then
      errors[#errors + 1] = "opentelemetry_tracing_sampling_rate must be between 0 and 1"
    end
  end

  return #errors == 0, errors[1], errors
end


local function overrides(k, default_v, opts, file_conf, arg_conf)
  opts = opts or {}

  local value -- definitive value for this property
  local escape -- whether to escape a value's octothorpes

  -- default values have lowest priority

  if file_conf and file_conf[k] == nil and not opts.no_defaults then
    -- PL will ignore empty strings, so we need a placeholder (NONE)
    value = default_v == "NONE" and "" or default_v

  else
    value = file_conf[k] -- given conf values have middle priority
  end

  if opts.defaults_only then
    return value, k
  end

  if not opts.from_kong_env then
    -- environment variables have higher priority

    local env_name = "KONG_" .. upper(k)
    local env = getenv(env_name)
    if env ~= nil then
      local to_print = env

      if CONF_SENSITIVE[k] then
        to_print = CONF_SENSITIVE_PLACEHOLDER
      end

      log.debug('%s ENV found with "%s"', env_name, to_print)

      value = env
      escape = true
    end
  end

  -- arg_conf have highest priority
  if arg_conf and arg_conf[k] ~= nil then
    value = arg_conf[k]
    escape = true
  end

  if escape and type(value) == "string" then
    -- Escape "#" in env vars or overrides to avoid them being mangled by
    -- comments stripping logic.
    repeat
      local s, n = gsub(value, [[([^\])#]], [[%1\#]])
      value = s
    until n == 0
  end

  return value, k
end


local function parse_nginx_directives(dyn_namespace, conf, injected_in_namespace)
  conf = conf or {}
  local directives = {}

  for k, v in pairs(conf) do
    if type(k) == "string" and not injected_in_namespace[k] then
      local directive = match(k, dyn_namespace.prefix .. "(.+)")
      if directive then
        if v ~= "NONE" and not dyn_namespace.ignore[directive] then
          insert(directives, { name = directive, value = v })
        end

        injected_in_namespace[k] = true
      end
    end
  end

  return directives
end


local function aliased_properties(conf)
  for property_name, v_schema in pairs(CONF_INFERENCES) do
    local alias = v_schema.alias

    if alias and conf[property_name] ~= nil and conf[alias.replacement] == nil then
      if alias.alias then
        conf[alias.replacement] = alias.alias(conf)
      else
        local value = conf[property_name]
        if type(value) == "boolean" then
          value = value and "on" or "off"
        end
        conf[alias.replacement] = tostring(value)
      end
    end
  end
end


local function deprecated_properties(conf, opts)
  for property_name, v_schema in pairs(CONF_INFERENCES) do
    local deprecated = v_schema.deprecated

    if deprecated and conf[property_name] ~= nil then
      if not opts.from_kong_env then
        if deprecated.value then
            log.warn("the configuration value '%s' for configuration property '%s' is deprecated", deprecated.value, property_name)
        end
        if deprecated.replacement then
          log.warn("the '%s' configuration property is deprecated, use " ..
                     "'%s' instead", property_name, deprecated.replacement)
        else
          log.warn("the '%s' configuration property is deprecated",
                   property_name)
        end
      end

      if deprecated.alias then
        deprecated.alias(conf)
      end
    end
  end
end


local function dynamic_properties(conf)
  for property_name, v_schema in pairs(CONF_INFERENCES) do
    local value = conf[property_name]
    if value ~= nil then
      local directives = v_schema.directives
      if directives then
        for _, directive in ipairs(directives) do
          if not conf[directive] then
            if type(value) == "boolean" then
              value = value and "on" or "off"
            end
            conf[directive] = value
          end
        end
      end
    end
  end
end


--- Load Kong configuration file
-- The loaded configuration will only contain properties read from the
-- passed configuration file (properties are not merged with defaults or
-- environment variables)
-- @param[type=string] Path to a configuration file.
local function load_config_file(path)
  assert(type(path) == "string")

  local f, err = pl_file.read(path)
  if not f then
    return nil, err
  end

  local s = pl_stringio.open(f)
  local conf, err = pl_config.read(s, {
    smart = false,
    list_delim = "_blank_" -- mandatory but we want to ignore it
  })
  s:close()
  if not conf then
    return nil, err
  end

  return conf
end


--- Load Kong configuration
-- The loaded configuration will have all properties from the default config
-- merged with the (optionally) specified config file, environment variables
-- and values specified in the `custom_conf` argument.
-- Values will then be validated and additional values (such as `proxy_port` or
-- `plugins`) will be appended to the final configuration table.
-- @param[type=string] path (optional) Path to a configuration file.
-- @param[type=table] custom_conf A key/value table with the highest precedence.
-- @treturn table A table holding a valid configuration.
local function load(path, custom_conf, opts)
  opts = opts or {}

  ------------------------
  -- Default configuration
  ------------------------

  -- load defaults, they are our mandatory base
  local s = pl_stringio.open(kong_default_conf)
  local defaults, err = pl_config.read(s, {
    smart = false,
    list_delim = "_blank_" -- mandatory but we want to ignore it
  })
  s:close()
  if not defaults then
    return nil, "could not load default conf: " .. err
  end

  ---------------------
  -- Configuration file
  ---------------------

  local from_file_conf = {}
  if path and not exists(path) then
    -- file conf has been specified and must exist
    return nil, "no file at: " .. path
  end

  if not path then
    -- try to look for a conf in default locations, but no big
    -- deal if none is found: we will use our defaults.
    for _, default_path in ipairs(DEFAULT_PATHS) do
      if exists(default_path) then
        path = default_path
        break
      end

      log.verbose("no config file found at %s", default_path)
    end
  end

  if not path then
    -- still no file in default locations
    log.verbose("no config file, skip loading")

  else
    log.verbose("reading config file at %s", path)

    from_file_conf, err = load_config_file(path)
    if not from_file_conf then
      return nil, "could not load config file: " .. err
    end
  end

  -----------------------
  -- Merging & validation
  -----------------------

  do
    -- find dynamic keys that need to be loaded
    local dynamic_keys = {}

    local function add_dynamic_keys(t)
      t = t or {}

      for property_name, v_schema in pairs(CONF_INFERENCES) do
        local directives = v_schema.directives
        if directives then
          local v = t[property_name]
          if v then
            if type(v) == "boolean" then
              v = v and "on" or "off"
            end

            tostring(v)

            for _, directive in ipairs(directives) do
              dynamic_keys[directive] = true
              t[directive] = v
            end
          end
        end
      end
    end

    local function find_dynamic_keys(dyn_prefix, t)
      t = t or {}

      for k, v in pairs(t) do
        local directive = match(k, "^(" .. dyn_prefix .. ".+)")
        if directive then
          dynamic_keys[directive] = true

          if type(v) == "boolean" then
            v = v and "on" or "off"
          end

          t[k] = tostring(v)
        end
      end
    end

    local kong_env_vars = {}

    do
      -- get env vars prefixed with KONG_<dyn_key_prefix>
      local env_vars, err = env.read_all()
      if err then
        return nil, err
      end

      for k, v in pairs(env_vars) do
        local kong_var = match(lower(k), "^kong_(.+)")
        if kong_var then
          -- the value will be read in `overrides()`
          kong_env_vars[kong_var] = true
        end
      end
    end

    add_dynamic_keys(defaults)
    add_dynamic_keys(custom_conf)
    add_dynamic_keys(kong_env_vars)
    add_dynamic_keys(from_file_conf)

    for _, dyn_namespace in ipairs(DYNAMIC_KEY_NAMESPACES) do
      find_dynamic_keys(dyn_namespace.prefix, defaults) -- tostring() defaults
      find_dynamic_keys(dyn_namespace.prefix, custom_conf)
      find_dynamic_keys(dyn_namespace.prefix, kong_env_vars)
      find_dynamic_keys(dyn_namespace.prefix, from_file_conf)
    end

    -- union (add dynamic keys to `defaults` to prevent removal of the keys
    -- during the intersection that happens later)
    defaults = tablex.merge(dynamic_keys, defaults, true)
  end

  -- merge file conf, ENV variables, and arg conf (with precedence)
  local user_conf = tablex.pairmap(overrides, defaults,
                                   tablex.union(opts, { no_defaults = true, }),
                                   from_file_conf, custom_conf)

  if not opts.starting then
    log.disable()
  end

  aliased_properties(user_conf)
  dynamic_properties(user_conf)
  deprecated_properties(user_conf, opts)

  -- merge user_conf with defaults
  local conf = tablex.pairmap(overrides, defaults,
                              tablex.union(opts, { defaults_only = true, }),
                              user_conf)

  ---------------------------------
  -- Dereference process references
  ---------------------------------

  local loaded_vaults
  local refs
  do
    -- validation
    local vaults_array = infer_value(conf.vaults, CONF_INFERENCES["vaults"].typ, opts)

    -- merge vaults
    local vaults = {}

    if #vaults_array > 0 and vaults_array[1] ~= "off" then
      for i = 1, #vaults_array do
        local vault_name = strip(vaults_array[i])
        if vault_name ~= "off" then
          if vault_name == "bundled" then
            vaults = tablex.merge(constants.BUNDLED_VAULTS, vaults, true)

          else
            vaults[vault_name] = true
          end
        end
      end
    end

    loaded_vaults = setmetatable(vaults, _nop_tostring_mt)

    if get_phase() == "init" then
      local secrets = getenv("KONG_PROCESS_SECRETS")
      if secrets then
        C.unsetenv("KONG_PROCESS_SECRETS")

      else
        local path = pl_path.join(abspath(ngx.config.prefix()), unpack(PREFIX_PATHS.kong_process_secrets))
        if exists(path) then
          secrets, err = pl_file.read(path, true)
          pl_file.delete(path)
          if not secrets then
            return nil, fmt("failed to read process secrets file: %s", err)
          end
        end
      end

      if secrets then
        secrets, err = process_secrets.deserialize(secrets, path)
        if not secrets then
          return nil, err
        end

        for k, deref in pairs(secrets) do
          local v = infer_value(conf[k], "string", opts)
          if refs then
            refs[k] = v
          else
            refs = setmetatable({ [k] = v }, _nop_tostring_mt)
          end

          conf[k] = deref
        end
      end

    else
      local vault_conf = { loaded_vaults = loaded_vaults }
      for k, v in pairs(conf) do
        if sub(k, 1, 6) == "vault_" then
          vault_conf[k] = infer_value(v, "string", opts)
        end
      end

      local vault = require("kong.pdk.vault").new({ configuration = vault_conf })

      for k, v in pairs(conf) do
        v = infer_value(v, "string", opts)
        if vault.is_reference(v) then
          if refs then
            refs[k] = v
          else
            refs = setmetatable({ [k] = v }, _nop_tostring_mt)
          end

          local deref, deref_err = vault.get(v)
          if deref == nil or deref_err then
            return nil, fmt("failed to dereference '%s': %s for config option '%s'", v, deref_err, k)
          end

          if deref ~= nil then
            conf[k] = deref
          end
        end
      end
    end
  end

  -- validation
  local ok, err, errors = check_and_infer(conf, opts)

  if not opts.starting then
    log.enable()
  end

  if not ok then
    return nil, err, errors
  end

  conf = tablex.merge(conf, defaults) -- intersection (remove extraneous properties)

  conf.loaded_vaults = loaded_vaults
  conf["$refs"] = refs

  local default_nginx_main_user = false
  local default_nginx_user = false

  do
    -- nginx 'user' directive
    local user = gsub(strip(conf.nginx_main_user), "%s+", " ")
    if user == "nobody" or user == "nobody nobody" then
      conf.nginx_main_user = nil

    elseif user == "kong" or user == "kong kong" then
      default_nginx_main_user = true
    end

    local user = gsub(strip(conf.nginx_user), "%s+", " ")
    if user == "nobody" or user == "nobody nobody" then
      conf.nginx_user = nil

    elseif user == "kong" or user == "kong kong" then
      default_nginx_user = true
    end
  end

  if C.getpwnam("kong") == nil or C.getgrnam("kong") == nil then
    if default_nginx_main_user == true and default_nginx_user == true then
      conf.nginx_user = nil
      conf.nginx_main_user = nil
    end
  end

  do
    local injected_in_namespace = {}

    -- nginx directives from conf
    for _, dyn_namespace in ipairs(DYNAMIC_KEY_NAMESPACES) do
      if dyn_namespace.injected_conf_name then
        injected_in_namespace[dyn_namespace.injected_conf_name] = true

        local directives = parse_nginx_directives(dyn_namespace, conf,
          injected_in_namespace)
        conf[dyn_namespace.injected_conf_name] = setmetatable(directives,
          _nop_tostring_mt)
      end
    end

    -- TODO: Deprecated, but kept for backward compatibility.
    for _, dyn_namespace in ipairs(DEPRECATED_DYNAMIC_KEY_NAMESPACES) do
      if conf[dyn_namespace.injected_conf_name] then
        conf[dyn_namespace.previous_conf_name] = conf[dyn_namespace.injected_conf_name]
      end
    end
  end

  do
    -- print alphabetically-sorted values
    local conf_arr = {}

    for k, v in pairs(conf) do
      local to_print = v
      if CONF_SENSITIVE[k] then
        to_print = "******"
      end

      conf_arr[#conf_arr+1] = k .. " = " .. pl_pretty.write(to_print, "")
    end

    sort(conf_arr)

    for i = 1, #conf_arr do
      log.debug(conf_arr[i])
    end
  end

  -----------------------------
  -- Additional injected values
  -----------------------------

  do
    -- merge plugins
    local plugins = {}

    if #conf.plugins > 0 and conf.plugins[1] ~= "off" then
      for i = 1, #conf.plugins do
        local plugin_name = strip(conf.plugins[i])
        if plugin_name ~= "off" then
          if plugin_name == "bundled" then
            plugins = tablex.merge(constants.BUNDLED_PLUGINS, plugins, true)

          else
            plugins[plugin_name] = true
          end
        end
      end
    end

    conf.loaded_plugins = setmetatable(plugins, _nop_tostring_mt)
  end

  -- temporary workaround: inject an shm for prometheus plugin if needed
  -- TODO: allow plugins to declare shm dependencies that are automatically
  -- injected
  if conf.loaded_plugins["prometheus"] then
    local http_directives = conf["nginx_http_directives"]
    local found = false

    for _, directive in pairs(http_directives) do
      if directive.name == "lua_shared_dict"
         and find(directive.value, "prometheus_metrics", nil, true)
      then
         found = true
         break
      end
    end

    if not found then
      insert(http_directives, {
        name  = "lua_shared_dict",
        value = "prometheus_metrics 5m",
      })
    end

    local stream_directives = conf["nginx_stream_directives"]
    local found = false

    for _, directive in pairs(stream_directives) do
      if directive.name == "lua_shared_dict"
        and find(directive.value, "stream_prometheus_metrics", nil, true)
      then
        found = true
        break
      end
    end

    if not found then
      insert(stream_directives, {
        name  = "lua_shared_dict",
        value = "stream_prometheus_metrics 5m",
      })
    end
  end

  for _, dyn_namespace in ipairs(DYNAMIC_KEY_NAMESPACES) do
    if dyn_namespace.injected_conf_name then
      sort(conf[dyn_namespace.injected_conf_name], function(a, b)
        return a.name < b.name
      end)
    end
  end

  ok, err = listeners.parse(conf, {
    { name = "proxy_listen",   subsystem = "http",   ssl_flag = "proxy_ssl_enabled" },
    { name = "stream_listen",  subsystem = "stream", ssl_flag = "stream_proxy_ssl_enabled" },
    { name = "admin_listen",   subsystem = "http",   ssl_flag = "admin_ssl_enabled" },
    { name = "status_listen",  flags = { "ssl" },    ssl_flag = "status_ssl_enabled" },
    { name = "cluster_listen", subsystem = "http" },
  })
  if not ok then
    return nil, err
  end

  do
    -- load headers configuration
    local enabled_headers = {}

    for _, v in pairs(HEADER_KEY_TO_NAME) do
      enabled_headers[v] = false
    end

    if #conf.headers > 0 and conf.headers[1] ~= "off" then
      for _, token in ipairs(conf.headers) do
        if token ~= "off" then
          enabled_headers[HEADER_KEY_TO_NAME[lower(token)]] = true
        end
      end
    end

    if enabled_headers.server_tokens then
      enabled_headers[HEADERS.VIA] = true
      enabled_headers[HEADERS.SERVER] = true
    end

    if enabled_headers.latency_tokens then
      enabled_headers[HEADERS.PROXY_LATENCY] = true
      enabled_headers[HEADERS.RESPONSE_LATENCY] = true
      enabled_headers[HEADERS.ADMIN_LATENCY] = true
      enabled_headers[HEADERS.UPSTREAM_LATENCY] = true
    end

    conf.enabled_headers = setmetatable(enabled_headers, _nop_tostring_mt)
  end

  -- load absolute paths
  conf.prefix = abspath(conf.prefix)

  for _, prefix in ipairs({ "ssl", "admin_ssl", "status_ssl", "client_ssl", "cluster" }) do
    local ssl_cert = conf[prefix .. "_cert"]
    local ssl_cert_key = conf[prefix .. "_cert_key"]

    if ssl_cert and ssl_cert_key then
      if type(ssl_cert) == "table" then
        for i, cert in ipairs(ssl_cert) do
          ssl_cert[i] = abspath(cert)
        end

      else
        conf[prefix .. "_cert"] = abspath(ssl_cert)
      end

      if type(ssl_cert) == "table" then
        for i, key in ipairs(ssl_cert_key) do
          ssl_cert_key[i] = abspath(key)
        end

      else
        conf[prefix .. "_cert_key"] = abspath(ssl_cert_key)
      end
    end
  end

  if conf.cluster_ca_cert then
    conf.cluster_ca_cert = abspath(conf.cluster_ca_cert)
  end

  local ssl_enabled = conf.proxy_ssl_enabled or
                      conf.stream_proxy_ssl_enabled or
                      conf.admin_ssl_enabled or
                      conf.status_ssl_enabled

  for _, name in ipairs({ "nginx_http_directives", "nginx_stream_directives" }) do
    for i, directive in ipairs(conf[name]) do
      if directive.name == "ssl_dhparam" then
        if is_predefined_dhgroup(directive.value) then
          if ssl_enabled then
            directive.value = abspath(pl_path.join(conf.prefix, "ssl", directive.value .. ".pem"))

          else
            remove(conf[name], i)
          end

        else
          directive.value = abspath(directive.value)
        end

        break
      end
    end
  end

  ok, err = ee_conf_loader.load(conf)
  if not ok then
    return nil, err
  end

  if conf.lua_ssl_trusted_certificate
     and #conf.lua_ssl_trusted_certificate > 0 then
    conf.lua_ssl_trusted_certificate =
      tablex.map(pl_path.abspath, conf.lua_ssl_trusted_certificate)

    conf.lua_ssl_trusted_certificate_combined =
      abspath(pl_path.join(conf.prefix, ".ca_combined"))
  end

  if conf.pg_ssl_cert and conf.pg_ssl_cert_key then
    conf.pg_ssl_cert = pl_path.abspath(conf.pg_ssl_cert)
    conf.pg_ssl_cert_key = pl_path.abspath(conf.pg_ssl_cert_key)
  end

  -- attach prefix files paths
  for property, t_path in pairs(PREFIX_PATHS) do
    conf[property] = pl_path.join(conf.prefix, unpack(t_path))
  end

  log.verbose("prefix in use: %s", conf.prefix)

  -- initialize the dns client, so the globally patched tcp.connect method
  -- will work from here onwards.
  assert(require("kong.tools.dns")(conf))

  return setmetatable(conf, nil) -- remove Map mt
end


return setmetatable({
  load = load,

  load_config_file = load_config_file,

  add_default_path = function(path)
    DEFAULT_PATHS[#DEFAULT_PATHS+1] = path
  end,

  remove_sensitive = function(conf)
    local purged_conf = tablex.deepcopy(conf)

    local refs = purged_conf["$refs"]
    if type(refs) == "table" then
      for k, v in pairs(refs) do
        if not CONF_SENSITIVE[k] then
          purged_conf[k] = v
        end
      end
      purged_conf["$refs"] = nil
    end

    for k in pairs(CONF_SENSITIVE) do
      if purged_conf[k] then
        purged_conf[k] = CONF_SENSITIVE_PLACEHOLDER
      end
    end

    return purged_conf
  end,
}, {
  __call = function(_, ...)
    return load(...)
  end,
})<|MERGE_RESOLUTION|>--- conflicted
+++ resolved
@@ -549,7 +549,6 @@
   untrusted_lua_sandbox_requires = { typ = "array" },
   untrusted_lua_sandbox_environment = { typ = "array" },
 
-<<<<<<< HEAD
   legacy_worker_events = { typ = "boolean" },
   legacy_hybrid_protocol = { typ = "boolean" },
 
@@ -558,9 +557,8 @@
 
   opentelemetry_tracing = { typ = "array" },
   opentelemetry_tracing_sampling_rate = { typ = "number" },
-=======
+
   allow_inconsistent_data_plane_plugins = { typ = "boolean" },
->>>>>>> a2c8204b
 }
 
 
