-- This software is copyright Kong Inc. and its licensors.
-- Use of the software is subject to the agreement between your organization
-- and Kong Inc. If there is no such agreement, use is governed by and
-- subject to the terms of the Kong Master Software License Agreement found
-- at https://konghq.com/enterprisesoftwarelicense/.
-- [ END OF LICENSE 0867164ffc95e54f04670b5169c09574bdbd9bba ]
local require = require


local kong_default_conf = require "kong.templates.kong_defaults"
local process_secrets = require "kong.cmd.utils.process_secrets"
local openssl_pkey = require "resty.openssl.pkey"
local openssl_x509 = require "resty.openssl.x509"
local openssl_version = require "resty.openssl.version"
local pl_stringio = require "pl.stringio"
local pl_stringx = require "pl.stringx"
local socket_url = require "socket.url"
local constants = require "kong.constants"
local listeners = require "kong.conf_loader.listeners"
local pl_pretty = require "pl.pretty"
local pl_config = require "pl.config"
local pl_file = require "pl.file"
local pl_path = require "pl.path"
local tablex = require "pl.tablex"
local utils = require "kong.tools.utils"
local log = require "kong.cmd.utils.log"
local env = require "kong.cmd.utils.env"
local ffi = require "ffi"
local cjson = require "cjson"

local ee_conf_loader = require "kong.enterprise_edition.conf_loader"

local fmt = string.format
local sub = string.sub
local type = type
local sort = table.sort
local find = string.find
local gsub = string.gsub
local strip = pl_stringx.strip
local floor = math.floor
local lower = string.lower
local upper = string.upper
local match = string.match
local pairs = pairs
local assert = assert
local unpack = unpack
local ipairs = ipairs
local insert = table.insert
local remove = table.remove
local concat = table.concat
local getenv = os.getenv
local exists = pl_path.exists
local abspath = pl_path.abspath
local tostring = tostring
local tonumber = tonumber
local setmetatable = setmetatable
local try_decode_base64 = utils.try_decode_base64


local get_phase do
  if ngx and ngx.get_phase then
    get_phase = ngx.get_phase
  else
    get_phase = function()
      return "timer"
    end
  end
end


local C = ffi.C


ffi.cdef([[
  struct group *getgrnam(const char *name);
  struct passwd *getpwnam(const char *name);
  int unsetenv(const char *name);
]])


-- Version 5: https://wiki.mozilla.org/Security/Server_Side_TLS
local cipher_suites = {
                   modern = {
                protocols = "TLSv1.3",
                  ciphers = nil,   -- all TLSv1.3 ciphers are considered safe
    prefer_server_ciphers = "off", -- as all are safe, let client choose
  },
             intermediate = {
                protocols = "TLSv1.2 TLSv1.3",
                  ciphers = "ECDHE-ECDSA-AES128-GCM-SHA256:"
                         .. "ECDHE-RSA-AES128-GCM-SHA256:"
                         .. "ECDHE-ECDSA-AES256-GCM-SHA384:"
                         .. "ECDHE-RSA-AES256-GCM-SHA384:"
                         .. "ECDHE-ECDSA-CHACHA20-POLY1305:"
                         .. "ECDHE-RSA-CHACHA20-POLY1305:"
                         .. "DHE-RSA-AES128-GCM-SHA256:"
                         .. "DHE-RSA-AES256-GCM-SHA384",
                 dhparams = "ffdhe2048",
    prefer_server_ciphers = "off",
  },
                      old = {
                protocols = "TLSv1 TLSv1.1 TLSv1.2 TLSv1.3",
                  ciphers = "ECDHE-ECDSA-AES128-GCM-SHA256:"
                         .. "ECDHE-RSA-AES128-GCM-SHA256:"
                         .. "ECDHE-ECDSA-AES256-GCM-SHA384:"
                         .. "ECDHE-RSA-AES256-GCM-SHA384:"
                         .. "ECDHE-ECDSA-CHACHA20-POLY1305:"
                         .. "ECDHE-RSA-CHACHA20-POLY1305:"
                         .. "DHE-RSA-AES128-GCM-SHA256:"
                         .. "DHE-RSA-AES256-GCM-SHA384:"
                         .. "DHE-RSA-CHACHA20-POLY1305:"
                         .. "ECDHE-ECDSA-AES128-SHA256:"
                         .. "ECDHE-RSA-AES128-SHA256:"
                         .. "ECDHE-ECDSA-AES128-SHA:"
                         .. "ECDHE-RSA-AES128-SHA:"
                         .. "ECDHE-ECDSA-AES256-SHA384:"
                         .. "ECDHE-RSA-AES256-SHA384:"
                         .. "ECDHE-ECDSA-AES256-SHA:"
                         .. "ECDHE-RSA-AES256-SHA:"
                         .. "DHE-RSA-AES128-SHA256:"
                         .. "DHE-RSA-AES256-SHA256:"
                         .. "AES128-GCM-SHA256:"
                         .. "AES256-GCM-SHA384:"
                         .. "AES128-SHA256:"
                         .. "AES256-SHA256:"
                         .. "AES128-SHA:"
                         .. "AES256-SHA:"
                         .. "DES-CBC3-SHA",
    prefer_server_ciphers = "on",
  },
                     fips = { -- https://wiki.openssl.org/index.php/FIPS_mode_and_TLS
                          -- TLSv1.0 and TLSv1.1 is not completely not FIPS compliant,
                          -- but must be used under certain condititions like key sizes,
                          -- signatures in the full chain that Kong can't control.
                          -- In that case, we disables TLSv1.0 and TLSv1.1 and user
                          -- can optionally turn them on if they are aware of the caveats.
                          -- No FIPS compliant predefined DH group available prior to
                          -- OpenSSL 3.0.
                          -- BoringSSL has issue expanding TLSv1.2+FIPS, so we hard code the list here
                protocols = "TLSv1.2",
                  ciphers = openssl_version.BORINGSSL and
                           ("ECDHE-RSA-AES256-GCM-SHA384:"
                        .. "DHE-DSS-AES256-GCM-SHA384:"
                        .. "DHE-RSA-AES256-GCM-SHA384:"
                        .. "ECDHE-ECDSA-AES128-GCM-SHA256:"
                        .. "ECDHE-RSA-AES128-GCM-SHA256:"
                        .. "DHE-DSS-AES128-GCM-SHA256:"
                        .. "DHE-RSA-AES128-GCM-SHA256:"
                        .. "ECDHE-ECDSA-AES256-SHA384:"
                        .. "ECDHE-RSA-AES256-SHA384:"
                        .. "DHE-RSA-AES256-SHA256:"
                        .. "DHE-DSS-AES256-SHA256:"
                        .. "ECDHE-ECDSA-AES128-SHA256:"
                        .. "ECDHE-RSA-AES128-SHA256:"
                        .. "DHE-RSA-AES128-SHA256:"
                        .. "DHE-DSS-AES128-SHA256:"
                        .. "RSA-PSK-AES256-GCM-SHA384:"
                        .. "DHE-PSK-AES256-GCM-SHA384:"
                        .. "AES256-GCM-SHA384:"
                        .. "PSK-AES256-GCM-SHA384:"
                        .. "RSA-PSK-AES128-GCM-SHA256:"
                        .. "DHE-PSK-AES128-GCM-SHA256:"
                        .. "AES128-GCM-SHA256:"
                        .. "PSK-AES128-GCM-SHA256:"
                        .. "AES256-SHA256:"
                        .. "AES128-SHA256:"
                        .. "AES256-SHA:"
                        .. "AES128-SHA") or
                           "TLSv1.2+FIPS:kRSA+FIPS:!eNULL:!aNULL",
    prefer_server_ciphers = "on",
  }
}


local DEFAULT_PATHS = {
  "/etc/kong/kong.conf",
  "/etc/kong.conf",
}


local HEADERS = constants.HEADERS
local HEADER_KEY_TO_NAME = {
  ["server_tokens"] = "server_tokens",
  ["latency_tokens"] = "latency_tokens",
  [lower(HEADERS.VIA)] = HEADERS.VIA,
  [lower(HEADERS.SERVER)] = HEADERS.SERVER,
  [lower(HEADERS.PROXY_LATENCY)] = HEADERS.PROXY_LATENCY,
  [lower(HEADERS.RESPONSE_LATENCY)] = HEADERS.RESPONSE_LATENCY,
  [lower(HEADERS.ADMIN_LATENCY)] = HEADERS.ADMIN_LATENCY,
  [lower(HEADERS.UPSTREAM_LATENCY)] = HEADERS.UPSTREAM_LATENCY,
  [lower(HEADERS.UPSTREAM_STATUS)] = HEADERS.UPSTREAM_STATUS,
}


local EMPTY = {}


-- NOTE! Prefixes should always follow `nginx_[a-z]+_`.
local DYNAMIC_KEY_NAMESPACES = {
  {
    injected_conf_name = "nginx_main_directives",
    prefix = "nginx_main_",
    ignore = EMPTY,
  },
  {
    injected_conf_name = "nginx_events_directives",
    prefix = "nginx_events_",
    ignore = EMPTY,
  },
  {
    injected_conf_name = "nginx_http_directives",
    prefix = "nginx_http_",
    ignore = {
      upstream_keepalive          = true,
      upstream_keepalive_timeout  = true,
      upstream_keepalive_requests = true,
    },
  },
  {
    injected_conf_name = "nginx_upstream_directives",
    prefix = "nginx_upstream_",
    ignore = EMPTY,
  },
  {
    injected_conf_name = "nginx_proxy_directives",
    prefix = "nginx_proxy_",
    ignore = EMPTY,
  },
  {
    injected_conf_name = "nginx_status_directives",
    prefix = "nginx_status_",
    ignore = EMPTY,
  },
  {
    injected_conf_name = "nginx_debug_directives",
    prefix = "nginx_debug_",
    ignore = EMPTY,
  },
  {
    injected_conf_name = "nginx_admin_directives",
    prefix = "nginx_admin_",
    ignore = EMPTY,
  },
  {
    injected_conf_name = "nginx_stream_directives",
    prefix = "nginx_stream_",
    ignore = EMPTY,
  },
  {
    injected_conf_name = "nginx_supstream_directives",
    prefix = "nginx_supstream_",
    ignore = EMPTY,
  },
  {
    injected_conf_name = "nginx_sproxy_directives",
    prefix = "nginx_sproxy_",
    ignore = EMPTY,
  },
  {
    prefix = "pluginserver_",
    ignore = EMPTY,
  },
  {
    prefix = "vault_",
    ignore = EMPTY,
  },
}


local DEPRECATED_DYNAMIC_KEY_NAMESPACES = {}


local PREFIX_PATHS = {
  nginx_pid = {"pids", "nginx.pid"},
  nginx_err_logs = {"logs", "error.log"},
  nginx_acc_logs = {"logs", "access.log"},
  admin_acc_logs = {"logs", "admin_access.log"},
  nginx_conf = {"nginx.conf"},
  nginx_kong_gui_include_conf = {"nginx-kong-gui-include.conf"},
  nginx_kong_conf = {"nginx-kong.conf"},
  nginx_kong_stream_conf = {"nginx-kong-stream.conf"},

  kong_env = {".kong_env"},
  kong_process_secrets = {".kong_process_secrets"},

  ssl_cert_csr_default = {"ssl", "kong-default.csr"},
  ssl_cert_default = {"ssl", "kong-default.crt"},
  ssl_cert_key_default = {"ssl", "kong-default.key"},
  ssl_cert_default_ecdsa = {"ssl", "kong-default-ecdsa.crt"},
  ssl_cert_key_default_ecdsa = {"ssl", "kong-default-ecdsa.key"},

  client_ssl_cert_default = {"ssl", "kong-default.crt"},
  client_ssl_cert_key_default = {"ssl", "kong-default.key"},

  admin_ssl_cert_default = {"ssl", "admin-kong-default.crt"},
  admin_ssl_cert_key_default = {"ssl", "admin-kong-default.key"},
  admin_ssl_cert_default_ecdsa = {"ssl", "admin-kong-default-ecdsa.crt"},
  admin_ssl_cert_key_default_ecdsa = {"ssl", "admin-kong-default-ecdsa.key"},

  status_ssl_cert_default = {"ssl", "status-kong-default.crt"},
  status_ssl_cert_key_default = {"ssl", "status-kong-default.key"},
  status_ssl_cert_default_ecdsa = {"ssl", "status-kong-default-ecdsa.crt"},
  status_ssl_cert_key_default_ecdsa = {"ssl", "status-kong-default-ecdsa.key"},
}


ee_conf_loader.add(PREFIX_PATHS, ee_conf_loader.EE_PREFIX_PATHS)

local function is_predefined_dhgroup(group)
  if type(group) ~= "string" then
    return false
  end

  return not not openssl_pkey.paramgen({
    type = "DH",
    group = group,
  })
end


-- By default, all properties in the configuration are considered to
-- be strings/numbers, but if we want to forcefully infer their type, specify it
-- in this table.
-- Also holds "enums" which are lists of valid configuration values for some
-- settings.
-- See `typ_checks` for the validation function of each type.
--
-- Types:
-- `boolean`: can be "on"/"off"/"true"/"false", will be inferred to a boolean
-- `ngx_boolean`: can be "on"/"off", will be inferred to a string
-- `array`: a comma-separated list
local CONF_PARSERS = {
  -- forced string inferences (or else are retrieved as numbers)
  port_maps = { typ = "array" },
  proxy_listen = { typ = "array" },
  admin_listen = { typ = "array" },
  status_listen = { typ = "array" },
  debug_listen = { typ = "array" },
  stream_listen = { typ = "array" },
  cluster_listen = { typ = "array" },
  ssl_cert = { typ = "array" },
  ssl_cert_key = { typ = "array" },
  admin_ssl_cert = { typ = "array" },
  admin_ssl_cert_key = { typ = "array" },
  status_ssl_cert = { typ = "array" },
  status_ssl_cert_key = { typ = "array" },
  debug_ssl_cert = { typ = "array" },
  debug_ssl_cert_key = { typ = "array" },
  db_update_frequency = {  typ = "number"  },
  db_update_propagation = {  typ = "number"  },
  db_cache_ttl = {  typ = "number"  },
  db_cache_neg_ttl = {  typ = "number"  },
  db_resurrect_ttl = {  typ = "number"  },
  db_cache_warmup_entities = { typ = "array" },
  nginx_user = {
    typ = "string",
    alias = {
      replacement = "nginx_main_user",
    }
  },
  nginx_daemon = {
    typ = "ngx_boolean",
    alias = {
      replacement = "nginx_main_daemon",
    }
  },
  nginx_worker_processes = {
    typ = "string",
    alias = {
      replacement = "nginx_main_worker_processes",
    },
  },

  upstream_keepalive_pool_size = { typ = "number" },
  upstream_keepalive_max_requests = { typ = "number" },
  upstream_keepalive_idle_timeout = { typ = "number" },
  allow_debug_header = { typ = "boolean" },

  headers = { typ = "array" },
  trusted_ips = { typ = "array" },
  real_ip_header = {
    typ = "string",
    alias = {
      replacement = "nginx_proxy_real_ip_header",
    }
  },
  real_ip_recursive = {
    typ = "ngx_boolean",
    alias = {
      replacement = "nginx_proxy_real_ip_recursive",
    }
  },
  error_default_type = { enum = {
                           "application/json",
                           "application/xml",
                           "text/html",
                           "text/plain",
                         }
                       },

  database = { enum = { "postgres", "cassandra", "off" }  },
  pg_port = { typ = "number" },
  pg_timeout = { typ = "number" },
  pg_password = { typ = "string" },
  pg_ssl = { typ = "boolean" },
  pg_ssl_required = { typ = "boolean" },
  pg_ssl_verify = { typ = "boolean" },
  pg_ssl_version = { enum = { "tlsv1_1", "tlsv1_2", "tlsv1_3", "any" } },
  pg_ssl_cert = { typ = "string" },
  pg_ssl_cert_key = { typ = "string" },
  pg_max_concurrent_queries = { typ = "number" },
  pg_semaphore_timeout = { typ = "number" },
  pg_keepalive_timeout = { typ = "number" },
  pg_pool_size = { typ = "number" },
  pg_backlog = { typ = "number" },
  _debug_pg_ttl_cleanup_interval = { typ = "number" },

  pg_ro_port = { typ = "number" },
  pg_ro_timeout = { typ = "number" },
  pg_ro_password = { typ = "string" },
  pg_ro_ssl = { typ = "boolean" },
  pg_ro_ssl_required = { typ = "boolean" },
  pg_ro_ssl_verify = { typ = "boolean" },
  -- allow nil because it uses pg_ssl_version by default
  pg_ro_ssl_version = { enum = { nil, "tlsv1_1", "tlsv1_2", "tlsv1_3", "any" } },
  pg_ro_ssl_cert = { typ = "string" },
  pg_ro_ssl_cert_key = { typ = "string" },
  pg_ro_max_concurrent_queries = { typ = "number" },
  pg_ro_semaphore_timeout = { typ = "number" },
  pg_ro_keepalive_timeout = { typ = "number" },
  pg_ro_pool_size = { typ = "number" },
  pg_ro_backlog = { typ = "number" },

  cassandra_contact_points = { typ = "array" },
  cassandra_port = { typ = "number" },
  cassandra_password = { typ = "string" },
  cassandra_timeout = { typ = "number" },
  cassandra_ssl = { typ = "boolean" },
  cassandra_ssl_verify = { typ = "boolean" },
  cassandra_write_consistency = { enum = {
                                  "ALL",
                                  "EACH_QUORUM",
                                  "QUORUM",
                                  "LOCAL_QUORUM",
                                  "ONE",
                                  "TWO",
                                  "THREE",
                                  "LOCAL_ONE",
                                }
                              },
  cassandra_read_consistency = { enum = {
                                  "ALL",
                                  "EACH_QUORUM",
                                  "QUORUM",
                                  "LOCAL_QUORUM",
                                  "ONE",
                                  "TWO",
                                  "THREE",
                                  "LOCAL_ONE",
                                }
                              },
  cassandra_lb_policy = { enum = {
                            "RoundRobin",
                            "RequestRoundRobin",
                            "DCAwareRoundRobin",
                            "RequestDCAwareRoundRobin",
                          }
                        },
  cassandra_local_datacenter = { typ = "string" },
  cassandra_refresh_frequency = { typ = "number" },
  cassandra_repl_strategy = { enum = {
                                "SimpleStrategy",
                                "NetworkTopologyStrategy",
                              }
                            },
  cassandra_repl_factor = { typ = "number" },
  cassandra_data_centers = { typ = "array" },
  cassandra_schema_consensus_timeout = { typ = "number" },

  dns_resolver = { typ = "array" },
  dns_hostsfile = { typ = "string" },
  dns_order = { typ = "array" },
  dns_valid_ttl = { typ = "number" },
  dns_stale_ttl = { typ = "number" },
  dns_cache_size = { typ = "number" },
  dns_not_found_ttl = { typ = "number" },
  dns_error_ttl = { typ = "number" },
  dns_no_sync = { typ = "boolean" },
  worker_consistency = { enum = { "strict", "eventual" },
    -- deprecating values for enums
    deprecated = {
      value = "strict",
     }
  },
  router_consistency = {
    enum = { "strict", "eventual" },
    deprecated = {
      replacement = "worker_consistency",
      alias = function(conf)
        if conf.worker_consistency == nil and
           conf.router_consistency ~= nil then
          conf.worker_consistency = conf.router_consistency
        end
      end,
    }
  },
  router_flavor = {
    enum = { "traditional", "traditional_compatible", "expressions" },
  },
  worker_state_update_frequency = { typ = "number" },

  lua_max_req_headers = { typ = "number" },
  lua_max_resp_headers = { typ = "number" },
  lua_max_uri_args = { typ = "number" },
  lua_max_post_args = { typ = "number" },

  ssl_protocols = {
    typ = "string",
    directives = {
      "nginx_http_ssl_protocols",
      "nginx_stream_ssl_protocols",
    },
  },
  ssl_prefer_server_ciphers = {
    typ = "ngx_boolean",
    directives = {
      "nginx_http_ssl_prefer_server_ciphers",
      "nginx_stream_ssl_prefer_server_ciphers",
    },
  },
  ssl_dhparam = {
    typ = "string",
    directives = {
      "nginx_http_ssl_dhparam",
      "nginx_stream_ssl_dhparam",
    },
  },
  ssl_session_tickets = {
    typ = "ngx_boolean",
    directives = {
      "nginx_http_ssl_session_tickets",
      "nginx_stream_ssl_session_tickets",
    },
  },
  ssl_session_timeout = {
    typ = "string",
    directives = {
      "nginx_http_ssl_session_timeout",
      "nginx_stream_ssl_session_timeout",
    },
  },
  ssl_session_cache_size = { typ = "string" },

  client_ssl = { typ = "boolean" },

  proxy_access_log = { typ = "string" },
  proxy_error_log = { typ = "string" },
  proxy_stream_access_log = { typ = "string" },
  proxy_stream_error_log = { typ = "string" },
  admin_access_log = { typ = "string" },
  admin_error_log = { typ = "string" },
  status_access_log = { typ = "string" },
  status_error_log = { typ = "string" },
  debug_access_log = { typ = "string" },
  debug_error_log = { typ = "string" },
  log_level = { enum = {
                  "debug",
                  "info",
                  "notice",
                  "warn",
                  "error",
                  "crit",
                  "alert",
                  "emerg",
                }
              },
  vaults = { typ = "array" },
  plugins = { typ = "array" },
  anonymous_reports = { typ = "boolean" },

  lua_ssl_trusted_certificate = { typ = "array" },
  lua_ssl_verify_depth = { typ = "number" },
  lua_ssl_protocols = {
    typ = "string",
    directives = {
      "nginx_http_lua_ssl_protocols",
      "nginx_stream_lua_ssl_protocols",
    },
  },
  lua_socket_pool_size = { typ = "number" },

  role = { enum = { "data_plane", "control_plane", "traditional", }, },
  cluster_control_plane = { typ = "string", },
  cluster_cert = { typ = "string" },
  cluster_cert_key = { typ = "string" },

  cluster_mtls = { enum = { "shared", "pki", "pki_check_cn" } },
  cluster_ca_cert = { typ = "string" },
  cluster_server_name = { typ = "string" },
  cluster_data_plane_purge_delay = { typ = "number" },
  cluster_ocsp = { enum = { "on", "off", "optional" } },
  cluster_allowed_common_names = { typ = "array" },
  cluster_max_payload = { typ = "number" },
  cluster_use_proxy = { typ = "boolean" },
  cluster_dp_labels = { typ = "array" },

  kic = { typ = "boolean" },
  pluginserver_names = { typ = "array" },

  untrusted_lua = { enum = { "on", "off", "sandbox" } },
  untrusted_lua_sandbox_requires = { typ = "array" },
  untrusted_lua_sandbox_environment = { typ = "array" },

<<<<<<< HEAD
  allow_inconsistent_data_plane_plugins = { typ = "boolean" },

  legacy_worker_events = { typ = "boolean" },

=======
>>>>>>> e0d557a4
  lmdb_environment_path = { typ = "string" },
  lmdb_map_size = { typ = "string" },

  opentelemetry_tracing = {
    typ = "array",
    alias = {
      replacement = "tracing_instrumentations",
    },
    deprecated = {
      replacement = "tracing_instrumentations",
    },
  },

  tracing_instrumentations = {
    typ = "array",
  },

  opentelemetry_tracing_sampling_rate = {
    typ = "number",
    deprecated = {
      replacement = "tracing_sampling_rate",
    },
    alias = {
      replacement = "tracing_sampling_rate",
    },
  },

  tracing_sampling_rate = {
    typ = "number",
  },

  proxy_server = { typ = "string" },
  proxy_server_ssl_verify = { typ = "boolean" },

  error_template_html = { typ = "string" },
  error_template_json = { typ = "string" },
  error_template_xml = { typ = "string" },
  error_template_plain = { typ = "string" },

  cluster_fallback_config_storage = { typ = "string" },
  cluster_fallback_config_export = { typ = "boolean" },
  cluster_fallback_config_export_delay = { typ = "number" },
  cluster_fallback_config_import = { typ = "boolean" },
}


ee_conf_loader.add(CONF_PARSERS, ee_conf_loader.EE_CONF_INFERENCES)


-- List of settings whose values must not be printed when
-- using the CLI in debug mode (which prints all settings).
local CONF_SENSITIVE_PLACEHOLDER = "******"
local CONF_SENSITIVE = {
  pg_password = true,
  pg_ro_password = true,
  cassandra_password = true,
  proxy_server = true, -- hide proxy server URL as it may contain credentials
}

ee_conf_loader.add(CONF_SENSITIVE, ee_conf_loader.EE_CONF_SENSITIVE)


local typ_checks = {
  array = function(v) return type(v) == "table" end,
  string = function(v) return type(v) == "string" end,
  number = function(v) return type(v) == "number" end,
  boolean = function(v) return type(v) == "boolean" end,
  ngx_boolean = function(v) return v == "on" or v == "off" end,
}


-- This meta table will prevent the parsed table to be passed on in the
-- intermediate Kong config file in the prefix directory.
-- We thus avoid 'table: 0x41c3fa58' from appearing into the prefix
-- hidden configuration file.
-- This is only to be applied to values that are injected into the
-- configuration object, and not configuration properties themselves,
-- otherwise we would prevent such properties from being specifiable
-- via environment variables.
local _nop_tostring_mt = {
  __tostring = function() return "" end,
}


local function parse_value(value, typ)
  if type(value) == "string" then
    value = strip(value)
  end

  -- transform {boolean} values ("on"/"off" aliasing to true/false)
  -- transform {ngx_boolean} values ("on"/"off" aliasing to on/off)
  -- transform {explicit string} values (number values converted to strings)
  -- transform {array} values (comma-separated strings)
  if typ == "boolean" then
    value = value == true or value == "on" or value == "true"

  elseif typ == "ngx_boolean" then
    value = (value == "on" or value == true) and "on" or "off"

  elseif typ == "string" then
    if type(value) == "table" then
      value = cjson.encode(value)

    else
      value = tostring(value) -- forced string inference
    end

  elseif typ == "number" then
    value = tonumber(value) -- catch ENV variables (strings) that are numbers

  elseif typ == "array" and type(value) == "string" then
    -- must check type because pl will already convert comma
    -- separated strings to tables (but not when the arr has
    -- only one element)
    value = setmetatable(pl_stringx.split(value, ","), nil) -- remove List mt

    for i = 1, #value do
      value[i] = strip(value[i])
    end
  end

  if value == "" then
    -- unset values are removed
    value = nil
  end

  return value
end


-- Validate properties (type/enum/custom) and infer their type.
-- @param[type=table] conf The configuration table to treat.
local function check_and_parse(conf, opts)
  local errors = {}

  for k, value in pairs(conf) do
    local v_schema = CONF_PARSERS[k] or {}

    value = parse_value(value, v_schema.typ)

    local typ = v_schema.typ or "string"
    if value and not typ_checks[typ](value) then
      errors[#errors + 1] = fmt("%s is not a %s: '%s'", k, typ,
                                tostring(value))

    elseif v_schema.enum and not tablex.find(v_schema.enum, value) then
      errors[#errors + 1] = fmt("%s has an invalid value: '%s' (%s)", k,
                              tostring(value), concat(v_schema.enum, ", "))

    end

    conf[k] = value
  end

  ---------------------
  -- custom validations
  ---------------------

  conf.host_ports = {}
  if conf.port_maps then
    local MIN_PORT = 1
    local MAX_PORT = 65535

    for _, port_map in ipairs(conf.port_maps) do
      local colpos = find(port_map, ":", nil, true)
      if not colpos then
        errors[#errors + 1] = "invalid port mapping (`port_maps`): " .. port_map

      else
        local host_port_str = sub(port_map, 1, colpos - 1)
        local host_port_num = tonumber(host_port_str, 10)
        local kong_port_str = sub(port_map, colpos + 1)
        local kong_port_num = tonumber(kong_port_str, 10)

        if  (host_port_num and host_port_num >= MIN_PORT and host_port_num <= MAX_PORT)
        and (kong_port_num and kong_port_num >= MIN_PORT and kong_port_num <= MAX_PORT)
        then
            conf.host_ports[kong_port_num] = host_port_num
            conf.host_ports[kong_port_str] = host_port_num
        else
          errors[#errors + 1] = "invalid port mapping (`port_maps`): " .. port_map
        end
      end
    end
  end

  if conf.database == "cassandra" then
    log.deprecation("Support for Cassandra is deprecated. Please refer to " ..
                    "https://konghq.com/blog/cassandra-support-deprecated", {
      after   = "2.7",
      removal = "4.0"
    })

    if find(conf.cassandra_lb_policy, "DCAware", nil, true)
       and not conf.cassandra_local_datacenter
    then
      errors[#errors + 1] = "must specify 'cassandra_local_datacenter' when " ..
                            conf.cassandra_lb_policy .. " policy is in use"
    end

    if conf.cassandra_refresh_frequency < 0 then
      errors[#errors + 1] = "cassandra_refresh_frequency must be 0 or greater"
    end

    for _, contact_point in ipairs(conf.cassandra_contact_points) do
      local endpoint, err = utils.normalize_ip(contact_point)
      if not endpoint then
        errors[#errors + 1] = fmt("bad cassandra contact point '%s': %s",
                                  contact_point, err)

      elseif endpoint.port then
        errors[#errors + 1] = fmt("bad cassandra contact point '%s': %s",
                                  contact_point,
                                  "port must be specified in cassandra_port")
      end
    end

    -- cache settings check

    if conf.db_update_propagation == 0 then
      log.warn("You are using Cassandra but your 'db_update_propagation' " ..
               "setting is set to '0' (default). Due to the distributed "  ..
               "nature of Cassandra, you should increase this value.")
    end
  end

  for _, prefix in ipairs({ "proxy_", "admin_", "status_" }) do
    local listen = conf[prefix .. "listen"]

    local ssl_enabled = find(concat(listen, ",") .. " ", "%sssl[%s,]") ~= nil
    if not ssl_enabled and prefix == "proxy_" then
      ssl_enabled = find(concat(conf.stream_listen, ",") .. " ", "%sssl[%s,]") ~= nil
    end

    if prefix == "proxy_" then
      prefix = ""
    end

    if ssl_enabled then
      conf.ssl_enabled = true

      local ssl_cert = conf[prefix .. "ssl_cert"]
      local ssl_cert_key = conf[prefix .. "ssl_cert_key"]

      if #ssl_cert > 0 and #ssl_cert_key == 0 then
        errors[#errors + 1] = prefix .. "ssl_cert_key must be specified"

      elseif #ssl_cert_key > 0 and #ssl_cert == 0 then
        errors[#errors + 1] = prefix .. "ssl_cert must be specified"

      elseif #ssl_cert ~= #ssl_cert_key then
        errors[#errors + 1] = prefix .. "ssl_cert was specified " .. #ssl_cert .. " times while " ..
          prefix .. "ssl_cert_key was specified " .. #ssl_cert_key .. " times"
      end

      if ssl_cert then
        for i, cert in ipairs(ssl_cert) do
          if not exists(cert) then
            cert = try_decode_base64(cert)
            ssl_cert[i] = cert
            local _, err = openssl_x509.new(cert)
            if err then
              errors[#errors + 1] = prefix .. "ssl_cert: failed loading certificate from " .. cert
            end
          end
        end
        conf[prefix .. "ssl_cert"] = ssl_cert
      end

      if ssl_cert_key then
        for i, cert_key in ipairs(ssl_cert_key) do
          if not exists(cert_key) then
            cert_key = try_decode_base64(cert_key)
            ssl_cert_key[i] = cert_key
            local _, err = openssl_pkey.new(cert_key)
            if err then
              errors[#errors + 1] = prefix .. "ssl_cert_key: failed loading key from " .. cert_key
            end
          end
        end
        conf[prefix .. "ssl_cert_key"] = ssl_cert_key
      end
    end
  end

  if conf.client_ssl then
    local client_ssl_cert = conf.client_ssl_cert
    local client_ssl_cert_key = conf.client_ssl_cert_key

    if client_ssl_cert and not client_ssl_cert_key then
      errors[#errors + 1] = "client_ssl_cert_key must be specified"

    elseif client_ssl_cert_key and not client_ssl_cert then
      errors[#errors + 1] = "client_ssl_cert must be specified"
    end

    if client_ssl_cert and not exists(client_ssl_cert) then
      client_ssl_cert = try_decode_base64(client_ssl_cert)
      conf.client_ssl_cert = client_ssl_cert
      local _, err = openssl_x509.new(client_ssl_cert)
      if err then
        errors[#errors + 1] = "client_ssl_cert: failed loading certificate from " .. client_ssl_cert
      end
    end

    if client_ssl_cert_key and not exists(client_ssl_cert_key) then
      client_ssl_cert_key = try_decode_base64(client_ssl_cert_key)
      conf.client_ssl_cert_key = client_ssl_cert_key
      local _, err = openssl_pkey.new(client_ssl_cert_key)
      if err then
        errors[#errors + 1] = "client_ssl_cert_key: failed loading key from " ..
                               client_ssl_cert_key
      end
    end
  end

  if conf.pg_ssl then
    if conf.pg_ssl_cert and not conf.pg_ssl_cert_key then
      errors[#errors + 1] = "pg_ssl_cert_key must be specified"

    elseif conf.pg_ssl_cert_key and not conf.pg_ssl_cert then
      errors[#errors + 1] = "pg_ssl_cert must be specified"
    end

    if conf.pg_ssl_cert and not pl_path.exists(conf.pg_ssl_cert) then
      errors[#errors + 1] = "pg_ssl_cert: no such file at " ..
                          conf.pg_ssl_cert
    end

    if conf.pg_ssl_cert_key and not pl_path.exists(conf.pg_ssl_cert_key) then
      errors[#errors + 1] = "pg_ssl_cert_key: no such file at " ..
                          conf.pg_ssl_cert_key
    end
  end

  -- enterprise validations
  ee_conf_loader.validate(conf, errors)

  if conf.lua_ssl_trusted_certificate then
    local new_paths = {}

    for _, trusted_cert in ipairs(conf.lua_ssl_trusted_certificate) do
      if trusted_cert == "system" then
        local system_path, err = utils.get_system_trusted_certs_filepath()
        if system_path then
          trusted_cert = system_path

        elseif not ngx.IS_CLI then
          log.info("lua_ssl_trusted_certificate: unable to locate system bundle: " .. err ..
                   ". If you are using TLS connections, consider specifying " ..
                   "\"lua_ssl_trusted_certificate\" manually")
        end
      end

      if trusted_cert ~= "system" then
        if not exists(trusted_cert) then
          trusted_cert = try_decode_base64(trusted_cert)
          local _, err = openssl_x509.new(trusted_cert)
          if err then
            errors[#errors + 1] = "lua_ssl_trusted_certificate: " ..
                                  "failed loading certificate from " ..
                                  trusted_cert
          end
        end

        new_paths[#new_paths + 1] = trusted_cert
      end
    end

    conf.lua_ssl_trusted_certificate = new_paths
  end

  if conf.ssl_cipher_suite ~= "custom" then
    local suite = cipher_suites[conf.ssl_cipher_suite]
    if suite then
      conf.ssl_ciphers = suite.ciphers
      conf.nginx_http_ssl_protocols = suite.protocols
      conf.nginx_http_ssl_prefer_server_ciphers = suite.prefer_server_ciphers
      conf.nginx_stream_ssl_protocols = suite.protocols
      conf.nginx_stream_ssl_prefer_server_ciphers = suite.prefer_server_ciphers

      -- There is no secure predefined one for old at the moment (and it's too slow to generate one).
      -- Intermediate (the default) forcibly sets this to predefined ffdhe2048 group.
      -- Modern just forcibly sets this to nil as there are no ciphers that need it.
      if conf.ssl_cipher_suite ~= "old" then
        conf.ssl_dhparam = suite.dhparams
        conf.nginx_http_ssl_dhparam = suite.dhparams
        conf.nginx_stream_ssl_dhparam = suite.dhparams
      end

    else
      errors[#errors + 1] = "Undefined cipher suite " .. tostring(conf.ssl_cipher_suite)
    end
  end

  if conf.ssl_dhparam then
    if not is_predefined_dhgroup(conf.ssl_dhparam)
       and not exists(conf.ssl_dhparam) then
      conf.ssl_dhparam = try_decode_base64(conf.ssl_dhparam)
      local _, err = openssl_pkey.new(
        {
          type = "DH",
          param = conf.ssl_dhparam
        }
      )
      if err then
        errors[#errors + 1] = "ssl_dhparam: failed loading certificate from "
                              .. conf.ssl_dhparam
      end
    end

  else
    for _, key in ipairs({ "nginx_http_ssl_dhparam", "nginx_stream_ssl_dhparam" }) do
      local file = conf[key]
      if file and not is_predefined_dhgroup(file) and not exists(file) then
        errors[#errors + 1] = key .. ": no such file at " .. file
      end
    end
  end

  if conf.headers then
    for _, token in ipairs(conf.headers) do
      if token ~= "off" and not HEADER_KEY_TO_NAME[lower(token)] then
        errors[#errors + 1] = fmt("headers: invalid entry '%s'",
                                  tostring(token))
      end
    end
  end

  if conf.dns_resolver then
    for _, server in ipairs(conf.dns_resolver) do
      local dns = utils.normalize_ip(server)

      if not dns or dns.type == "name" then
        errors[#errors + 1] = "dns_resolver must be a comma separated list " ..
                              "in the form of IPv4/6 or IPv4/6:port, got '"  ..
                              server .. "'"
      end
    end
  end

  if conf.dns_hostsfile then
    if not pl_path.isfile(conf.dns_hostsfile) then
      errors[#errors + 1] = "dns_hostsfile: file does not exist"
    end
  end

  if conf.dns_order then
    local allowed = { LAST = true, A = true, AAAA = true,
                      CNAME = true, SRV = true }

    for _, name in ipairs(conf.dns_order) do
      if not allowed[upper(name)] then
        errors[#errors + 1] = fmt("dns_order: invalid entry '%s'",
                                  tostring(name))
      end
    end
  end

  if not conf.lua_package_cpath then
    conf.lua_package_cpath = ""
  end

  -- checking the trusted ips
  for _, address in ipairs(conf.trusted_ips) do
    if not utils.is_valid_ip_or_cidr(address) and address ~= "unix:" then
      errors[#errors + 1] = "trusted_ips must be a comma separated list in " ..
                            "the form of IPv4 or IPv6 address or CIDR "      ..
                            "block or 'unix:', got '" .. address .. "'"
    end
  end

  if conf.pg_max_concurrent_queries < 0 then
    errors[#errors + 1] = "pg_max_concurrent_queries must be greater than 0"
  end

  if conf.pg_max_concurrent_queries ~= floor(conf.pg_max_concurrent_queries) then
    errors[#errors + 1] = "pg_max_concurrent_queries must be an integer greater than 0"
  end

  if conf.pg_semaphore_timeout < 0 then
    errors[#errors + 1] = "pg_semaphore_timeout must be greater than 0"
  end

  if conf.pg_semaphore_timeout ~= floor(conf.pg_semaphore_timeout) then
    errors[#errors + 1] = "pg_semaphore_timeout must be an integer greater than 0"
  end

  if conf.pg_keepalive_timeout then
    if conf.pg_keepalive_timeout < 0 then
      errors[#errors + 1] = "pg_keepalive_timeout must be greater than 0"
    end

    if conf.pg_keepalive_timeout ~= floor(conf.pg_keepalive_timeout) then
      errors[#errors + 1] = "pg_keepalive_timeout must be an integer greater than 0"
    end
  end

  if conf.pg_pool_size then
    if conf.pg_pool_size < 0 then
      errors[#errors + 1] = "pg_pool_size must be greater than 0"
    end

    if conf.pg_pool_size ~= floor(conf.pg_pool_size) then
      errors[#errors + 1] = "pg_pool_size must be an integer greater than 0"
    end
  end

  if conf.pg_backlog then
    if conf.pg_backlog < 0 then
      errors[#errors + 1] = "pg_backlog must be greater than 0"
    end

    if conf.pg_backlog ~= floor(conf.pg_backlog) then
      errors[#errors + 1] = "pg_backlog must be an integer greater than 0"
    end
  end

  if conf.pg_ro_max_concurrent_queries then
    if conf.pg_ro_max_concurrent_queries < 0 then
      errors[#errors + 1] = "pg_ro_max_concurrent_queries must be greater than 0"
    end

    if conf.pg_ro_max_concurrent_queries ~= floor(conf.pg_ro_max_concurrent_queries) then
      errors[#errors + 1] = "pg_ro_max_concurrent_queries must be an integer greater than 0"
    end
  end

  if conf.pg_ro_semaphore_timeout then
    if conf.pg_ro_semaphore_timeout < 0 then
      errors[#errors + 1] = "pg_ro_semaphore_timeout must be greater than 0"
    end

    if conf.pg_ro_semaphore_timeout ~= floor(conf.pg_ro_semaphore_timeout) then
      errors[#errors + 1] = "pg_ro_semaphore_timeout must be an integer greater than 0"
    end
  end

  if conf.pg_ro_keepalive_timeout then
    if conf.pg_ro_keepalive_timeout < 0 then
      errors[#errors + 1] = "pg_ro_keepalive_timeout must be greater than 0"
    end

    if conf.pg_ro_keepalive_timeout ~= floor(conf.pg_ro_keepalive_timeout) then
      errors[#errors + 1] = "pg_ro_keepalive_timeout must be an integer greater than 0"
    end
  end

  if conf.pg_ro_pool_size then
    if conf.pg_ro_pool_size < 0 then
      errors[#errors + 1] = "pg_ro_pool_size must be greater than 0"
    end

    if conf.pg_ro_pool_size ~= floor(conf.pg_ro_pool_size) then
      errors[#errors + 1] = "pg_ro_pool_size must be an integer greater than 0"
    end
  end

  if conf.pg_ro_backlog then
    if conf.pg_ro_backlog < 0 then
      errors[#errors + 1] = "pg_ro_backlog must be greater than 0"
    end

    if conf.pg_ro_backlog ~= floor(conf.pg_ro_backlog) then
      errors[#errors + 1] = "pg_ro_backlog must be an integer greater than 0"
    end
  end

  if conf.worker_state_update_frequency <= 0 then
    errors[#errors + 1] = "worker_state_update_frequency must be greater than 0"
  end

  if conf.proxy_server then
    local parsed, err = socket_url.parse(conf.proxy_server)
    if err then
      errors[#errors + 1] = "proxy_server is invalid: " .. err

    elseif not parsed.scheme then
      errors[#errors + 1] = "proxy_server missing scheme"

    elseif parsed.scheme ~= "http" and parsed.scheme ~= "https" then
      errors[#errors + 1] = "proxy_server only supports \"http\" and \"https\", got " .. parsed.scheme

    elseif not parsed.host then
      errors[#errors + 1] = "proxy_server missing host"

    elseif parsed.fragment or parsed.query or parsed.params then
      errors[#errors + 1] = "fragments, query strings or parameters are meaningless in proxy configuration"
    end
  end

  if conf.role == "control_plane" then
    if #conf.admin_listen < 1 or strip(conf.admin_listen[1]) == "off" then
      errors[#errors + 1] = "admin_listen must be specified when role = \"control_plane\""
    end

    if conf.cluster_mtls == "pki" and not conf.cluster_ca_cert then
      errors[#errors + 1] = "cluster_ca_cert must be specified when cluster_mtls = \"pki\""
    end

    if #conf.cluster_listen < 1 or strip(conf.cluster_listen[1]) == "off" then
      errors[#errors + 1] = "cluster_listen must be specified when role = \"control_plane\""
    end

    if conf.database == "off" then
      errors[#errors + 1] = "in-memory storage can not be used when role = \"control_plane\""
    end

    if conf.cluster_use_proxy then
      errors[#errors + 1] = "cluster_use_proxy can not be used when role = \"control_plane\""
    end

    if conf.cluster_mtls == "pki_check_cn" then
      if not conf.cluster_ca_cert then
        errors[#errors + 1] = "cluster_ca_cert must be specified when cluster_mtls = \"pki_check_cn\""
      end

      local cluster_cert, err = pl_file.read(conf.cluster_cert)
      if not cluster_cert then
        errors[#errors + 1] = "unable to open cluster_cert file \"" .. conf.cluster_cert .. "\": "..err

      else
        cluster_cert, err = openssl_x509.new(cluster_cert, "PEM")
        if err then
          errors[#errors + 1] = "cluster_cert file is not a valid PEM certificate: "..err

        elseif not conf.cluster_allowed_common_names
               or #conf.cluster_allowed_common_names == 0
        then
          local cn, cn_parent = utils.get_cn_parent_domain(cluster_cert)
          if not cn then
            errors[#errors + 1] = "unable to get CommonName of cluster_cert: " .. cn
          elseif not cn_parent then
            errors[#errors + 1] = "cluster_cert is a certificate with " ..
                            "top level domain: \"" .. cn .. "\", this is insufficient " ..
                            "to verify Data Plane identity when cluster_mtls = \"pki_check_cn\""
          end
        end
      end
    end

    if conf.cluster_dp_labels and #conf.cluster_dp_labels > 0 then
      errors[#errors + 1] = "cluster_dp_labels can not be used when role = \"control_plane\""
    end

  elseif conf.role == "data_plane" then
    if (#conf.proxy_listen < 1 or strip(conf.proxy_listen[1]) == "off") and
       not conf.cluster_fallback_config_export  then
      errors[#errors + 1] = "proxy_listen must be specified when role = \"data_plane\" and cluster_fallback_config_export is not configured"
    end

    if conf.database ~= "off" then
      errors[#errors + 1] = "only in-memory storage can be used when role = \"data_plane\"\n" ..
                            "Hint: set database = off in your kong.conf"
    end

    if not conf.lua_ssl_trusted_certificate then
      conf.lua_ssl_trusted_certificate = {}
    end

    if conf.cluster_mtls == "shared" then
      insert(conf.lua_ssl_trusted_certificate, conf.cluster_cert)

    elseif conf.cluster_mtls == "pki" or conf.cluster_mtls == "pki_check_cn" then
      insert(conf.lua_ssl_trusted_certificate, conf.cluster_ca_cert)
    end

    if conf.cluster_use_proxy and not conf.proxy_server then
      errors[#errors + 1] = "cluster_use_proxy is turned on but no proxy_server is configured"
    end

    if conf.cluster_dp_labels then
      local _, err = utils.validate_labels(conf.cluster_dp_labels)
      if err then
       errors[#errors + 1] = err
      end
    end

  else
    if conf.cluster_dp_labels and #conf.cluster_dp_labels > 0 then
      errors[#errors + 1] = "cluster_dp_labels can only be used when role = \"data_plane\""
    end
  end

  if conf.cluster_data_plane_purge_delay < 60 then
    errors[#errors + 1] = "cluster_data_plane_purge_delay must be 60 or greater"
  end

  if conf.cluster_max_payload < 4194304 then
    errors[#errors + 1] = "cluster_max_payload must be 4194304 (4MB) or greater"
  end

  if conf.role == "control_plane" or conf.role == "data_plane" then
    local cluster_cert = conf.cluster_cert
    local cluster_cert_key = conf.cluster_cert_key
    local cluster_ca_cert = conf.cluster_ca_cert

    if not cluster_cert or not cluster_cert_key then
      errors[#errors + 1] = "cluster certificate and key must be provided to use Hybrid mode"

    else
      if not exists(cluster_cert) then
        cluster_cert = try_decode_base64(cluster_cert)
        conf.cluster_cert = cluster_cert
        local _, err = openssl_x509.new(cluster_cert)
        if err then
          errors[#errors + 1] = "cluster_cert: failed loading certificate from " .. cluster_cert
        end
      end

      if not exists(cluster_cert_key) then
        cluster_cert_key = try_decode_base64(cluster_cert_key)
        conf.cluster_cert_key = cluster_cert_key
        local _, err = openssl_pkey.new(cluster_cert_key)
        if err then
          errors[#errors + 1] = "cluster_cert_key: failed loading key from " .. cluster_cert_key
        end
      end
    end

    if cluster_ca_cert and not exists(cluster_ca_cert) then
      cluster_ca_cert = try_decode_base64(cluster_ca_cert)
      conf.cluster_ca_cert = cluster_ca_cert
      local _, err = openssl_x509.new(cluster_ca_cert)
      if err then
        errors[#errors + 1] = "cluster_ca_cert: failed loading certificate from " ..
                              cluster_ca_cert
      end
    end
  end

  if conf.upstream_keepalive_pool_size < 0 then
    errors[#errors + 1] = "upstream_keepalive_pool_size must be 0 or greater"
  end

  if conf.upstream_keepalive_max_requests < 0 then
    errors[#errors + 1] = "upstream_keepalive_max_requests must be 0 or greater"
  end

  if conf.upstream_keepalive_idle_timeout < 0 then
    errors[#errors + 1] = "upstream_keepalive_idle_timeout must be 0 or greater"
  end

  if conf.tracing_instrumentations and #conf.tracing_instrumentations > 0 then
    local instrumentation = require "kong.tracing.instrumentation"
    local available_types_map = tablex.deepcopy(instrumentation.available_types)
    available_types_map["all"] = true
    available_types_map["off"] = true
    available_types_map["request"] = true

    for _, trace_type in ipairs(conf.tracing_instrumentations) do
      if not available_types_map[trace_type] then
        errors[#errors + 1] = "invalid tracing type: " .. trace_type
      end
    end

    if #conf.tracing_instrumentations > 1
      and tablex.find(conf.tracing_instrumentations, "off")
    then
      errors[#errors + 1] = "invalid tracing types: off, other types are mutually exclusive"
    end

    if conf.tracing_sampling_rate < 0 or conf.tracing_sampling_rate > 1 then
      errors[#errors + 1] = "tracing_sampling_rate must be between 0 and 1"
    end
  end

  if (conf.cluster_fallback_config_import or conf.cluster_fallback_config_export) and conf.role == "traditional" then
    errors[#errors + 1] =
      "cluster_fallback_config_import and cluster_fallback_config_export can only be enabled for hybrid mode"
  end

  if (conf.cluster_fallback_config_import or conf.cluster_fallback_config_export) and conf.role ~= "traditional" then
    if conf.cluster_fallback_config_import and conf.cluster_fallback_config_export then
      errors[#errors + 1] =
        "node cannot enable `cluster_fallback_config_import` and `cluster_fallback_config_export` simultaneously"
    end

    if conf.cluster_fallback_config_import and conf.role ~= "data_plane" then
      errors[#errors + 1] = "cluster_fallback_config_import can only be enabled when role = \"data_plane\""
    end

    if not conf.cluster_fallback_config_storage then
      errors[#errors + 1] = "cluster_fallback_config_storage must be set when either cluster_fallback_config_import" ..
                            " or cluster_fallback_config_export is enabled"

    else
      local scheme = conf.cluster_fallback_config_storage:match("^[^:]+")
      if scheme ~= "s3" and scheme ~= "gcs" then
        errors[#errors + 1] =
          "cluster_fallback_config_storage must be set to an S3 or GCP storage location (the scheme must be s3 or gcs)"
      end
    end
  end

  if conf.node_id and not utils.is_valid_uuid(conf.node_id) then
    errors[#errors + 1] = "node_id must be a valid UUID"
  end

  if conf.lua_max_req_headers < 1 or conf.lua_max_req_headers > 1000
  or conf.lua_max_req_headers ~= floor(conf.lua_max_req_headers)
  then
    errors[#errors + 1] = "lua_max_req_headers must be an integer between 1 and 1000"
  end

  if conf.lua_max_resp_headers < 1 or conf.lua_max_resp_headers > 1000
  or conf.lua_max_resp_headers ~= floor(conf.lua_max_resp_headers)
  then
    errors[#errors + 1] = "lua_max_resp_headers must be an integer between 1 and 1000"
  end

  if conf.lua_max_uri_args < 1 or conf.lua_max_uri_args > 1000
  or conf.lua_max_uri_args ~= floor(conf.lua_max_uri_args)
  then
    errors[#errors + 1] = "lua_max_uri_args must be an integer between 1 and 1000"
  end

  if conf.lua_max_post_args < 1 or conf.lua_max_post_args > 1000
  or conf.lua_max_post_args ~= floor(conf.lua_max_post_args)
  then
    errors[#errors + 1] = "lua_max_post_args must be an integer between 1 and 1000"
  end

  return #errors == 0, errors[1], errors
end


local function overrides(k, default_v, opts, file_conf, arg_conf)
  opts = opts or {}

  local value -- definitive value for this property

  -- default values have lowest priority

  if file_conf and file_conf[k] == nil and not opts.no_defaults then
    -- PL will ignore empty strings, so we need a placeholder (NONE)
    value = default_v == "NONE" and "" or default_v

  else
    value = file_conf[k] -- given conf values have middle priority
  end

  if opts.defaults_only then
    return value, k
  end

  if not opts.from_kong_env then
    -- environment variables have higher priority

    local env_name = "KONG_" .. upper(k)
    local env = getenv(env_name)
    if env ~= nil then
      local to_print = env

      if CONF_SENSITIVE[k] then
        to_print = CONF_SENSITIVE_PLACEHOLDER
      end

      log.debug('%s ENV found with "%s"', env_name, to_print)

      value = env
    end
  end

  -- arg_conf have highest priority
  if arg_conf and arg_conf[k] ~= nil then
    value = arg_conf[k]
  end

  return value, k
end


local function parse_nginx_directives(dyn_namespace, conf, injected_in_namespace)
  conf = conf or {}
  local directives = {}

  for k, v in pairs(conf) do
    if type(k) == "string" and not injected_in_namespace[k] then
      local directive = match(k, dyn_namespace.prefix .. "(.+)")
      if directive then
        if v ~= "NONE" and not dyn_namespace.ignore[directive] then
          insert(directives, { name = directive, value = v })
        end

        injected_in_namespace[k] = true
      end
    end
  end

  return directives
end


local function aliased_properties(conf)
  for property_name, v_schema in pairs(CONF_PARSERS) do
    local alias = v_schema.alias

    if alias and conf[property_name] ~= nil and conf[alias.replacement] == nil then
      if alias.alias then
        conf[alias.replacement] = alias.alias(conf)
      else
        local value = conf[property_name]
        if type(value) == "boolean" then
          value = value and "on" or "off"
        end
        conf[alias.replacement] = tostring(value)
      end
    end
  end
end


local function deprecated_properties(conf, opts)
  for property_name, v_schema in pairs(CONF_PARSERS) do
    local deprecated = v_schema.deprecated

    if deprecated and conf[property_name] ~= nil then
      if not opts.from_kong_env then
        if deprecated.value then
            log.warn("the configuration value '%s' for configuration property '%s' is deprecated", deprecated.value, property_name)
        end
        if deprecated.replacement then
          log.warn("the '%s' configuration property is deprecated, use " ..
                     "'%s' instead", property_name, deprecated.replacement)
        else
          log.warn("the '%s' configuration property is deprecated",
                   property_name)
        end
      end

      if deprecated.alias then
        deprecated.alias(conf)
      end
    end
  end
end


local function dynamic_properties(conf)
  for property_name, v_schema in pairs(CONF_PARSERS) do
    local value = conf[property_name]
    if value ~= nil then
      local directives = v_schema.directives
      if directives then
        for _, directive in ipairs(directives) do
          if not conf[directive] then
            if type(value) == "boolean" then
              value = value and "on" or "off"
            end
            conf[directive] = value
          end
        end
      end
    end
  end
end


local function load_config(thing)
  local s = pl_stringio.open(thing)
  local conf, err = pl_config.read(s, {
    smart = false,
    list_delim = "_blank_" -- mandatory but we want to ignore it
  })
  s:close()
  if not conf then
    return nil, err
  end

  local function strip_comments(value)
    -- remove trailing comment, if any
    -- and remove escape chars from octothorpes
    if value then
      value = ngx.re.sub(value, [[\s*(?<!\\)#.*$]], "")
      value = gsub(value, "\\#", "#")
    end
    return value
  end

  for key, value in pairs(conf) do
    conf[key] = strip_comments(value)
  end

  return conf
end


--- Load Kong configuration file
-- The loaded configuration will only contain properties read from the
-- passed configuration file (properties are not merged with defaults or
-- environment variables)
-- @param[type=string] Path to a configuration file.
local function load_config_file(path)
  assert(type(path) == "string")

  local f, err = pl_file.read(path)
  if not f then
    return nil, err
  end

  return load_config(f)
end


--- Load Kong configuration
-- The loaded configuration will have all properties from the default config
-- merged with the (optionally) specified config file, environment variables
-- and values specified in the `custom_conf` argument.
-- Values will then be validated and additional values (such as `proxy_port` or
-- `plugins`) will be appended to the final configuration table.
-- @param[type=string] path (optional) Path to a configuration file.
-- @param[type=table] custom_conf A key/value table with the highest precedence.
-- @treturn table A table holding a valid configuration.
local function load(path, custom_conf, opts)
  opts = opts or {}

  ------------------------
  -- Default configuration
  ------------------------

  -- load defaults, they are our mandatory base
  local defaults, err = load_config(kong_default_conf)
  if not defaults then
    return nil, "could not load default conf: " .. err
  end

  ---------------------
  -- Configuration file
  ---------------------

  local from_file_conf = {}
  if path and not exists(path) then
    -- file conf has been specified and must exist
    return nil, "no file at: " .. path
  end

  if not path then
    -- try to look for a conf in default locations, but no big
    -- deal if none is found: we will use our defaults.
    for _, default_path in ipairs(DEFAULT_PATHS) do
      if exists(default_path) then
        path = default_path
        break
      end

      log.verbose("no config file found at %s", default_path)
    end
  end

  if not path then
    -- still no file in default locations
    log.verbose("no config file, skip loading")

  else
    log.verbose("reading config file at %s", path)

    from_file_conf, err = load_config_file(path)
    if not from_file_conf then
      return nil, "could not load config file: " .. err
    end
  end

  -----------------------
  -- Merging & validation
  -----------------------

  do
    -- find dynamic keys that need to be loaded
    local dynamic_keys = {}

    local function add_dynamic_keys(t)
      t = t or {}

      for property_name, v_schema in pairs(CONF_PARSERS) do
        local directives = v_schema.directives
        if directives then
          local v = t[property_name]
          if v then
            if type(v) == "boolean" then
              v = v and "on" or "off"
            end

            tostring(v)

            for _, directive in ipairs(directives) do
              dynamic_keys[directive] = true
              t[directive] = v
            end
          end
        end
      end
    end

    local function find_dynamic_keys(dyn_prefix, t)
      t = t or {}

      for k, v in pairs(t) do
        local directive = match(k, "^(" .. dyn_prefix .. ".+)")
        if directive then
          dynamic_keys[directive] = true

          if type(v) == "boolean" then
            v = v and "on" or "off"
          end

          t[k] = tostring(v)
        end
      end
    end

    local kong_env_vars = {}

    do
      -- get env vars prefixed with KONG_<dyn_key_prefix>
      local env_vars, err = env.read_all()
      if err then
        return nil, err
      end

      for k, v in pairs(env_vars) do
        local kong_var = match(lower(k), "^kong_(.+)")
        if kong_var then
          -- the value will be read in `overrides()`
          kong_env_vars[kong_var] = true
        end
      end
    end

    add_dynamic_keys(defaults)
    add_dynamic_keys(custom_conf)
    add_dynamic_keys(kong_env_vars)
    add_dynamic_keys(from_file_conf)

    for _, dyn_namespace in ipairs(DYNAMIC_KEY_NAMESPACES) do
      find_dynamic_keys(dyn_namespace.prefix, defaults) -- tostring() defaults
      find_dynamic_keys(dyn_namespace.prefix, custom_conf)
      find_dynamic_keys(dyn_namespace.prefix, kong_env_vars)
      find_dynamic_keys(dyn_namespace.prefix, from_file_conf)
    end

    -- union (add dynamic keys to `defaults` to prevent removal of the keys
    -- during the intersection that happens later)
    defaults = tablex.merge(dynamic_keys, defaults, true)
  end

  -- merge file conf, ENV variables, and arg conf (with precedence)
  local user_conf = tablex.pairmap(overrides, defaults,
                                   tablex.union(opts, { no_defaults = true, }),
                                   from_file_conf, custom_conf)

  if not opts.starting then
    log.disable()
  end

  aliased_properties(user_conf)
  dynamic_properties(user_conf)
  deprecated_properties(user_conf, opts)

  -- merge user_conf with defaults
  local conf = tablex.pairmap(overrides, defaults,
                              tablex.union(opts, { defaults_only = true, }),
                              user_conf)

  ---------------------------------
  -- Dereference process references
  ---------------------------------

  local loaded_vaults
  local refs
  do
    -- validation
    local vaults_array = parse_value(conf.vaults, CONF_PARSERS["vaults"].typ)

    -- merge vaults
    local vaults = {}

    if #vaults_array > 0 and vaults_array[1] ~= "off" then
      for i = 1, #vaults_array do
        local vault_name = strip(vaults_array[i])
        if vault_name ~= "off" then
          if vault_name == "bundled" then
            vaults = tablex.merge(constants.BUNDLED_VAULTS, vaults, true)

          else
            vaults[vault_name] = true
          end
        end
      end
    end

    loaded_vaults = setmetatable(vaults, _nop_tostring_mt)

    if get_phase() == "init" then
      local secrets = getenv("KONG_PROCESS_SECRETS")
      if secrets then
        C.unsetenv("KONG_PROCESS_SECRETS")

      else
        local path = pl_path.join(abspath(ngx.config.prefix()), unpack(PREFIX_PATHS.kong_process_secrets))
        if exists(path) then
          secrets, err = pl_file.read(path, true)
          pl_file.delete(path)
          if not secrets then
            return nil, fmt("failed to read process secrets file: %s", err)
          end
        end
      end

      if secrets then
        secrets, err = process_secrets.deserialize(secrets, path)
        if not secrets then
          return nil, err
        end

        for k, deref in pairs(secrets) do
          local v = parse_value(conf[k], "string")
          if refs then
            refs[k] = v
          else
            refs = setmetatable({ [k] = v }, _nop_tostring_mt)
          end

          conf[k] = deref
        end
      end

    else
      local vault_conf = { loaded_vaults = loaded_vaults }
      for k, v in pairs(conf) do
        if sub(k, 1, 6) == "vault_" then
          vault_conf[k] = parse_value(v, "string")
        end
      end

      local vault = require("kong.pdk.vault").new({ configuration = vault_conf })

      for k, v in pairs(conf) do
        v = parse_value(v, "string")
        if vault.is_reference(v) then
          if refs then
            refs[k] = v
          else
            refs = setmetatable({ [k] = v }, _nop_tostring_mt)
          end

          local deref, deref_err = vault.get(v)
          if deref == nil or deref_err then
            return nil, fmt("failed to dereference '%s': %s for config option '%s'", v, deref_err, k)
          end

          if deref ~= nil then
            conf[k] = deref
          end
        end
      end
    end
  end

  -- validation
  local ok, err, errors = check_and_parse(conf, opts)

  if not opts.starting then
    log.enable()
  end

  if not ok then
    return nil, err, errors
  end

  conf = tablex.merge(conf, defaults) -- intersection (remove extraneous properties)

  conf.loaded_vaults = loaded_vaults
  conf["$refs"] = refs

  local default_nginx_main_user = false
  local default_nginx_user = false

  do
    -- nginx 'user' directive
    local user = gsub(strip(conf.nginx_main_user), "%s+", " ")
    if user == "nobody" or user == "nobody nobody" then
      conf.nginx_main_user = nil

    elseif user == "kong" or user == "kong kong" then
      default_nginx_main_user = true
    end

    local user = gsub(strip(conf.nginx_user), "%s+", " ")
    if user == "nobody" or user == "nobody nobody" then
      conf.nginx_user = nil

    elseif user == "kong" or user == "kong kong" then
      default_nginx_user = true
    end
  end

  if C.getpwnam("kong") == nil or C.getgrnam("kong") == nil then
    if default_nginx_main_user == true and default_nginx_user == true then
      conf.nginx_user = nil
      conf.nginx_main_user = nil
    end
  end

  do
    local injected_in_namespace = {}

    -- nginx directives from conf
    for _, dyn_namespace in ipairs(DYNAMIC_KEY_NAMESPACES) do
      if dyn_namespace.injected_conf_name then
        injected_in_namespace[dyn_namespace.injected_conf_name] = true

        local directives = parse_nginx_directives(dyn_namespace, conf,
          injected_in_namespace)
        conf[dyn_namespace.injected_conf_name] = setmetatable(directives,
          _nop_tostring_mt)
      end
    end

    -- TODO: Deprecated, but kept for backward compatibility.
    for _, dyn_namespace in ipairs(DEPRECATED_DYNAMIC_KEY_NAMESPACES) do
      if conf[dyn_namespace.injected_conf_name] then
        conf[dyn_namespace.previous_conf_name] = conf[dyn_namespace.injected_conf_name]
      end
    end
  end

  do
    -- print alphabetically-sorted values
    local conf_arr = {}

    for k, v in pairs(conf) do
      local to_print = v
      if CONF_SENSITIVE[k] then
        to_print = "******"
      end

      conf_arr[#conf_arr+1] = k .. " = " .. pl_pretty.write(to_print, "")
    end

    sort(conf_arr)

    for i = 1, #conf_arr do
      log.debug(conf_arr[i])
    end
  end

  -----------------------------
  -- Additional injected values
  -----------------------------

  do
    -- merge plugins
    local plugins = {}

    if #conf.plugins > 0 and conf.plugins[1] ~= "off" then
      for i = 1, #conf.plugins do
        local plugin_name = strip(conf.plugins[i])
        if plugin_name ~= "off" then
          if plugin_name == "bundled" then
            plugins = tablex.merge(constants.BUNDLED_PLUGINS, plugins, true)

          else
            plugins[plugin_name] = true
          end
        end
      end
    end

    conf.loaded_plugins = setmetatable(plugins, _nop_tostring_mt)
  end

  -- temporary workaround: inject an shm for prometheus plugin if needed
  -- TODO: allow plugins to declare shm dependencies that are automatically
  -- injected
  if conf.loaded_plugins["prometheus"] then
    local http_directives = conf["nginx_http_directives"]
    local found = false

    for _, directive in pairs(http_directives) do
      if directive.name == "lua_shared_dict"
         and find(directive.value, "prometheus_metrics", nil, true)
      then
         found = true
         break
      end
    end

    if not found then
      insert(http_directives, {
        name  = "lua_shared_dict",
        value = "prometheus_metrics 5m",
      })
    end

    local stream_directives = conf["nginx_stream_directives"]
    local found = false

    for _, directive in pairs(stream_directives) do
      if directive.name == "lua_shared_dict"
        and find(directive.value, "stream_prometheus_metrics", nil, true)
      then
        found = true
        break
      end
    end

    if not found then
      insert(stream_directives, {
        name  = "lua_shared_dict",
        value = "stream_prometheus_metrics 5m",
      })
    end
  end

  for _, dyn_namespace in ipairs(DYNAMIC_KEY_NAMESPACES) do
    if dyn_namespace.injected_conf_name then
      sort(conf[dyn_namespace.injected_conf_name], function(a, b)
        return a.name < b.name
      end)
    end
  end

  ok, err = listeners.parse(conf, {
    { name = "proxy_listen",   subsystem = "http",   ssl_flag = "proxy_ssl_enabled" },
    { name = "stream_listen",  subsystem = "stream", ssl_flag = "stream_proxy_ssl_enabled" },
    { name = "admin_listen",   subsystem = "http",   ssl_flag = "admin_ssl_enabled" },
    { name = "status_listen",  subsystem = "http",   ssl_flag = "status_ssl_enabled" },
    { name = "debug_listen",  subsystem = "http",   ssl_flag = "debug_ssl_enabled" },
    { name = "cluster_listen", subsystem = "http" },
  })
  if not ok then
    return nil, err
  end

  do
    -- load headers configuration
    local enabled_headers = {}

    for _, v in pairs(HEADER_KEY_TO_NAME) do
      enabled_headers[v] = false
    end

    if #conf.headers > 0 and conf.headers[1] ~= "off" then
      for _, token in ipairs(conf.headers) do
        if token ~= "off" then
          enabled_headers[HEADER_KEY_TO_NAME[lower(token)]] = true
        end
      end
    end

    if enabled_headers.server_tokens then
      enabled_headers[HEADERS.VIA] = true
      enabled_headers[HEADERS.SERVER] = true
    end

    if enabled_headers.latency_tokens then
      enabled_headers[HEADERS.PROXY_LATENCY] = true
      enabled_headers[HEADERS.RESPONSE_LATENCY] = true
      enabled_headers[HEADERS.ADMIN_LATENCY] = true
      enabled_headers[HEADERS.UPSTREAM_LATENCY] = true
    end

    conf.enabled_headers = setmetatable(enabled_headers, _nop_tostring_mt)
  end

  -- load absolute paths
  conf.prefix = abspath(conf.prefix)

  for _, prefix in ipairs({ "ssl", "admin_ssl", "status_ssl", "client_ssl", "cluster" }) do
    local ssl_cert = conf[prefix .. "_cert"]
    local ssl_cert_key = conf[prefix .. "_cert_key"]

    if ssl_cert and ssl_cert_key then
      if type(ssl_cert) == "table" then
        for i, cert in ipairs(ssl_cert) do
          if exists(ssl_cert[i]) then
            ssl_cert[i] = abspath(cert)
          end
        end

      elseif exists(ssl_cert) then
        conf[prefix .. "_cert"] = abspath(ssl_cert)
      end

      if type(ssl_cert_key) == "table" then
        for i, key in ipairs(ssl_cert_key) do
          if exists(ssl_cert_key[i]) then
            ssl_cert_key[i] = abspath(key)
          end
        end

      elseif exists(ssl_cert_key) then
        conf[prefix .. "_cert_key"] = abspath(ssl_cert_key)
      end
    end
  end

  if conf.cluster_ca_cert and exists(conf.cluster_ca_cert) then
    conf.cluster_ca_cert = abspath(conf.cluster_ca_cert)
  end

  local ssl_enabled = conf.proxy_ssl_enabled or
                      conf.stream_proxy_ssl_enabled or
                      conf.admin_ssl_enabled or
                      conf.status_ssl_enabled or
                      conf.debug_ssl_enabled

  for _, name in ipairs({ "nginx_http_directives", "nginx_stream_directives" }) do
    for i, directive in ipairs(conf[name]) do
      if directive.name == "ssl_dhparam" then
        if is_predefined_dhgroup(directive.value) then
          if ssl_enabled then
            directive.value = abspath(pl_path.join(conf.prefix, "ssl", directive.value .. ".pem"))

          else
            remove(conf[name], i)
          end

        elseif exists(directive.value) then
          directive.value = abspath(directive.value)
        end

        break
      end
    end
  end

  ok, err = ee_conf_loader.load(conf)
  if not ok then
    return nil, err
  end

  if conf.lua_ssl_trusted_certificate
     and #conf.lua_ssl_trusted_certificate > 0 then

    conf.lua_ssl_trusted_certificate = tablex.map(
      function(cert)
        if exists(cert) then
          return abspath(cert)
        end
        return cert
      end,
      conf.lua_ssl_trusted_certificate
    )

    conf.lua_ssl_trusted_certificate_combined =
      abspath(pl_path.join(conf.prefix, ".ca_combined"))
  end

  if conf.pg_ssl_cert and conf.pg_ssl_cert_key then
    conf.pg_ssl_cert = pl_path.abspath(conf.pg_ssl_cert)
    conf.pg_ssl_cert_key = pl_path.abspath(conf.pg_ssl_cert_key)
  end

  -- attach prefix files paths
  for property, t_path in pairs(PREFIX_PATHS) do
    conf[property] = pl_path.join(conf.prefix, unpack(t_path))
  end

  log.verbose("prefix in use: %s", conf.prefix)

  -- hybrid mode HTTP tunneling (CONNECT) proxy inside HTTPS
  if conf.cluster_use_proxy then
    -- throw err, assume it's already handled in check_and_parse
    local parsed = assert(socket_url.parse(conf.proxy_server))
    if parsed.scheme == "https" then
      conf.cluster_ssl_tunnel = fmt("%s:%s", parsed.host, parsed.port or 443)
    end
  end

  -- initialize the dns client, so the globally patched tcp.connect method
  -- will work from here onwards.
  assert(require("kong.tools.dns")(conf))

  return setmetatable(conf, nil) -- remove Map mt
end


return setmetatable({
  load = load,

  load_config_file = load_config_file,

  add_default_path = function(path)
    DEFAULT_PATHS[#DEFAULT_PATHS+1] = path
  end,

  remove_sensitive = function(conf)
    local purged_conf = tablex.deepcopy(conf)

    local refs = purged_conf["$refs"]
    if type(refs) == "table" then
      for k, v in pairs(refs) do
        if not CONF_SENSITIVE[k] then
          purged_conf[k] = v
        end
      end
      purged_conf["$refs"] = nil
    end

    for k in pairs(CONF_SENSITIVE) do
      if purged_conf[k] then
        purged_conf[k] = CONF_SENSITIVE_PLACEHOLDER
      end
    end

    return purged_conf
  end,
}, {
  __call = function(_, ...)
    return load(...)
  end,
})<|MERGE_RESOLUTION|>--- conflicted
+++ resolved
@@ -611,13 +611,8 @@
   untrusted_lua_sandbox_requires = { typ = "array" },
   untrusted_lua_sandbox_environment = { typ = "array" },
 
-<<<<<<< HEAD
   allow_inconsistent_data_plane_plugins = { typ = "boolean" },
 
-  legacy_worker_events = { typ = "boolean" },
-
-=======
->>>>>>> e0d557a4
   lmdb_environment_path = { typ = "string" },
   lmdb_map_size = { typ = "string" },
 
