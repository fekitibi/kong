--- conflicted
+++ resolved
@@ -818,16 +818,9 @@
     end
   end
 
-<<<<<<< HEAD
   -- enterprise validations
   ee_conf_loader.validate(conf, errors)
 
-  if conf.lua_ssl_trusted_certificate and
-     not pl_path.exists(conf.lua_ssl_trusted_certificate)
-  then
-    errors[#errors + 1] = "lua_ssl_trusted_certificate: no such file at " ..
-                        conf.lua_ssl_trusted_certificate
-=======
   if conf.lua_ssl_trusted_certificate then
     local new_paths = {}
 
@@ -853,7 +846,6 @@
     end
 
     conf.lua_ssl_trusted_certificate = new_paths
->>>>>>> 834ce3e8
   end
 
   if conf.ssl_cipher_suite ~= "custom" then
@@ -1561,17 +1553,13 @@
     conf.admin_ssl_cert_key = pl_path.abspath(conf.admin_ssl_cert_key)
   end
 
-<<<<<<< HEAD
   ok, err = ee_conf_loader.load(conf)
   if not ok then
     return nil, err
   end
 
-  if conf.lua_ssl_trusted_certificate then
-=======
   if conf.lua_ssl_trusted_certificate
      and #conf.lua_ssl_trusted_certificate > 0 then
->>>>>>> 834ce3e8
     conf.lua_ssl_trusted_certificate =
       tablex.map(pl_path.abspath, conf.lua_ssl_trusted_certificate)
 
