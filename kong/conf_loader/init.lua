--- conflicted
+++ resolved
@@ -1103,7 +1103,10 @@
       errors[#errors + 1] = "in-memory storage can not be used when role = \"control_plane\""
     end
 
-<<<<<<< HEAD
+    if conf.cluster_use_proxy then
+      errors[#errors + 1] = "cluster_use_proxy can not be used when role = \"control_plane\""
+    end
+
     if conf.cluster_mtls == "pki_check_cn" then
       if not conf.cluster_ca_cert then
         errors[#errors + 1] = "cluster_ca_cert must be specified when cluster_mtls = \"pki_check_cn\""
@@ -1129,10 +1132,6 @@
           end
         end
       end
-=======
-    if conf.cluster_use_proxy then
-      errors[#errors + 1] = "cluster_use_proxy can not be used when role = \"control_plane\""
->>>>>>> a3ec505f
     end
 
   elseif conf.role == "data_plane" then
