-- This software is copyright Kong Inc. and its licensors.
-- Use of the software is subject to the agreement between your organization
-- and Kong Inc. If there is no such agreement, use is governed by and
-- subject to the terms of the Kong Master Software License Agreement found
-- at https://konghq.com/enterprisesoftwarelicense/.
-- [ END OF LICENSE 0867164ffc95e54f04670b5169c09574bdbd9bba ]

local kong_default_conf = require "kong.templates.kong_defaults"
local openssl_pkey = require "resty.openssl.pkey"
local pl_stringio = require "pl.stringio"
local pl_stringx = require "pl.stringx"
local constants = require "kong.constants"
local listeners = require "kong.conf_loader.listeners"
local pl_pretty = require "pl.pretty"
local pl_config = require "pl.config"
local pl_file = require "pl.file"
local pl_path = require "pl.path"
local tablex = require "pl.tablex"
local utils = require "kong.tools.utils"
local log = require "kong.cmd.utils.log"
local env = require "kong.cmd.utils.env"
<<<<<<< HEAD
local ee_conf_loader = require "kong.enterprise_edition.conf_loader"
=======
>>>>>>> 94d5681b


local fmt = string.format
local concat = table.concat


-- Version 5: https://wiki.mozilla.org/Security/Server_Side_TLS
local cipher_suites = {
                   modern = {
                protocols = "TLSv1.3",
                  ciphers = nil,   -- all TLSv1.3 ciphers are considered safe
    prefer_server_ciphers = "off", -- as all are safe, let client choose
  },
             intermediate = {
                protocols = "TLSv1.2 TLSv1.3",
                  ciphers = "ECDHE-ECDSA-AES128-GCM-SHA256:"
                         .. "ECDHE-RSA-AES128-GCM-SHA256:"
                         .. "ECDHE-ECDSA-AES256-GCM-SHA384:"
                         .. "ECDHE-RSA-AES256-GCM-SHA384:"
                         .. "ECDHE-ECDSA-CHACHA20-POLY1305:"
                         .. "ECDHE-RSA-CHACHA20-POLY1305:"
                         .. "DHE-RSA-AES128-GCM-SHA256:"
                         .. "DHE-RSA-AES256-GCM-SHA384",
                 dhparams = "ffdhe2048",
    prefer_server_ciphers = "off",
  },
                      old = {
                protocols = "TLSv1 TLSv1.1 TLSv1.2 TLSv1.3",
                  ciphers = "ECDHE-ECDSA-AES128-GCM-SHA256:"
                         .. "ECDHE-RSA-AES128-GCM-SHA256:"
                         .. "ECDHE-ECDSA-AES256-GCM-SHA384:"
                         .. "ECDHE-RSA-AES256-GCM-SHA384:"
                         .. "ECDHE-ECDSA-CHACHA20-POLY1305:"
                         .. "ECDHE-RSA-CHACHA20-POLY1305:"
                         .. "DHE-RSA-AES128-GCM-SHA256:"
                         .. "DHE-RSA-AES256-GCM-SHA384:"
                         .. "DHE-RSA-CHACHA20-POLY1305:"
                         .. "ECDHE-ECDSA-AES128-SHA256:"
                         .. "ECDHE-RSA-AES128-SHA256:"
                         .. "ECDHE-ECDSA-AES128-SHA:"
                         .. "ECDHE-RSA-AES128-SHA:"
                         .. "ECDHE-ECDSA-AES256-SHA384:"
                         .. "ECDHE-RSA-AES256-SHA384:"
                         .. "ECDHE-ECDSA-AES256-SHA:"
                         .. "ECDHE-RSA-AES256-SHA:"
                         .. "DHE-RSA-AES128-SHA256:"
                         .. "DHE-RSA-AES256-SHA256:"
                         .. "AES128-GCM-SHA256:"
                         .. "AES256-GCM-SHA384:"
                         .. "AES128-SHA256:"
                         .. "AES256-SHA256:"
                         .. "AES128-SHA:"
                         .. "AES256-SHA:"
                         .. "DES-CBC3-SHA",
    prefer_server_ciphers = "on",
  }
}


local DEFAULT_PATHS = {
  "/etc/kong/kong.conf",
  "/etc/kong.conf",
}


local HEADERS = constants.HEADERS
local HEADER_KEY_TO_NAME = {
  ["server_tokens"] = "server_tokens",
  ["latency_tokens"] = "latency_tokens",
  [string.lower(HEADERS.VIA)] = HEADERS.VIA,
  [string.lower(HEADERS.SERVER)] = HEADERS.SERVER,
  [string.lower(HEADERS.PROXY_LATENCY)] = HEADERS.PROXY_LATENCY,
  [string.lower(HEADERS.RESPONSE_LATENCY)] = HEADERS.RESPONSE_LATENCY,
  [string.lower(HEADERS.ADMIN_LATENCY)] = HEADERS.ADMIN_LATENCY,
  [string.lower(HEADERS.UPSTREAM_LATENCY)] = HEADERS.UPSTREAM_LATENCY,
  [string.lower(HEADERS.UPSTREAM_STATUS)] = HEADERS.UPSTREAM_STATUS,
}


local EMPTY = {}


-- NOTE! Prefixes should always follow `nginx_[a-z]+_`.
local DYNAMIC_KEY_NAMESPACES = {
  {
    injected_conf_name = "nginx_main_directives",
    prefix = "nginx_main_",
    ignore = EMPTY,
  },
  {
    injected_conf_name = "nginx_events_directives",
    prefix = "nginx_events_",
    ignore = EMPTY,
  },
  {
    injected_conf_name = "nginx_http_directives",
    prefix = "nginx_http_",
    ignore = {
      upstream_keepalive          = true,
      upstream_keepalive_timeout  = true,
      upstream_keepalive_requests = true,
    },
  },
  {
    injected_conf_name = "nginx_upstream_directives",
    prefix = "nginx_upstream_",
    ignore = EMPTY,
  },
  {
    injected_conf_name = "nginx_proxy_directives",
    prefix = "nginx_proxy_",
    ignore = EMPTY,
  },
  {
    injected_conf_name = "nginx_status_directives",
    prefix = "nginx_status_",
    ignore = EMPTY,
  },
  {
    injected_conf_name = "nginx_admin_directives",
    prefix = "nginx_admin_",
    ignore = EMPTY,
  },
  {
    injected_conf_name = "nginx_stream_directives",
    prefix = "nginx_stream_",
    ignore = EMPTY,
  },
  {
    injected_conf_name = "nginx_supstream_directives",
    prefix = "nginx_supstream_",
    ignore = EMPTY,
  },
  {
    injected_conf_name = "nginx_sproxy_directives",
    prefix = "nginx_sproxy_",
    ignore = EMPTY,
  },
}


local DEPRECATED_DYNAMIC_KEY_NAMESPACES = {
  {
    injected_conf_name = "nginx_upstream_directives",
    previous_conf_name = "nginx_http_upstream_directives",
  },
  {
    injected_conf_name = "nginx_status_directives",
    previous_conf_name = "nginx_http_status_directives",
  },
}


local PREFIX_PATHS = {
  nginx_pid = {"pids", "nginx.pid"},
  nginx_err_logs = {"logs", "error.log"},
  nginx_acc_logs = {"logs", "access.log"},
  admin_acc_logs = {"logs", "admin_access.log"},
  nginx_conf = {"nginx.conf"},
  nginx_kong_conf = {"nginx-kong.conf"},
  nginx_kong_stream_conf = {"nginx-kong-stream.conf"},

  kong_env = {".kong_env"},

  ssl_cert_csr_default = {"ssl", "kong-default.csr"},
  ssl_cert_default = {"ssl", "kong-default.crt"},
  ssl_cert_key_default = {"ssl", "kong-default.key"},
  ssl_cert_default_ecdsa = {"ssl", "kong-default-ecdsa.crt"},
  ssl_cert_key_default_ecdsa = {"ssl", "kong-default-ecdsa.key"},

  client_ssl_cert_default = {"ssl", "kong-default.crt"},
  client_ssl_cert_key_default = {"ssl", "kong-default.key"},

  admin_ssl_cert_default = {"ssl", "admin-kong-default.crt"},
  admin_ssl_cert_key_default = {"ssl", "admin-kong-default.key"},
  admin_ssl_cert_default_ecdsa = {"ssl", "admin-kong-default-ecdsa.crt"},
  admin_ssl_cert_key_default_ecdsa = {"ssl", "admin-kong-default-ecdsa.key"},

  status_ssl_cert_default = {"ssl", "status-kong-default.crt"},
  status_ssl_cert_key_default = {"ssl", "status-kong-default.key"},
  status_ssl_cert_default_ecdsa = {"ssl", "status-kong-default-ecdsa.crt"},
  status_ssl_cert_key_default_ecdsa = {"ssl", "status-kong-default-ecdsa.key"},
}


<<<<<<< HEAD
ee_conf_loader.add(PREFIX_PATHS, ee_conf_loader.EE_PREFIX_PATHS)
=======
local function is_predefined_dhgroup(group)
  if type(group) ~= "string" then
    return false
  end

  return not not openssl_pkey.paramgen({
    type = "DH",
    group = group,
  })
end
>>>>>>> 94d5681b


local function upstream_keepalive_deprecated_properties(conf)
  -- nginx_http_upstream_keepalive -> nginx_upstream_keepalive
  if conf.nginx_upstream_keepalive == nil then
    if conf.nginx_http_upstream_keepalive ~= nil then
      conf.nginx_upstream_keepalive = conf.nginx_http_upstream_keepalive
    end
  end

  -- upstream_keepalive -> nginx_upstream_keepalive + nginx_http_upstream_keepalive
  if conf.nginx_upstream_keepalive == nil then
    if conf.upstream_keepalive ~= nil then
      if conf.upstream_keepalive == 0 then
        conf.nginx_upstream_keepalive = "NONE"
        conf.nginx_http_upstream_keepalive = "NONE"

      else
        conf.nginx_upstream_keepalive = tostring(conf.upstream_keepalive)
        conf.nginx_http_upstream_keepalive = tostring(conf.upstream_keepalive)
      end
    end
  end

  -- nginx_upstream_keepalive -> upstream_keepalive_pool_size
  if conf.upstream_keepalive_pool_size == nil then
    if conf.nginx_upstream_keepalive ~= nil then
      if conf.nginx_upstream_keepalive == "NONE" then
        conf.upstream_keepalive_pool_size = 0

      else
        conf.upstream_keepalive_pool_size = tonumber(conf.nginx_upstream_keepalive)
      end
    end
  end

  -- nginx_http_upstream_keepalive_requests -> nginx_upstream_keepalive_requests
  if conf.nginx_upstream_keepalive_requests == nil then
    conf.nginx_upstream_keepalive_requests = conf.nginx_http_upstream_keepalive_requests
  end

  -- nginx_upstream_keepalive_requests -> upstream_keepalive_max_requests
  if conf.upstream_keepalive_max_requests == nil
     and conf.nginx_upstream_keepalive_requests ~= nil
  then
    conf.upstream_keepalive_max_requests = tonumber(conf.nginx_upstream_keepalive_requests)
  end

  -- nginx_http_upstream_keepalive_timeout -> nginx_upstream_keepalive_timeout
  if conf.nginx_upstream_keepalive_timeout == nil then
    conf.nginx_upstream_keepalive_timeout = conf.nginx_http_upstream_keepalive_timeout
  end
  --
  -- nginx_upstream_keepalive_timeout -> upstream_keepalive_idle_timeout
  if conf.upstream_keepalive_idle_timeout == nil
     and conf.nginx_upstream_keepalive_timeout ~= nil
  then
    conf.upstream_keepalive_idle_timeout =
      utils.nginx_conf_time_to_seconds(conf.nginx_upstream_keepalive_timeout)
  end
end


-- By default, all properties in the configuration are considered to
-- be strings/numbers, but if we want to forcefully infer their type, specify it
-- in this table.
-- Also holds "enums" which are lists of valid configuration values for some
-- settings.
-- See `typ_checks` for the validation function of each type.
--
-- Types:
-- `boolean`: can be "on"/"off"/"true"/"false", will be inferred to a boolean
-- `ngx_boolean`: can be "on"/"off", will be inferred to a string
-- `array`: a comma-separated list
local CONF_INFERENCES = {
  -- forced string inferences (or else are retrieved as numbers)
  port_maps = { typ = "array" },
  proxy_listen = { typ = "array" },
  admin_listen = { typ = "array" },
  status_listen = { typ = "array" },
  stream_listen = { typ = "array" },
  cluster_listen = { typ = "array" },
  ssl_cert = { typ = "array" },
  ssl_cert_key = { typ = "array" },
  admin_ssl_cert = { typ = "array" },
  admin_ssl_cert_key = { typ = "array" },
  status_ssl_cert = { typ = "array" },
  status_ssl_cert_key = { typ = "array" },
  db_update_frequency = {  typ = "number"  },
  db_update_propagation = {  typ = "number"  },
  db_cache_ttl = {  typ = "number"  },
  db_cache_neg_ttl = {  typ = "number"  },
  db_resurrect_ttl = {  typ = "number"  },
  db_cache_warmup_entities = { typ = "array" },
  nginx_user = {
    typ = "string",
    alias = {
      replacement = "nginx_main_user",
    }
  },
  nginx_daemon = {
    typ = "ngx_boolean",
    alias = {
      replacement = "nginx_main_daemon",
    }
  },
  nginx_worker_processes = {
    typ = "string",
    alias = {
      replacement = "nginx_main_worker_processes",
    },
  },

  -- TODO: remove since deprecated in 1.3
  upstream_keepalive = {
    typ = "number",
    deprecated = {
      replacement = "upstream_keepalive_pool_size",
      alias = upstream_keepalive_deprecated_properties,
    }
  },

  -- TODO: remove since deprecated in 2.0
  nginx_http_upstream_keepalive = {
    typ = "string",
    deprecated = {
      replacement = "upstream_keepalive_pool_size",
      alias = upstream_keepalive_deprecated_properties,
    }
  },
  nginx_http_upstream_keepalive_requests = {
    typ = "string",
    deprecated = {
      replacement = "upstream_keepalive_max_requests",
      alias = upstream_keepalive_deprecated_properties,
    }
  },
  nginx_http_upstream_keepalive_timeout = {
    typ = "string",
    deprecated = {
      replacement = "upstream_keepalive_idle_timeout",
      alias = upstream_keepalive_deprecated_properties,
    }
  },

  -- TODO: remove since deprecated in 2.1
  nginx_upstream_keepalive = {
    typ = "string",
    deprecated = {
      replacement = "upstream_keepalive_pool_size",
      alias = upstream_keepalive_deprecated_properties,
    }
  },
  nginx_upstream_keepalive_requests = {
    typ = "string",
    deprecated = {
      replacement = "upstream_keepalive_max_requests",
      alias = upstream_keepalive_deprecated_properties,
    }
  },
  nginx_upstream_keepalive_timeout = {
    typ = "string",
    deprecated = {
      replacement = "upstream_keepalive_idle_timeout",
      alias = upstream_keepalive_deprecated_properties,
    }
  },

  upstream_keepalive_pool_size = { typ = "number" },
  upstream_keepalive_max_requests = { typ = "number" },
  upstream_keepalive_idle_timeout = { typ = "number" },

  headers = { typ = "array" },
  trusted_ips = { typ = "array" },
  real_ip_header = {
    typ = "string",
    alias = {
      replacement = "nginx_proxy_real_ip_header",
    }
  },
  real_ip_recursive = {
    typ = "ngx_boolean",
    alias = {
      replacement = "nginx_proxy_real_ip_recursive",
    }
  },
  client_max_body_size = {
    typ = "string",
    deprecated = {
      replacement = "nginx_http_client_max_body_size",
      alias = function(conf)
        if conf.nginx_http_client_max_body_size == nil then
          conf.nginx_http_client_max_body_size = conf.client_max_body_size
        end
      end,
    }
  },
  client_body_buffer_size = {
    typ = "string",
    deprecated = {
      replacement = "nginx_http_client_body_buffer_size",
      alias = function(conf)
        if conf.nginx_http_client_body_buffer_size == nil then
          conf.nginx_http_client_body_buffer_size = conf.client_body_buffer_size
        end
      end,
    }
  },
  error_default_type = { enum = {
                           "application/json",
                           "application/xml",
                           "text/html",
                           "text/plain",
                         }
                       },

  database = { enum = { "postgres", "cassandra", "off" }  },
  pg_port = { typ = "number" },
  pg_timeout = { typ = "number" },
  pg_password = { typ = "string" },
  pg_ssl = { typ = "boolean" },
  pg_ssl_required = { typ = "boolean" },
  pg_ssl_verify = { typ = "boolean" },
  pg_ssl_version = { typ = "string"},
  pg_max_concurrent_queries = { typ = "number" },
  pg_semaphore_timeout = { typ = "number" },
  pg_keepalive_timeout = { typ = "number" },

  pg_ro_port = { typ = "number" },
  pg_ro_timeout = { typ = "number" },
  pg_ro_password = { typ = "string" },
  pg_ro_ssl = { typ = "boolean" },
  pg_ro_ssl_required = { typ = "boolean" },
  pg_ro_ssl_verify = { typ = "boolean" },
  pg_ro_ssl_version = { typ = "string"},
  pg_ro_max_concurrent_queries = { typ = "number" },
  pg_ro_semaphore_timeout = { typ = "number" },
  pg_ro_keepalive_timeout = { typ = "number" },

  cassandra_contact_points = { typ = "array" },
  cassandra_port = { typ = "number" },
  cassandra_password = { typ = "string" },
  cassandra_timeout = { typ = "number" },
  cassandra_ssl = { typ = "boolean" },
  cassandra_ssl_verify = { typ = "boolean" },
  cassandra_write_consistency = { enum = {
                                  "ALL",
                                  "EACH_QUORUM",
                                  "QUORUM",
                                  "LOCAL_QUORUM",
                                  "ONE",
                                  "TWO",
                                  "THREE",
                                  "LOCAL_ONE",
                                }
                              },
  cassandra_read_consistency = { enum = {
                                  "ALL",
                                  "EACH_QUORUM",
                                  "QUORUM",
                                  "LOCAL_QUORUM",
                                  "ONE",
                                  "TWO",
                                  "THREE",
                                  "LOCAL_ONE",
                                }
                              },
  cassandra_consistency = {
    typ = "string",
    deprecated = {
      replacement = "cassandra_write_consistency / cassandra_read_consistency",
      alias = function(conf)
        if conf.cassandra_write_consistency == nil then
          conf.cassandra_write_consistency = conf.cassandra_consistency
        end

        if conf.cassandra_read_consistency == nil then
          conf.cassandra_read_consistency = conf.cassandra_consistency
        end
      end,
    }
  },
  cassandra_lb_policy = { enum = {
                            "RoundRobin",
                            "RequestRoundRobin",
                            "DCAwareRoundRobin",
                            "RequestDCAwareRoundRobin",
                          }
                        },
  cassandra_local_datacenter = { typ = "string" },
  cassandra_refresh_frequency = { typ = "number" },
  cassandra_repl_strategy = { enum = {
                                "SimpleStrategy",
                                "NetworkTopologyStrategy",
                              }
                            },
  cassandra_repl_factor = { typ = "number" },
  cassandra_data_centers = { typ = "array" },
  cassandra_schema_consensus_timeout = { typ = "number" },

  dns_resolver = { typ = "array" },
  dns_hostsfile = { typ = "string" },
  dns_order = { typ = "array" },
  dns_valid_ttl = { typ = "number" },
  dns_stale_ttl = { typ = "number" },
  dns_not_found_ttl = { typ = "number" },
  dns_error_ttl = { typ = "number" },
  dns_no_sync = { typ = "boolean" },
  worker_consistency = { enum = { "strict", "eventual" } },
  router_consistency = {
    enum = { "strict", "eventual" },
    deprecated = {
      replacement = "worker_consistency",
      alias = function(conf)
        if conf.worker_consistency == nil and
           conf.router_consistency ~= nil then
          conf.worker_consistency = conf.router_consistency
        end
      end,
    }
  },
  worker_state_update_frequency = { typ = "number" },
  router_update_frequency = {
    typ = "number",
    deprecated = {
      replacement = "worker_state_update_frequency",
      alias = function(conf)
        if conf.worker_state_update_frequency == nil and
           conf.router_update_frequency ~= nil then
          conf.worker_state_update_frequency = conf.router_update_frequency
        end
      end,
    }
  },

  ssl_protocols = {
    typ = "string",
    directives = {
      "nginx_http_ssl_protocols",
      "nginx_stream_ssl_protocols",
    },
  },
  ssl_prefer_server_ciphers = {
    typ = "ngx_boolean",
    directives = {
      "nginx_http_ssl_prefer_server_ciphers",
      "nginx_stream_ssl_prefer_server_ciphers",
    },
  },
  ssl_dhparam = {
    typ = "string",
    directives = {
      "nginx_http_ssl_dhparam",
      "nginx_stream_ssl_dhparam",
    },
  },
  ssl_session_tickets = {
    typ = "ngx_boolean",
    directives = {
      "nginx_http_ssl_session_tickets",
      "nginx_stream_ssl_session_tickets",
    },
  },
  ssl_session_timeout = {
    typ = "string",
    directives = {
      "nginx_http_ssl_session_timeout",
      "nginx_stream_ssl_session_timeout",
    },
  },

  client_ssl = { typ = "boolean" },

  proxy_access_log = { typ = "string" },
  proxy_error_log = { typ = "string" },
  admin_access_log = { typ = "string" },
  admin_error_log = { typ = "string" },
  status_access_log = { typ = "string" },
  status_error_log = { typ = "string" },
  log_level = { enum = {
                  "debug",
                  "info",
                  "notice",
                  "warn",
                  "error",
                  "crit",
                  "alert",
                  "emerg",
                }
              },
  plugins = { typ = "array" },
  anonymous_reports = { typ = "boolean" },
  nginx_optimizations = {
    typ = "boolean",
    deprecated = { replacement = false }
  },

  lua_ssl_trusted_certificate = { typ = "array" },
  lua_ssl_verify_depth = { typ = "number" },
  lua_socket_pool_size = { typ = "number" },

  role = { enum = { "data_plane", "control_plane", "traditional", }, },
  cluster_control_plane = { typ = "string", },
  cluster_cert = { typ = "string" },
  cluster_cert_key = { typ = "string" },

  cluster_mtls = { enum = { "shared", "pki" } },
  cluster_ca_cert = { typ = "string" },
  cluster_server_name = { typ = "string" },
  cluster_data_plane_purge_delay = { typ = "number" },
  kic = { typ = "boolean" },
}


ee_conf_loader.add(CONF_INFERENCES, ee_conf_loader.EE_CONF_INFERENCES)


-- List of settings whose values must not be printed when
-- using the CLI in debug mode (which prints all settings).
local CONF_SENSITIVE_PLACEHOLDER = "******"
local CONF_SENSITIVE = {
  pg_password = true,
  pg_ro_password = true,
  cassandra_password = true,
}

ee_conf_loader.add(CONF_SENSITIVE, ee_conf_loader.EE_CONF_SENSITIVE)


local typ_checks = {
  array = function(v) return type(v) == "table" end,
  string = function(v) return type(v) == "string" end,
  number = function(v) return type(v) == "number" end,
  boolean = function(v) return type(v) == "boolean" end,
  ngx_boolean = function(v) return v == "on" or v == "off" end,
}


-- This meta table will prevent the parsed table to be passed on in the
-- intermediate Kong config file in the prefix directory.
-- We thus avoid 'table: 0x41c3fa58' from appearing into the prefix
-- hidden configuration file.
-- This is only to be applied to values that are injected into the
-- configuration object, and not configuration properties themselves,
-- otherwise we would prevent such properties from being specifiable
-- via environment variables.
local _nop_tostring_mt = {
  __tostring = function() return "" end,
}


-- Validate properties (type/enum/custom) and infer their type.
-- @param[type=table] conf The configuration table to treat.
local function check_and_infer(conf, opts)
  local errors = {}

  for k, value in pairs(conf) do
    local v_schema = CONF_INFERENCES[k] or {}
    local typ = v_schema.typ

    if type(value) == "string" then
      if not opts.from_kong_env then
        -- remove trailing comment, if any
        -- and remove escape chars from octothorpes
        value = string.gsub(value, "[^\\]#.-$", "")
        value = string.gsub(value, "\\#", "#")
      end

      value = pl_stringx.strip(value)
    end

    -- transform {boolean} values ("on"/"off" aliasing to true/false)
    -- transform {ngx_boolean} values ("on"/"off" aliasing to on/off)
    -- transform {explicit string} values (number values converted to strings)
    -- transform {array} values (comma-separated strings)
    if typ == "boolean" then
      value = value == true or value == "on" or value == "true"

    elseif typ == "ngx_boolean" then
      value = (value == "on" or value == true) and "on" or "off"

    elseif typ == "string" then
      value = tostring(value) -- forced string inference

    elseif typ == "number" then
      value = tonumber(value) -- catch ENV variables (strings) that are numbers

    elseif typ == "array" and type(value) == "string" then
      -- must check type because pl will already convert comma
      -- separated strings to tables (but not when the arr has
      -- only one element)
      value = setmetatable(pl_stringx.split(value, ","), nil) -- remove List mt

      for i = 1, #value do
        value[i] = pl_stringx.strip(value[i])
      end
    end

    if value == "" then
      -- unset values are removed
      value = nil
    end

    typ = typ or "string"

    if value and not typ_checks[typ](value) then
      errors[#errors + 1] = fmt("%s is not a %s: '%s'", k, typ,
                                tostring(value))

    elseif v_schema.enum and not tablex.find(v_schema.enum, value) then
      errors[#errors + 1] = fmt("%s has an invalid value: '%s' (%s)", k,
                              tostring(value), concat(v_schema.enum, ", "))

    end

    conf[k] = value
  end

  ---------------------
  -- custom validations
  ---------------------

  conf.host_ports = {}
  if conf.port_maps then
    local MIN_PORT = 1
    local MAX_PORT = 65535

    for _, port_map in ipairs(conf.port_maps) do
      local colpos = string.find(port_map, ":", nil, true)
      if not colpos then
        errors[#errors + 1] = "invalid port mapping (`port_maps`): " .. port_map

      else
        local host_port_str = string.sub(port_map, 1, colpos - 1)
        local host_port_num = tonumber(host_port_str, 10)
        local kong_port_str = string.sub(port_map, colpos + 1)
        local kong_port_num = tonumber(kong_port_str, 10)

        if  (host_port_num and host_port_num >= MIN_PORT and host_port_num <= MAX_PORT)
        and (kong_port_num and kong_port_num >= MIN_PORT and kong_port_num <= MAX_PORT)
        then
            conf.host_ports[kong_port_num] = host_port_num
            conf.host_ports[kong_port_str] = host_port_num
        else
          errors[#errors + 1] = "invalid port mapping (`port_maps`): " .. port_map
        end
      end
    end
  end

  if conf.database == "cassandra" then
    if string.find(conf.cassandra_lb_policy, "DCAware", nil, true)
       and not conf.cassandra_local_datacenter
    then
      errors[#errors + 1] = "must specify 'cassandra_local_datacenter' when " ..
                            conf.cassandra_lb_policy .. " policy is in use"
    end

    if conf.cassandra_refresh_frequency < 0 then
      errors[#errors + 1] = "cassandra_refresh_frequency must be 0 or greater"
    end

    for _, contact_point in ipairs(conf.cassandra_contact_points) do
      local endpoint, err = utils.normalize_ip(contact_point)
      if not endpoint then
        errors[#errors + 1] = fmt("bad cassandra contact point '%s': %s",
                                  contact_point, err)

      elseif endpoint.port then
        errors[#errors + 1] = fmt("bad cassandra contact point '%s': %s",
                                  contact_point,
                                  "port must be specified in cassandra_port")
      end
    end

    -- cache settings check

    if conf.db_update_propagation == 0 then
      log.warn("You are using Cassandra but your 'db_update_propagation' " ..
               "setting is set to '0' (default). Due to the distributed "  ..
               "nature of Cassandra, you should increase this value.")
    end
  end

  for _, prefix in ipairs({ "proxy_", "admin_", "status_" }) do
    local listen = conf[prefix .. "listen"]

    local ssl_enabled = (concat(listen, ",") .. " "):find("%sssl[%s,]") ~= nil
    if not ssl_enabled and prefix == "proxy_" then
      ssl_enabled = (concat(conf.stream_listen, ",") .. " "):find("%sssl[%s,]") ~= nil
    end

    if prefix == "proxy_" then
      prefix = ""
    end

    if ssl_enabled then
      conf.ssl_enabled = true

      local ssl_cert = conf[prefix .. "ssl_cert"]
      local ssl_cert_key = conf[prefix .. "ssl_cert_key"]

      if #ssl_cert > 0 and #ssl_cert_key == 0 then
        errors[#errors + 1] = prefix .. "ssl_cert_key must be specified"

      elseif #ssl_cert_key > 0 and #ssl_cert == 0 then
        errors[#errors + 1] = prefix .. "ssl_cert must be specified"

      elseif #ssl_cert ~= #ssl_cert_key then
        errors[#errors + 1] = prefix .. "ssl_cert was specified " .. #ssl_cert .. " times while " ..
          prefix .. "ssl_cert_key was specified " .. #ssl_cert_key .. " times"
      end

      if ssl_cert then
        for _, cert in ipairs(ssl_cert) do
          if not pl_path.exists(cert) then
            errors[#errors + 1] = prefix .. "ssl_cert: no such file at " .. cert
          end
        end
      end

      if ssl_cert_key then
        for _, cert_key in ipairs(ssl_cert_key) do
          if not pl_path.exists(cert_key) then
            errors[#errors + 1] = prefix .. "ssl_cert_key: no such file at " .. cert_key
          end
        end
      end
    end
  end

  if conf.client_ssl then
    if conf.client_ssl_cert and not conf.client_ssl_cert_key then
      errors[#errors + 1] = "client_ssl_cert_key must be specified"

    elseif conf.client_ssl_cert_key and not conf.client_ssl_cert then
      errors[#errors + 1] = "client_ssl_cert must be specified"
    end

    if conf.client_ssl_cert and not pl_path.exists(conf.client_ssl_cert) then
      errors[#errors + 1] = "client_ssl_cert: no such file at " ..
                          conf.client_ssl_cert
    end

    if conf.client_ssl_cert_key and not pl_path.exists(conf.client_ssl_cert_key) then
      errors[#errors + 1] = "client_ssl_cert_key: no such file at " ..
                          conf.client_ssl_cert_key
    end
  end

<<<<<<< HEAD
  if (concat(conf.admin_listen, ",") .. " "):find("%sssl[%s,]") then
    if conf.admin_ssl_cert and not conf.admin_ssl_cert_key then
      errors[#errors + 1] = "admin_ssl_cert_key must be specified"

    elseif conf.admin_ssl_cert_key and not conf.admin_ssl_cert then
      errors[#errors + 1] = "admin_ssl_cert must be specified"
    end

    if conf.admin_ssl_cert and not pl_path.exists(conf.admin_ssl_cert) then
      errors[#errors + 1] = "admin_ssl_cert: no such file at " ..
                          conf.admin_ssl_cert
    end

    if conf.admin_ssl_cert_key and not pl_path.exists(conf.admin_ssl_cert_key) then
      errors[#errors + 1] = "admin_ssl_cert_key: no such file at " ..
                          conf.admin_ssl_cert_key
    end
  end

  -- enterprise validations
  ee_conf_loader.validate(conf, errors)

=======
>>>>>>> 94d5681b
  if conf.lua_ssl_trusted_certificate then
    local new_paths = {}

    for i, path in ipairs(conf.lua_ssl_trusted_certificate) do
      if path == "system" then
        local system_path, err = utils.get_system_trusted_certs_filepath()
        if system_path then
          path = system_path

        else
          errors[#errors + 1] =
            "lua_ssl_trusted_certificate: unable to locate system bundle - " ..
            err
        end
      end

      if not pl_path.exists(path) then
        errors[#errors + 1] = "lua_ssl_trusted_certificate: no such file at " ..
                               path
      end

      new_paths[i] = path
    end

    conf.lua_ssl_trusted_certificate = new_paths
  end

  if conf.ssl_cipher_suite ~= "custom" then
    local suite = cipher_suites[conf.ssl_cipher_suite]
    if suite then
      conf.ssl_ciphers = suite.ciphers
      conf.nginx_http_ssl_protocols = suite.protocols
      conf.nginx_http_ssl_prefer_server_ciphers = suite.prefer_server_ciphers
      conf.nginx_stream_ssl_protocols = suite.protocols
      conf.nginx_stream_ssl_prefer_server_ciphers = suite.prefer_server_ciphers

      -- There is no secure predefined one for old at the moment (and it's too slow to generate one).
      -- Intermediate (the default) forcibly sets this to predefined ffdhe2048 group.
      -- Modern just forcibly sets this to nil as there are no ciphers that need it.
      if conf.ssl_cipher_suite ~= "old" then
        conf.ssl_dhparam = suite.dhparams
        conf.nginx_http_ssl_dhparam = suite.dhparams
        conf.nginx_stream_ssl_dhparam = suite.dhparams
      end

    else
      errors[#errors + 1] = "Undefined cipher suite " .. tostring(conf.ssl_cipher_suite)
    end
  end

  if conf.ssl_dhparam then
    if not is_predefined_dhgroup(conf.ssl_dhparam) and not pl_path.exists(conf.ssl_dhparam) then
      errors[#errors + 1] = "ssl_dhparam: no such file at " .. conf.ssl_dhparam
    end

  else
    for _, key in ipairs({ "nginx_http_ssl_dhparam", "nginx_stream_ssl_dhparam" }) do
      local file = conf[key]
      if file and not is_predefined_dhgroup(file) and not pl_path.exists(file) then
        errors[#errors + 1] = key .. ": no such file at " .. file
      end
    end
  end

  if conf.headers then
    for _, token in ipairs(conf.headers) do
      if token ~= "off" and not HEADER_KEY_TO_NAME[string.lower(token)] then
        errors[#errors + 1] = fmt("headers: invalid entry '%s'",
                                  tostring(token))
      end
    end
  end

  if conf.dns_resolver then
    for _, server in ipairs(conf.dns_resolver) do
      local dns = utils.normalize_ip(server)

      if not dns or dns.type == "name" then
        errors[#errors + 1] = "dns_resolver must be a comma separated list " ..
                              "in the form of IPv4/6 or IPv4/6:port, got '"  ..
                              server .. "'"
      end
    end
  end

  if conf.dns_hostsfile then
    if not pl_path.isfile(conf.dns_hostsfile) then
      errors[#errors + 1] = "dns_hostsfile: file does not exist"
    end
  end

  if conf.dns_order then
    local allowed = { LAST = true, A = true, CNAME = true, SRV = true }

    for _, name in ipairs(conf.dns_order) do
      if not allowed[name:upper()] then
        errors[#errors + 1] = fmt("dns_order: invalid entry '%s'",
                                  tostring(name))
      end
    end
  end

  if not conf.lua_package_cpath then
    conf.lua_package_cpath = ""
  end

  -- checking the trusted ips
  for _, address in ipairs(conf.trusted_ips) do
    if not utils.is_valid_ip_or_cidr(address) and address ~= "unix:" then
      errors[#errors + 1] = "trusted_ips must be a comma separated list in " ..
                            "the form of IPv4 or IPv6 address or CIDR "      ..
                            "block or 'unix:', got '" .. address .. "'"
    end
  end

  if conf.pg_max_concurrent_queries < 0 then
    errors[#errors + 1] = "pg_max_concurrent_queries must be greater than 0"
  end

  if conf.pg_max_concurrent_queries ~= math.floor(conf.pg_max_concurrent_queries) then
    errors[#errors + 1] = "pg_max_concurrent_queries must be an integer greater than 0"
  end

  if conf.pg_semaphore_timeout < 0 then
    errors[#errors + 1] = "pg_semaphore_timeout must be greater than 0"
  end

  if conf.pg_semaphore_timeout ~= math.floor(conf.pg_semaphore_timeout) then
    errors[#errors + 1] = "pg_semaphore_timeout must be an integer greater than 0"
  end

  if conf.pg_ro_max_concurrent_queries then
    if conf.pg_ro_max_concurrent_queries < 0 then
      errors[#errors + 1] = "pg_ro_max_concurrent_queries must be greater than 0"
    end

    if conf.pg_ro_max_concurrent_queries ~= math.floor(conf.pg_ro_max_concurrent_queries) then
      errors[#errors + 1] = "pg_ro_max_concurrent_queries must be an integer greater than 0"
    end
  end

  if conf.pg_ro_semaphore_timeout then
    if conf.pg_ro_semaphore_timeout < 0 then
      errors[#errors + 1] = "pg_ro_semaphore_timeout must be greater than 0"
    end

    if conf.pg_ro_semaphore_timeout ~= math.floor(conf.pg_ro_semaphore_timeout) then
      errors[#errors + 1] = "pg_ro_semaphore_timeout must be an integer greater than 0"
    end
  end

  if conf.worker_state_update_frequency <= 0 then
    errors[#errors + 1] = "worker_state_update_frequency must be greater than 0"
  end

  if conf.role == "control_plane" then
    if #conf.admin_listen < 1 or pl_stringx.strip(conf.admin_listen[1]) == "off" then
      errors[#errors + 1] = "admin_listen must be specified when role = \"control_plane\""
    end

    if conf.cluster_mtls == "pki" and not conf.cluster_ca_cert then
      errors[#errors + 1] = "cluster_ca_cert must be specified when cluster_mtls = \"pki\""
    end

    if #conf.cluster_listen < 1 or pl_stringx.strip(conf.cluster_listen[1]) == "off" then
      errors[#errors + 1] = "cluster_listen must be specified when role = \"control_plane\""
    end

    if conf.database == "off" then
      errors[#errors + 1] = "in-memory storage can not be used when role = \"control_plane\""
    end

  elseif conf.role == "data_plane" then
    if #conf.proxy_listen < 1 or pl_stringx.strip(conf.proxy_listen[1]) == "off" then
      errors[#errors + 1] = "proxy_listen must be specified when role = \"data_plane\""
    end

    if conf.database ~= "off" then
      errors[#errors + 1] = "only in-memory storage can be used when role = \"data_plane\"\n" ..
                            "Hint: set database = off in your kong.conf"
    end
  end

  if conf.cluster_data_plane_purge_delay < 60 then
    errors[#errors + 1] = "cluster_data_plane_purge_delay must be 60 or greater"
  end

  if conf.role == "control_plane" or conf.role == "data_plane" then
    if not conf.cluster_cert or not conf.cluster_cert_key then
      errors[#errors + 1] = "cluster certificate and key must be provided to use Hybrid mode"

    else
      if not pl_path.exists(conf.cluster_cert) then
        errors[#errors + 1] = "cluster_cert: no such file at " ..
                              conf.cluster_cert
      end

      if not pl_path.exists(conf.cluster_cert_key) then
        errors[#errors + 1] = "cluster_cert_key: no such file at " ..
                              conf.cluster_cert_key
      end
    end
  end

  if conf.upstream_keepalive_pool_size < 0 then
    errors[#errors + 1] = "upstream_keepalive_pool_size must be 0 or greater"
  end

  if conf.upstream_keepalive_max_requests < 0 then
    errors[#errors + 1] = "upstream_keepalive_max_requests must be 0 or greater"
  end

  if conf.upstream_keepalive_idle_timeout < 0 then
    errors[#errors + 1] = "upstream_keepalive_idle_timeout must be 0 or greater"
  end

  return #errors == 0, errors[1], errors
end


local function overrides(k, default_v, opts, file_conf, arg_conf)
  opts = opts or {}

  local value -- definitive value for this property
  local escape -- whether to escape a value's octothorpes

  -- default values have lowest priority

  if file_conf and file_conf[k] == nil and not opts.no_defaults then
    -- PL will ignore empty strings, so we need a placeholder (NONE)
    value = default_v == "NONE" and "" or default_v

  else
    value = file_conf[k] -- given conf values have middle priority
  end

  if opts.defaults_only then
    return value, k
  end

  -- environment variables have higher priority

  local env_name = "KONG_" .. string.upper(k)
  local env = os.getenv(env_name)
  if env ~= nil then
    local to_print = env

    if CONF_SENSITIVE[k] then
      to_print = CONF_SENSITIVE_PLACEHOLDER
    end

    log.debug('%s ENV found with "%s"', env_name, to_print)

    value = env
    escape = true
  end

  -- arg_conf have highest priority
  if arg_conf and arg_conf[k] ~= nil then
    value = arg_conf[k]
    escape = true
  end

  if escape and type(value) == "string" then
    -- Escape "#" in env vars or overrides to avoid them being mangled by
    -- comments stripping logic.
    repeat
      local s, n = string.gsub(value, [[([^\])#]], [[%1\#]])
      value = s
    until n == 0
  end

  return value, k
end


local function parse_nginx_directives(dyn_namespace, conf, injected_in_namespace)
  conf = conf or {}
  local directives = {}

  for k, v in pairs(conf) do
    if type(k) == "string" and not injected_in_namespace[k] then
      local directive = string.match(k, dyn_namespace.prefix .. "(.+)")
      if directive then
        if v ~= "NONE" and not dyn_namespace.ignore[directive] then
          table.insert(directives, { name = directive, value = v })
        end

        injected_in_namespace[k] = true
      end
    end
  end

  return directives
end


local function aliased_properties(conf)
  for property_name, v_schema in pairs(CONF_INFERENCES) do
    local alias = v_schema.alias

    if alias and conf[property_name] ~= nil and conf[alias.replacement] == nil then
      if alias.alias then
        conf[alias.replacement] = alias.alias(conf)
      else
        local value = conf[property_name]
        if type(value) == "boolean" then
          value = value and "on" or "off"
        end
        conf[alias.replacement] = tostring(value)
      end
    end
  end
end


local function deprecated_properties(conf, opts)
  for property_name, v_schema in pairs(CONF_INFERENCES) do
    local deprecated = v_schema.deprecated

    if deprecated and conf[property_name] ~= nil then
      if not opts.from_kong_env then
        if deprecated.replacement then
          log.warn("the '%s' configuration property is deprecated, use " ..
                     "'%s' instead", property_name, deprecated.replacement)
        else
          log.warn("the '%s' configuration property is deprecated",
                   property_name)
        end
      end

      if deprecated.alias then
        deprecated.alias(conf)
      end
    end
  end
end


local function dynamic_properties(conf)
  for property_name, v_schema in pairs(CONF_INFERENCES) do
    local value = conf[property_name]
    if value ~= nil then
      local directives = v_schema.directives
      if directives then
        for _, directive in ipairs(directives) do
          if not conf[directive] then
            if type(value) == "boolean" then
              value = value and "on" or "off"
            end
            conf[directive] = value
          end
        end
      end
    end
  end
end


--- Load Kong configuration file
-- The loaded configuration will only contain properties read from the
-- passed configuration file (properties are not merged with defaults or
-- environment variables)
-- @param[type=string] Path to a configuration file.
local function load_config_file(path)
  assert(type(path) == "string")

  local f, err = pl_file.read(path)
  if not f then
    return nil, err
  end

  local s = pl_stringio.open(f)
  local conf, err = pl_config.read(s, {
    smart = false,
    list_delim = "_blank_" -- mandatory but we want to ignore it
  })
  s:close()
  if not conf then
    return nil, err
  end

  return conf
end


--- Load Kong configuration
-- The loaded configuration will have all properties from the default config
-- merged with the (optionally) specified config file, environment variables
-- and values specified in the `custom_conf` argument.
-- Values will then be validated and additional values (such as `proxy_port` or
-- `plugins`) will be appended to the final configuration table.
-- @param[type=string] path (optional) Path to a configuration file.
-- @param[type=table] custom_conf A key/value table with the highest precedence.
-- @treturn table A table holding a valid configuration.
local function load(path, custom_conf, opts)
  opts = opts or {}

  ------------------------
  -- Default configuration
  ------------------------

  -- load defaults, they are our mandatory base
  local s = pl_stringio.open(kong_default_conf)
  local defaults, err = pl_config.read(s, {
    smart = false,
    list_delim = "_blank_" -- mandatory but we want to ignore it
  })
  s:close()
  if not defaults then
    return nil, "could not load default conf: " .. err
  end

  ---------------------
  -- Configuration file
  ---------------------

  local from_file_conf = {}
  if path and not pl_path.exists(path) then
    -- file conf has been specified and must exist
    return nil, "no file at: " .. path
  end

  if not path then
    -- try to look for a conf in default locations, but no big
    -- deal if none is found: we will use our defaults.
    for _, default_path in ipairs(DEFAULT_PATHS) do
      if pl_path.exists(default_path) then
        path = default_path
        break
      end

      log.verbose("no config file found at %s", default_path)
    end
  end

  if not path then
    -- still no file in default locations
    log.verbose("no config file, skip loading")

  else
    log.verbose("reading config file at %s", path)

    from_file_conf = load_config_file(path)
  end

  -----------------------
  -- Merging & validation
  -----------------------

  do
    -- find dynamic keys that need to be loaded
    local dynamic_keys = {}

    local function add_dynamic_keys(t)
      t = t or {}

      for property_name, v_schema in pairs(CONF_INFERENCES) do
        local directives = v_schema.directives
        if directives then
          local v = t[property_name]
          if v then
            if type(v) == "boolean" then
              v = v and "on" or "off"
            end

            tostring(v)

            for _, directive in ipairs(directives) do
              dynamic_keys[directive] = true
              t[directive] = v
            end
          end
        end
      end
    end

    local function find_dynamic_keys(dyn_prefix, t)
      t = t or {}

      for k, v in pairs(t) do
        local directive = string.match(k, "(" .. dyn_prefix .. ".+)")
        if directive then
          dynamic_keys[directive] = true

          if type(v) == "boolean" then
            v = v and "on" or "off"
          end

          t[k] = tostring(v)
        end
      end
    end

    local kong_env_vars = {}

    do
      -- get env vars prefixed with KONG_<dyn_key_prefix>
      local env_vars, err = env.read_all()
      if err then
        return nil, err
      end

      for k, v in pairs(env_vars) do
        local kong_var = string.match(string.lower(k), "^kong_(.+)")
        if kong_var then
          -- the value will be read in `overrides()`
          kong_env_vars[kong_var] = true
        end
      end
    end

    add_dynamic_keys(defaults)
    add_dynamic_keys(custom_conf)
    add_dynamic_keys(kong_env_vars)
    add_dynamic_keys(from_file_conf)

    for _, dyn_namespace in ipairs(DYNAMIC_KEY_NAMESPACES) do
      find_dynamic_keys(dyn_namespace.prefix, defaults) -- tostring() defaults
      find_dynamic_keys(dyn_namespace.prefix, custom_conf)
      find_dynamic_keys(dyn_namespace.prefix, kong_env_vars)
      find_dynamic_keys(dyn_namespace.prefix, from_file_conf)
    end

    -- union (add dynamic keys to `defaults` to prevent removal of the keys
    -- during the intersection that happens later)
    defaults = tablex.merge(dynamic_keys, defaults, true)
  end

  -- merge file conf, ENV variables, and arg conf (with precedence)
  local user_conf = tablex.pairmap(overrides, defaults,
                                   { no_defaults = true },
                                   from_file_conf, custom_conf)

  if not opts.starting then
    log.disable()
  end

  aliased_properties(user_conf)
  dynamic_properties(user_conf)
  deprecated_properties(user_conf, opts)

  -- merge user_conf with defaults
  local conf = tablex.pairmap(overrides, defaults,
                              { defaults_only = true },
                              user_conf)

  -- validation
  local ok, err, errors = check_and_infer(conf, opts)

  if not opts.starting then
    log.enable()
  end

  if not ok then
    return nil, err, errors
  end

  conf = tablex.merge(conf, defaults) -- intersection (remove extraneous properties)

  do
    -- nginx 'user' directive
    local user = utils.strip(conf.nginx_main_user):gsub("%s+", " ")
    if user == "nobody" or user == "nobody nobody" then
      conf.nginx_main_user = nil
    end

    local user = utils.strip(conf.nginx_user):gsub("%s+", " ")
    if user == "nobody" or user == "nobody nobody" then
      conf.nginx_user = nil
    end
  end

  do
    local injected_in_namespace = {}

    -- nginx directives from conf
    for _, dyn_namespace in ipairs(DYNAMIC_KEY_NAMESPACES) do
      injected_in_namespace[dyn_namespace.injected_conf_name] = true

      local directives = parse_nginx_directives(dyn_namespace, conf,
                                                injected_in_namespace)
      conf[dyn_namespace.injected_conf_name] = setmetatable(directives,
                                                            _nop_tostring_mt)
    end

    -- TODO: Deprecated, but kept for backward compatibility.
    for _, dyn_namespace in ipairs(DEPRECATED_DYNAMIC_KEY_NAMESPACES) do
      if conf[dyn_namespace.injected_conf_name] then
        conf[dyn_namespace.previous_conf_name] = conf[dyn_namespace.injected_conf_name]
      end
    end
  end

  do
    -- print alphabetically-sorted values
    local conf_arr = {}

    for k, v in pairs(conf) do
      local to_print = v
      if CONF_SENSITIVE[k] then
        to_print = "******"
      end

      conf_arr[#conf_arr+1] = k .. " = " .. pl_pretty.write(to_print, "")
    end

    table.sort(conf_arr)

    for i = 1, #conf_arr do
      log.debug(conf_arr[i])
    end
  end

  -----------------------------
  -- Additional injected values
  -----------------------------

  do
    -- merge plugins
    local plugins = {}

    if #conf.plugins > 0 and conf.plugins[1] ~= "off" then
      for i = 1, #conf.plugins do
        local plugin_name = pl_stringx.strip(conf.plugins[i])

        if plugin_name ~= "off" then
          if plugin_name == "bundled" then
            plugins = tablex.merge(constants.BUNDLED_PLUGINS, plugins, true)

          else
            plugins[plugin_name] = true
          end
        end
      end
    end

    conf.loaded_plugins = setmetatable(plugins, _nop_tostring_mt)
  end

  -- temporary workaround: inject an shm for prometheus plugin if needed
  -- TODO: allow plugins to declare shm dependencies that are automatically
  -- injected
  if conf.loaded_plugins["prometheus"] then
    local http_directives = conf["nginx_http_directives"]
    local found = false

    for _, directive in pairs(http_directives) do
      if directive.name == "lua_shared_dict"
         and string.find(directive.value, "prometheus_metrics", nil, true)
      then
         found = true
         break
      end
    end

    if not found then
      table.insert(http_directives, {
        name  = "lua_shared_dict",
        value = "prometheus_metrics 5m",
      })
    end

    local stream_directives = conf["nginx_stream_directives"]
    local found = false

    for _, directive in pairs(stream_directives) do
      if directive.name == "lua_shared_dict"
        and string.find(directive.value, "stream_prometheus_metrics", nil, true)
      then
        found = true
        break
      end
    end

    if not found then
      table.insert(stream_directives, {
        name  = "lua_shared_dict",
        value = "stream_prometheus_metrics 5m",
      })
    end
  end

  for _, dyn_namespace in ipairs(DYNAMIC_KEY_NAMESPACES) do
    table.sort(conf[dyn_namespace.injected_conf_name], function(a, b)
      return a.name < b.name
    end)
  end

  ok, err = listeners.parse(conf, {
    { name = "proxy_listen",   subsystem = "http",   ssl_flag = "proxy_ssl_enabled" },
    { name = "stream_listen",  subsystem = "stream", ssl_flag = "stream_proxy_ssl_enabled" },
    { name = "admin_listen",   subsystem = "http",   ssl_flag = "admin_ssl_enabled" },
    { name = "status_listen",  flags = { "ssl" },    ssl_flag = "status_ssl_enabled" },
    { name = "cluster_listen", subsystem = "http" },
  })
  if not ok then
    return nil, err
  end

  do
    -- load headers configuration
    local enabled_headers = {}

    for _, v in pairs(HEADER_KEY_TO_NAME) do
      enabled_headers[v] = false
    end

    if #conf.headers > 0 and conf.headers[1] ~= "off" then
      for _, token in ipairs(conf.headers) do
        if token ~= "off" then
          enabled_headers[HEADER_KEY_TO_NAME[string.lower(token)]] = true
        end
      end
    end

    if enabled_headers.server_tokens then
      enabled_headers[HEADERS.VIA] = true
      enabled_headers[HEADERS.SERVER] = true
    end

    if enabled_headers.latency_tokens then
      enabled_headers[HEADERS.PROXY_LATENCY] = true
      enabled_headers[HEADERS.RESPONSE_LATENCY] = true
      enabled_headers[HEADERS.ADMIN_LATENCY] = true
      enabled_headers[HEADERS.UPSTREAM_LATENCY] = true
    end

    conf.enabled_headers = setmetatable(enabled_headers, _nop_tostring_mt)
  end

  -- load absolute paths
  conf.prefix = pl_path.abspath(conf.prefix)

  conf.go_pluginserver_exe = pl_path.abspath(conf.go_pluginserver_exe)

  if conf.go_plugins_dir ~= "off" then
    conf.go_plugins_dir = pl_path.abspath(conf.go_plugins_dir)
  end

  for _, prefix in ipairs({ "ssl", "admin_ssl", "status_ssl", "client_ssl", "cluster" }) do
    local ssl_cert = conf[prefix .. "_cert"]
    local ssl_cert_key = conf[prefix .. "_cert_key"]

    if ssl_cert and ssl_cert_key then
      if type(ssl_cert) == "table" then
        for i, cert in ipairs(ssl_cert) do
          ssl_cert[i] = pl_path.abspath(cert)
        end

      else
        conf[prefix .. "_cert"] = pl_path.abspath(ssl_cert)
      end

      if type(ssl_cert) == "table" then
        for i, key in ipairs(ssl_cert_key) do
          ssl_cert_key[i] = pl_path.abspath(key)
        end

      else
        conf[prefix .. "_cert_key"] = pl_path.abspath(ssl_cert_key)
      end
    end
  end

  if conf.cluster_ca_cert then
    conf.cluster_ca_cert = pl_path.abspath(conf.cluster_ca_cert)
  end

  local ssl_enabled = conf.proxy_ssl_enabled or
                      conf.stream_proxy_ssl_enabled or
                      conf.admin_ssl_enabled or
                      conf.status_ssl_enabled

  for _, name in ipairs({ "nginx_http_directives", "nginx_stream_directives" }) do
    for i, directive in ipairs(conf[name]) do
      if directive.name == "ssl_dhparam" then
        if is_predefined_dhgroup(directive.value) then
          if ssl_enabled then
            directive.value = pl_path.abspath(pl_path.join(conf.prefix, "ssl", directive.value .. ".pem"))

          else
            table.remove(conf[name], i)
          end

        else
          directive.value = pl_path.abspath(directive.value)
        end

        break
      end
    end
  end

  ok, err = ee_conf_loader.load(conf)
  if not ok then
    return nil, err
  end

  if conf.lua_ssl_trusted_certificate
     and #conf.lua_ssl_trusted_certificate > 0 then
    conf.lua_ssl_trusted_certificate =
      tablex.map(pl_path.abspath, conf.lua_ssl_trusted_certificate)

    conf.lua_ssl_trusted_certificate_combined =
      pl_path.abspath(pl_path.join(conf.prefix, ".ca_combined"))
  end

  -- attach prefix files paths
  for property, t_path in pairs(PREFIX_PATHS) do
    conf[property] = pl_path.join(conf.prefix, unpack(t_path))
  end

  log.verbose("prefix in use: %s", conf.prefix)

  -- initialize the dns client, so the globally patched tcp.connect method
  -- will work from here onwards.
  assert(require("kong.tools.dns")(conf))

  return setmetatable(conf, nil) -- remove Map mt
end


return setmetatable({
  load = load,

  load_config_file = load_config_file,

  add_default_path = function(path)
    DEFAULT_PATHS[#DEFAULT_PATHS+1] = path
  end,

  remove_sensitive = function(conf)
    local purged_conf = tablex.deepcopy(conf)

    for k in pairs(CONF_SENSITIVE) do
      if purged_conf[k] then
        purged_conf[k] = CONF_SENSITIVE_PLACEHOLDER
      end
    end

    return purged_conf
  end,
}, {
  __call = function(_, ...)
    return load(...)
  end,
})<|MERGE_RESOLUTION|>--- conflicted
+++ resolved
@@ -19,10 +19,7 @@
 local utils = require "kong.tools.utils"
 local log = require "kong.cmd.utils.log"
 local env = require "kong.cmd.utils.env"
-<<<<<<< HEAD
 local ee_conf_loader = require "kong.enterprise_edition.conf_loader"
-=======
->>>>>>> 94d5681b
 
 
 local fmt = string.format
@@ -208,9 +205,8 @@
 }
 
 
-<<<<<<< HEAD
 ee_conf_loader.add(PREFIX_PATHS, ee_conf_loader.EE_PREFIX_PATHS)
-=======
+
 local function is_predefined_dhgroup(group)
   if type(group) ~= "string" then
     return false
@@ -221,7 +217,6 @@
     group = group,
   })
 end
->>>>>>> 94d5681b
 
 
 local function upstream_keepalive_deprecated_properties(conf)
@@ -844,7 +839,7 @@
       end
 
       if ssl_cert_key then
-        for _, cert_key in ipairs(ssl_cert_key) do
+      for _, cert_key in ipairs(ssl_cert_key) do
           if not pl_path.exists(cert_key) then
             errors[#errors + 1] = prefix .. "ssl_cert_key: no such file at " .. cert_key
           end
@@ -872,31 +867,9 @@
     end
   end
 
-<<<<<<< HEAD
-  if (concat(conf.admin_listen, ",") .. " "):find("%sssl[%s,]") then
-    if conf.admin_ssl_cert and not conf.admin_ssl_cert_key then
-      errors[#errors + 1] = "admin_ssl_cert_key must be specified"
-
-    elseif conf.admin_ssl_cert_key and not conf.admin_ssl_cert then
-      errors[#errors + 1] = "admin_ssl_cert must be specified"
-    end
-
-    if conf.admin_ssl_cert and not pl_path.exists(conf.admin_ssl_cert) then
-      errors[#errors + 1] = "admin_ssl_cert: no such file at " ..
-                          conf.admin_ssl_cert
-    end
-
-    if conf.admin_ssl_cert_key and not pl_path.exists(conf.admin_ssl_cert_key) then
-      errors[#errors + 1] = "admin_ssl_cert_key: no such file at " ..
-                          conf.admin_ssl_cert_key
-    end
-  end
-
   -- enterprise validations
   ee_conf_loader.validate(conf, errors)
 
-=======
->>>>>>> 94d5681b
   if conf.lua_ssl_trusted_certificate then
     local new_paths = {}
 
