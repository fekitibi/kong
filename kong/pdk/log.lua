--- conflicted
+++ resolved
@@ -552,7 +552,6 @@
           req_headers[header] = "REDACTED"
         end
       end
-<<<<<<< HEAD
 
       local resp_headers = ongx.resp.get_headers()
       for _, header in ipairs(REDACTED_RESPONSE_HEADERS) do
@@ -562,16 +561,6 @@
       end
 
       local host_port = ctx.host_port or var.server_port
-=======
-
-      local resp_headers = ongx.resp.get_headers()
-      for _, header in ipairs(REDACTED_RESPONSE_HEADERS) do
-        if resp_headers[header] then
-          resp_headers[header] = "REDACTED"
-        end
-      end
-
-      local host_port = ctx.host_port or var.server_port
 
       local request_size = var.request_length
       if tonumber(request_size, 10) then
@@ -582,7 +571,6 @@
       if tonumber(response_size, 10) then
         response_size = tonumber(response_size, 10)
       end
->>>>>>> 834ce3e8
 
       return {
         request = {
@@ -591,22 +579,14 @@
           querystring = okong.request.get_query(), -- parameters, as a table
           method = okong.request.get_method(), -- http method
           headers = req_headers,
-<<<<<<< HEAD
-          size = var.request_length,
-=======
           size = request_size,
->>>>>>> 834ce3e8
           tls = request_tls
         },
         upstream_uri = var.upstream_uri,
         response = {
           status = ongx.status,
           headers = resp_headers,
-<<<<<<< HEAD
-          size = var.bytes_sent
-=======
           size = response_size,
->>>>>>> 834ce3e8
         },
         tries = (ctx.balancer_data or {}).tries,
         latencies = {
@@ -622,13 +602,9 @@
         service = ctx.service,
         consumer = ctx.authenticated_consumer,
         client_ip = var.remote_addr,
-<<<<<<< HEAD
         started_at = req.start_time() * 1000,
         -- XXX EE
         workspace = ngx.ctx.workspace,
-=======
-        started_at = req.start_time() * 1000
->>>>>>> 834ce3e8
       }
     end
 
@@ -637,19 +613,11 @@
       check_phase(PHASES_LOG)
 
       local ongx = (options or {}).ngx or ngx
-<<<<<<< HEAD
 
       local ctx = ongx.ctx
       local var = ongx.var
       local req = ongx.req
 
-=======
-
-      local ctx = ongx.ctx
-      local var = ongx.var
-      local req = ongx.req
-
->>>>>>> 834ce3e8
       local authenticated_entity
       if ctx.authenticated_credential ~= nil then
         authenticated_entity = {
@@ -693,13 +661,9 @@
         service = ctx.service,
         consumer = ctx.authenticated_consumer,
         client_ip = var.remote_addr,
-<<<<<<< HEAD
         started_at = req.start_time() * 1000,
         -- XXX EE
         workspace = ngx.ctx.workspace,
-=======
-        started_at = req.start_time() * 1000
->>>>>>> 834ce3e8
       }
     end
   end
