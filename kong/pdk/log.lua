---
-- This namespace contains an instance of a "logging facility", which is a
-- table containing all of the methods described below.
--
-- This instance is namespaced per plugin, and Kong will make sure that before
-- executing a plugin, it will swap this instance with a logging facility
-- dedicated to the plugin. This allows the logs to be prefixed with the
-- plugin's name for debugging purposes.
--
-- @module kong.log


local errlog = require "ngx.errlog"
local ngx_re = require "ngx.re"
local inspect = require "inspect"
local ngx_ssl = require "ngx.ssl"
local phase_checker = require "kong.pdk.private.phases"


local sub = string.sub
local type = type
local find = string.find
local select = select
local concat = table.concat
local getinfo = debug.getinfo
local reverse = string.reverse
local tostring = tostring
local tonumber = tonumber
local setmetatable = setmetatable
local ngx = ngx
local kong = kong
local check_phase = phase_checker.check


local _PREFIX = "[kong] "
local _DEFAULT_FORMAT = "%file_src:%line_src %message"
local _DEFAULT_NAMESPACED_FORMAT = "%file_src:%line_src [%namespace] %message"
local PHASES_LOG = phase_checker.phases.log


local _LEVELS = {
  debug = ngx.DEBUG,
  info = ngx.INFO,
  notice = ngx.NOTICE,
  warn = ngx.WARN,
  err = ngx.ERR,
  crit = ngx.CRIT,
  alert = ngx.ALERT,
  emerg = ngx.EMERG,
}


local _MODIFIERS = {
  ["%file_src"] = {
    flag = "S",
    info = function(info)
      local short_src = info.short_src
      if short_src then
        local rev_src = reverse(short_src)
        local idx = find(rev_src, "/", nil, true)
        if idx then
          return sub(short_src, #rev_src - idx + 2)
        end

        return short_src
      end
    end
  },

  ["%line_src"] = {
    flag = "l",
    info_key = "currentline",
  },

  ["%func_name"] = {
    flag = "n",
    info_key = "name",
  },

  ["%message"] = {
    message = true,
  },

  -- %namespace -- precompiled
}


local function parse_modifiers(format)
  local buf, err = ngx_re.split(format, [==[(?<!%)(%[a-z_]+)]==], nil, nil, 0)
  if not buf then
    return nil, "could not parse format: " .. err
  end

  local buf_len = #buf

  for i = 1, buf_len do
    local mod = _MODIFIERS[buf[i]]
    if mod then
      if mod.message then
        buf.message_idxs = buf.message_idxs or {}
        table.insert(buf.message_idxs, i)

      else
        buf.debug_flags = (buf.debug_flags or "") .. mod.flag

        buf.modifiers = buf.modifiers or {}
        table.insert(buf.modifiers, {
          idx = i,
          info = mod.info,
          info_key = mod.info_key,
        })
      end
    end
  end

  buf.n_modifiers = buf.modifiers and #buf.modifiers or 0
  buf.n_messages = buf.message_idxs and #buf.message_idxs or 0
  buf.n_len = buf_len

  return buf
end


local serializers = {
  [1] = function(buf, to_string, ...)
    buf[1] = to_string((select(1, ...)))
  end,

  [2] = function(buf, to_string, ...)
    buf[1] = to_string((select(1, ...)))
    buf[2] = to_string((select(2, ...)))
  end,

  [3] = function(buf, to_string, ...)
    buf[1] = to_string((select(1, ...)))
    buf[2] = to_string((select(2, ...)))
    buf[3] = to_string((select(3, ...)))
  end,

  [4] = function(buf, to_string, ...)
    buf[1] = to_string((select(1, ...)))
    buf[2] = to_string((select(2, ...)))
    buf[3] = to_string((select(3, ...)))
    buf[4] = to_string((select(4, ...)))
  end,

  [5] = function(buf, to_string, ...)
    buf[1] = to_string((select(1, ...)))
    buf[2] = to_string((select(2, ...)))
    buf[3] = to_string((select(3, ...)))
    buf[4] = to_string((select(4, ...)))
    buf[5] = to_string((select(5, ...)))
  end,
}


--- Write a log line to the location specified by the current Nginx
-- configuration block's `error_log` directive, with the `notice` level (similar
-- to `print()`).
--
-- The Nginx `error_log` directive is set via the `log_level`, `proxy_error_log`
-- and `admin_error_log` Kong configuration properties.
--
-- Arguments given to this function will be concatenated similarly to
-- `ngx.log()`, and the log line will report the Lua file and line number from
-- which it was invoked. Unlike `ngx.log()`, this function will prefix error
-- messages with `[kong]` instead of `[lua]`.
--
-- Arguments given to this function can be of any type, but table arguments
-- will be converted to strings via `tostring` (thus potentially calling a
-- table's `__tostring` metamethod if set). This behavior differs from
-- `ngx.log()` (which only accepts table arguments if they define the
-- `__tostring` metamethod) with the intent to simplify its usage and be more
-- forgiving and intuitive.
--
-- Produced log lines have the following format when logging is invoked from
-- within the core:
--
-- ``` plain
-- [kong] %file_src:%line_src %message
-- ```
--
-- In comparison, log lines produced by plugins have the following format:
--
-- ``` plain
-- [kong] %file_src:%line_src [%namespace] %message
-- ```
--
-- Where:
--
-- * `%namespace`: is the configured namespace (the plugin name in this case).
-- * `%file_src`: is the file name from where the log was called from.
-- * `%line_src`: is the line number from where the log was called from.
-- * `%message`: is the message, made of concatenated arguments given by the caller.
--
-- For example, the following call:
--
-- ``` lua
-- kong.log("hello ", "world")
-- ```
--
-- would, within the core, produce a log line similar to:
--
-- ``` plain
-- 2017/07/09 19:36:25 [notice] 25932#0: *1 [kong] some_file.lua:54 hello world, client: 127.0.0.1, server: localhost, request: "GET /log HTTP/1.1", host: "localhost"
-- ```
--
-- If invoked from within a plugin (e.g. `key-auth`) it would include the
-- namespace prefix, like so:
--
-- ``` plain
-- 2017/07/09 19:36:25 [notice] 25932#0: *1 [kong] some_file.lua:54 [key-auth] hello world, client: 127.0.0.1, server: localhost, request: "GET /log HTTP/1.1", host: "localhost"
-- ```
--
-- @function kong.log
-- @phases init_worker, certificate, rewrite, access, header_filter, body_filter, log
-- @param ... all params will be concatenated and stringified before being sent to the log
-- @return Nothing; throws an error on invalid inputs.
--
-- @usage
-- kong.log("hello ", "world") -- alias to kong.log.notice()

---
-- Similar to `kong.log()`, but the produced log will have the severity given by
-- `<level>`, instead of `notice`. The supported levels are:
--
-- * `kong.log.alert()`
-- * `kong.log.crit()`
-- * `kong.log.err()`
-- * `kong.log.warn()`
-- * `kong.log.notice()`
-- * `kong.log.info()`
-- * `kong.log.debug()`
--
-- Logs have the same format as that of `kong.log()`. For
-- example, the following call:
--
-- ``` lua
--  kong.log.err("hello ", "world")
-- ```
--
-- would, within the core, produce a log line similar to:
--
-- ``` plain
-- 2017/07/09 19:36:25 [error] 25932#0: *1 [kong] some_file.lua:54 hello world, client: 127.0.0.1, server: localhost, request: "GET /log HTTP/1.1", host: "localhost"
-- ```
--
-- If invoked from within a plugin (e.g. `key-auth`) it would include the
-- namespace prefix, like so:
--
-- ``` plain
-- 2017/07/09 19:36:25 [error] 25932#0: *1 [kong] some_file.lua:54 [key-auth] hello world, client: 127.0.0.1, server: localhost, request: "GET /log HTTP/1.1", host: "localhost"
-- ```
--
-- @function kong.log.LEVEL
-- @phases init_worker, certificate, rewrite, access, header_filter, body_filter, log
-- @param ... all params will be concatenated and stringified before being sent to the log
-- @return Nothing; throws an error on invalid inputs.
-- @usage
-- kong.log.warn("something require attention")
-- kong.log.err("something failed: ", err)
-- kong.log.alert("something requires immediate action")
local function gen_log_func(lvl_const, imm_buf, to_string, stack_level, sep)
  to_string = to_string or tostring
  stack_level = stack_level or 2

  local sys_log_level
  local variadic_buf = {}

  return function(...)
    if not sys_log_level and ngx.get_phase() ~= "init" then
      -- only grab sys_log_level after init_by_lua, where it is
      -- hard-coded
      sys_log_level = errlog.get_sys_filter_level()
    end

    if sys_log_level and lvl_const > sys_log_level then
      -- early exit if sys_log_level is higher than the current
      -- log call
      return
    end

    local n = select("#", ...)

    if imm_buf.debug_flags then
      local info = getinfo(stack_level, imm_buf.debug_flags)

      for i = 1, imm_buf.n_modifiers do
        local mod = imm_buf.modifiers[i]

        if not info then
          imm_buf[mod.idx] = "?"

        elseif mod.info then
          imm_buf[mod.idx] = mod.info(info) or "?"

        else
          imm_buf[mod.idx] = info[mod.info_key] or "?"
        end
      end
    end

    if serializers[n] then
      serializers[n](variadic_buf, to_string, ...)

    else
      for i = 1, n do
        variadic_buf[i] = to_string((select(i, ...)))
      end
    end

    local msg = concat(variadic_buf, sep, 1, n)

    for i = 1, imm_buf.n_messages do
      imm_buf[imm_buf.message_idxs[i]] = msg
    end

    local fullmsg = concat(imm_buf, nil, 1, imm_buf.n_len)

    if to_string == inspect then
      local fullmsg_len = #fullmsg
      local WRAP = 120

      if fullmsg:find("\n", 1, true) or fullmsg_len > WRAP then
        local i = 1

        errlog.raw_log(lvl_const, "+" .. ("-"):rep(WRAP) .. "+")

        while i <= fullmsg_len do
          local part = string.sub(fullmsg, i, i + WRAP - 1)
          local nl = part:match("()\n")

          if nl then
            part = string.sub(fullmsg, i, i + nl - 2)
            i = i + nl

          else
            i = i + WRAP
          end

          part = part .. (" "):rep(WRAP - #part)
          errlog.raw_log(lvl_const, "|" .. part .. "|")

          if i > fullmsg_len then
            errlog.raw_log(lvl_const, "+" .. ("-"):rep(WRAP) .. "+")
          end
        end

        return
      end
    end

    errlog.raw_log(lvl_const, fullmsg)
  end
end


---
-- Like `kong.log()`, this function will produce a log with the `notice` level,
-- and accepts any number of arguments as well. If inspect logging is disabled
-- via `kong.log.inspect.off()`, then this function prints nothing, and is
-- aliased to a "NOP" function in order to save CPU cycles.
--
-- ``` lua
-- kong.log.inspect("...")
-- ```
--
-- This function differs from `kong.log()` in the sense that arguments will be
-- concatenated with a space(`" "`), and each argument will be
-- "pretty-printed":
--
-- * numbers will printed (e.g. `5` -> `"5"`)
-- * strings will be quoted (e.g. `"hi"` -> `'"hi"'`)
-- * array-like tables will be rendered (e.g. `{1,2,3}` -> `"{1, 2, 3}"`)
-- * dictionary-like tables will be rendered on multiple lines
--
-- This function is intended for use with debugging purposes in mind, and usage
-- in production code paths should be avoided due to the expensive formatting
-- operations it can perform. Existing statements can be left in production code
-- but nopped by calling `kong.log.inspect.off()`.
--
-- When writing logs, `kong.log.inspect()` always uses its own format, defined
-- as:
--
-- ``` plain
-- %file_src:%func_name:%line_src %message
-- ```
--
-- Where:
--
-- * `%file_src`: is the file name from where the log was called from.
-- * `%func_name`: is the name of the function from where the log was called
--   from.
-- * `%line_src`: is the line number from where the log was called from.
-- * `%message`: is the message, made of concatenated, pretty-printed arguments
--   given by the caller.
--
-- This function uses the [inspect.lua](https://github.com/kikito/inspect.lua)
-- library to pretty-print its arguments.
--
-- @function kong.log.inspect
-- @phases init_worker, certificate, rewrite, access, header_filter, body_filter, log
-- @param ... Parameters will be concatenated with spaces between them and
-- rendered as described
-- @usage
-- kong.log.inspect("some value", a_variable)
local new_inspect

do
  local _INSPECT_FORMAT = _PREFIX .. "%file_src:%func_name:%line_src %message"
  local inspect_buf = assert(parse_modifiers(_INSPECT_FORMAT))
  local function nop() end


  local _inspect_mt = {
    __call = function(self, ...)
      self.print(...)
    end,
  }


  new_inspect = function(format)
    local self = {}


    ---
    -- Enables inspect logs for this logging facility. Calls to
    -- `kong.log.inspect` will be writing log lines with the appropriate
    -- formatting of arguments.
    --
    -- @function kong.log.inspect.on
    -- @phases init_worker, certificate, rewrite, access, header_filter, body_filter, log
    -- @usage
    -- kong.log.inspect.on()
    function self.on()
      self.print = gen_log_func(_LEVELS.notice, inspect_buf, inspect, 3, " ")
    end


    ---
    -- Disables inspect logs for this logging facility. All calls to
    -- `kong.log.inspect()` will be nopped.
    --
    -- @function kong.log.inspect.off
    -- @phases init_worker, certificate, rewrite, access, header_filter, body_filter, log
    -- @usage
    -- kong.log.inspect.off()
    function self.off()
      self.print = nop
    end


    self.on()


    return setmetatable(self, _inspect_mt)
  end
end


local _log_mt = {
  __call = function(self, ...)
    return self.notice(...)
  end,
}


local serialize

do
  local REDACTED_REQUEST_HEADERS = { "authorization", "proxy-authorization" }
  local REDACTED_RESPONSE_HEADERS = {}

  ---
  -- Generates a table that contains information that are helpful for logging.
  --
  -- This method can currently be used in the `http` subsystem.
  --
  -- The following fields are included in the returned table:
  -- * `client_ip` - client IP address in textual format.
  -- * `latencies` - request/proxy latencies.
  -- * `request.headers` - request headers.
  -- * `request.method` - request method.
  -- * `request.querystring` - request query strings.
  -- * `request.size` - size of request.
  -- * `request.url` and `request.uri` - URL and URI of request.
  -- * `response.headers` - response headers.
  -- * `response.size` - size of response.
  -- * `response.status` - response HTTP status code.
  -- * `route` - route object matched.
  -- * `service` - service object used.
  -- * `started_at` - timestamp this request came in, in milliseconds.
  -- * `tries` - Upstream information; this is an array and if any balancer retries occurred, will contain more than one entry.
  -- * `upstream_uri` - request URI sent to Upstream.
  --
  -- The following fields are only present in an authenticated request (with consumer):
  --
  -- * `authenticated_entity` - credential used for authentication.
  -- * `consumer` - consumer entity accessing the resource.
  --
  -- The following fields are only present in a TLS/HTTPS request:
  -- * `request.tls.version` - TLS/SSL version used by the connection.
  -- * `request.tls.cipher` - TLS/SSL cipher used by the connection.
  -- * `request.tls.client_verify` - mTLS validation result. Contents are the same as described in [$ssl_client_verify](https://nginx.org/en/docs/http/ngx_http_ssl_module.html#var_ssl_client_verify).
  --
  -- **Warning:** This function may return sensitive data (e.g., API keys).
  -- Consider filtering before writing it to unsecured locations.
  --
  -- To see what content is present in your setup, enable any of the logging
  -- plugins (e.g., `file-log`) and the output written to the log file is the table
  -- returned by this function JSON-encoded.
  --
  -- @function kong.log.serialize
  -- @phases log
  -- @treturn table the request information table
  -- @usage
<<<<<<< HEAD
  -- kong.log.serialize()
  if ngx.config.subsystem == "http" then
    function serialize(options)
      check_phase(PHASES_LOG)

      local ongx = (options or {}).ngx or ngx
      local okong = (options or {}).kong or kong

      local ctx = ongx.ctx
      local var = ongx.var
      local req = ongx.req

      local authenticated_entity
      if ctx.authenticated_credential ~= nil then
        authenticated_entity = {
          id = ctx.authenticated_credential.id,
          consumer_id = ctx.authenticated_credential.consumer_id
        }
      end
=======
  -- local tbl = kong.log.serialize()
  function serialize(options)
    check_phase(PHASES_LOG)
>>>>>>> 254deec3

      local request_tls
      local request_tls_ver = ngx_ssl.get_tls1_version_str()
      if request_tls_ver then
        request_tls = {
          version = request_tls_ver,
          cipher = var.ssl_cipher,
          client_verify = ctx.CLIENT_VERIFY_OVERRIDE or var.ssl_client_verify,
        }
      end

      local request_uri = var.request_uri or ""

      local req_headers = okong.request.get_headers()
      for _, header in ipairs(REDACTED_REQUEST_HEADERS) do
        if req_headers[header] then
          req_headers[header] = "REDACTED"
        end
      end

      local resp_headers = ongx.resp.get_headers()
      for _, header in ipairs(REDACTED_RESPONSE_HEADERS) do
        if resp_headers[header] then
          resp_headers[header] = "REDACTED"
        end
      end

      local host_port = ctx.host_port or var.server_port

      return {
        request = {
          uri = request_uri,
          url = var.scheme .. "://" .. var.host .. ":" .. host_port .. request_uri,
          querystring = okong.request.get_query(), -- parameters, as a table
          method = okong.request.get_method(), -- http method
          headers = req_headers,
          size = var.request_length,
          tls = request_tls
        },
        upstream_uri = var.upstream_uri,
        response = {
          status = ongx.status,
          headers = resp_headers,
          size = var.bytes_sent
        },
        tries = (ctx.balancer_data or {}).tries,
        latencies = {
          kong = (ctx.KONG_ACCESS_TIME or 0) +
                 (ctx.KONG_RECEIVE_TIME or 0) +
                 (ctx.KONG_REWRITE_TIME or 0) +
                 (ctx.KONG_BALANCER_TIME or 0),
          proxy = ctx.KONG_WAITING_TIME or -1,
          request = var.request_time * 1000
        },
        authenticated_entity = authenticated_entity,
        route = ctx.route,
        service = ctx.service,
        consumer = ctx.authenticated_consumer,
        client_ip = var.remote_addr,
        started_at = req.start_time() * 1000
      }
    end

  else
    function serialize(options)
      check_phase(PHASES_LOG)

      local ongx = (options or {}).ngx or ngx

      local ctx = ongx.ctx
      local var = ongx.var
      local req = ongx.req

      local authenticated_entity
      if ctx.authenticated_credential ~= nil then
        authenticated_entity = {
          id = ctx.authenticated_credential.id,
          consumer_id = ctx.authenticated_credential.consumer_id
        }
      end

      local session_tls
      local session_tls_ver = ngx_ssl.get_tls1_version_str()
      if session_tls_ver then
        session_tls = {
          version = session_tls_ver,
          cipher = var.ssl_cipher,
          client_verify = ngx.ctx.CLIENT_VERIFY_OVERRIDE or var.ssl_client_verify,
        }
      end

      local host_port = ctx.host_port or var.server_port

      return {
        session = {
          tls = session_tls,
          received = tonumber(var.bytes_received, 10),
          sent = tonumber(var.bytes_sent, 10),
          status = ongx.status,
          server_port = tonumber(host_port, 10),
        },
        upstream = {
          received = tonumber(var.upstream_bytes_received, 10),
          sent = tonumber(var.upstream_bytes_sent, 10),
        },
        tries = (ctx.balancer_data or {}).tries,
        latencies = {
          kong = (ctx.KONG_PREREAD_TIME or 0) +
                 (ctx.KONG_BALANCER_TIME or 0),
          session = var.session_time * 1000,
        },
        authenticated_entity = authenticated_entity,
        route = ctx.route,
        service = ctx.service,
        consumer = ctx.authenticated_consumer,
        client_ip = var.remote_addr,
        started_at = req.start_time() * 1000
      }
    end
  end
end


local function new_log(namespace, format)
  if type(namespace) ~= "string" then
    error("namespace must be a string", 2)
  end

  if namespace == "" then
    error("namespace cannot be an empty string", 2)
  end

  if format then
    if type(format) ~= "string" then
      error("format must be a string if specified", 2)
    end

    if format == "" then
      error("format cannot be an empty string if specified", 2)
    end
  end

  local self = {}


  function self.set_format(fmt)
    if fmt and type(fmt) ~= "string" then
      error("format must be a string", 2)

    elseif not fmt then
      fmt = _DEFAULT_NAMESPACED_FORMAT
    end

    -- pre-compile namespace into format
    local format = _PREFIX .. fmt:gsub("([^%%])%%namespace", "%1" .. namespace)

    local buf, err = parse_modifiers(format)
    if not buf then
      error(err, 2)
    end

    for log_lvl_name, log_lvl in pairs(_LEVELS) do
      self[log_lvl_name] = gen_log_func(log_lvl, buf)
    end
  end


  self.set_format(format)

  self.inspect = new_inspect(format)

  self.serialize = serialize

  return setmetatable(self, _log_mt)
end


_log_mt.__index = _log_mt
_log_mt.new = new_log


return {
  new = function()
    return new_log("core", _DEFAULT_FORMAT)
  end,
}<|MERGE_RESOLUTION|>--- conflicted
+++ resolved
@@ -514,7 +514,6 @@
   -- @phases log
   -- @treturn table the request information table
   -- @usage
-<<<<<<< HEAD
   -- kong.log.serialize()
   if ngx.config.subsystem == "http" then
     function serialize(options)
@@ -534,11 +533,6 @@
           consumer_id = ctx.authenticated_credential.consumer_id
         }
       end
-=======
-  -- local tbl = kong.log.serialize()
-  function serialize(options)
-    check_phase(PHASES_LOG)
->>>>>>> 254deec3
 
       local request_tls
       local request_tls_ver = ngx_ssl.get_tls1_version_str()
