--- conflicted
+++ resolved
@@ -754,13 +754,10 @@
         service = ctx.service,
         consumer = ctx.authenticated_consumer,
         client_ip = var.remote_addr,
-<<<<<<< HEAD
-        started_at = req.start_time() * 1000,
+        started_at = ctx.KONG_PROCESSING_START or (req.start_time() * 1000),
+
         -- XXX EE
         workspace = ngx.ctx.workspace,
-=======
-        started_at = ctx.KONG_PROCESSING_START or (req.start_time() * 1000)
->>>>>>> e97fef0b
       })
     end
 
@@ -816,13 +813,10 @@
         service = ctx.service,
         consumer = ctx.authenticated_consumer,
         client_ip = var.remote_addr,
-<<<<<<< HEAD
-        started_at = req.start_time() * 1000,
+        started_at = ctx.KONG_PROCESSING_START or (req.start_time() * 1000),
+
         -- XXX EE
         workspace = ngx.ctx.workspace,
-=======
-        started_at = ctx.KONG_PROCESSING_START or (req.start_time() * 1000)
->>>>>>> e97fef0b
       })
     end
   end
