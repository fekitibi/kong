---
-- This namespace contains an instance of a "logging facility", which is a
-- table containing all of the methods described below.
--
-- This instance is namespaced per plugin, and Kong will make sure that before
-- executing a plugin, it will swap this instance with a logging facility
-- dedicated to the plugin. This allows the logs to be prefixed with the
-- plugin's name for debugging purposes.
--
-- @module kong.log


local errlog = require "ngx.errlog"
local ngx_re = require "ngx.re"
local inspect = require "inspect"
local ngx_ssl = require "ngx.ssl"
local phase_checker = require "kong.pdk.private.phases"


local sub = string.sub
local type = type
local find = string.find
local select = select
local concat = table.concat
local getinfo = debug.getinfo
local reverse = string.reverse
local tostring = tostring
local tonumber = tonumber
local setmetatable = setmetatable
local ngx = ngx
local kong = kong
local check_phase = phase_checker.check


local _PREFIX = "[kong] "
local _DEFAULT_FORMAT = "%file_src:%line_src %message"
local _DEFAULT_NAMESPACED_FORMAT = "%file_src:%line_src [%namespace] %message"
local PHASES_LOG = phase_checker.phases.log


local _LEVELS = {
  debug = ngx.DEBUG,
  info = ngx.INFO,
  notice = ngx.NOTICE,
  warn = ngx.WARN,
  err = ngx.ERR,
  crit = ngx.CRIT,
  alert = ngx.ALERT,
  emerg = ngx.EMERG,
}


local _MODIFIERS = {
  ["%file_src"] = {
    flag = "S",
    info = function(info)
      local short_src = info.short_src
      if short_src then
        local rev_src = reverse(short_src)
        local idx = find(rev_src, "/", nil, true)
        if idx then
          return sub(short_src, #rev_src - idx + 2)
        end

        return short_src
      end
    end
  },

  ["%line_src"] = {
    flag = "l",
    info_key = "currentline",
  },

  ["%func_name"] = {
    flag = "n",
    info_key = "name",
  },

  ["%message"] = {
    message = true,
  },

  -- %namespace -- precompiled
}


local function parse_modifiers(format)
  local buf, err = ngx_re.split(format, [==[(?<!%)(%[a-z_]+)]==], nil, nil, 0)
  if not buf then
    return nil, "could not parse format: " .. err
  end

  local buf_len = #buf

  for i = 1, buf_len do
    local mod = _MODIFIERS[buf[i]]
    if mod then
      if mod.message then
        buf.message_idxs = buf.message_idxs or {}
        table.insert(buf.message_idxs, i)

      else
        buf.debug_flags = (buf.debug_flags or "") .. mod.flag

        buf.modifiers = buf.modifiers or {}
        table.insert(buf.modifiers, {
          idx = i,
          info = mod.info,
          info_key = mod.info_key,
        })
      end
    end
  end

  buf.n_modifiers = buf.modifiers and #buf.modifiers or 0
  buf.n_messages = buf.message_idxs and #buf.message_idxs or 0
  buf.n_len = buf_len

  return buf
end


local serializers = {
  [1] = function(buf, to_string, ...)
    buf[1] = to_string((select(1, ...)))
  end,

  [2] = function(buf, to_string, ...)
    buf[1] = to_string((select(1, ...)))
    buf[2] = to_string((select(2, ...)))
  end,

  [3] = function(buf, to_string, ...)
    buf[1] = to_string((select(1, ...)))
    buf[2] = to_string((select(2, ...)))
    buf[3] = to_string((select(3, ...)))
  end,

  [4] = function(buf, to_string, ...)
    buf[1] = to_string((select(1, ...)))
    buf[2] = to_string((select(2, ...)))
    buf[3] = to_string((select(3, ...)))
    buf[4] = to_string((select(4, ...)))
  end,

  [5] = function(buf, to_string, ...)
    buf[1] = to_string((select(1, ...)))
    buf[2] = to_string((select(2, ...)))
    buf[3] = to_string((select(3, ...)))
    buf[4] = to_string((select(4, ...)))
    buf[5] = to_string((select(5, ...)))
  end,
}


--- Write a log line to the location specified by the current Nginx
-- configuration block's `error_log` directive, with the `notice` level (similar
-- to `print()`).
--
-- The Nginx `error_log` directive is set via the `log_level`, `proxy_error_log`
-- and `admin_error_log` Kong configuration properties.
--
-- Arguments given to this function will be concatenated similarly to
-- `ngx.log()`, and the log line will report the Lua file and line number from
-- which it was invoked. Unlike `ngx.log()`, this function will prefix error
-- messages with `[kong]` instead of `[lua]`.
--
-- Arguments given to this function can be of any type, but table arguments
-- will be converted to strings via `tostring` (thus potentially calling a
-- table's `__tostring` metamethod if set). This behavior differs from
-- `ngx.log()` (which only accepts table arguments if they define the
-- `__tostring` metamethod) with the intent to simplify its usage and be more
-- forgiving and intuitive.
--
-- Produced log lines have the following format when logging is invoked from
-- within the core:
--
-- ``` plain
-- [kong] %file_src:%line_src %message
-- ```
--
-- In comparison, log lines produced by plugins have the following format:
--
-- ``` plain
-- [kong] %file_src:%line_src [%namespace] %message
-- ```
--
-- Where:
--
-- * `%namespace`: is the configured namespace (the plugin name in this case).
-- * `%file_src`: is the file name from where the log was called from.
-- * `%line_src`: is the line number from where the log was called from.
-- * `%message`: is the message, made of concatenated arguments given by the caller.
--
-- For example, the following call:
--
-- ``` lua
-- kong.log("hello ", "world")
-- ```
--
-- would, within the core, produce a log line similar to:
--
-- ``` plain
-- 2017/07/09 19:36:25 [notice] 25932#0: *1 [kong] some_file.lua:54 hello world, client: 127.0.0.1, server: localhost, request: "GET /log HTTP/1.1", host: "localhost"
-- ```
--
-- If invoked from within a plugin (e.g. `key-auth`) it would include the
-- namespace prefix, like so:
--
-- ``` plain
-- 2017/07/09 19:36:25 [notice] 25932#0: *1 [kong] some_file.lua:54 [key-auth] hello world, client: 127.0.0.1, server: localhost, request: "GET /log HTTP/1.1", host: "localhost"
-- ```
--
-- @function kong.log
-- @phases init_worker, certificate, rewrite, access, header_filter, body_filter, log
-- @param ... all params will be concatenated and stringified before being sent to the log
-- @return Nothing; throws an error on invalid inputs.
--
-- @usage
-- kong.log("hello ", "world") -- alias to kong.log.notice()

---
-- Similar to `kong.log()`, but the produced log will have the severity given by
-- `<level>`, instead of `notice`. The supported levels are:
--
-- * `kong.log.alert()`
-- * `kong.log.crit()`
-- * `kong.log.err()`
-- * `kong.log.warn()`
-- * `kong.log.notice()`
-- * `kong.log.info()`
-- * `kong.log.debug()`
--
-- Logs have the same format as that of `kong.log()`. For
-- example, the following call:
--
-- ``` lua
--  kong.log.err("hello ", "world")
-- ```
--
-- would, within the core, produce a log line similar to:
--
-- ``` plain
-- 2017/07/09 19:36:25 [error] 25932#0: *1 [kong] some_file.lua:54 hello world, client: 127.0.0.1, server: localhost, request: "GET /log HTTP/1.1", host: "localhost"
-- ```
--
-- If invoked from within a plugin (e.g. `key-auth`) it would include the
-- namespace prefix, like so:
--
-- ``` plain
-- 2017/07/09 19:36:25 [error] 25932#0: *1 [kong] some_file.lua:54 [key-auth] hello world, client: 127.0.0.1, server: localhost, request: "GET /log HTTP/1.1", host: "localhost"
-- ```
--
-- @function kong.log.LEVEL
-- @phases init_worker, certificate, rewrite, access, header_filter, body_filter, log
-- @param ... all params will be concatenated and stringified before being sent to the log
-- @return Nothing; throws an error on invalid inputs.
-- @usage
-- kong.log.warn("something require attention")
-- kong.log.err("something failed: ", err)
-- kong.log.alert("something requires immediate action")
local function gen_log_func(lvl_const, imm_buf, to_string, stack_level, sep)
  to_string = to_string or tostring
  stack_level = stack_level or 2

  local sys_log_level
  local variadic_buf = {}

  return function(...)
    if not sys_log_level and ngx.get_phase() ~= "init" then
      -- only grab sys_log_level after init_by_lua, where it is
      -- hard-coded
      sys_log_level = errlog.get_sys_filter_level()
    end

    if sys_log_level and lvl_const > sys_log_level then
      -- early exit if sys_log_level is higher than the current
      -- log call
      return
    end

    local n = select("#", ...)

    if imm_buf.debug_flags then
      local info = getinfo(stack_level, imm_buf.debug_flags)

      for i = 1, imm_buf.n_modifiers do
        local mod = imm_buf.modifiers[i]

        if not info then
          imm_buf[mod.idx] = "?"

        elseif mod.info then
          imm_buf[mod.idx] = mod.info(info) or "?"

        else
          imm_buf[mod.idx] = info[mod.info_key] or "?"
        end
      end
    end

    if serializers[n] then
      serializers[n](variadic_buf, to_string, ...)

    else
      for i = 1, n do
        variadic_buf[i] = to_string((select(i, ...)))
      end
    end

    local msg = concat(variadic_buf, sep, 1, n)

    for i = 1, imm_buf.n_messages do
      imm_buf[imm_buf.message_idxs[i]] = msg
    end

    local fullmsg = concat(imm_buf, nil, 1, imm_buf.n_len)

    if to_string == inspect then
      local fullmsg_len = #fullmsg
      local WRAP = 120

      if fullmsg:find("\n", 1, true) or fullmsg_len > WRAP then
        local i = 1

        errlog.raw_log(lvl_const, "+" .. ("-"):rep(WRAP) .. "+")

        while i <= fullmsg_len do
          local part = string.sub(fullmsg, i, i + WRAP - 1)
          local nl = part:match("()\n")

          if nl then
            part = string.sub(fullmsg, i, i + nl - 2)
            i = i + nl

          else
            i = i + WRAP
          end

          part = part .. (" "):rep(WRAP - #part)
          errlog.raw_log(lvl_const, "|" .. part .. "|")

          if i > fullmsg_len then
            errlog.raw_log(lvl_const, "+" .. ("-"):rep(WRAP) .. "+")
          end
        end

        return
      end
    end

    errlog.raw_log(lvl_const, fullmsg)
  end
end


---
-- Like `kong.log()`, this function will produce a log with the `notice` level,
-- and accepts any number of arguments as well. If inspect logging is disabled
-- via `kong.log.inspect.off()`, then this function prints nothing, and is
-- aliased to a "NOP" function in order to save CPU cycles.
--
-- ``` lua
-- kong.log.inspect("...")
-- ```
--
-- This function differs from `kong.log()` in the sense that arguments will be
-- concatenated with a space(`" "`), and each argument will be
-- "pretty-printed":
--
-- * numbers will printed (e.g. `5` -> `"5"`)
-- * strings will be quoted (e.g. `"hi"` -> `'"hi"'`)
-- * array-like tables will be rendered (e.g. `{1,2,3}` -> `"{1, 2, 3}"`)
-- * dictionary-like tables will be rendered on multiple lines
--
-- This function is intended for use with debugging purposes in mind, and usage
-- in production code paths should be avoided due to the expensive formatting
-- operations it can perform. Existing statements can be left in production code
-- but nopped by calling `kong.log.inspect.off()`.
--
-- When writing logs, `kong.log.inspect()` always uses its own format, defined
-- as:
--
-- ``` plain
-- %file_src:%func_name:%line_src %message
-- ```
--
-- Where:
--
-- * `%file_src`: is the file name from where the log was called from.
-- * `%func_name`: is the name of the function from where the log was called
--   from.
-- * `%line_src`: is the line number from where the log was called from.
-- * `%message`: is the message, made of concatenated, pretty-printed arguments
--   given by the caller.
--
-- This function uses the [inspect.lua](https://github.com/kikito/inspect.lua)
-- library to pretty-print its arguments.
--
-- @function kong.log.inspect
-- @phases init_worker, certificate, rewrite, access, header_filter, body_filter, log
-- @param ... Parameters will be concatenated with spaces between them and
-- rendered as described
-- @usage
-- kong.log.inspect("some value", a_variable)
local new_inspect

do
  local _INSPECT_FORMAT = _PREFIX .. "%file_src:%func_name:%line_src %message"
  local inspect_buf = assert(parse_modifiers(_INSPECT_FORMAT))
  local function nop() end


  local _inspect_mt = {
    __call = function(self, ...)
      self.print(...)
    end,
  }


  new_inspect = function(format)
    local self = {}


    ---
    -- Enables inspect logs for this logging facility. Calls to
    -- `kong.log.inspect` will be writing log lines with the appropriate
    -- formatting of arguments.
    --
    -- @function kong.log.inspect.on
    -- @phases init_worker, certificate, rewrite, access, header_filter, body_filter, log
    -- @usage
    -- kong.log.inspect.on()
    function self.on()
      self.print = gen_log_func(_LEVELS.notice, inspect_buf, inspect, 3, " ")
    end


    ---
    -- Disables inspect logs for this logging facility. All calls to
    -- `kong.log.inspect()` will be nopped.
    --
    -- @function kong.log.inspect.off
    -- @phases init_worker, certificate, rewrite, access, header_filter, body_filter, log
    -- @usage
    -- kong.log.inspect.off()
    function self.off()
      self.print = nop
    end


    self.on()


    return setmetatable(self, _inspect_mt)
  end
end


local _log_mt = {
  __call = function(self, ...)
    return self.notice(...)
  end,
}


local serialize

do
  local REDACTED_REQUEST_HEADERS = { "authorization", "proxy-authorization" }
  local REDACTED_RESPONSE_HEADERS = {}

  ---
  -- Generates a table that contains information that are helpful for logging.
  --
  -- This method can currently be used in the `http` subsystem.
  --
  -- The following fields are included in the returned table:
  -- * `client_ip` - client IP address in textual format.
  -- * `latencies` - request/proxy latencies.
  -- * `request.headers` - request headers.
  -- * `request.method` - request method.
  -- * `request.querystring` - request query strings.
  -- * `request.size` - size of request.
  -- * `request.url` and `request.uri` - URL and URI of request.
  -- * `response.headers` - response headers.
  -- * `response.size` - size of response.
  -- * `response.status` - response HTTP status code.
  -- * `route` - route object matched.
  -- * `service` - service object used.
  -- * `started_at` - timestamp this request came in, in milliseconds.
  -- * `tries` - Upstream information; this is an array and if any balancer retries occurred, will contain more than one entry.
  -- * `upstream_uri` - request URI sent to Upstream.
  --
  -- The following fields are only present in an authenticated request (with consumer):
  --
  -- * `authenticated_entity` - credential used for authentication.
  -- * `consumer` - consumer entity accessing the resource.
  --
  -- The following fields are only present in a TLS/HTTPS request:
  -- * `request.tls.version` - TLS/SSL version used by the connection.
  -- * `request.tls.cipher` - TLS/SSL cipher used by the connection.
  -- * `request.tls.client_verify` - mTLS validation result. Contents are the same as described in [$ssl_client_verify](https://nginx.org/en/docs/http/ngx_http_ssl_module.html#var_ssl_client_verify).
  --
  -- **Warning:** This function may return sensitive data (e.g., API keys).
  -- Consider filtering before writing it to unsecured locations.
  --
  -- To see what content is present in your setup, enable any of the logging
  -- plugins (e.g., `file-log`) and the output written to the log file is the table
  -- returned by this function JSON-encoded.
  --
  -- @function kong.log.serialize
  -- @phases log
  -- @treturn table the request information table
  -- @usage
  -- kong.log.serialize()
  if ngx.config.subsystem == "http" then
    function serialize(options)
      check_phase(PHASES_LOG)

      local ongx = (options or {}).ngx or ngx
      local okong = (options or {}).kong or kong

      local ctx = ongx.ctx
      local var = ongx.var
      local req = ongx.req

      local authenticated_entity
      if ctx.authenticated_credential ~= nil then
        authenticated_entity = {
          id = ctx.authenticated_credential.id,
          consumer_id = ctx.authenticated_credential.consumer_id
        }
      end

      local request_tls
      local request_tls_ver = ngx_ssl.get_tls1_version_str()
      if request_tls_ver then
        request_tls = {
          version = request_tls_ver,
          cipher = var.ssl_cipher,
          client_verify = ctx.CLIENT_VERIFY_OVERRIDE or var.ssl_client_verify,
        }
      end

      local request_uri = var.request_uri or ""

      local req_headers = okong.request.get_headers()
      for _, header in ipairs(REDACTED_REQUEST_HEADERS) do
        if req_headers[header] then
          req_headers[header] = "REDACTED"
        end
      end

      local resp_headers = ongx.resp.get_headers()
      for _, header in ipairs(REDACTED_RESPONSE_HEADERS) do
        if resp_headers[header] then
          resp_headers[header] = "REDACTED"
        end
      end

      local host_port = ctx.host_port or var.server_port

      return {
        request = {
          uri = request_uri,
          url = var.scheme .. "://" .. var.host .. ":" .. host_port .. request_uri,
          querystring = okong.request.get_query(), -- parameters, as a table
          method = okong.request.get_method(), -- http method
          headers = req_headers,
          size = var.request_length,
          tls = request_tls
        },
        upstream_uri = var.upstream_uri,
        response = {
          status = ongx.status,
          headers = resp_headers,
          size = var.bytes_sent
        },
        tries = (ctx.balancer_data or {}).tries,
        latencies = {
          kong = (ctx.KONG_ACCESS_TIME or 0) +
                 (ctx.KONG_RECEIVE_TIME or 0) +
                 (ctx.KONG_REWRITE_TIME or 0) +
                 (ctx.KONG_BALANCER_TIME or 0),
          proxy = ctx.KONG_WAITING_TIME or -1,
          request = var.request_time * 1000
        },
        authenticated_entity = authenticated_entity,
        route = ctx.route,
        service = ctx.service,
        consumer = ctx.authenticated_consumer,
        client_ip = var.remote_addr,
        started_at = req.start_time() * 1000
      }
    end

  else
    function serialize(options)
      check_phase(PHASES_LOG)

      local ongx = (options or {}).ngx or ngx

      local ctx = ongx.ctx
      local var = ongx.var
      local req = ongx.req

      local authenticated_entity
      if ctx.authenticated_credential ~= nil then
        authenticated_entity = {
          id = ctx.authenticated_credential.id,
          consumer_id = ctx.authenticated_credential.consumer_id
        }
      end

      local session_tls
      local session_tls_ver = ngx_ssl.get_tls1_version_str()
      if session_tls_ver then
        session_tls = {
          version = session_tls_ver,
          cipher = var.ssl_cipher,
          client_verify = ngx.ctx.CLIENT_VERIFY_OVERRIDE or var.ssl_client_verify,
        }
      end

<<<<<<< HEAD
    local host_port = ctx.host_port or var.server_port

    return {
      request = {
        uri = request_uri,
        url = var.scheme .. "://" .. var.host .. ":" .. host_port .. request_uri,
        querystring = okong.request.get_query(), -- parameters, as a table
        method = okong.request.get_method(), -- http method
        headers = req_headers,
        size = var.request_length,
        tls = request_tls
      },
      upstream_uri = var.upstream_uri,
      response = {
        status = ongx.status,
        headers = resp_headers,
        size = var.bytes_sent
      },
      tries = (ctx.balancer_data or {}).tries,
      latencies = {
        kong = (ctx.KONG_ACCESS_TIME or 0) +
               (ctx.KONG_RECEIVE_TIME or 0) +
               (ctx.KONG_REWRITE_TIME or 0) +
               (ctx.KONG_BALANCER_TIME or 0),
        proxy = ctx.KONG_WAITING_TIME or -1,
        request = var.request_time * 1000
      },
      authenticated_entity = authenticated_entity,
      route = ctx.route,
      service = ctx.service,
      consumer = ctx.authenticated_consumer,
      client_ip = var.remote_addr,
      started_at = req.start_time() * 1000,
      workspace = ngx.ctx.workspace,
    }
=======
      local host_port = ctx.host_port or var.server_port

      return {
        session = {
          tls = session_tls,
          received = tonumber(var.bytes_received, 10),
          sent = tonumber(var.bytes_sent, 10),
          status = ongx.status,
          server_port = tonumber(host_port, 10),
        },
        upstream = {
          received = tonumber(var.upstream_bytes_received, 10),
          sent = tonumber(var.upstream_bytes_sent, 10),
        },
        tries = (ctx.balancer_data or {}).tries,
        latencies = {
          kong = (ctx.KONG_PREREAD_TIME or 0) +
                 (ctx.KONG_BALANCER_TIME or 0),
          session = var.session_time * 1000,
        },
        authenticated_entity = authenticated_entity,
        route = ctx.route,
        service = ctx.service,
        consumer = ctx.authenticated_consumer,
        client_ip = var.remote_addr,
        started_at = req.start_time() * 1000
      }
    end
>>>>>>> d8332ddb
  end
end


local function new_log(namespace, format)
  if type(namespace) ~= "string" then
    error("namespace must be a string", 2)
  end

  if namespace == "" then
    error("namespace cannot be an empty string", 2)
  end

  if format then
    if type(format) ~= "string" then
      error("format must be a string if specified", 2)
    end

    if format == "" then
      error("format cannot be an empty string if specified", 2)
    end
  end

  local self = {}


  function self.set_format(fmt)
    if fmt and type(fmt) ~= "string" then
      error("format must be a string", 2)

    elseif not fmt then
      fmt = _DEFAULT_NAMESPACED_FORMAT
    end

    -- pre-compile namespace into format
    local format = _PREFIX .. fmt:gsub("([^%%])%%namespace", "%1" .. namespace)

    local buf, err = parse_modifiers(format)
    if not buf then
      error(err, 2)
    end

    for log_lvl_name, log_lvl in pairs(_LEVELS) do
      self[log_lvl_name] = gen_log_func(log_lvl, buf)
    end
  end


  self.set_format(format)

  self.inspect = new_inspect(format)

  self.serialize = serialize

  return setmetatable(self, _log_mt)
end


_log_mt.__index = _log_mt
_log_mt.new = new_log


return {
  new = function()
    return new_log("core", _DEFAULT_FORMAT)
  end,
}<|MERGE_RESOLUTION|>--- conflicted
+++ resolved
@@ -624,43 +624,6 @@
         }
       end
 
-<<<<<<< HEAD
-    local host_port = ctx.host_port or var.server_port
-
-    return {
-      request = {
-        uri = request_uri,
-        url = var.scheme .. "://" .. var.host .. ":" .. host_port .. request_uri,
-        querystring = okong.request.get_query(), -- parameters, as a table
-        method = okong.request.get_method(), -- http method
-        headers = req_headers,
-        size = var.request_length,
-        tls = request_tls
-      },
-      upstream_uri = var.upstream_uri,
-      response = {
-        status = ongx.status,
-        headers = resp_headers,
-        size = var.bytes_sent
-      },
-      tries = (ctx.balancer_data or {}).tries,
-      latencies = {
-        kong = (ctx.KONG_ACCESS_TIME or 0) +
-               (ctx.KONG_RECEIVE_TIME or 0) +
-               (ctx.KONG_REWRITE_TIME or 0) +
-               (ctx.KONG_BALANCER_TIME or 0),
-        proxy = ctx.KONG_WAITING_TIME or -1,
-        request = var.request_time * 1000
-      },
-      authenticated_entity = authenticated_entity,
-      route = ctx.route,
-      service = ctx.service,
-      consumer = ctx.authenticated_consumer,
-      client_ip = var.remote_addr,
-      started_at = req.start_time() * 1000,
-      workspace = ngx.ctx.workspace,
-    }
-=======
       local host_port = ctx.host_port or var.server_port
 
       return {
@@ -686,10 +649,11 @@
         service = ctx.service,
         consumer = ctx.authenticated_consumer,
         client_ip = var.remote_addr,
-        started_at = req.start_time() * 1000
+        started_at = req.start_time() * 1000,
+        -- XXX EE
+        workspace = ngx.ctx.workspace,
       }
     end
->>>>>>> d8332ddb
   end
 end
 
