--- conflicted
+++ resolved
@@ -825,14 +825,10 @@
         service = ctx.service,
         consumer = ctx.authenticated_consumer,
         client_ip = var.remote_addr,
-<<<<<<< HEAD
-        started_at = ctx.KONG_PROCESSING_START or (req.start_time() * 1000),
 
         -- XXX EE
         workspace = ngx.ctx.workspace,
-=======
         started_at = okong.request.get_start_time(),
->>>>>>> a8340886
       })
     end
 
@@ -888,14 +884,10 @@
         service = ctx.service,
         consumer = ctx.authenticated_consumer,
         client_ip = var.remote_addr,
-<<<<<<< HEAD
-        started_at = ctx.KONG_PROCESSING_START or (req.start_time() * 1000),
 
         -- XXX EE
         workspace = ngx.ctx.workspace,
-=======
         started_at = okong.request.get_start_time(),
->>>>>>> a8340886
       })
     end
   end
