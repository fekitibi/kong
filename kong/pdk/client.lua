--- Client information module
-- A set of functions to retrieve information about the client connecting to
-- Kong in the context of a given request.
--
-- See also:
-- [nginx.org/en/docs/http/ngx_http_realip_module.html](http://nginx.org/en/docs/http/ngx_http_realip_module.html)
-- @module kong.client


local utils = require "kong.tools.utils"
local phase_checker = require "kong.pdk.private.phases"


local ngx = ngx
local tonumber = tonumber
local check_phase = phase_checker.check
local check_not_phase = phase_checker.check_not


local PHASES = phase_checker.phases
local AUTH_AND_LATER = phase_checker.new(PHASES.access,
                                         PHASES.header_filter,
                                         PHASES.body_filter,
                                         PHASES.log)
local TABLE_OR_NIL = { ["table"] = true, ["nil"] = true }


local function new(self)
  local _CLIENT = {}


  ---
  -- Returns the remote address of the client making the request. This will
  -- **always** return the address of the client directly connecting to Kong.
  -- That is, in cases when a load balancer is in front of Kong, this function
  -- will return the load balancer's address, and **not** that of the
  -- downstream client.
  --
  -- @function kong.client.get_ip
  -- @phases certificate, rewrite, access, header_filter, body_filter, log
  -- @treturn string ip The remote address of the client making the request
  -- @usage
  -- -- Given a client with IP 127.0.0.1 making connection through
  -- -- a load balancer with IP 10.0.0.1 to Kong answering the request for
  -- -- https://example.com:1234/v1/movies
  -- kong.client.get_ip() -- "10.0.0.1"
  function _CLIENT.get_ip()
    check_not_phase(PHASES.init_worker)

    return ngx.var.realip_remote_addr or ngx.var.remote_addr
  end


  ---
  -- Returns the remote address of the client making the request. Unlike
  -- `kong.client.get_ip`, this function will consider forwarded addresses in
  -- cases when a load balancer is in front of Kong. Whether this function
  -- returns a forwarded address or not depends on several Kong configuration
  -- parameters:
  --
  -- * [trusted\_ips](https://getkong.org/docs/latest/configuration/#trusted_ips)
  -- * [real\_ip\_header](https://getkong.org/docs/latest/configuration/#real_ip_header)
  -- * [real\_ip\_recursive](https://getkong.org/docs/latest/configuration/#real_ip_recursive)
  --
  -- @function kong.client.get_forwarded_ip
  -- @phases certificate, rewrite, access, header_filter, body_filter, log
  -- @treturn string ip The remote address of the client making the request,
  -- considering forwarded addresses
  --
  -- @usage
  -- -- Given a client with IP 127.0.0.1 making connection through
  -- -- a load balancer with IP 10.0.0.1 to Kong answering the request for
  -- -- https://username:password@example.com:1234/v1/movies
  --
  -- kong.request.get_forwarded_ip() -- "127.0.0.1"
  --
  -- -- Note: assuming that 10.0.0.1 is one of the trusted IPs, and that
  -- -- the load balancer adds the right headers matching with the configuration
  -- -- of `real_ip_header`, e.g. `proxy_protocol`.
  function _CLIENT.get_forwarded_ip()
    check_not_phase(PHASES.init_worker)

    return ngx.var.remote_addr
  end


  ---
  -- Returns the remote port of the client making the request. This will
  -- **always** return the port of the client directly connecting to Kong. That
  -- is, in cases when a load balancer is in front of Kong, this function will
  -- return load balancer's port, and **not** that of the downstream client.
  -- @function kong.client.get_port
  -- @phases certificate, rewrite, access, header_filter, body_filter, log
  -- @treturn number The remote client port
  -- @usage
  -- -- [client]:40000 <-> 80:[balancer]:30000 <-> 80:[kong]:20000 <-> 80:[service]
  -- kong.client.get_port() -- 30000
  function _CLIENT.get_port()
    check_not_phase(PHASES.init_worker)

    return tonumber(ngx.var.realip_remote_port or ngx.var.remote_port)
  end


  ---
  -- Returns the remote port of the client making the request. Unlike
  -- `kong.client.get_port`, this function will consider forwarded ports in cases
  -- when a load balancer is in front of Kong. Whether this function returns a
  -- forwarded port or not depends on several Kong configuration parameters:
  --
  -- * [trusted\_ips](https://getkong.org/docs/latest/configuration/#trusted_ips)
  -- * [real\_ip\_header](https://getkong.org/docs/latest/configuration/#real_ip_header)
  -- * [real\_ip\_recursive](https://getkong.org/docs/latest/configuration/#real_ip_recursive)
  -- @function kong.client.get_forwarded_port
  -- @phases certificate, rewrite, access, header_filter, body_filter, log
  -- @treturn number The remote client port, considering forwarded ports
  -- @usage
  -- -- [client]:40000 <-> 80:[balancer]:30000 <-> 80:[kong]:20000 <-> 80:[service]
  -- kong.client.get_forwarded_port() -- 40000
  --
  -- -- Note: assuming that [balancer] is one of the trusted IPs, and that
  -- -- the load balancer adds the right headers matching with the configuration
  -- -- of `real_ip_header`, e.g. `proxy_protocol`.
  function _CLIENT.get_forwarded_port()
    check_not_phase(PHASES.init_worker)

    return tonumber(ngx.var.remote_port)
  end


  ---
  -- Returns the credentials of the currently authenticated consumer.
  -- If not set yet, it returns `nil`.
  -- @function kong.client.get_credential
  -- @phases access, header_filter, body_filter, log
  -- @return the authenticated credential
  -- @usage
  -- local credential = kong.client.get_credential()
  -- if credential then
  --   consumer_id = credential.consumer_id
  -- else
  --   -- request not authenticated yet
  -- end
  function _CLIENT.get_credential()
    check_phase(AUTH_AND_LATER)

    return ngx.ctx.authenticated_credential
  end


  ---
  -- Returns the consumer from the datastore (or cache).
  -- Will look up the consumer by id, and optionally will do a second search by name.
  -- @function kong.client.load_consumer
  -- @phases access, header_filter, body_filter, log
  -- @tparam string consumer_id The consumer id to look up.
  -- @tparam [opt] search_by_username boolean. If truthy,
  -- then if the consumer was not found by id,
  -- then a second search by username will be performed
  -- @treturn table|nil consumer entity or nil
  -- @treturn nil|err nil if success, or error message if failure
  -- @usage
  -- local consumer_id = "john_doe"
  -- local consumer = kong.client.load_consumer(consumer_id, true)
  function _CLIENT.load_consumer(consumer_id, search_by_username)
    check_phase(AUTH_AND_LATER)

    if not consumer_id or type(consumer_id) ~= "string" then
      error("consumer_id must be a string", 2)
    end

    if not utils.is_valid_uuid(consumer_id) and not search_by_username then
      error("cannot load a consumer with an id that is not a uuid", 2)
    end

    if utils.is_valid_uuid(consumer_id) then
      local result, err = kong.db.consumers:select { id = consumer_id }

      if result then
        return result
      end

      if err then
        return nil, err
      end
    end

    -- no error and if search_by_username, look up by username
    if search_by_username then
      return kong.db.consumers:select_by_username(consumer_id)
    end

  end


  ---
  -- Returns the `consumer` entity of the currently authenticated consumer.
  -- If not set yet, it returns `nil`.
  -- @function kong.client.get_consumer
  -- @phases access, header_filter, body_filter, log
  -- @treturn table the authenticated consumer entity
  -- @usage
  -- local consumer = kong.client.get_consumer()
  -- if consumer then
  --   consumer_id = consumer.id
  -- else
  --   -- request not authenticated yet, or a credential
  --   -- without a consumer (external auth)
  -- end
  function _CLIENT.get_consumer()
    check_phase(AUTH_AND_LATER)

    return ngx.ctx.authenticated_consumer
  end


  ---
  -- Sets the authenticated consumer and/or credential for the current request.
  -- While both `consumer` and `credential` can be `nil`, it is required
  -- that at least one of them exists. Otherwise this function will throw an
  -- error.
  -- @function kong.client.authenticate
  -- @phases access
  -- @tparam table|nil consumer The consumer to set. Note: if no
  -- value is provided, then any existing value will be cleared!
  -- @tparam table|nil credential The credential to set. Note: if
  -- no value is provided, then any existing value will be cleared!
  -- @usage
  -- -- assuming `credential` and `consumer` have been set by some authentication code
  -- kong.client.authenticate(consumer, credentials)
  function _CLIENT.authenticate(consumer, credential)
    check_phase(PHASES.access)

    if not TABLE_OR_NIL[type(consumer)] then
      error("consumer must be a table or nil", 2)
    elseif not TABLE_OR_NIL[type(credential)] then
      error("credential must be a table or nil", 2)
    elseif credential == nil and consumer == nil then
      error("either credential or consumer must be provided", 2)
    end

    local ctx = ngx.ctx
    ctx.authenticated_consumer = consumer
    ctx.authenticated_credential = credential
  end


  ---
  -- Returns the protocol matched by the current route (`"http"`, `"https"`, `"tcp"` or
  -- `"tls"`), or `nil`, if no route has been matched, which can happen when dealing with
  -- erroneous requests.
  -- @function kong.client.get_protocol
  -- @phases access, header_filter, body_filter, log
  -- @tparam [opt] allow_terminated boolean. If set, the `X-Forwarded-Proto` header will be checked when checking for https
  -- @treturn string|nil `"http"`, `"https"`, `"tcp"`, `"tls"` or `nil`
  -- @treturn nil|err nil if success, or error message if failure
  -- @usage
  -- kong.client.get_protocol() -- "http"
  function _CLIENT.get_protocol(allow_terminated)
    check_phase(AUTH_AND_LATER)

    local route = ngx.ctx.route
    if not route then
      return nil, "No active route found"
    end

    local protocols = route.protocols
    if #protocols == 1 then
      return protocols[1]
    end

    if ngx.config.subsystem == "http" then
      local is_trusted = self.ip.is_trusted(self.client.get_ip())
      local is_https, err = utils.check_https(is_trusted, allow_terminated)
      if err then
        return nil, err
      end

      return is_https and "https" or "http"
    end
    -- else subsystem is stream

    local balancer_data = ngx.ctx.balancer_data
<<<<<<< HEAD
    local is_tls = balancer_data and balancer_data.scheme == "tls"
=======
    local is_tls = balancer_data and balancer_data.scheme == "tls" and
                   (kong.configuration.service_mesh and
                    balancer_data.ssl_ctx or true)
>>>>>>> 8ee57d88

    return is_tls and "tls" or "tcp"
  end


  return _CLIENT
end


return {
  new = new,
}<|MERGE_RESOLUTION|>--- conflicted
+++ resolved
@@ -281,13 +281,9 @@
     -- else subsystem is stream
 
     local balancer_data = ngx.ctx.balancer_data
-<<<<<<< HEAD
-    local is_tls = balancer_data and balancer_data.scheme == "tls"
-=======
     local is_tls = balancer_data and balancer_data.scheme == "tls" and
                    (kong.configuration.service_mesh and
                     balancer_data.ssl_ctx or true)
->>>>>>> 8ee57d88
 
     return is_tls and "tls" or "tcp"
   end
