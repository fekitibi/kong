--- conflicted
+++ resolved
@@ -33,11 +33,7 @@
 
 local ngx = ngx
 local get_phase = ngx.get_phase
-<<<<<<< HEAD
-local min = math.min
-=======
 local max = math.max
->>>>>>> 0902276f
 local fmt = string.format
 local sub = string.sub
 local byte = string.byte
@@ -61,11 +57,7 @@
 
 
 local NEGATIVELY_CACHED_VALUE = "\0"
-<<<<<<< HEAD
-local ROTATION_INTERVAL = tonumber(os.getenv("KONG_VAULT_ROTATION_INTERVAL") or 60)
-=======
 local ROTATION_INTERVAL = tonumber(os.getenv("KONG_VAULT_ROTATION_INTERVAL"), 10) or 60
->>>>>>> 0902276f
 local DAO_MAX_TTL = constants.DATABASE.DAO_MAX_TTL
 
 
@@ -198,11 +190,6 @@
 local function new(self)
   -- Don't put this onto the top level of the file unless you're prepared for a surprise
   local Schema = require "kong.db.schema"
-<<<<<<< HEAD
-
-=======
-  
->>>>>>> 0902276f
   local ROTATION_MUTEX_OPTS = {
     name = "vault-rotation",
     exptime = ROTATION_INTERVAL * 1.5, -- just in case the lock is not properly released
@@ -213,10 +200,7 @@
   local RETRY_LRU = lrucache.new(1000)
 
   local SECRETS_CACHE = ngx.shared.kong_secrets
-<<<<<<< HEAD
-=======
   local SECRETS_CACHE_MIN_TTL = ROTATION_INTERVAL * 2
->>>>>>> 0902276f
 
   local STRATEGIES = {}
   local SCHEMAS = {}
@@ -334,7 +318,6 @@
   local function adjust_ttl(ttl, config)
     if type(ttl) ~= "number" then
       return config and config.ttl or DAO_MAX_TTL
-<<<<<<< HEAD
     end
 
     if ttl <= 0 then
@@ -342,15 +325,6 @@
       return DAO_MAX_TTL
     end
 
-=======
-    end
-
-    if ttl <= 0 then
-      -- for simplicity, we don't support never expiring keys
-      return DAO_MAX_TTL
-    end
-
->>>>>>> 0902276f
     local max_ttl = config and config.max_ttl
     if max_ttl and max_ttl > 0 and ttl > max_ttl then
       return max_ttl
@@ -475,19 +449,11 @@
 
   ---
   -- Fetches the strategy and schema for a given vault.
-<<<<<<< HEAD
   --
   -- This function fetches the associated strategy and schema from the `STRATEGIES` and `SCHEMAS` tables,
   -- respectively. If the strategy or schema isn't found in the tables, it attempts to initialize them
   -- from the Lua modules.
   --
-=======
-  --
-  -- This function fetches the associated strategy and schema from the `STRATEGIES` and `SCHEMAS` tables,
-  -- respectively. If the strategy or schema isn't found in the tables, it attempts to initialize them
-  -- from the Lua modules.
-  --
->>>>>>> 0902276f
   -- @local
   -- @function get_vault_strategy_and_schema
   -- @tparam string name the name of the vault to fetch the strategy and schema for
@@ -735,19 +701,11 @@
 
   ---
   -- Invokes a provided strategy to fetch a secret.
-<<<<<<< HEAD
   --
   -- This function invokes a strategy provided to it to retrieve a secret from a vault.
   -- The secret returned by the strategy must be a string containing a string value,
   -- or JSON string containing the required key with a string value.
   --
-=======
-  --
-  -- This function invokes a strategy provided to it to retrieve a secret from a vault.
-  -- The secret returned by the strategy must be a string containing a string value,
-  -- or JSON string containing the required key with a string value.
-  --
->>>>>>> 0902276f
   -- @local
   -- @function invoke_strategy
   -- @tparam table strategy the strategy used to fetch the secret
@@ -811,20 +769,12 @@
     if value then
       -- adjust ttl to the minimum and maximum values configured
       ttl = adjust_ttl(ttl, config)
-<<<<<<< HEAD
-      shdict_ttl = ttl + (config.resurrect_ttl or DAO_MAX_TTL)
-=======
       shdict_ttl = max(ttl + (config.resurrect_ttl or DAO_MAX_TTL), SECRETS_CACHE_MIN_TTL)
->>>>>>> 0902276f
       cache_value = value
 
     else
       -- negatively cached values will be rotated on each rotation interval
-<<<<<<< HEAD
-      shdict_ttl = min(config.neg_ttl or ROTATION_INTERVAL)
-=======
       shdict_ttl = max(config.neg_ttl or 0, SECRETS_CACHE_MIN_TTL)
->>>>>>> 0902276f
       cache_value = NEGATIVELY_CACHED_VALUE
     end
 
@@ -846,17 +796,10 @@
 
   ---
   -- Function `get` retrieves a value from local (LRU), shared dictionary (SHDICT) cache.
-<<<<<<< HEAD
   --
   -- If the value is not found in these caches and `cache_only` is not `truthy`,
   -- it attempts to retrieve the value from a vault.
   --
-=======
-  --
-  -- If the value is not found in these caches and `cache_only` is not `truthy`,
-  -- it attempts to retrieve the value from a vault.
-  --
->>>>>>> 0902276f
   -- @local
   -- @function get
   -- @tparam string reference the reference key to lookup
@@ -1006,7 +949,6 @@
 
     if type(options) ~= "table" then
       return references
-<<<<<<< HEAD
     end
 
     for key, value in pairs(options) do
@@ -1039,40 +981,6 @@
       end
     end
 
-=======
-    end
-
-    for key, value in pairs(options) do
-      if key ~= "$refs" and type(value) == "table" then
-        get_references(value, references, collected)
-      end
-    end
-
-    local refs = options["$refs"]
-    if type(refs) ~= "table" or isempty(refs) then
-      return references
-    end
-
-    for _, reference in pairs(refs) do
-      if type(reference) == "string" then -- a string reference
-        if not collected[reference] then
-          collected[reference] = true
-          collected.n = collected.n + 1
-          references[collected.n] = reference
-        end
-
-      elseif type(reference) == "table" then -- array, set or map of references
-        for _, ref in pairs(reference) do
-          if not collected[ref] then
-            collected[ref] = true
-            collected.n = collected.n + 1
-            references[collected.n] = ref
-          end
-        end
-      end
-    end
-
->>>>>>> 0902276f
     return references
   end
 
@@ -1153,8 +1061,6 @@
     end
 
     return true
-<<<<<<< HEAD
-=======
   end
 
 
@@ -1170,29 +1076,10 @@
   local function execute_callback(callback, options)
     update(options)
     return callback(options)
->>>>>>> 0902276f
-  end
-
-
-  ---
-<<<<<<< HEAD
-  -- Function `execute_callback` updates options and then executes the callback
-  --
-  -- @local
-  -- @function execute_callback
-  -- @tparam function callback the callback to execute
-  -- @tparam table the callback options to be passed to callback (after updating them)
-  -- @treturn any the callback return value
-  -- @treturn string|nil a string describing an error if there was one
-  local function execute_callback(callback, options)
-    update(options)
-    return callback(options)
-  end
-
-
-  ---
-=======
->>>>>>> 0902276f
+  end
+
+
+  ---
   -- Function `try` attempts to execute a provided callback function with the provided options.
   --
   -- If the callback function fails, the `try` function will attempt to resolve references and update
@@ -1224,7 +1111,7 @@
       -- We cannot retry, so let's just call the callback and return
       return callback(options)
     end
-    
+
     local name = "vault.try:" .. calculate_hash(concat(references, "."))
     local old_updated_at = RETRY_LRU:get(name) or 0
 
@@ -1297,11 +1184,7 @@
     -- negatively cached.
     local ttl = SECRETS_CACHE:ttl(new_cache_key)
     if ttl and SECRETS_CACHE:get(new_cache_key) ~= NEGATIVELY_CACHED_VALUE then
-<<<<<<< HEAD
-      local resurrect_ttl = config.resurrect_ttl or DAO_MAX_TTL
-=======
       local resurrect_ttl = max(config.resurrect_ttl or DAO_MAX_TTL, SECRETS_CACHE_MIN_TTL)
->>>>>>> 0902276f
       if ttl > resurrect_ttl then
         return true
       end
