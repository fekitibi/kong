--- conflicted
+++ resolved
@@ -783,13 +783,9 @@
     -- return kong.response.exit(200, "Success")
     -- ```
     function _RESPONSE.exit(status, body, headers)
-<<<<<<< HEAD
-      check_phase(rewrite_access_header)
-=======
       if self.worker_events and ngx.get_phase() == "content" then
         self.worker_events.poll()
       end
->>>>>>> 834ce3e8
 
       check_phase(rewrite_access_header)
 
@@ -963,13 +959,9 @@
   --
   -- return kong.response.error(403)
   function _RESPONSE.error(status, message, headers)
-<<<<<<< HEAD
-    check_phase(rewrite_access_header)
-=======
     if self.worker_events and ngx.get_phase() == "content" then
       self.worker_events.poll()
     end
->>>>>>> 834ce3e8
 
     check_phase(rewrite_access_header)
 
