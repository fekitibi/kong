--- conflicted
+++ resolved
@@ -235,10 +235,7 @@
 if ngx.config.subsystem == 'http' then
   table.insert(MAJOR_VERSIONS[1].modules, 'client.tls')
 end
-<<<<<<< HEAD
-
-=======
->>>>>>> 5e7a9b47
+
 
 local _PDK = {
   major_versions = MAJOR_VERSIONS,
