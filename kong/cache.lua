--- conflicted
+++ resolved
@@ -250,11 +250,7 @@
     get_page = current_page
   end
 
-<<<<<<< HEAD
-  local v, err, hit_lvl = self.mlcache:get(key, opts, cb, ...)
-=======
-  local v, err = self.mlcaches[get_page]:get(key, opts, cb, ...)
->>>>>>> c471e8b3
+  local v, err, hit_lvl = self.mlcaches[get_page]:get(key, opts, cb, ...)
   if err then
     return nil, "failed to get from node cache: " .. err
   end
@@ -359,11 +355,7 @@
 end
 
 
-<<<<<<< HEAD
-function _M:invalidate(key, workspaces)
-=======
 function _M:invalidate(key, shadow)
->>>>>>> c471e8b3
   if type(key) ~= "string" then
     error("key must be a string", 2)
   end
@@ -380,20 +372,6 @@
   if not ok then
     log(ERR, "failed to broadcast cached entity invalidation: ", err)
   end
-
-  workspaces = workspaces or {}
-  for _, ws in ipairs(workspaces) do
-
-    local key_ws = key .. ws.id
-    self:invalidate_local(key_ws)
-
-    log(DEBUG, "broadcasting (cluster) invalidation for key: '", key_ws, "' ")
-
-    local ok, err = self.cluster_events:broadcast("invalidations", key_ws)
-    if not ok then
-      log(ERR, "failed to broadcast cached entity invalidation: ", err)
-    end
-  end
 end
 
 
