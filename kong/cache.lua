local resty_mlcache = require "resty.mlcache"
local reports = require "kong.reports"


local type    = type
local max     = math.max
local ngx_log = ngx.log
local ERR     = ngx.ERR
local NOTICE  = ngx.NOTICE
local DEBUG   = ngx.DEBUG


--[[
Hypothesis
----------

Item size:        1024 bytes
Max memory limit: 500 MiBs

LRU size must be: (500 * 2^20) / 1024 = 512000
Floored: 500.000 items should be a good default
--]]
local LRU_SIZE = 5e5


-------------------------------------------------------------------------------
-- NOTE: the following is copied from lua-resty-mlcache:                     --
------------------------------------------------------------------------ cut --
local cjson = require "cjson.safe"


local fmt = string.format
local now = ngx.now


local TYPES_LOOKUP = {
  number  = 1,
  boolean = 2,
  string  = 3,
  table   = 4,
}


local marshallers = {
  shm_value = function(str_value, value_type, at, ttl)
      return fmt("%d:%f:%f:%s", value_type, at, ttl, str_value)
  end,

  shm_nil = function(at, ttl)
      return fmt("0:%f:%f:", at, ttl)
  end,

  [1] = function(number) -- number
      return tostring(number)
  end,

  [2] = function(bool)   -- boolean
      return bool and "true" or "false"
  end,

  [3] = function(str)    -- string
      return str
  end,

  [4] = function(t)      -- table
      local json, err = cjson.encode(t)
      if not json then
          return nil, "could not encode table value: " .. err
      end

      return json
  end,
}


local function marshall_for_shm(value, ttl, neg_ttl)
  local at = now()

  if value == nil then
      return marshallers.shm_nil(at, neg_ttl), nil, true -- is_nil
  end

  -- serialize insertion time + Lua types for shm storage

  local value_type = TYPES_LOOKUP[type(value)]

  if not marshallers[value_type] then
      error("cannot cache value of type " .. type(value))
  end

  local str_marshalled, err = marshallers[value_type](value)
  if not str_marshalled then
      return nil, "could not serialize value for lua_shared_dict insertion: "
                  .. err
  end

  return marshallers.shm_value(str_marshalled, value_type, at, ttl)
end
------------------------------------------------------------------------ end --


local _init = {}


local function log(lvl, ...)
  return ngx_log(lvl, "[DB cache] ", ...)
end


local _M = {}
local mt = { __index = _M }


function _M.new(opts)
  if type(opts.shm_name) ~= "string" then
    error("opts.shm_name must be a string", 2)
  end

  if _init[opts.shm_name] then
    error("kong.cache (" .. opts.shm_name .. ") was already created", 2)
  end

  -- opts validation

  opts = opts or {}

  if not opts.cluster_events then
    error("opts.cluster_events is required", 2)
  end

  if not opts.worker_events then
    error("opts.worker_events is required", 2)
  end

  if opts.ttl and type(opts.ttl) ~= "number" then
    error("opts.ttl must be a number", 2)
  end

  if opts.neg_ttl and type(opts.neg_ttl) ~= "number" then
    error("opts.neg_ttl must be a number", 2)
  end

  if opts.cache_pages and opts.cache_pages ~= 1 and opts.cache_pages ~= 2 then
    error("opts.cache_pages must be 1 or 2", 2)
  end

  if opts.resty_lock_opts and type(opts.resty_lock_opts) ~= "table" then
    error("opts.resty_lock_opts must be a table", 2)
  end

  local mlcaches = {}
  local shm_names = {}

  for i = 1, opts.cache_pages or 1 do
    local channel_name  = (i == 1) and "mlcache"                 or "mlcache_2"
    local shm_name      = (i == 1) and opts.shm_name             or opts.shm_name .. "_2"
    local shm_miss_name = (i == 1) and opts.shm_name .. "_miss"  or opts.shm_name .. "_miss_2"

    if not ngx.shared[shm_name] then
      log(ERR, "shared dictionary ", shm_name, " not found")
    end

    if not ngx.shared[shm_miss_name] then
      log(ERR, "shared dictionary ", shm_miss_name, " not found")
    end

    if ngx.shared[shm_name] then
      local mlcache, err = resty_mlcache.new(shm_name, shm_name, {
        shm_miss         = shm_miss_name,
        shm_locks        = "kong_locks",
        shm_set_retries  = 3,
        lru_size         = LRU_SIZE,
        ttl              = max(opts.ttl     or 3600, 0),
        neg_ttl          = max(opts.neg_ttl or 300,  0),
        resurrect_ttl    = opts.resurrect_ttl or 30,
        resty_lock_opts  = opts.resty_lock_opts,
        ipc = {
          register_listeners = function(events)
            for _, event_t in pairs(events) do
              opts.worker_events.register(function(data)
                event_t.handler(data)
                                          end, channel_name, event_t.channel)
            end
          end,
          broadcast = function(channel, data)
            local ok, err = opts.worker_events.post(channel_name, channel, data)
            if not ok then
              log(ERR, "failed to post event '", channel_name, "', '",
                channel, "': ", err)
            end
          end
        }
      })
      if not mlcache then
        return nil, "failed to instantiate mlcache: " .. err
      end
      mlcaches[i] = mlcache
      shm_names[i] = shm_name
    end
  end

  local curr_mlcache = 1

  if opts.cache_pages == 2 then
    curr_mlcache = ngx.shared.kong:get("kong:cache:" .. opts.shm_name .. ":curr_mlcache") or 1
  end

  local self          = {
    cluster_events    = opts.cluster_events,
<<<<<<< HEAD
    vitals            = _G.kong.vitals,
    mlcache           = mlcaches[1],
=======
    mlcache           = mlcaches[curr_mlcache],
>>>>>>> 5e7a9b47
    mlcaches          = mlcaches,
    shm_names         = shm_names,
    curr_mlcache      = curr_mlcache,
  }

  local ok, err = self.cluster_events:subscribe("invalidations", function(key)
    log(DEBUG, "received invalidate event from cluster for key: '", key, "'")
    self:invalidate_local(key)
  end)
  if not ok then
    return nil, "failed to subscribe to invalidations cluster events " ..
                "channel: " .. err
  end

  _init[opts.shm_name] = true

  return setmetatable(self, mt)
end


function _M:save_curr_page()
  return ngx.shared.kong:set(
    "kong:cache:" .. self.shm_names[1] .. ":curr_mlcache", self.curr_mlcache)
end


function _M:get(key, opts, cb, ...)
  if type(key) ~= "string" then
    error("key must be a string", 2)
  end

  --log(DEBUG, "get from key: ", key)

  local v, err, hit_lvl = self.mlcache:get(key, opts, cb, ...)
  if err then
    return nil, "failed to get from node cache: " .. err
  end

  kong.vitals:cache_accessed(hit_lvl, key, v)
  reports.report_cached_entity(v, key)

  return v, nil, hit_lvl
end


function _M:get_bulk(bulk, opts)
  if type(bulk) ~= "table" then
    error("bulk must be a table", 2)
  end

  if opts ~= nil and type(opts) ~= "table" then
    error("opts must be a table", 2)
  end

  local res, err = self.mlcache:get_bulk(bulk, opts)
  if err then
    return nil, "failed to get_bulk from node cache: " .. err
  end

  return res
end


function _M:safe_set(key, value, shadow_page)
  local str_marshalled, err = marshall_for_shm(value, self.mlcache.ttl,
                                                      self.mlcache.neg_ttl)
  if err then
    return nil, err
  end

  local page = 1
  if shadow_page and #self.mlcaches == 2 then
    page = (self.curr_mlcache == 1) and 2 or 1
  end

  local shm_name = self.shm_names[page]

  return ngx.shared[shm_name]:safe_set(shm_name .. key, str_marshalled)
end


function _M:probe(key)
  if type(key) ~= "string" then
    error("key must be a string", 2)
  end

  local ttl, err, v = self.mlcache:peek(key)
  if err then
    return nil, "failed to probe from node cache: " .. err
  end

  return ttl, nil, v
end


function _M:invalidate_local(key)
  if type(key) ~= "string" then
    error("key must be a string", 2)
  end

  log(DEBUG, "invalidating (local): '", key, "'")

  local ok, err = self.mlcache:delete(key)
  if not ok then
    log(ERR, "failed to delete entity from node cache: ", err)
  end
end


function _M:invalidate(key, workspaces)
  if type(key) ~= "string" then
    error("key must be a string", 2)
  end

  self:invalidate_local(key)

  log(DEBUG, "broadcasting (cluster) invalidation for key: '", key, "'")

  local ok, err = self.cluster_events:broadcast("invalidations", key)
  if not ok then
    log(ERR, "failed to broadcast cached entity invalidation: ", err)
  end

  workspaces = workspaces or {}
  for _, ws in ipairs(workspaces) do

    local key_ws = key .. ws.id
    self:invalidate_local(key_ws)

    log(DEBUG, "broadcasting (cluster) invalidation for key: '", key_ws, "' ",
               "with delay: '", delay or "none", "'")

    local ok, err = self.cluster_events:broadcast("invalidations", key_ws, delay)
    if not ok then
      log(ERR, "failed to broadcast cached entity invalidation: ", err)
    end
  end
end


function _M:purge(shadow_page)
  log(NOTICE, "purging (local) cache")

  local page = 1
  if shadow_page and #self.mlcaches == 2 then
    page = (self.curr_mlcache == 1) and 2 or 1
  end

  local ok, err = self.mlcaches[page]:purge()
  if not ok then
    log(ERR, "failed to purge cache: ", err)
  end
end


function _M:flip()
  if #self.mlcaches == 1 then
    return
  end

  log(DEBUG, "flipping current cache")

  self.curr_mlcache = (self.curr_mlcache == 1) and 2 or 1
  self.mlcache = self.mlcaches[self.curr_mlcache]
end


return _M<|MERGE_RESOLUTION|>--- conflicted
+++ resolved
@@ -206,13 +206,9 @@
   end
 
   local self          = {
+    vitals            = _G.kong.vitals,
     cluster_events    = opts.cluster_events,
-<<<<<<< HEAD
-    vitals            = _G.kong.vitals,
-    mlcache           = mlcaches[1],
-=======
     mlcache           = mlcaches[curr_mlcache],
->>>>>>> 5e7a9b47
     mlcaches          = mlcaches,
     shm_names         = shm_names,
     curr_mlcache      = curr_mlcache,
@@ -342,10 +338,9 @@
     local key_ws = key .. ws.id
     self:invalidate_local(key_ws)
 
-    log(DEBUG, "broadcasting (cluster) invalidation for key: '", key_ws, "' ",
-               "with delay: '", delay or "none", "'")
-
-    local ok, err = self.cluster_events:broadcast("invalidations", key_ws, delay)
+    log(DEBUG, "broadcasting (cluster) invalidation for key: '", key_ws, "' ")
+
+    local ok, err = self.cluster_events:broadcast("invalidations", key_ws)
     if not ok then
       log(ERR, "failed to broadcast cached entity invalidation: ", err)
     end
