local resty_mlcache = require "resty.mlcache"
local reports = require "kong.reports"


local kong    = kong
local type    = type
local max     = math.max
local ngx_log = ngx.log
local ngx_now = ngx.now
local ERR     = ngx.ERR
local NOTICE  = ngx.NOTICE
local DEBUG   = ngx.DEBUG


--[[
Hypothesis
----------

Item size:        1024 bytes
Max memory limit: 500 MiBs

LRU size must be: (500 * 2^20) / 1024 = 512000
Floored: 500.000 items should be a good default
--]]
local LRU_SIZE = 5e5


-------------------------------------------------------------------------------
-- NOTE: the following is copied from lua-resty-mlcache:                     --
------------------------------------------------------------------------ cut --
local cjson = require "cjson.safe"


local fmt = string.format
local now = ngx.now


local TYPES_LOOKUP = {
  number  = 1,
  boolean = 2,
  string  = 3,
  table   = 4,
}


local marshallers = {
  shm_value = function(str_value, value_type, at, ttl)
      return fmt("%d:%f:%f:%s", value_type, at, ttl, str_value)
  end,

  shm_nil = function(at, ttl)
      return fmt("0:%f:%f:", at, ttl)
  end,

  [1] = function(number) -- number
      return tostring(number)
  end,

  [2] = function(bool)   -- boolean
      return bool and "true" or "false"
  end,

  [3] = function(str)    -- string
      return str
  end,

  [4] = function(t)      -- table
      local json, err = cjson.encode(t)
      if not json then
          return nil, "could not encode table value: " .. err
      end

      return json
  end,
}


local function marshall_for_shm(value, ttl, neg_ttl)
  local at = now()

  if value == nil then
      return marshallers.shm_nil(at, neg_ttl), nil, true -- is_nil
  end

  -- serialize insertion time + Lua types for shm storage

  local value_type = TYPES_LOOKUP[type(value)]

  if not marshallers[value_type] then
      error("cannot cache value of type " .. type(value))
  end

  local str_marshalled, err = marshallers[value_type](value)
  if not str_marshalled then
      return nil, "could not serialize value for lua_shared_dict insertion: "
                  .. err
  end

  return marshallers.shm_value(str_marshalled, value_type, at, ttl)
end
------------------------------------------------------------------------ end --


local _init


local function log(lvl, ...)
  return ngx_log(lvl, "[DB cache] ", ...)
end


local _M = {}
local mt = { __index = _M }


function _M.new(opts)
  if _init then
    error("kong.cache was already created", 2)
  end

  -- opts validation

  opts = opts or {}

  if not opts.cluster_events then
    error("opts.cluster_events is required", 2)
  end

  if not opts.worker_events then
    error("opts.worker_events is required", 2)
  end

  if opts.propagation_delay and type(opts.propagation_delay) ~= "number" then
    error("opts.propagation_delay must be a number", 2)
  end

  if opts.ttl and type(opts.ttl) ~= "number" then
    error("opts.ttl must be a number", 2)
  end

  if opts.neg_ttl and type(opts.neg_ttl) ~= "number" then
    error("opts.neg_ttl must be a number", 2)
  end

  if opts.cache_pages and opts.cache_pages ~= 1 and opts.cache_pages ~= 2 then
    error("opts.cache_pages must be 1 or 2", 2)
  end

  if opts.resty_lock_opts and type(opts.resty_lock_opts) ~= "table" then
    error("opts.resty_lock_opts must be a table", 2)
  end

  local mlcaches = {}
  local shm_names = {}

  for i = 1, opts.cache_pages or 1 do
    local channel_name  = (i == 1) and "mlcache"            or "mlcache_2"
    local shm_name      = (i == 1) and "kong_db_cache"      or "kong_db_cache_2"
    local shm_miss_name = (i == 1) and "kong_db_cache_miss" or "kong_db_cache_miss_2"

    if ngx.shared[shm_name] then
      local mlcache, err = resty_mlcache.new(shm_name, shm_name, {
        shm_miss         = shm_miss_name,
        shm_locks        = "kong_locks",
        shm_set_retries  = 3,
        lru_size         = LRU_SIZE,
        ttl              = max(opts.ttl     or 3600, 0),
        neg_ttl          = max(opts.neg_ttl or 300,  0),
        resurrect_ttl    = opts.resurrect_ttl or 30,
        resty_lock_opts  = opts.resty_lock_opts,
        ipc = {
          register_listeners = function(events)
            for _, event_t in pairs(events) do
              opts.worker_events.register(function(data)
                event_t.handler(data)
              end, channel_name, event_t.channel)
            end
          end,
          broadcast = function(channel, data)
            opts.worker_events.post(channel_name, channel, data)
          end
        }
      })
      if not mlcache then
        return nil, "failed to instantiate mlcache: " .. err
      end
      mlcaches[i] = mlcache
      shm_names[i] = shm_name
    end
  end

  local self          = {
    propagation_delay = max(opts.propagation_delay or 0, 0),
    cluster_events    = opts.cluster_events,
<<<<<<< HEAD
    mlcache           = mlcache,
    vitals            = kong.vitals,
=======
    mlcache           = mlcaches[1],
    mlcaches          = mlcaches,
    shm_names         = shm_names,
    curr_mlcache      = 1,
>>>>>>> 5e9a43a3
  }

  local ok, err = self.cluster_events:subscribe("invalidations", function(key)
    log(DEBUG, "received invalidate event from cluster for key: '", key, "'")
    self:invalidate_local(key)
  end)
  if not ok then
    return nil, "failed to subscribe to invalidations cluster events " ..
                "channel: " .. err
  end

  _init = true

  return setmetatable(self, mt)
end


function _M:get(key, opts, cb, ...)
  if type(key) ~= "string" then
    error("key must be a string", 2)
  end

  --log(DEBUG, "get from key: ", key)

  local v, err, hit_lvl = self.mlcache:get(key, opts, cb, ...)
  if err then
    return nil, "failed to get from node cache: " .. err
  end

  kong.vitals:cache_accessed(hit_lvl, key, v)
  reports.report_cached_entity(v)

  return v, nil, hit_lvl
end


function _M:get_bulk(bulk, opts)
  if type(bulk) ~= "table" then
    error("bulk must be a table", 2)
  end

  if opts ~= nil and type(opts) ~= "table" then
    error("opts must be a table", 2)
  end

  local res, err = self.mlcache:get_bulk(bulk, opts)
  if err then
    return nil, "failed to get_bulk from node cache: " .. err
  end

  return res
end


function _M:safe_set(key, value, shadow_page)
  local str_marshalled, err = marshall_for_shm(value, self.mlcache.ttl,
                                                      self.mlcache.neg_ttl)
  if err then
    return nil, err
  end

  local page = 1
  if shadow_page and #self.mlcaches == 2 then
    page = (self.curr_mlcache == 1) and 2 or 1
  end

  local shm_name = self.shm_names[page]

  return ngx.shared[shm_name]:safe_set(shm_name .. key, str_marshalled)
end


function _M:probe(key)
  if type(key) ~= "string" then
    error("key must be a string", 2)
  end

  local ttl, err, v = self.mlcache:peek(key)
  if err then
    return nil, "failed to probe from node cache: " .. err
  end

  return ttl, nil, v
end


function _M:invalidate_local(key)
  if type(key) ~= "string" then
    error("key must be a string", 2)
  end

  log(DEBUG, "invalidating (local): '", key, "'")

  local ok, err = self.mlcache:delete(key)
  if not ok then
    log(ERR, "failed to delete entity from node cache: ", err)
  end
end


function _M:invalidate(key, workspaces)
  if type(key) ~= "string" then
    error("key must be a string", 2)
  end

  self:invalidate_local(key)

  local nbf
  if self.propagation_delay > 0 then
    nbf = ngx_now() + self.propagation_delay
  end

  log(DEBUG, "broadcasting (cluster) invalidation for key: '", key, "' ",
             "with nbf: '", nbf or "none", "'")

  local ok, err = self.cluster_events:broadcast("invalidations", key, nbf)
  if not ok then
    log(ERR, "failed to broadcast cached entity invalidation: ", err)
  end

  workspaces = workspaces or {}
  for _, ws in ipairs(workspaces) do

    local key_ws = key .. ws.id
    self:invalidate_local(key_ws)

    log(DEBUG, "broadcasting (cluster) invalidation for key: '", key_ws, "' ",
               "with nbf: '", nbf or "none", "'")

    local ok, err = self.cluster_events:broadcast("invalidations", key_ws, nbf)
    if not ok then
      log(ERR, "failed to broadcast cached entity invalidation: ", err)
    end
  end
end


function _M:purge(shadow_page)
  log(NOTICE, "purging (local) cache")

  local page = 1
  if shadow_page and #self.mlcaches == 2 then
    page = (self.curr_mlcache == 1) and 2 or 1
  end

  local ok, err = self.mlcaches[page]:purge()
  if not ok then
    log(ERR, "failed to purge cache: ", err)
  end
end


function _M:flip()
  if #self.mlcaches == 1 then
    return
  end

  log(DEBUG, "flipping current cache")

  self.curr_mlcache = (self.curr_mlcache == 1) and 2 or 1
  self.mlcache = self.mlcaches[self.curr_mlcache]
end


return _M<|MERGE_RESOLUTION|>--- conflicted
+++ resolved
@@ -161,29 +161,29 @@
     if ngx.shared[shm_name] then
       local mlcache, err = resty_mlcache.new(shm_name, shm_name, {
         shm_miss         = shm_miss_name,
-        shm_locks        = "kong_locks",
-        shm_set_retries  = 3,
-        lru_size         = LRU_SIZE,
-        ttl              = max(opts.ttl     or 3600, 0),
-        neg_ttl          = max(opts.neg_ttl or 300,  0),
-        resurrect_ttl    = opts.resurrect_ttl or 30,
-        resty_lock_opts  = opts.resty_lock_opts,
-        ipc = {
-          register_listeners = function(events)
-            for _, event_t in pairs(events) do
-              opts.worker_events.register(function(data)
-                event_t.handler(data)
+    shm_locks        = "kong_locks",
+    shm_set_retries  = 3,
+    lru_size         = LRU_SIZE,
+    ttl              = max(opts.ttl     or 3600, 0),
+    neg_ttl          = max(opts.neg_ttl or 300,  0),
+    resurrect_ttl    = opts.resurrect_ttl or 30,
+    resty_lock_opts  = opts.resty_lock_opts,
+    ipc = {
+      register_listeners = function(events)
+        for _, event_t in pairs(events) do
+          opts.worker_events.register(function(data)
+            event_t.handler(data)
               end, channel_name, event_t.channel)
-            end
-          end,
-          broadcast = function(channel, data)
+        end
+      end,
+      broadcast = function(channel, data)
             opts.worker_events.post(channel_name, channel, data)
-          end
-        }
-      })
-      if not mlcache then
-        return nil, "failed to instantiate mlcache: " .. err
       end
+    }
+  })
+  if not mlcache then
+    return nil, "failed to instantiate mlcache: " .. err
+  end
       mlcaches[i] = mlcache
       shm_names[i] = shm_name
     end
@@ -192,15 +192,11 @@
   local self          = {
     propagation_delay = max(opts.propagation_delay or 0, 0),
     cluster_events    = opts.cluster_events,
-<<<<<<< HEAD
-    mlcache           = mlcache,
     vitals            = kong.vitals,
-=======
     mlcache           = mlcaches[1],
     mlcaches          = mlcaches,
     shm_names         = shm_names,
     curr_mlcache      = 1,
->>>>>>> 5e9a43a3
   }
 
   local ok, err = self.cluster_events:subscribe("invalidations", function(key)
