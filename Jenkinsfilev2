--- conflicted
+++ resolved
@@ -64,10 +64,7 @@
                         PACKAGE_TYPE = "rpm"
                         PRIVATE_KEY_FILE = credentials('kong.private.gpg-key.asc')
                         GITHUB_SSH_KEY = credentials('github_bot_ssh_key')
-<<<<<<< HEAD
-=======
                         DOCKER_RELEASE_REPOSITORY = "kong/kong-gateway-internal"
->>>>>>> 308675ee
                     }
                     steps {
                         sh 'echo "$DOCKER_PASSWORD" | docker login -u "$DOCKER_USERNAME" --password-stdin || true'
