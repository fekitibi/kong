--- conflicted
+++ resolved
@@ -114,12 +114,8 @@
         $TEST_CMD $p || echo "* $p" >> .failed
     done
 
-<<<<<<< HEAD
+    # XXX EE: we cannot run some of these tests because of dbless
     cat kong-*.rockspec | grep kong- | grep -v zipkin | grep -v sidecar | grep "~" | grep -v kong-prometheus-plugin | while read line ; do
-=======
-    # XXX EE: we cannot run some of these tests because of dbless
-    cat kong-*.rockspec | grep kong- | grep -v zipkin | grep -v sidecar | grep "~" | while read line ; do
->>>>>>> fd3a451f
         REPOSITORY=`echo $line | sed "s/\"/ /g" | awk -F" " '{print $1}'`
         VERSION=`luarocks show $REPOSITORY | grep $REPOSITORY | head -1 | awk -F" " '{print $2}' | cut -f1 -d"-"`
         REPOSITORY=`echo $REPOSITORY | sed -e 's/kong-prometheus-plugin/kong-plugin-prometheus/g'`
