--- conflicted
+++ resolved
@@ -11,32 +11,6 @@
     export TEST_CMD="bin/busted $BUSTED_ARGS,postgres"
 fi
 
-<<<<<<< HEAD
-if [ "$TEST_SUITE" == "lint" ]; then
-    make lint
-elif [ "$TEST_SUITE" == "unit" ]; then
-    make test
-elif [ "$TEST_SUITE" == "integration" ]; then
-    make test-integration
-elif [ "$TEST_SUITE" == "plugins" ]; then
-    make test-plugins
-elif [ "$TEST_SUITE" == "old-unit" ]; then
-    make old-test
-elif [ "$TEST_SUITE" == "old-integration" ]; then
-    make old-test-integration
-elif [ "$TEST_SUITE" == "old-plugins" ]; then
-    make old-test-plugins
-fi
-
-
-# EE tests
-if [ "$TEST_SUITE" == "unit-ee" ]; then
-    make test-ee
-elif [ "$TEST_SUITE" == "integration-ee" ]; then
-    make test-integration-ee
-elif [ "$TEST_SUITE" == "plugins-ee" ]; then
-    make test-plugins-ee
-=======
 if [ "$TEST_SUITE" == "integration" ]; then
     eval "$TEST_CMD" spec/02-integration/
 fi
@@ -51,5 +25,14 @@
 fi
 if [ "$TEST_SUITE" == "pdk" ]; then
     TEST_NGINX_RANDOMIZE=1 prove -I. -j$JOBS -r t/01-pdk
->>>>>>> cc97d5bb
+fi
+
+
+# EE tests
+if [ "$TEST_SUITE" == "unit-ee" ]; then
+    make test-ee
+elif [ "$TEST_SUITE" == "integration-ee" ]; then
+    make test-integration-ee
+elif [ "$TEST_SUITE" == "plugins-ee" ]; then
+    make test-plugins-ee
 fi