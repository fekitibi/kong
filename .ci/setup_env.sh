--- conflicted
+++ resolved
@@ -20,19 +20,6 @@
 #--------
 INSTALL_ROOT=$INSTALL_CACHE/$DEPS_HASH
 
-<<<<<<< HEAD
-BUILD_FLAGS=(
-  "--prefix $INSTALL_ROOT"
-  "--work $DOWNLOAD_ROOT"
-  "--openresty $OPENRESTY"
-  "--openssl $OPENSSL"
-  "--luarocks $LUAROCKS"
-  "--kong-nginx-module $KONG_NGINX_MODULE"
-  "-j $JOBS"
-)
-
-kong-ngx-build "${BUILD_FLAGS[@]}" || exit 1
-=======
 kong-ngx-build \
     --work $DOWNLOAD_ROOT \
     --prefix $INSTALL_ROOT \
@@ -41,8 +28,7 @@
     --kong-nginx-module $KONG_NGINX_MODULE_BRANCH \
     --luarocks $LUAROCKS \
     --openssl $OPENSSL \
-    -j $JOBS
->>>>>>> b00212fe
+    -j $JOBS || exit 1
 
 OPENSSL_INSTALL=$INSTALL_ROOT/openssl
 OPENRESTY_INSTALL=$INSTALL_ROOT/openresty
