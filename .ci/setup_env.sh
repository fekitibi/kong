--- conflicted
+++ resolved
@@ -29,25 +29,18 @@
 DOWNLOAD_ROOT=${DOWNLOAD_ROOT:=/download-root}
 BUILD_TOOLS_DOWNLOAD=$DOWNLOAD_ROOT/openresty-build-tools
 
-<<<<<<< HEAD
-
-mkdir -p ${BUILD_TOOLS_DOWNLOAD}
-curl -sSL "https://github.com/kong/openresty-build-tools/archive/${BUILD_TOOLS}.tar.gz" \
-          | tar -C ${BUILD_TOOLS_DOWNLOAD} -xz --strip-components=1
-=======
 KONG_NGINX_MODULE_BRANCH=${KONG_NGINX_MODULE_BRANCH:=master}
 OPENRESTY_PATCHES_BRANCH=${OPENRESTY_PATCHES_BRANCH:=master}
 
 if [ ! -d $BUILD_TOOLS_DOWNLOAD ]; then
-    git clone -q https://github.com/Kong/openresty-build-tools.git $BUILD_TOOLS_DOWNLOAD
+    git clone -q https://github.com/Kong/openresty-build-tools.git $BUILD_TOOLS_DOWNLOAD -b $BUILD_TOOLS
 else
     pushd $BUILD_TOOLS_DOWNLOAD
         git fetch
-        git reset --hard origin/master
+        git reset --hard origin/$BUILD_TOOLS
     popd
 fi
 
->>>>>>> 8ee57d88
 export PATH=$BUILD_TOOLS_DOWNLOAD:$PATH
 
 #--------
