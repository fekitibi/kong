--- conflicted
+++ resolved
@@ -57,12 +57,11 @@
         .contain("ngx_http_lua_kong_ffi_var_load_indexes")
 
     if not fips:
-<<<<<<< HEAD
         expect("/usr/local/openresty/nginx/sbin/nginx", "nginx compiled with OpenSSL 3.1.x") \
             .nginx_compiled_openssl.matches("OpenSSL 3.1.\d") \
             .version_requirement.key("libssl.so.3").less_than("OPENSSL_3.2.0") \
             .version_requirement.key("libcrypto.so.3").less_than("OPENSSL_3.2.0") \
-  
+
         expect("**/*.so", "dynamic libraries are compiled with OpenSSL 3.1.x") \
             .version_requirement.key("libssl.so.3").less_than("OPENSSL_3.2.0") \
             .version_requirement.key("libcrypto.so.3").less_than("OPENSSL_3.2.0") \
@@ -89,23 +88,12 @@
     ZLIB_VERSION = "1.2.13"
     expect("**/*.so", "zlib version is less than %s" % ZLIB_VERSION) \
         .version_requirement.key("libz.so.1").is_not().greater_than("ZLIB_%s" % ZLIB_VERSION)
-=======
-        expect("/usr/local/openresty/nginx/sbin/nginx", "nginx compiled with OpenSSL 3.0.x") \
-            .nginx_compiled_openssl.matches("OpenSSL 3.0.\d") \
-            .version_requirement.key("libssl.so.3").is_not().greater_than("OPENSSL_3.1.0") \
-            .version_requirement.key("libcrypto.so.3").is_not().greater_than("OPENSSL_3.1.0") \
-  
-        expect("**/*.so", "dynamic libraries are compiled with OpenSSL 3.0.x") \
-            .version_requirement.key("libssl.so.3").is_not().greater_than("OPENSSL_3.1.0") \
-            .version_requirement.key("libcrypto.so.3").is_not().greater_than("OPENSSL_3.1.0") \
->>>>>>> f74342db
 
     LIBXML2_VERSION = read_requirements()["KONG_DEP_LIBXML2_VERSION"]
     expect("**/*.so", "libxml2 version is less than %s" % LIBXML2_VERSION) \
         .version_requirement.key("libxml2.so.2").is_not().greater_than("LIBXML2_%s" % LIBXML2_VERSION) \
         .version_requirement.key("libxslt.so.1").is_not().greater_than("LIBXML2_%s" % LIBXML2_VERSION)
 
-<<<<<<< HEAD
     if fips:
         expect("/usr/local/kong/lib/ossl-modules/fips.so", "includes OpenSSL FIPS provider library").exists()
 
@@ -115,8 +103,6 @@
             .text_content.matches("module-mac = [A-F:\d]+")
 
 
-=======
->>>>>>> f74342db
 def libc_libcpp_suites(expect, max_libc: str, max_libcxx: str, max_cxxabi: str):
     if max_libc:
         expect("**/*.so", "libc version is less than %s" % max_libc) \
