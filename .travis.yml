--- conflicted
+++ resolved
@@ -90,15 +90,10 @@
     - stage: lint and unit
       script:
       - make lint
-<<<<<<< HEAD
-      # - scripts/autodoc-admin-api
+      # - scripts/autodoc
       - bin/busted -v -o htest spec/01-unit --exclude-tags=flaky
       - bin/busted -v -o htest spec-ee/01-unit --exclude-tags=flaky
       - scripts/autodoc-admin-api
-=======
-      - scripts/autodoc
-      - bin/busted -v -o htest spec/01-unit
->>>>>>> d8332ddb
       env:
         - KONG_DATABASE=none
     # package as a test step, to see if this commit breaks our packaging
