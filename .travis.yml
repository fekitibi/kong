dist: focal

language: go

go:
  - "1.13.x"

notifications:
  slack:
    if: branch = master AND type != pull_request
    on_success: change
    on_failure: always
    rooms:
      secure: B8NkX4SKLbr3fm5luTjnfzni12foriINUbwCyXWkcJ6g+U9cpg8cxPswvozIYEdGJDNPHf5kyBPYRVPjJfGzlHD4cgiytK7pcW8zkrjb2tyTzJNdkuYwAWylO73OHFHNoF4jAtcYDs9939oqdK124K+NZKS423QjB7LSFgrCXO6kattOdMGj6UnL0xeuooQ5dfCXLKpsnwbT2WQoUk4yeDo170tGwDi2jgN61a76ImU3tbrr2GQJwAwj3hwVtwfsmIVq1xdZefz618GYaByvW46vQ7XwxUZZiWJehDHqCQR//tqjPSV6PmtOPUUkfgBEbeR47k8qGBoIlaOc2ZkdvkpAj2ugyRIp0ReqJN5DRd6ErGk4MTWiDB9c6kmB+kjy61taDWKly/hZtK+rl6pYZcG14KEBJAdm+LM0f2L3IhB4myUB9gjc2Tc/tqBYitmK9cmwwr6OtgrCpibicRsYH8Ap7ojdDaoOBab+8aEYHlvrlIj0Zf9dpsK8aHOoqW3KXtJwEDG1apEtI+tPtfQiC6DqFA9V1MvcFXl/MUatsC3VkkZAq5VdSZHDKPkIdfeDuP8Wv//kHdt8o0sDC+6DyZrqkl3VBSGAXrSw6zJbXMCNvymtfCMFh/6I9GJBSAEzSxGD4weiMe65gwo6wHKnS/JaxNe2KCKx2Qo9YLMWG7w=

services:
  - redis-server
  - docker

addons:
  apt:
    packages:
      - net-tools
      - libpcre3-dev
      - libpasswdqc-dev
      - valgrind
      - build-essential
      - ca-certificates
  hosts:
    - grpcs_1.test
    - grpcs_2.test
    - grpcbin

env:
  global:
    - INSTALL_CACHE=$HOME/install-cache
    - DOWNLOAD_ROOT=$HOME/download-root
    - KONG_TEST_PG_DATABASE=travis
    - KONG_TEST_PG_USER=travis
    - KONG_TEST_PG_RO_USER=travis_ro
    - KONG_TEST_PG_HOST=localhost
    - JOBS=2
    - DOCKER_MACHINE_ARM64_NAME=travis-ci-kong-${TRAVIS_JOB_ID}
    # Related to packaging and master build
    - KONG_DISTRIBUTIONS_VERSION=master
    - CACHE_DIR=$HOME/distributions-cache
    - ENABLE_OPENTRACING=0
  matrix:
    # enterprise matrix begin
    # XXX add extra jobs for different cassandra versions
    - KONG_TEST_DATABASE=postgres POSTGRES=9.6 TEST_SUITE=integration-ee
    - KONG_TEST_DATABASE=postgres POSTGRES=9.6 TEST_SUITE=plugins-ee
    - KONG_TEST_DATABASE=cassandra CASSANDRA=3.11 TEST_SUITE=integration-ee
<<<<<<< HEAD
    - CASSANDRA=3.11 TEST_SUITE=plugins-ee
=======
    - KONG_TEST_DATABASE=cassandra CASSANDRA=3.11 TEST_SUITE=plugins-ee
    - KONG_TEST_DATABASE=postgres POSTGRES=9.6 TEST_SUITE=plugins-ee
>>>>>>> 32569864
    # enterprise matrix end
    - KONG_TEST_DATABASE=postgres POSTGRES=9.6 TEST_SUITE=integration
    - KONG_TEST_DATABASE=cassandra CASSANDRA=3.11 TEST_SUITE=integration
    - KONG_TEST_DATABASE=off TEST_SUITE=dbless
    - KONG_TEST_DATABASE=postgres POSTGRES=9.6 TEST_SUITE=plugins
    - KONG_TEST_DATABASE=cassandra CASSANDRA=3.11 TEST_SUITE=plugins
    - KONG_TEST_DATABASE=postgres POSTGRES=9.6 TEST_SUITE=pdk

install:
  # Add an IPv6 config - see the corresponding Travis issue
  # https://github.com/travis-ci/travis-ci/issues/8361
  - if [ "${TRAVIS_OS_NAME}" == "linux" ]; then
      sudo sh -c 'echo 0 > /proc/sys/net/ipv6/conf/all/disable_ipv6';
    fi
  - echo "$DOCKER_PASSWORD" | docker login -u "$DOCKER_USERNAME" --password-stdin
  - source .ci/setup_env.sh
  - make dev

cache:
  apt: true
  directories:
    - $INSTALL_CACHE
    - $HOME/.ccm/repository
    - $HOME/distributions-cache

before_cache:
  # files in distributions cache have been created within docker, so it's
  # completely possible that travis user would not have full permissions
  - sudo chown -R travis:travis $HOME/distributions-cache

stages:
  - lint and unit
  - test

jobs:
  include:
    - stage: lint and unit
      script:
      # setup_env.sh is not used for unit tests but there are some failures to investigate if don't start a PG instance.
      - docker run -d -t --name=postgres --rm -p 5432:5432 -e POSTGRES_USER=travis -e POSTGRES_PASSWORD=travis -e POSTGRES_HOST_AUTH_METHOD=trust -e POSTGRES_DB=travis postgres:9.6
      - make lint
      - bin/busted -v -o htest spec/01-unit --exclude-tags=flaky
      - bin/busted -v -o htest spec-ee/01-unit --exclude-tags=flaky
      - scripts/autodoc
      env:
        - KONG_DATABASE=none
script:
  - .ci/run_tests.sh<|MERGE_RESOLUTION|>--- conflicted
+++ resolved
@@ -51,12 +51,7 @@
     - KONG_TEST_DATABASE=postgres POSTGRES=9.6 TEST_SUITE=integration-ee
     - KONG_TEST_DATABASE=postgres POSTGRES=9.6 TEST_SUITE=plugins-ee
     - KONG_TEST_DATABASE=cassandra CASSANDRA=3.11 TEST_SUITE=integration-ee
-<<<<<<< HEAD
-    - CASSANDRA=3.11 TEST_SUITE=plugins-ee
-=======
-    - KONG_TEST_DATABASE=cassandra CASSANDRA=3.11 TEST_SUITE=plugins-ee
-    - KONG_TEST_DATABASE=postgres POSTGRES=9.6 TEST_SUITE=plugins-ee
->>>>>>> 32569864
+    - POSTGRES=9.6 CASSANDRA=3.11 TEST_SUITE=plugins-ee
     # enterprise matrix end
     - KONG_TEST_DATABASE=postgres POSTGRES=9.6 TEST_SUITE=integration
     - KONG_TEST_DATABASE=cassandra CASSANDRA=3.11 TEST_SUITE=integration
