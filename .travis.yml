dist: xenial
sudo: false

language: generic

jdk:
  - oraclejdk8

notifications:
  email:
    on_success: never
    on_failure: always

services:
  - redis-server
  - docker

addons:
  postgresql: "9.5"
  apt:
    packages:
      - net-tools
      - libpcre3-dev
      - build-essential

env:
  global:
    - LUAROCKS=3.0.4
    - OPENSSL=1.1.1b
    - OPENRESTY_BASE=1.13.6.2
    - OPENRESTY_LATEST=1.13.6.2
    - OPENRESTY=$OPENRESTY_BASE
<<<<<<< HEAD
    - KONG_NGINX_MODULE=0.0.2
    - DOWNLOAD_CACHE=$HOME/download-cache
=======
    - DOWNLOAD_ROOT=$HOME/download-root
>>>>>>> 5e9a43a3
    - INSTALL_CACHE=$HOME/install-cache
    - KONG_TEST_PG_DATABASE=travis
    - KONG_TEST_PG_USER=postgres
    - JOBS=2
  matrix:
    # enterprise matrix begin
    # XXX add extra jobs for different cassandra versions
    - KONG_TEST_DATABASE=postgres TEST_SUITE=integration-ee
    - KONG_TEST_DATABASE=cassandra CASSANDRA=2.2 TEST_SUITE=integration-ee
    - KONG_TEST_DATABASE=cassandra CASSANDRA=3.9 TEST_SUITE=integration-ee
    - KONG_TEST_DATABASE=cassandra CASSANDRA=2.2 TEST_SUITE=plugins-ee
    - KONG_TEST_DATABASE=cassandra CASSANDRA=3.9 TEST_SUITE=plugins-ee
    - KONG_TEST_DATABASE=postgres TEST_SUITE=plugins-ee
    # enterprise matrix end
    - KONG_TEST_DATABASE=postgres TEST_SUITE=integration
    - KONG_TEST_DATABASE=cassandra CASSANDRA=2.2 TEST_SUITE=integration
    - KONG_TEST_DATABASE=cassandra CASSANDRA=3.9 TEST_SUITE=integration
    - KONG_TEST_DATABASE=off TEST_SUITE=dbless
    - KONG_TEST_DATABASE=postgres TEST_SUITE=plugins
    - KONG_TEST_DATABASE=cassandra CASSANDRA=2.2 TEST_SUITE=plugins
    - KONG_TEST_DATABASE=cassandra CASSANDRA=3.9 TEST_SUITE=plugins
    - TEST_SUITE=pdk

install:
  - source .ci/setup_env.sh
  - make dev

cache:
  apt: true
  pip: true
  directories:
    - $INSTALL_CACHE
    - $HOME/.ccm/repository

stages:
  - lint and unit
  - test
<<<<<<< HEAD
  - name: deploy
    if: tag =~ 0. || type == cron || branch = master
=======
  - functional tests
  - Deploy daily build
  - Release
>>>>>>> 5e9a43a3

jobs:
  include:
    - stage: lint and unit
      script:
      - luacheck -q .
      - bin/busted -v -o gtest spec/01-unit
      - bin/busted -v -o gtest spec-ee/01-unit
      env:
        - KONG_DATABASE=none
<<<<<<< HEAD
    - stage: deploy
      if: branch = master
      script: .ci/build_artifacts.sh
      env:
        - DOCKER_TAG_NAME=dev-master
        - TEST_SUITE=none
    - stage: deploy
      if: tag =~ 0.
      script: .ci/build_artifacts.sh
      env:
        - DOCKER_TAG_NAME=released
        - TEST_SUITE=none
    - stage: deploy
      if: tag =~ 0.
      script: .ci/trigger-travis.sh --pro $TRAVIS_ACCESS_TOKEN

=======
    - stage: functional tests
      script: make functional_tests
      if: type=cron
    - stage: release
      install: skip
      before_install: skip
      script: make release
      env: PACKAGE_TYPE=src RESTY_IMAGE_BASE=src KONG_PACKAGE_NAME=${PWD##*/} KONG_VERSION=${TRAVIS_TAG}
      if: tag IS present AND tag ~= 1.
    - script: make release
      env: PACKAGE_TYPE=deb RESTY_IMAGE_BASE=ubuntu RESTY_IMAGE_TAG=trusty KONG_PACKAGE_NAME=${PWD##*/} KONG_VERSION=${TRAVIS_TAG}
      if: tag IS present AND tag ~= 1.
    - script: make release
      env: PACKAGE_TYPE=deb RESTY_IMAGE_BASE=ubuntu RESTY_IMAGE_TAG=xenial KONG_PACKAGE_NAME=${PWD##*/} KONG_VERSION=${TRAVIS_TAG}
      if: tag IS present AND tag ~= 1.
    - script: make release
      env: PACKAGE_TYPE=deb RESTY_IMAGE_BASE=ubuntu RESTY_IMAGE_TAG=bionic KONG_PACKAGE_NAME=${PWD##*/} KONG_VERSION=${TRAVIS_TAG}
      if: tag IS present AND tag ~= 1.
    - script: make release
      env: PACKAGE_TYPE=deb RESTY_IMAGE_BASE=debian RESTY_IMAGE_TAG=stretch KONG_PACKAGE_NAME=${PWD##*/} KONG_VERSION=${TRAVIS_TAG}
      if: tag IS present AND tag ~= 1.
    - script: make release
      env: PACKAGE_TYPE=deb RESTY_IMAGE_BASE=debian RESTY_IMAGE_TAG=jessie KONG_PACKAGE_NAME=${PWD##*/} KONG_VERSION=${TRAVIS_TAG}
      if: tag IS present AND tag ~= 1.
    - script: make release
      env: PACKAGE_TYPE=rpm RESTY_IMAGE_BASE=centos RESTY_IMAGE_TAG=6 KONG_PACKAGE_NAME=${PWD##*/} KONG_VERSION=${TRAVIS_TAG}
      if: tag IS present AND tag ~= 1.
    - script: make release
      env: PACKAGE_TYPE=rpm RESTY_IMAGE_BASE=centos RESTY_IMAGE_TAG=7 KONG_PACKAGE_NAME=${PWD##*/} KONG_VERSION=${TRAVIS_TAG}
      if: tag IS present AND tag ~= 1.
    - script: make release
      env: PACKAGE_TYPE=apk RESTY_IMAGE_BASE=alpine RESTY_IMAGE_TAG=latest KONG_PACKAGE_NAME=${PWD##*/} KONG_VERSION=${TRAVIS_TAG}
      if: tag IS present AND tag ~= 1.
    - script: make release
      env: PACKAGE_TYPE=rpm RESTY_IMAGE_BASE=rhel RESTY_IMAGE_TAG=6 KONG_PACKAGE_NAME=${PWD##*/} KONG_VERSION=${TRAVIS_TAG}
      if: tag IS present AND tag ~= 1.
    - script: make release
      env: PACKAGE_TYPE=rpm RESTY_IMAGE_BASE=rhel RESTY_IMAGE_TAG=7 KONG_PACKAGE_NAME=${PWD##*/} KONG_VERSION=${TRAVIS_TAG}
      if: tag IS present AND tag ~= 1.
    - script: make release
      env: PACKAGE_TYPE=rpm RESTY_IMAGE_BASE=amazonlinux RESTY_IMAGE_TAG=1 KONG_PACKAGE_NAME=${PWD##*/} KONG_VERSION=${TRAVIS_TAG}
      if: tag IS present AND tag ~= 1.
    - stage: deploy daily build
      install: skip
      before_install: skip
      script: make nightly-release
      env: PACKAGE_TYPE=deb RESTY_IMAGE_BASE=ubuntu RESTY_IMAGE_TAG=trusty KONG_PACKAGE_NAME=${PWD##*/}-$TRAVIS_BRANCH KONG_VERSION=`date +%Y-%m-%d` REPOSITORY_NAME=${PWD##*/}-nightly REPOSITORY_OS_NAME=$TRAVIS_BRANCH
      if: type=cron
    - script: make nightly-release
      env: PACKAGE_TYPE=deb RESTY_IMAGE_BASE=ubuntu RESTY_IMAGE_TAG=xenial KONG_PACKAGE_NAME=${PWD##*/}-$TRAVIS_BRANCH KONG_VERSION=`date +%Y-%m-%d` REPOSITORY_NAME=${PWD##*/}-nightly REPOSITORY_OS_NAME=$TRAVIS_BRANCH
      if: type=cron
    - script: make nightly-release
      env: PACKAGE_TYPE=deb RESTY_IMAGE_BASE=ubuntu RESTY_IMAGE_TAG=bionic KONG_PACKAGE_NAME=${PWD##*/}-$TRAVIS_BRANCH KONG_VERSION=`date +%Y-%m-%d` REPOSITORY_NAME=${PWD##*/}-nightly REPOSITORY_OS_NAME=$TRAVIS_BRANCH
      if: type=cron
    - script: make nightly-release
      env: PACKAGE_TYPE=deb RESTY_IMAGE_BASE=debian RESTY_IMAGE_TAG=stretch KONG_PACKAGE_NAME=${PWD##*/}-$TRAVIS_BRANCH KONG_VERSION=`date +%Y-%m-%d` REPOSITORY_NAME=${PWD##*/}-nightly REPOSITORY_OS_NAME=$TRAVIS_BRANCH
      if: type=cron
    - script: make nightly-release
      env: PACKAGE_TYPE=deb RESTY_IMAGE_BASE=debian RESTY_IMAGE_TAG=jessie KONG_PACKAGE_NAME=${PWD##*/}-$TRAVIS_BRANCH KONG_VERSION=`date +%Y-%m-%d` REPOSITORY_NAME=${PWD##*/}-nightly REPOSITORY_OS_NAME=$TRAVIS_BRANCH
      if: type=cron
    - script: make nightly-release
      env: PACKAGE_TYPE=rpm RESTY_IMAGE_BASE=centos RESTY_IMAGE_TAG=6 KONG_PACKAGE_NAME=${PWD##*/}-$TRAVIS_BRANCH KONG_VERSION=`date +%Y-%m-%d` REPOSITORY_NAME=${PWD##*/}-nightly REPOSITORY_OS_NAME=$TRAVIS_BRANCH
      if: type=cron
    - script: make nightly-release
      env: PACKAGE_TYPE=rpm RESTY_IMAGE_BASE=centos RESTY_IMAGE_TAG=7 KONG_PACKAGE_NAME=${PWD##*/} KONG_VERSION=`date +%Y-%m-%d` REPOSITORY_NAME=${PWD##*/}-nightly REPOSITORY_OS_NAME=$TRAVIS_BRANCH
      if: type=cron
    - script: make nightly-release
      env: PACKAGE_TYPE=apk RESTY_IMAGE_BASE=alpine RESTY_IMAGE_TAG=latest KONG_PACKAGE_NAME=${PWD##*/}-$TRAVIS_BRANCH KONG_VERSION=`date +%Y-%m-%d` REPOSITORY_NAME=${PWD##*/}-nightly REPOSITORY_OS_NAME=$TRAVIS_BRANCH
      if: type=cron
    - script: make nightly-release
      env: PACKAGE_TYPE=rpm RESTY_IMAGE_BASE=rhel RESTY_IMAGE_TAG=6 KONG_PACKAGE_NAME=${PWD##*/}-$TRAVIS_BRANCH KONG_VERSION=`date +%Y-%m-%d` REPOSITORY_NAME=${PWD##*/}-nightly REPOSITORY_OS_NAME=$TRAVIS_BRANCH
      if: type=cron
    - script: make nightly-release
      env: PACKAGE_TYPE=rpm RESTY_IMAGE_BASE=rhel RESTY_IMAGE_TAG=7 KONG_PACKAGE_NAME=${PWD##*/}-$TRAVIS_BRANCH KONG_VERSION=`date +%Y-%m-%d` REPOSITORY_NAME=${PWD##*/}-nightly REPOSITORY_OS_NAME=$TRAVIS_BRANCH
      if: type=cron
    - script: make nightly-release
      env: PACKAGE_TYPE=rpm RESTY_IMAGE_BASE=amazonlinux RESTY_IMAGE_TAG=latest KONG_PACKAGE_NAME=${PWD##*/}-$TRAVIS_BRANCH KONG_VERSION=`date +%Y-%m-%d` REPOSITORY_NAME=${PWD##*/}-nightly REPOSITORY_OS_NAME=$TRAVIS_BRANCH
      if: type=cron
>>>>>>> 5e9a43a3
script:
  - .ci/run_tests.sh<|MERGE_RESOLUTION|>--- conflicted
+++ resolved
@@ -30,12 +30,9 @@
     - OPENRESTY_BASE=1.13.6.2
     - OPENRESTY_LATEST=1.13.6.2
     - OPENRESTY=$OPENRESTY_BASE
-<<<<<<< HEAD
     - KONG_NGINX_MODULE=0.0.2
     - DOWNLOAD_CACHE=$HOME/download-cache
-=======
     - DOWNLOAD_ROOT=$HOME/download-root
->>>>>>> 5e9a43a3
     - INSTALL_CACHE=$HOME/install-cache
     - KONG_TEST_PG_DATABASE=travis
     - KONG_TEST_PG_USER=postgres
@@ -73,14 +70,11 @@
 stages:
   - lint and unit
   - test
-<<<<<<< HEAD
   - name: deploy
     if: tag =~ 0. || type == cron || branch = master
-=======
   - functional tests
-  - Deploy daily build
+  # - Deploy daily build
   - Release
->>>>>>> 5e9a43a3
 
 jobs:
   include:
@@ -91,7 +85,6 @@
       - bin/busted -v -o gtest spec-ee/01-unit
       env:
         - KONG_DATABASE=none
-<<<<<<< HEAD
     - stage: deploy
       if: branch = master
       script: .ci/build_artifacts.sh
@@ -108,7 +101,6 @@
       if: tag =~ 0.
       script: .ci/trigger-travis.sh --pro $TRAVIS_ACCESS_TOKEN
 
-=======
     - stage: functional tests
       script: make functional_tests
       if: type=cron
@@ -149,7 +141,7 @@
       env: PACKAGE_TYPE=rpm RESTY_IMAGE_BASE=rhel RESTY_IMAGE_TAG=7 KONG_PACKAGE_NAME=${PWD##*/} KONG_VERSION=${TRAVIS_TAG}
       if: tag IS present AND tag ~= 1.
     - script: make release
-      env: PACKAGE_TYPE=rpm RESTY_IMAGE_BASE=amazonlinux RESTY_IMAGE_TAG=1 KONG_PACKAGE_NAME=${PWD##*/} KONG_VERSION=${TRAVIS_TAG}
+      Env: PACKAGE_TYPE=rpm RESTY_IMAGE_BASE=amazonlinux RESTY_IMAGE_TAG=1 KONG_PACKAGE_NAME=${PWD##*/} KONG_VERSION=${TRAVIS_TAG}
       if: tag IS present AND tag ~= 1.
     - stage: deploy daily build
       install: skip
@@ -187,6 +179,5 @@
     - script: make nightly-release
       env: PACKAGE_TYPE=rpm RESTY_IMAGE_BASE=amazonlinux RESTY_IMAGE_TAG=latest KONG_PACKAGE_NAME=${PWD##*/}-$TRAVIS_BRANCH KONG_VERSION=`date +%Y-%m-%d` REPOSITORY_NAME=${PWD##*/}-nightly REPOSITORY_OS_NAME=$TRAVIS_BRANCH
       if: type=cron
->>>>>>> 5e9a43a3
 script:
   - .ci/run_tests.sh