dist: xenial
sudo: false

language: generic

jdk:
  - oraclejdk8

notifications:
<<<<<<< HEAD
  email:
    on_success: never
    on_failure: always
=======
  email: false
  slack:
    if: branch = master OR branch = next
    secure: WfMWtoj88BvoWG1AqNQMZ0c9OqjseUaMIwgSpaP8SJ+H33NTMI7vMhbbMBN2ENRD8r2haV0A2D0fnHy/3GQi6ryzKsqR1Jw/c+J0QZXQgmuj51i9iKSOM42n59t9V/QuD5b2BmHt5T+1Q6jLxtgtqBKoaJk3+WE5Iz9l+f+v0Hs=
>>>>>>> ce3c3864

services:
  - redis-server
  - docker

addons:
  postgresql: "9.5"
  apt:
    packages:
      - net-tools
      - libpcre3-dev
      - libpasswdqc-dev
      - build-essential
  hosts:
    - grpcs_1.test
    - grpcs_2.test

env:
  global:
    - INSTALL_CACHE=$HOME/install-cache
    - DOWNLOAD_ROOT=$HOME/download-root
    - KONG_TEST_PG_DATABASE=travis
    - KONG_TEST_PG_USER=postgres
    - JOBS=2
    - DOCKER_MACHINE_ARM64_NAME=travis-ci-kong-${TRAVIS_JOB_ID}
  matrix:
    # enterprise matrix begin
    # XXX add extra jobs for different cassandra versions
    - KONG_TEST_DATABASE=postgres TEST_SUITE=integration-ee
    - KONG_TEST_DATABASE=cassandra CASSANDRA=2.2 TEST_SUITE=integration-ee
    - KONG_TEST_DATABASE=cassandra CASSANDRA=3.9 TEST_SUITE=integration-ee
    - KONG_TEST_DATABASE=cassandra CASSANDRA=2.2 TEST_SUITE=plugins-ee
    - KONG_TEST_DATABASE=cassandra CASSANDRA=3.9 TEST_SUITE=plugins-ee
    - KONG_TEST_DATABASE=postgres TEST_SUITE=plugins-ee
    # enterprise matrix end
    - KONG_TEST_DATABASE=postgres TEST_SUITE=integration
    - KONG_TEST_DATABASE=cassandra CASSANDRA=2.2 TEST_SUITE=integration
    - KONG_TEST_DATABASE=cassandra CASSANDRA=3.9 TEST_SUITE=integration
    # - KONG_TEST_DATABASE=off TEST_SUITE=dbless # XXX EE no dbless in enterprise
    - KONG_TEST_DATABASE=postgres TEST_SUITE=plugins
    - KONG_TEST_DATABASE=cassandra CASSANDRA=2.2 TEST_SUITE=plugins
    - KONG_TEST_DATABASE=cassandra CASSANDRA=3.9 TEST_SUITE=plugins
    - TEST_SUITE=pdk

install:
  - source .ci/setup_env.sh
  - make dev

cache:
  apt: true
  directories:
    - $INSTALL_CACHE
    - $HOME/.ccm/repository

stages:
  - lint and unit
  - test
<<<<<<< HEAD
  - name: deploy
    if: tag =~ 0. || type == cron || branch = master
  # - functional tests
  # # - Deploy daily build
  # - Release
=======
  - Release
>>>>>>> ce3c3864

jobs:
  include:
    - stage: lint and unit
      script:
      - luacheck -q .
      # - scripts/autodoc-admin-api
      - bin/busted -v -o gtest spec/01-unit
      - bin/busted -v -o gtest spec-ee/01-unit
      env:
        - KONG_DATABASE=none
<<<<<<< HEAD
    - stage: deploy
      if: branch = master
      script: .ci/build_artifacts.sh
      env:
        - DOCKER_TAG_NAME=dev-master

=======
    - stage: release
      install: skip
      script:
      - make setup-kong-build-tools
      - pushd ../kong-build-tools && make setup-ci && popd
      - make release
      env: PACKAGE_TYPE=src RESTY_IMAGE_BASE=src KONG_PACKAGE_NAME=${PWD##*/} KONG_VERSION=${TRAVIS_TAG}
      if: tag IS present AND tag ~= 1.
    - script:
      - make setup-kong-build-tools
      - pushd ../kong-build-tools && make setup-ci && popd
      - make release
      env: PACKAGE_TYPE=deb RESTY_IMAGE_BASE=ubuntu RESTY_IMAGE_TAG=xenial KONG_PACKAGE_NAME=${PWD##*/} KONG_VERSION=${TRAVIS_TAG}
      if: tag IS present AND tag ~= 1.
    - script:
      - make setup-kong-build-tools
      - pushd ../kong-build-tools && make setup-ci && popd
      - make release
      env: PACKAGE_TYPE=deb RESTY_IMAGE_BASE=ubuntu RESTY_IMAGE_TAG=bionic KONG_PACKAGE_NAME=${PWD##*/} KONG_VERSION=${TRAVIS_TAG}
      if: tag IS present AND tag ~= 1.
    - script:
      - make setup-kong-build-tools
      - pushd ../kong-build-tools && make setup-ci && popd
      - make release
      env: PACKAGE_TYPE=deb RESTY_IMAGE_BASE=debian RESTY_IMAGE_TAG=stretch KONG_PACKAGE_NAME=${PWD##*/} KONG_VERSION=${TRAVIS_TAG}
      if: tag IS present AND tag ~= 1.
    - script:
      - make setup-kong-build-tools
      - pushd ../kong-build-tools && make setup-ci && popd
      - make release
      env: PACKAGE_TYPE=deb RESTY_IMAGE_BASE=debian RESTY_IMAGE_TAG=jessie KONG_PACKAGE_NAME=${PWD##*/} KONG_VERSION=${TRAVIS_TAG}
      if: tag IS present AND tag ~= 1.
    - script:
      - make setup-kong-build-tools
      - pushd ../kong-build-tools && make setup-ci && popd
      - make release
      env: PACKAGE_TYPE=rpm RESTY_IMAGE_BASE=centos RESTY_IMAGE_TAG=6 KONG_PACKAGE_NAME=${PWD##*/} KONG_VERSION=${TRAVIS_TAG}
      if: tag IS present AND tag ~= 1.
    - script:
      - make setup-kong-build-tools
      - pushd ../kong-build-tools && make setup-ci && popd
      - make release
      env: PACKAGE_TYPE=rpm RESTY_IMAGE_BASE=centos RESTY_IMAGE_TAG=7 KONG_PACKAGE_NAME=${PWD##*/} KONG_VERSION=${TRAVIS_TAG}
      if: tag IS present AND tag ~= 1.
    - script:
      - make setup-kong-build-tools
      - pushd ../kong-build-tools && make setup-ci && popd
      - make release
      env: PACKAGE_TYPE=apk RESTY_IMAGE_BASE=alpine RESTY_IMAGE_TAG=1 KONG_PACKAGE_NAME=${PWD##*/} KONG_VERSION=${TRAVIS_TAG}
      if: tag IS present AND tag ~= 1.
    - script:
      - make setup-kong-build-tools
      - pushd ../kong-build-tools && make setup-ci && popd
      - make release
      env: PACKAGE_TYPE=rpm RESTY_IMAGE_BASE=rhel RESTY_IMAGE_TAG=6 KONG_PACKAGE_NAME=${PWD##*/} KONG_VERSION=${TRAVIS_TAG}
      if: tag IS present AND tag ~= 1.
    - script:
      - make setup-kong-build-tools
      - pushd ../kong-build-tools && make setup-ci && popd
      - make release
      env: PACKAGE_TYPE=rpm RESTY_IMAGE_BASE=rhel RESTY_IMAGE_TAG=7 KONG_PACKAGE_NAME=${PWD##*/} KONG_VERSION=${TRAVIS_TAG}
      if: tag IS present AND tag ~= 1.
    - script:
      - make setup-kong-build-tools
      - pushd ../kong-build-tools && make setup-ci && popd
      - make release
      env: PACKAGE_TYPE=rpm RESTY_IMAGE_BASE=amazonlinux RESTY_IMAGE_TAG=1 KONG_PACKAGE_NAME=${PWD##*/} KONG_VERSION=${TRAVIS_TAG}
      if: tag IS present AND tag ~= 1.
>>>>>>> ce3c3864
script:
  - .ci/run_tests.sh<|MERGE_RESOLUTION|>--- conflicted
+++ resolved
@@ -7,16 +7,9 @@
   - oraclejdk8
 
 notifications:
-<<<<<<< HEAD
   email:
     on_success: never
     on_failure: always
-=======
-  email: false
-  slack:
-    if: branch = master OR branch = next
-    secure: WfMWtoj88BvoWG1AqNQMZ0c9OqjseUaMIwgSpaP8SJ+H33NTMI7vMhbbMBN2ENRD8r2haV0A2D0fnHy/3GQi6ryzKsqR1Jw/c+J0QZXQgmuj51i9iKSOM42n59t9V/QuD5b2BmHt5T+1Q6jLxtgtqBKoaJk3+WE5Iz9l+f+v0Hs=
->>>>>>> ce3c3864
 
 services:
   - redis-server
@@ -74,15 +67,11 @@
 stages:
   - lint and unit
   - test
-<<<<<<< HEAD
   - name: deploy
     if: tag =~ 0. || type == cron || branch = master
   # - functional tests
   # # - Deploy daily build
   # - Release
-=======
-  - Release
->>>>>>> ce3c3864
 
 jobs:
   include:
@@ -94,82 +83,10 @@
       - bin/busted -v -o gtest spec-ee/01-unit
       env:
         - KONG_DATABASE=none
-<<<<<<< HEAD
     - stage: deploy
       if: branch = master
       script: .ci/build_artifacts.sh
       env:
         - DOCKER_TAG_NAME=dev-master
-
-=======
-    - stage: release
-      install: skip
-      script:
-      - make setup-kong-build-tools
-      - pushd ../kong-build-tools && make setup-ci && popd
-      - make release
-      env: PACKAGE_TYPE=src RESTY_IMAGE_BASE=src KONG_PACKAGE_NAME=${PWD##*/} KONG_VERSION=${TRAVIS_TAG}
-      if: tag IS present AND tag ~= 1.
-    - script:
-      - make setup-kong-build-tools
-      - pushd ../kong-build-tools && make setup-ci && popd
-      - make release
-      env: PACKAGE_TYPE=deb RESTY_IMAGE_BASE=ubuntu RESTY_IMAGE_TAG=xenial KONG_PACKAGE_NAME=${PWD##*/} KONG_VERSION=${TRAVIS_TAG}
-      if: tag IS present AND tag ~= 1.
-    - script:
-      - make setup-kong-build-tools
-      - pushd ../kong-build-tools && make setup-ci && popd
-      - make release
-      env: PACKAGE_TYPE=deb RESTY_IMAGE_BASE=ubuntu RESTY_IMAGE_TAG=bionic KONG_PACKAGE_NAME=${PWD##*/} KONG_VERSION=${TRAVIS_TAG}
-      if: tag IS present AND tag ~= 1.
-    - script:
-      - make setup-kong-build-tools
-      - pushd ../kong-build-tools && make setup-ci && popd
-      - make release
-      env: PACKAGE_TYPE=deb RESTY_IMAGE_BASE=debian RESTY_IMAGE_TAG=stretch KONG_PACKAGE_NAME=${PWD##*/} KONG_VERSION=${TRAVIS_TAG}
-      if: tag IS present AND tag ~= 1.
-    - script:
-      - make setup-kong-build-tools
-      - pushd ../kong-build-tools && make setup-ci && popd
-      - make release
-      env: PACKAGE_TYPE=deb RESTY_IMAGE_BASE=debian RESTY_IMAGE_TAG=jessie KONG_PACKAGE_NAME=${PWD##*/} KONG_VERSION=${TRAVIS_TAG}
-      if: tag IS present AND tag ~= 1.
-    - script:
-      - make setup-kong-build-tools
-      - pushd ../kong-build-tools && make setup-ci && popd
-      - make release
-      env: PACKAGE_TYPE=rpm RESTY_IMAGE_BASE=centos RESTY_IMAGE_TAG=6 KONG_PACKAGE_NAME=${PWD##*/} KONG_VERSION=${TRAVIS_TAG}
-      if: tag IS present AND tag ~= 1.
-    - script:
-      - make setup-kong-build-tools
-      - pushd ../kong-build-tools && make setup-ci && popd
-      - make release
-      env: PACKAGE_TYPE=rpm RESTY_IMAGE_BASE=centos RESTY_IMAGE_TAG=7 KONG_PACKAGE_NAME=${PWD##*/} KONG_VERSION=${TRAVIS_TAG}
-      if: tag IS present AND tag ~= 1.
-    - script:
-      - make setup-kong-build-tools
-      - pushd ../kong-build-tools && make setup-ci && popd
-      - make release
-      env: PACKAGE_TYPE=apk RESTY_IMAGE_BASE=alpine RESTY_IMAGE_TAG=1 KONG_PACKAGE_NAME=${PWD##*/} KONG_VERSION=${TRAVIS_TAG}
-      if: tag IS present AND tag ~= 1.
-    - script:
-      - make setup-kong-build-tools
-      - pushd ../kong-build-tools && make setup-ci && popd
-      - make release
-      env: PACKAGE_TYPE=rpm RESTY_IMAGE_BASE=rhel RESTY_IMAGE_TAG=6 KONG_PACKAGE_NAME=${PWD##*/} KONG_VERSION=${TRAVIS_TAG}
-      if: tag IS present AND tag ~= 1.
-    - script:
-      - make setup-kong-build-tools
-      - pushd ../kong-build-tools && make setup-ci && popd
-      - make release
-      env: PACKAGE_TYPE=rpm RESTY_IMAGE_BASE=rhel RESTY_IMAGE_TAG=7 KONG_PACKAGE_NAME=${PWD##*/} KONG_VERSION=${TRAVIS_TAG}
-      if: tag IS present AND tag ~= 1.
-    - script:
-      - make setup-kong-build-tools
-      - pushd ../kong-build-tools && make setup-ci && popd
-      - make release
-      env: PACKAGE_TYPE=rpm RESTY_IMAGE_BASE=amazonlinux RESTY_IMAGE_TAG=1 KONG_PACKAGE_NAME=${PWD##*/} KONG_VERSION=${TRAVIS_TAG}
-      if: tag IS present AND tag ~= 1.
->>>>>>> ce3c3864
 script:
   - .ci/run_tests.sh