--- conflicted
+++ resolved
@@ -53,7 +53,6 @@
     "//conditions:default": "\n",
 })
 
-<<<<<<< HEAD
 install_fips_cmd = select({
     "@kong//:fips_flag": """
         sed -i -e 's/fips = off/fips = on/g' ${BUILD_DESTDIR}/share/lua/5.1/kong/templates/kong_defaults.lua
@@ -74,8 +73,6 @@
     "@kong//:skip_webui_flags": "\n",
 })
 
-=======
->>>>>>> 62ee8fa5
 install_wasm_deps_cmd = select({
     "@kong//:wasmx_flag": """
     for fname in $(locations @ngx_wasm_module//:lua_libs); do
@@ -195,7 +192,6 @@
 
         cp -r $(locations @protoc//:all_srcs) ${BUILD_DESTDIR}/kong/.
 
-<<<<<<< HEAD
         OPENSSL=${WORKSPACE_PATH}/$(echo $(locations @openssl) | awk '{print $1}')
         # use tar magic to exclude files and create with correct permission
         copy_with_filter $OPENSSL ${BUILD_DESTDIR}/kong
@@ -215,10 +211,7 @@
         install_webui_cmd +
         link_modules_dir +
         install_wasm_deps_cmd +
-        """ 
-=======
-    """ + install_lib_deps_cmd + install_lualib_deps_cmd + install_webui_cmd + link_modules_dir + install_wasm_deps_cmd + """
->>>>>>> 62ee8fa5
+        """
         mkdir -p ${BUILD_DESTDIR}/etc/kong
         cp kong.conf.default ${BUILD_DESTDIR}/etc/kong/kong.conf.default
 
