--- conflicted
+++ resolved
@@ -834,13 +834,8 @@
         },
         enabled = {
           description = [[
-<<<<<<< HEAD
             Whether the Service is active. If set to `false`, the proxy behavior
             will be as if any routes attached to it do not exist (404). Default: `true`.
-=======
-            Whether the Service is active. If set to `false`, the proxy behavior 
-            will be as if any routes attached to it do not exist (404). Default: `true`. 
->>>>>>> 67d89370
           ]],
         },
         ca_certificates = {
@@ -947,7 +942,7 @@
         updated_at = { skip = true },
         name = {
           description = [[The name of the Route. Route names must be unique, and they are
-          case sensitive. For example, there can be two different Routes named "test" and 
+          case sensitive. For example, there can be two different Routes named "test" and
           "Test".]]
         },
         regex_priority = {
