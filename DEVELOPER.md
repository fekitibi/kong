
## Development

We encourage community contributions to Kong. To make sure it is a smooth
experience (both for you and for the Kong team), please read
[CONTRIBUTING.md](CONTRIBUTING.md), [CODE_OF_CONDUCT.md](CODE_OF_CONDUCT.md),
and [COPYRIGHT](COPYRIGHT) before you start.

If you are planning on developing on Kong, you'll need a development
installation. The `master` branch holds the latest unreleased source code.

You can read more about writing your own plugins in the [Plugin Development
Guide](https://docs.konghq.com/latest/plugin-development/), or browse an
online version of Kong's source code documentation in the [Plugin Development
Kit (PDK) Reference](https://docs.konghq.com/latest/pdk/).

For a quick start with custom plugin development, check out [Pongo](https://github.com/Kong/kong-pongo)
and the [plugin template](https://github.com/Kong/kong-plugin) explained in detail below.


## Distributions

Kong comes in many shapes. While this repository contains its core's source
code, other repos are also under active development:

- [Kubernetes Ingress Controller for Kong](https://github.com/Kong/kubernetes-ingress-controller):
  Use Kong for Kubernetes Ingress.
- [Binary packages](https://docs.konghq.com/gateway/latest/install/)
- [Kong Docker](https://github.com/Kong/docker-kong): A Dockerfile for
  running Kong in Docker.
- [Kong Packages](https://github.com/Kong/kong/releases): Pre-built packages
  for Debian, Red Hat, and OS X distributions (shipped with each release).
- [Kong Homebrew](https://github.com/Kong/homebrew-kong): Homebrew Formula
  for Kong.
- [Kong AWS AMI](https://aws.amazon.com/marketplace/pp/B06WP4TNKL): Kong AMI on
  the AWS Marketplace.
- [Kong on Microsoft Azure](https://github.com/Kong/kong-dist-azure): Run Kong
  using Azure Resource Manager.
- [Kong on Heroku](https://github.com/heroku/heroku-kong): Deploy Kong on
  Heroku in one click.
- [Kong on IBM Cloud](https://github.com/andrew40404/installing-kong-IBM-cloud) - How to deploy Kong on IBM Cloud
- [Kong and Instaclustr](https://www.instaclustr.com/solutions/managed-cassandra-for-kong/): Let
  Instaclustr manage your Cassandra cluster.
- [Master Builds](https://hub.docker.com/r/kong/kong): Docker images for each commit in the `master` branch.

You can find every supported distribution on the [official installation page](https://konghq.com/install/#kong-community).

#### Kong Pongo

[Pongo](https://github.com/Kong/kong-pongo) is a CLI tool that are
specific for plugin development. It is docker-compose based and will
create local test environments including all dependencies. Core features
are running tests, integrated linter, config initialization, CI support,
and custom dependencies.

#### Kong Plugin Template

The [plugin template](https://github.com/Kong/kong-plugin) provides a basic
plugin and is considered a best-practices plugin repository. When writing
custom plugins, we strongly suggest you start by using this repository as a
starting point. It contains the proper file structures, configuration files,
and CI setup to get up and running quickly. This repository seamlessly
integrates with [Pongo](https://github.com/Kong/kong-pongo).

## Build and Install from source

This is the hard way to build a development environment, and also a good start
for beginners to understand how everything fits together.

Kong is mostly an OpenResty application made of Lua source files, but also
requires some additional third-party dependencies, some of which are compiled
with tweaked options, and kong runs on a modified version of OpenResty with
patches.

To install from the source, first, we clone the repository:

```shell
git clone https://github.com/Kong/kong

cd kong
# You might want to switch to the development branch. See CONTRIBUTING.md
git checkout master

```

Then we will install the dependencies:

Ubuntu/Debian:

```shell
sudo apt update \
&& sudo apt install -y \
    automake \
    build-essential \
    curl \
    file \
    git \
    libyaml-dev \
    libprotobuf-dev \
    m4 \
    perl \
    pkg-config \
    procps \
    unzip \
    valgrind \
    zlib1g-dev

```

Fedora/CentOS/RHEL:

```shell
dnf install \
    automake \
    gcc \
    gcc-c++ \
    git \
    libyaml-devel \
    make \
    patch \
    perl \
    protobuf-devel \
    unzip \
    valgrind \
    valgrind-devel \
    zlib-devel
```

macOS

```shell
# Install Xcode from App Store (Command Line Tools is not supported)

# Install HomeBrew
/bin/bash -c "$(curl -fsSL https://raw.githubusercontent.com/Homebrew/install/HEAD/install.sh)"
# Build dependencies
<<<<<<< HEAD
brew install libyaml
=======
brew install libyaml python3
>>>>>>> 44a2c1f2
```

Finally, we start the build process:

```
# Build the virutual environment for developing Kong
make build-venv
```

[The build guide](https://github.com/Kong/kong/blob/master/build/README.md) contains a troubleshooting section if
you face any problems. It also describes the build process in detail, if you want to development on the build
system itself.

### Databases

The easiest way to handle these as a single group is via docker-compose. It's also recommended to set your user as a [docker manager](https://docs.docker.com/install/linux/linux-postinstall/#manage-docker-as-a-non-root-user) to simplify the next steps.

Make sure the docker daemon is enabled and running: `sudo systemctl enable docker` and `sudo systemctl start docker`. Verify that `docker ps` shows no errors.

On a Fedora VM, you might have to disable SELinux:

```
sudo vim /etc/selinux/config        # change the line to SELINUX=disabled
sudo setenforce 0
```

Now pull the compose script from the repository and fire it up:

```
git clone https://github.com/thibaultcha/kong-tests-compose.git
cd kong-tests-compose
docker-compose up
```

Verify the three new containers are up and running with `docker ps` on a separate terminal.

### Start Kong

Now you can start Kong:

```shell
# Activate the venv by adding some environment variables and populate helper functions
# into your current shell session, following functions are exported:
# `start_services`, `stop_services` and `deactivate`
# For Zsh/Bash:
. bazel-bin/build/kong-dev-venv.sh
# For Fish Shell:
. bazel-bin/build/kong-dev-venv.fish

# Use the pre-defined docker-compose file to bring up databases etc
start_services

# Start Kong!
kong start

# Stop Kong
kong stop

# Cleanup
deactivate
```

### Install Development Dependencies

#### Running for development

By default, the development environment adds current directory to Lua files search path.

Modifying the [`lua_package_path`](https://github.com/openresty/lua-nginx-module#lua_package_path)
and [`lua_package_cpath`](https://github.com/openresty/lua-nginx-module#lua_package_cpath)
directives will allow Kong to find your custom plugin's source code wherever it
might be in your system.

#### Tests

Install the development dependencies ([busted], [luacheck]) with:

```shell
make dev
```

Kong relies on three test suites using the [busted] testing library:

* Unit tests
* Integration tests, which require Postgres and Cassandra to be up and running
* Plugins tests, which require Postgres to be running

The first can simply be run after installing busted and running:

```
make test
```

However, the integration and plugins tests will spawn a Kong instance and
perform their tests against it. Because these test suites perform their tests
against the Kong instance, you may need to edit the `spec/kong_tests.conf`
configuration file to make your test instance point to your Postgres/Cassandra
servers, depending on your needs.

You can run the integration tests (assuming **both** Postgres and Cassandra are
running and configured according to `spec/kong_tests.conf`) with:

```
make test-integration
```

And the plugins tests with:

```
make test-plugins
```

Finally, all suites can be run at once by simply using:

```
make test-all
```

Consult the [run_tests.sh](.ci/run_tests.sh) script for more advanced example
usage of the test suites and the Makefile.

Finally, a very useful tool in Lua development (as with many other dynamic
languages) is performing static linting of your code. You can use [luacheck]
\(installed with `make dev`\) for this:

```
make lint
```

#### Upgrade tests

Kong Gateway supports no-downtime upgrades through its database schema
migration mechanism (see [UPGRADE.md](./UPGRADE.md)).  Each schema
migration needs to be written in a way that allows the previous and
the current version of Kong Gateway run against the same database
during upgrades.  Once all nodes have been upgraded to the current
version of Kong Gateway, additional changes to the database can be
made that are incompatible with the previous version.  To support
that, each migration is split into two parts, an `up` part that can
only make backwards-compatible changes, and a `teardown` part that
runs after all nodes have been upgraded to the current version.

Each migration that is contained in Kong Gateway needs to be
accompanied with a test that verifies the correct operation of both
the previous and the current version during an upgrade.  These tests
are located in the [spec/05-migration/](spec/05-migration/) directory
and must be named after the migration they test such that the
migration `kong/**/*.lua` has a test in
`spec/05-migration/**/*_spec.lua`.  The presence of a test is enforced
by the [upgrade testing](scripts/test-upgrade-path.sh) shell script
which is [automatically run](.github/workflows/upgrade-tests.yml)
through a GitHub Action.

The [upgrade testing](scripts/test-upgrade-path.sh) shell script works
as follows:

 * A new Kong Gateway installation is brought up using
   [Gojira](https://github.com/Kong/gojira), consisting of one node
   containing the previous version of Kong Gateway ("OLD"), one node
   containing the current version of Kong Gateway ("NEW") and a shared
   database server (PostgreSQL or Cassandra).
 * NEW: The database is initialized using `kong migrations bootstrap`.
 * OLD: The `setup` phase of all applicable migration tests is run.
 * NEW: `kong migrations up` is run to run the `up` part of all
   applicable migrations.
 * OLD: The `old_after_up` phase of all applicable migration tests is
   run.
 * NEW: The `new_after_up` phase of all applicable migration tests is
   run.
 * NEW: `kong migrations finish` is run to invoke the `teardown` part
   of all applicable migrations.
 * NEW: The `new_after_finish` phase of all applicable migration tests
   is run.

Upgrade tests are run using [busted].  To support the specific testing
method of upgrade testing, a number of helper functions are defined in
the [spec/upgrade_helpers.lua](spec/upgrade_helpers.lua) module.
Migration tests use functions from this module to define test cases
and associate them with phases of the upgrade testing process.
Consequently, they are named `setup`, `old_after_up`, `new_after_up`
and `new_after_finish`.  Additonally, the function `all_phases` can be
used to run a certain test in the three phases `old_after_up`,
`new_after_up` and `new_after_finish`.  These functions replace the
use of busted's `it` function and accept a descriptive string and a
function as argument.

It is important to note that upgrade tests need to run on both the old
and the new version of Kong.  Thus, they can only use features that
are available in both versions (i.e. from helpers.lua).  The module
[spec/upgrade_helpers.lua](spec/upgrade_helpers.lua) is copied from
the new version into the container of the old version and it can be
used to make new library functionality available to migration tests.

#### Makefile

When developing, you can use the `Makefile` for doing the following operations:

| Name               | Description                                            |
| ------------------:| -------------------------------------------------------|
| `install`          | Install the Kong luarock globally                      |
| `dev`              | Install development dependencies                       |
| `lint`             | Lint Lua files in `kong/` and `spec/`                  |
| `test`             | Run the unit tests suite                               |
| `test-integration` | Run the integration tests suite                        |
| `test-plugins`     | Run the plugins test suite                             |
| `test-all`         | Run all unit + integration + plugins tests at once     |


## Dev on Linux (Host/VM)

If you have a Linux development environment (either virtual or bare metal), the build is done in four separate steps:

1. Development dependencies and runtime libraries, including:
   1. Prerequisite packages.  Mostly compilers, tools, and libraries required to compile everything else.
   2. OpenResty system, including Nginx, LuaJIT, PCRE, etc.
2. Databases. Kong uses Postgres, Cassandra, and Redis.  We have a handy setup with docker-compose to keep each on its container.
3. Kong itself.

### Virtual Machine (Optional)

Final deployments are typically on a Linux machine or container, so even if all components are multiplatform,
it's easier to use it for development too. If you use macOS or Windows machines, setting up a virtual machine
is easy enough now. Most of us use the freely available VirtualBox without any trouble.

If you use Linux for your desktop, you can skip this section.

There are no "hard" requirements on any Linux distro, but RHEL and CentOS can be more of a challenge
to get recent versions of many packages; Fedora, Debian, or Ubuntu are easier for this.

To avoid long compilation times, give the VM plenty of RAM (8GB recommended) and all the CPU cores you can.

#### Virtual Box setup

You will need to setup port forwarding on VirtualBox to be able to ssh into the box which can be done as follows:

1. Select the virtual machine you want to use and click "Settings"
1. Click the "Network" tab
1. Click the "Advanced" dropdown
1. Click "Port Forwarding"
1. Add a new rule in the popup. The only thing you will need is "Host Port" to be 22222 and "Guest Port" to be 22. Everything else can be left default (see screenshot below)
1. Click "Ok"

Now you should be able to `ssh <your_name>@127.1 -p 22222` to get SSH prompt. However, this requires us to type a long command and password every time we sign in. It is recommended you set up a public key and SSH alias to make this process simpler:

1. On your host machine, generate a keypair for SSH into the guest: `ssh-keygen -t ed25519`.
Just keep hitting Enter until the key is generated. You do not need a password for this key file since it is only used for SSH into your guest
1. Type `cat .ssh/id_ed25519.pub` and copy the public key
1. SSH into the guest using the command above
1. Create the ssh config directory (if it doesn't exist) `$ mkdir -p .ssh`
1. Edit the authorized keys list: `vim .ssh/authorized_keys`
1. Paste in the content of .ssh/id_ed25519.pub
1. Adjust the required privileges: `chmod 700 .ssh/`  and `chmod 400 .ssh/authorized_keys`
1. Logout of guest and make sure you are not promoted password when SSH again
1. Edit the .ssh/config file on your host and put in the following content:

```
    Host dev
        HostName 127.1
        Port 22222
        User <your_user_name>
```

Now try `ssh dev` on your host, you should be able to get into the guest directly.

## Dev on VSCode Container / GitHub Codespaces

The `devcontainer.json` file in Kong's project tells VS Code 
how to access (or create) a development container with a well-defined tool and runtime stack.

- See [How to create a GitHub codespace](https://docs.github.com/en/codespaces/developing-in-codespaces/creating-a-codespace#creating-a-codespace).
- See [How to create a VSCode development container](https://code.visualstudio.com/docs/remote/containers#_quick-start-try-a-development-container).

## What's next

- Refer to the [Kong Gateway Docs](https://docs.konghq.com/gateway/) for more information.
- Learn about [lua-nginx-module](https://github.com/openresty/lua-nginx-module).
- Learn about [lua-resty-core](https://github.com/openresty/lua-resty-core).
- Learn about the fork [luajit2](https://github.com/openresty/luajit2) of OpenResty.
- For profiling, see [stapxx](https://github.com/openresty/stapxx), the SystemTap framework for OpenResty.<|MERGE_RESOLUTION|>--- conflicted
+++ resolved
@@ -134,11 +134,7 @@
 # Install HomeBrew
 /bin/bash -c "$(curl -fsSL https://raw.githubusercontent.com/Homebrew/install/HEAD/install.sh)"
 # Build dependencies
-<<<<<<< HEAD
-brew install libyaml
-=======
 brew install libyaml python3
->>>>>>> 44a2c1f2
 ```
 
 Finally, we start the build process:
@@ -405,7 +401,7 @@
 
 ## Dev on VSCode Container / GitHub Codespaces
 
-The `devcontainer.json` file in Kong's project tells VS Code 
+The `devcontainer.json` file in Kong's project tells VS Code
 how to access (or create) a development container with a well-defined tool and runtime stack.
 
 - See [How to create a GitHub codespace](https://docs.github.com/en/codespaces/developing-in-codespaces/creating-a-codespace#creating-a-codespace).
