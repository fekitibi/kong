-- This software is copyright Kong Inc. and its licensors.
-- Use of the software is subject to the agreement between your organization
-- and Kong Inc. If there is no such agreement, use is governed by and
-- subject to the terms of the Kong Master Software License Agreement found
-- at https://konghq.com/enterprisesoftwarelicense/.
-- [ END OF LICENSE 0867164ffc95e54f04670b5169c09574bdbd9bba ]


local cjson = require "cjson.safe"
local helpers = require "spec.helpers"
local redis = require "resty.redis"
local version = require "version"


local encode_base64 = ngx.encode_base64
local sub = string.sub
local find = string.find


local PLUGIN_NAME = "openid-connect"
local KEYCLOAK_HOST = "keycloak"
local KEYCLOAK_PORT = 8080
local KEYCLOAK_SSL_PORT = 8443
local REALM_PATH = "/auth/realms/demo"
local DISCOVERY_PATH = "/.well-known/openid-configuration"
local ISSUER_URL = "http://" .. KEYCLOAK_HOST .. ":" .. KEYCLOAK_PORT .. REALM_PATH
local ISSUER_SSL_URL = "https://" .. KEYCLOAK_HOST .. ":" .. KEYCLOAK_SSL_PORT .. REALM_PATH

local USERNAME = "john"
local USERNAME2 = "bill"
local USERNAME2_UPPERCASE = USERNAME2:upper()
local INVALID_USERNAME = "irvine"
local PASSWORD = "doe"
local CLIENT_ID = "service"
local CLIENT_SECRET = "7adf1a21-6b9e-45f5-a033-d0e8f47b1dbc"
local INVALID_ID = "unknown"
local INVALID_SECRET = "soldier"

local INVALID_CREDENTIALS = "Basic " .. encode_base64(INVALID_ID .. ":" .. INVALID_SECRET)
local PASSWORD_CREDENTIALS = "Basic " .. encode_base64(USERNAME .. ":" .. PASSWORD)
local USERNAME2_PASSWORD_CREDENTIALS = "Basic " .. encode_base64(USERNAME2 .. ":" .. PASSWORD)
local CLIENT_CREDENTIALS = "Basic " .. encode_base64(CLIENT_ID .. ":" .. CLIENT_SECRET)

local KONG_CLIENT_ID = "kong-client-secret"
local KONG_CLIENT_SECRET = "38beb963-2786-42b8-8e14-a5f391b4ba93"

local REDIS_HOST = helpers.redis_host
local REDIS_PORT = 6379
local REDIS_USER_VALID = "openid-connect-user"
local REDIS_PASSWORD = "secret"

local function extract_cookie(cookie)
  local user_session
  local user_session_header_table = {}
  cookie = type(cookie) == "table" and cookie or {cookie}
  for i = 1, #cookie do
    local cookie_chunk = cookie[i]
    user_session = sub(cookie_chunk, 0, find(cookie_chunk, ";") -1)
    user_session_header_table[i] = user_session
  end
  return user_session_header_table
end

local function redis_connect()
  local red = redis:new()
  red:set_timeout(2000)
  assert(red:connect(REDIS_HOST, REDIS_PORT))
  local red_password = os.getenv("REDIS_PASSWORD") or nil -- This will allow for testing with a secured redis instance
  if red_password then
    assert(red:auth(red_password))
  end
  local red_version = string.match(red:info(), 'redis_version:([%g]+)\r\n')
  return red, assert(version(red_version))
end

-- local function flush_redis(red, db)
--   assert(red:select(db))
--   red:flushall()
-- end

local function add_redis_user(red, red_version)
  if red_version >= version("6.0.0") then
    assert(red:acl(
      "setuser",
      REDIS_USER_VALID,
      "on", "allkeys", "+incrby", "+select", "+info", "+expire", "+get", "+exists",
      ">" .. REDIS_PASSWORD
    ))
  end
end

local function remove_redis_user(red, red_version)
  if red_version >= version("6.0.0") then
    assert(red:acl("deluser", REDIS_USER_VALID))
  end
end


for _, strategy in helpers.all_strategies() do
  describe(PLUGIN_NAME .. ": (keycloak) with strategy: #" .. strategy .. " ->", function()
    local red
    local red_version

    setup(function()
      red, red_version = redis_connect()
      add_redis_user(red, red_version)
    end)

    teardown(function()
      remove_redis_user(red, red_version)
    end)

    it("can access openid connect discovery endpoint on demo realm with http", function()
      local client = helpers.http_client(KEYCLOAK_HOST, KEYCLOAK_PORT)
      local res = client:get(REALM_PATH .. DISCOVERY_PATH)
      assert.response(res).has.status(200)
      local json = assert.response(res).has.jsonbody()
      assert.equal(ISSUER_URL, json.issuer)
    end)

    it("can access openid connect discovery endpoint on demo realm with https", function()
      local client = helpers.http_client(KEYCLOAK_HOST, KEYCLOAK_SSL_PORT)
      assert(client:ssl_handshake(nil, nil, false))
      local res = client:get(REALM_PATH .. DISCOVERY_PATH)
      assert.response(res).has.status(200)
      local json = assert.response(res).has.jsonbody()
      assert.equal(ISSUER_SSL_URL, json.issuer)
    end)

    describe("authentication", function()
      local proxy_client
      local jane
      local jack
      lazy_setup(function()
        local bp = helpers.get_db_utils(strategy, {
          "routes",
          "services",
          "plugins",
        }, {
          PLUGIN_NAME
        })

        local service = bp.services:insert {
          name = PLUGIN_NAME,
          path = "/anything"
        }

        local route = bp.routes:insert {
          service = service,
          paths   = { "/" },
        }

        bp.plugins:insert {
          route   = route,
          name    = PLUGIN_NAME,
          config  = {
            issuer    = ISSUER_URL,
            scopes = {
              -- this is the default
              "openid",
            },
            client_id = {
              KONG_CLIENT_ID,
            },
            client_secret = {
              KONG_CLIENT_SECRET,
            },
            upstream_refresh_token_header = "refresh_token",
            refresh_token_param_name      = "refresh_token",
          },
        }

        local leeway_refresh_route = bp.routes:insert {
          service = service,
          paths   = { "/leeway-refresh" },
        }

        bp.plugins:insert {
          route   = leeway_refresh_route,
          name    = PLUGIN_NAME,
          config  = {
            issuer    = ISSUER_URL,
            scopes = {
              -- this is the default
              "openid",
            },
            -- token expiry is 600 seconds.
            leeway = 599,
            client_id = {
              KONG_CLIENT_ID,
            },
            client_secret = {
              KONG_CLIENT_SECRET,
            },
            refresh_tokens = true,
            upstream_refresh_token_header = "refresh_token",
            refresh_token_param_name      = "refresh_token",
          },
        }

        local code_flow_route = bp.routes:insert {
          service = service,
          paths   = { "/code-flow" },
        }

        bp.plugins:insert {
          route   = code_flow_route,
          name    = PLUGIN_NAME,
          config  = {
            issuer    = ISSUER_URL,
            scopes = {
              -- this is the default
              "openid",
            },
            auth_methods = {
              "authorization_code",
              "session"
            },
            preserve_query_args = true,
            login_action = "redirect",
            login_tokens = {},
            client_id = {
              KONG_CLIENT_ID,
            },
            client_secret = {
              KONG_CLIENT_SECRET,
            },
            upstream_refresh_token_header = "refresh_token",
            refresh_token_param_name      = "refresh_token",
          },
        }

        local route_compressed = bp.routes:insert {
          service = service,
          paths   = { "/compressed-session" },
        }

        bp.plugins:insert {
          route   = route_compressed,
          name    = PLUGIN_NAME,
          config  = {
            issuer    = ISSUER_URL,
            scopes = {
              -- this is the default
              "openid",
            },
            client_id = {
              KONG_CLIENT_ID,
            },
            client_secret = {
              KONG_CLIENT_SECRET,
            },
            upstream_refresh_token_header = "refresh_token",
            refresh_token_param_name      = "refresh_token",
            session_compressor = "zlib"
          },
        }

        local introspection = bp.routes:insert {
          service = service,
          paths   = { "/introspection" },
        }

        local route_redis_session = bp.routes:insert {
          service = service,
          paths   = { "/redis-session" },
        }

        bp.plugins:insert {
          route   = route_redis_session,
          name    = PLUGIN_NAME,
          config  = {
            issuer    = ISSUER_URL,
            scopes = {
              -- this is the default
              "openid",
            },
            client_id = {
              KONG_CLIENT_ID,
            },
            client_secret = {
              KONG_CLIENT_SECRET,
            },
            upstream_refresh_token_header = "refresh_token",
            refresh_token_param_name      = "refresh_token",
            session_storage = "redis",
            session_redis_host = REDIS_HOST,
            session_redis_port = REDIS_PORT,
            -- This will allow for testing with a secured redis instance
            session_redis_password = os.getenv("REDIS_PASSWORD") or nil,
          },
        }

        if red_version >= version("6.0.0") then
          local route_redis_session_acl = bp.routes:insert {
            service = service,
            paths   = { "/redis-session-acl" },
          }

          bp.plugins:insert {
            route   = route_redis_session_acl,
            name    = PLUGIN_NAME,
            config  = {
              issuer    = ISSUER_URL,
              scopes = {
                -- this is the default
                "openid",
              },
              client_id = {
                KONG_CLIENT_ID,
              },
              client_secret = {
                KONG_CLIENT_SECRET,
              },
              upstream_refresh_token_header = "refresh_token",
              refresh_token_param_name      = "refresh_token",
              session_storage = "redis",
              session_redis_host = REDIS_HOST,
              session_redis_port = REDIS_PORT,
              session_redis_username = REDIS_USER_VALID,
              session_redis_password = REDIS_PASSWORD,
            },
          }
        end

        bp.plugins:insert {
          route   = introspection,
          name    = PLUGIN_NAME,
          config  = {
            issuer    = ISSUER_URL,
            client_id = {
              KONG_CLIENT_ID,
            },
            client_secret = {
              KONG_CLIENT_SECRET,
            },
            -- Types of credentials/grants to enable. Limit to introspection for this case
            auth_methods = {
              "introspection",
            },
          },
        }

        local userinfo = bp.routes:insert {
          service = service,
          paths   = { "/userinfo" },
        }

        bp.plugins:insert {
          route   = userinfo,
          name    = PLUGIN_NAME,
          config  = {
            issuer    = ISSUER_URL,
            client_id = {
              KONG_CLIENT_ID,
            },
            client_secret = {
              KONG_CLIENT_SECRET,
            },
            auth_methods = {
              "userinfo",
            },
          },
        }

        local kong_oauth2 = bp.routes:insert {
          service = service,
          paths   = { "/kong-oauth2" },
        }

        bp.plugins:insert {
          route   = kong_oauth2,
          name    = PLUGIN_NAME,
          config  = {
            issuer    = ISSUER_URL,
            client_id = {
              KONG_CLIENT_ID,
            },
            client_secret = {
              KONG_CLIENT_SECRET,
            },
            auth_methods = {
              "kong_oauth2",
            },
          },
        }

        local session = bp.routes:insert {
          service = service,
          paths   = { "/session" },
        }

        bp.plugins:insert {
          route   = session,
          name    = PLUGIN_NAME,
          config  = {
            issuer    = ISSUER_URL,
            client_id = {
              KONG_CLIENT_ID,
            },
            client_secret = {
              KONG_CLIENT_SECRET,
            },
            auth_methods = {
              "session",
            },
          },
        }

        local session_compressor = bp.routes:insert {
          service = service,
          paths   = { "/session_compressed" },
        }

        bp.plugins:insert {
          route   = session_compressor,
          name    = PLUGIN_NAME,
          config  = {
            issuer    = ISSUER_URL,
            client_id = {
              KONG_CLIENT_ID,
            },
            client_secret = {
              KONG_CLIENT_SECRET,
            },
            auth_methods = {
              "session",
            },
            session_compressor = 'zlib'
          },
        }

        jane = bp.consumers:insert {
          username = "jane",
        }

        bp.oauth2_credentials:insert {
          name          = "demo",
          client_id     = "client",
          client_secret = "secret",
          hash_secret   = true,
          consumer      = jane
        }

        jack = bp.consumers:insert {
          username = "jack",
        }

        bp.oauth2_credentials:insert {
          name          = "demo-2",
          client_id     = "client-2",
          client_secret = "secret-2",
          hash_secret   = true,
          consumer      = jack
        }

        local auth = bp.routes:insert {
          service = ngx.null,
          paths   = { "/auth" },
        }

        bp.plugins:insert {
          route   = auth,
          name    = "oauth2",
          config  = {
            global_credentials        = true,
            enable_client_credentials = true,
          },
        }

        assert(helpers.start_kong({
          database   = strategy,
          nginx_conf = "spec/fixtures/custom_nginx.template",
          plugins    = "bundled," .. PLUGIN_NAME,
        }))
      end)

      lazy_teardown(function()
        helpers.stop_kong()
      end)

      before_each(function()
        proxy_client = helpers.proxy_client()
      end)

      after_each(function()
        if proxy_client then
          proxy_client:close()
        end
      end)

      describe("authorization code flow", function()
        it("initial request, expect redirect to login page", function()
          local res = proxy_client:get("/code-flow", {
            headers = {
              ["Host"] = "kong"
            }
          })
          assert.response(res).has.status(302)
          local redirect = res.headers["Location"]
          -- get authorization=...; cookie
          local auth_cookie = res.headers["Set-Cookie"]
          local auth_cookie_cleaned = sub(auth_cookie, 0, find(auth_cookie, ";") -1)
          local http = require "resty.http".new()
          local rres, err = http:request_uri(redirect, {
            headers = {
              -- impersonate as browser
              ["User-Agent"] = "Mozilla/5.0 (Windows NT 10.0; Win64; x64) AppleWebKit/537.36 (KHTML, like Gecko) Chrome/93.0.4577.63 Safari/537.36", -- luacheck: ignore
              ["Host"] = "keycloak:8080",
            }
          })
          assert.is_nil(err)
          assert.equal(200, rres.status)

          local cookies = rres.headers["Set-Cookie"]
          local user_session
          local user_session_header_table = {}
          for _, cookie in ipairs(cookies) do
            user_session = sub(cookie, 0, find(cookie, ";") -1)
            if find(user_session, 'AUTH_SESSION_ID=', 1, true) ~= 1 then
              -- auth_session_id is dropped by the browser for non-https connections
              table.insert(user_session_header_table, user_session)
            end
          end
          -- get the action_url from submit button and post username:password
          local action_start = find(rres.body, 'action="', 0, true)
          local action_end = find(rres.body, '"', action_start+8, true)
          local login_button_url = string.sub(rres.body, action_start+8, action_end-1)
          -- the login_button_url is endcoded. decode it
          login_button_url = string.gsub(login_button_url,"&amp;", "&")
          -- build form_data
          local form_data = "username="..USERNAME.."&password="..PASSWORD.."&credentialId="
          local opts = { method = "POST",
            body = form_data,
            headers = {
              -- impersonate as browser
              ["User-Agent"] = "Mozilla/5.0 (Windows NT 10.0; Win64; x64) AppleWebKit/537.36 (KHTML, like Gecko) Chrome/93.0.4577.63 Safari/537.36", --luacheck: ignore
              ["Host"] = "keycloak:8080",
              -- due to form_data
              ["Content-Type"] = "application/x-www-form-urlencoded",
              Cookie = user_session_header_table,
          }}
          local loginres
          loginres, err = http:request_uri(login_button_url, opts)
          assert.is_nil(err)
          assert.equal(302, loginres.status)

          -- after sending login data to the login action page, expect a redirect
          local upstream_url = loginres.headers["Location"]
          local ures
          ures, err = http:request_uri(upstream_url, {
            headers = {
              -- authenticate using the cookie from the initial request
              Cookie = auth_cookie_cleaned
            }
          })
          assert.is_nil(err)
          assert.equal(302, ures.status)

          local client_session
          local client_session_header_table = {}
          -- extract session cookies
          local ucookies = ures.headers["Set-Cookie"]
          -- extract final redirect
          local final_url = ures.headers["Location"]
          for i, cookie in ipairs(ucookies) do
            client_session = sub(cookie, 0, find(cookie, ";") -1)
            client_session_header_table[i] = client_session
          end
          local ures_final
          ures_final, err = http:request_uri(final_url, {
            headers = {
              -- send session cookie
              Cookie = client_session_header_table
            }
          })
          assert.is_nil(err)
          assert.equal(200, ures_final.status)

          local json = assert(cjson.decode(ures_final.body))
          assert.is_not_nil(json.headers.authorization)
          assert.equal("Bearer", sub(json.headers.authorization, 1, 6))
        end)

        it("post wrong login credentials", function()
          local res = proxy_client:get("/code-flow", {
            headers = {
              ["Host"] = "kong"
            }
          })
          assert.response(res).has.status(302)

          local redirect = res.headers["Location"]
          -- get authorization=...; cookie
          local auth_cookie = res.headers["Set-Cookie"]
          local auth_cookie_cleaned = sub(auth_cookie, 0, find(auth_cookie, ";") -1)
          local http = require "resty.http".new()
          local rres, err = http:request_uri(redirect, {
            headers = {
              -- impersonate as browser
              ["User-Agent"] = "Mozilla/5.0 (Windows NT 10.0; Win64; x64) AppleWebKit/537.36 (KHTML, like Gecko) Chrome/93.0.4577.63 Safari/537.36", --luacheck: ignore
              ["Host"] = "keycloak:8080",
            }
          })
          assert.is_nil(err)
          assert.equal(200, rres.status)

          local cookies = rres.headers["Set-Cookie"]
          local user_session
          local user_session_header_table = {}
          for _, cookie in ipairs(cookies) do
            user_session = sub(cookie, 0, find(cookie, ";") -1)
            if find(user_session, 'AUTH_SESSION_ID=', 1, true) ~= 1 then
              -- auth_session_id is dropped by the browser for non-https connections
              table.insert(user_session_header_table, user_session)
            end
          end
          -- get the action_url from submit button and post username:password
          local action_start = find(rres.body, 'action="', 0, true)
          local action_end = find(rres.body, '"', action_start+8, true)
          local login_button_url = string.sub(rres.body, action_start+8, action_end-1)
          -- the login_button_url is endcoded. decode it
          login_button_url = string.gsub(login_button_url,"&amp;", "&")
          -- build form_data
          local form_data = "username="..INVALID_USERNAME.."&password="..PASSWORD.."&credentialId="
          local opts = { method = "POST",
            body = form_data,
            headers = {
              -- impersonate as browser
              ["User-Agent"] = "Mozilla/5.0 (Windows NT 10.0; Win64; x64) AppleWebKit/537.36 (KHTML, like Gecko) Chrome/93.0.4577.63 Safari/537.36", --luacheck: ignore
              ["Host"] = "keycloak:8080",
              -- due to form_data
              ["Content-Type"] = "application/x-www-form-urlencoded",
              Cookie = user_session_header_table,
          }}
          local loginres
          loginres, err = http:request_uri(login_button_url, opts)
          local idx = find(loginres.body, "Invalid username or password", 0, true)
          assert.is_number(idx)
          assert.is_nil(err)
          assert.equal(200, loginres.status)

          -- verify that access isn't granted
          local final_res = proxy_client:get("/code-flow", {
            headers = {
              Cookie = auth_cookie_cleaned
            }
          })
          assert.response(final_res).has.status(302)
        end)

        it("is not allowed with invalid session-cookie", function()
          local res = proxy_client:get("/code-flow", {
            headers = {
              ["Host"] = "kong",
            }
          })
          assert.response(res).has.status(302)
          local redirect = res.headers["Location"]
          -- get authorization=...; cookie
          local auth_cookie = res.headers["Set-Cookie"]
          local auth_cookie_cleaned = sub(auth_cookie, 0, find(auth_cookie, ";") -1)
          local http = require "resty.http".new()
          local rres, err = http:request_uri(redirect, {
            headers = {
              -- impersonate as browser
              ["User-Agent"] = "Mozilla/5.0 (Windows NT 10.0; Win64; x64) AppleWebKit/537.36 (KHTML, like Gecko) Chrome/93.0.4577.63 Safari/537.36", -- luacheck: ignore
              ["Host"] = "keycloak:8080",
            }
          })
          assert.is_nil(err)
          assert.equal(200, rres.status)

          local cookies = rres.headers["Set-Cookie"]
          local user_session
          local user_session_header_table = {}
          for _, cookie in ipairs(cookies) do
            user_session = sub(cookie, 0, find(cookie, ";") -1)
            if find(user_session, 'AUTH_SESSION_ID=', 1, true) ~= 1 then
              -- auth_session_id is dropped by the browser for non-https connections
              table.insert(user_session_header_table, user_session)
            end
          end
          -- get the action_url from submit button and post username:password
          local action_start = find(rres.body, 'action="', 0, true)
          local action_end = find(rres.body, '"', action_start+8, true)
          local login_button_url = string.sub(rres.body, action_start+8, action_end-1)
          -- the login_button_url is endcoded. decode it
          login_button_url = string.gsub(login_button_url,"&amp;", "&")
          -- build form_data
          local form_data = "username="..USERNAME.."&password="..PASSWORD.."&credentialId="
          local opts = { method = "POST",
            body = form_data,
            headers = {
              -- impersonate as browser
              ["User-Agent"] = "Mozilla/5.0 (Windows NT 10.0; Win64; x64) AppleWebKit/537.36 (KHTML, like Gecko) Chrome/93.0.4577.63 Safari/537.36", -- luacheck: ignore
              ["Host"] = "keycloak:8080",
              -- due to form_data
              ["Content-Type"] = "application/x-www-form-urlencoded",
              Cookie = user_session_header_table,
          }}
          local loginres
          loginres, err = http:request_uri(login_button_url, opts)
          assert.is_nil(err)
          assert.equal(302, loginres.status)

          -- after sending login data to the login action page, expect a redirect
          local upstream_url = loginres.headers["Location"]
          local ures
          ures, err = http:request_uri(upstream_url, {
            headers = {
              -- authenticate using the cookie from the initial request
              Cookie = auth_cookie_cleaned
            }
          })
          assert.is_nil(err)
          assert.equal(302, ures.status)

          local client_session
          local client_session_header_table = {}
          -- extract session cookies
          local ucookies = ures.headers["Set-Cookie"]
          -- extract final redirect
          local final_url = ures.headers["Location"]
          for i, cookie in ipairs(ucookies) do
            client_session = sub(cookie, 0, find(cookie, ";") -1)
            -- making session cookie invalid
            client_session = client_session .. "invalid"
            client_session_header_table[i] = client_session
          end
          local ures_final
          ures_final, err = http:request_uri(final_url, {
            headers = {
              -- send session cookie
              Cookie = client_session_header_table
            }
          })

          assert.is_nil(err)
          assert.equal(302, ures_final.status)
        end)
      end)

      describe("password grant", function()
        it("is not allowed with invalid credentials", function()
          local res = proxy_client:get("/", {
            headers = {
              Authorization = INVALID_CREDENTIALS,
            },
          })

          assert.response(res).has.status(401)
          local json = assert.response(res).has.jsonbody()
          assert.same("Unauthorized", json.message)
        end)

        it("is not allowed with valid client credentials when grant type is given", function()
          local res = proxy_client:get("/", {
            headers = {
              Authorization = CLIENT_CREDENTIALS,
              ["Grant-Type"] = "password",
            },
          })

          assert.response(res).has.status(401)
          local json = assert.response(res).has.jsonbody()
          assert.same("Unauthorized", json.message)
        end)

        it("is allowed with valid credentials", function()
          local res = proxy_client:get("/", {
            headers = {
              Authorization = PASSWORD_CREDENTIALS,
            },
          })

          assert.response(res).has.status(200)
          local json = assert.response(res).has.jsonbody()
          assert.is_not_nil(json.headers.authorization)
          assert.equal("Bearer", sub(json.headers.authorization, 1, 6))
        end)
      end)

      describe("client credentials grant", function()
        it("is not allowed with invalid credentials", function()
          local res = proxy_client:get("/", {
            headers = {
              Authorization = INVALID_CREDENTIALS,
            },
          })

          assert.response(res).has.status(401)
          local json = assert.response(res).has.jsonbody()
          assert.same("Unauthorized", json.message)
        end)

        it("is not allowed with valid password credentials when grant type is given", function()
          local res = proxy_client:get("/", {
            headers = {
              Authorization = PASSWORD_CREDENTIALS,
              ["Grant-Type"] = "client_credentials",
            },
          })

          assert.response(res).has.status(401)
          local json = assert.response(res).has.jsonbody()
          assert.same("Unauthorized", json.message)
        end)

        it("is allowed with valid credentials", function()
          local res = proxy_client:get("/", {
            headers = {
              Authorization = CLIENT_CREDENTIALS,
            },
          })

          assert.response(res).has.status(200)
          local json = assert.response(res).has.jsonbody()
          assert.is_not_nil(json.headers.authorization)
          assert.equal("Bearer", sub(json.headers.authorization, 1, 6))
        end)
      end)

      describe("jwt access token", function()
        local user_token
        local client_token
        local invalid_token

        lazy_setup(function()
          local client = helpers.proxy_client()
          local res = client:get("/", {
            headers = {
              Authorization = PASSWORD_CREDENTIALS,
            },
          })
          assert.response(res).has.status(200)
          local json = assert.response(res).has.jsonbody()
          assert.equal("Bearer", sub(json.headers.authorization, 1, 6))

          user_token = sub(json.headers.authorization, 8)

          if sub(user_token, -4) == "7oig" then
            invalid_token = sub(user_token, 1, -5) .. "cYe8"
          else
            invalid_token = sub(user_token, 1, -5) .. "7oig"
          end

          res = client:get("/", {
            headers = {
              Authorization = CLIENT_CREDENTIALS,
            },
          })
          assert.response(res).has.status(200)
          json = assert.response(res).has.jsonbody()
          assert.equal("Bearer", sub(json.headers.authorization, 1, 6))

          client_token = sub(json.headers.authorization, 8)

          client:close()
        end)

        it("is not allowed with invalid token", function()
          local res = proxy_client:get("/", {
            headers = {
              Authorization = "Bearer " .. invalid_token,
            },
          })

          assert.response(res).has.status(401)
          local json = assert.response(res).has.jsonbody()
          assert.same("Unauthorized", json.message)
        end)

        it("is allowed with valid user token", function()
          local res = proxy_client:get("/", {
            headers = {
              Authorization = "Bearer " .. user_token,
            },
          })

          assert.response(res).has.status(200)
          local json = assert.response(res).has.jsonbody()
          assert.is_not_nil(json.headers.authorization)
          assert.equal(user_token, sub(json.headers.authorization, 8))
        end)

        it("is allowed with valid client token", function()
          local res = proxy_client:get("/", {
            headers = {
              Authorization = "Bearer " .. client_token,
            },
          })

          assert.response(res).has.status(200)
          local json = assert.response(res).has.jsonbody()
          assert.is_not_nil(json.headers.authorization)
          assert.equal(client_token, sub(json.headers.authorization, 8))
        end)
      end)

      describe("refresh token", function()
        local user_token
        local invalid_token

        lazy_setup(function()
          local client = helpers.proxy_client()
          local res = client:get("/", {
            headers = {
              Authorization = PASSWORD_CREDENTIALS,
            },
          })
          assert.response(res).has.status(200)
          local json = assert.response(res).has.jsonbody()
          assert.is_not_nil(json.headers.refresh_token)

          user_token = json.headers.refresh_token

          if sub(user_token, -4) == "7oig" then
            invalid_token = sub(user_token, 1, -5) .. "cYe8"
          else
            invalid_token = sub(user_token, 1, -5) .. "7oig"
          end
          client:close()
        end)

        it("is not allowed with invalid token", function()
          local res = proxy_client:get("/", {
            headers = {
              ["Refresh-Token"] = invalid_token,
            },
          })

          assert.response(res).has.status(401)
          local json = assert.response(res).has.jsonbody()
          assert.same("Unauthorized", json.message)
        end)

        it("is allowed with valid user token", function()
          local res = proxy_client:get("/", {
            headers = {
              ["Refresh-Token"] = user_token,
            },
          })

          assert.response(res).has.status(200)
          local json = assert.response(res).has.jsonbody()
          assert.is_not_nil(json.headers.authorization)
          assert.equal("Bearer", sub(json.headers.authorization, 1, 6))
          assert.is_not_nil(json.headers.refresh_token)
          assert.not_equal(user_token, json.headers.refresh_token)
        end)
      end)

      describe("introspection", function()
        local user_token
        local client_token
        local invalid_token

        lazy_setup(function()
          local client = helpers.proxy_client()
          local res = client:get("/", {
            headers = {
              Authorization = PASSWORD_CREDENTIALS,
            },
          })
          assert.response(res).has.status(200)
          local json = assert.response(res).has.jsonbody()
          assert.equal("Bearer", sub(json.headers.authorization, 1, 6))

          user_token = sub(json.headers.authorization, 8)

          if sub(user_token, -4) == "7oig" then
            invalid_token = sub(user_token, 1, -5) .. "cYe8"
          else
            invalid_token = sub(user_token, 1, -5) .. "7oig"
          end

          res = client:get("/", {
            headers = {
              Authorization = CLIENT_CREDENTIALS,
            },
          })
          assert.response(res).has.status(200)
          json = assert.response(res).has.jsonbody()
          assert.equal("Bearer", sub(json.headers.authorization, 1, 6))

          client_token = sub(json.headers.authorization, 8)

          client:close()
        end)

        it("is not allowed with invalid token", function()
          local res = proxy_client:get("/introspection", {
            headers = {
              Authorization = "Bearer " .. invalid_token,
            },
          })

          assert.response(res).has.status(401)
          local json = assert.response(res).has.jsonbody()
          assert.same("Unauthorized", json.message)
        end)

        it("is allowed with valid user token", function()
          local res = proxy_client:get("/introspection", {
            headers = {
              Authorization = "Bearer " .. user_token,
            },
          })

          assert.response(res).has.status(200)
          local json = assert.response(res).has.jsonbody()
          assert.is_not_nil(json.headers.authorization)
          assert.equal(user_token, sub(json.headers.authorization, 8))
        end)

        it("is allowed with valid client token", function()
          local res = proxy_client:get("/introspection", {
            headers = {
              Authorization = "Bearer " .. client_token,
            },
          })

          assert.response(res).has.status(200)
          local json = assert.response(res).has.jsonbody()
          assert.is_not_nil(json.headers.authorization)
          assert.equal(client_token, sub(json.headers.authorization, 8))
        end)
      end)

      describe("userinfo", function()
        local user_token
        local client_token
        local invalid_token

        lazy_setup(function()
          local client = helpers.proxy_client()
          local res = client:get("/", {
            headers = {
              Authorization = PASSWORD_CREDENTIALS,
            },
          })
          assert.response(res).has.status(200)
          local json = assert.response(res).has.jsonbody()
          assert.equal("Bearer", sub(json.headers.authorization, 1, 6))

          user_token = sub(json.headers.authorization, 8)

          if sub(user_token, -4) == "7oig" then
            invalid_token = sub(user_token, 1, -5) .. "cYe8"
          else
            invalid_token = sub(user_token, 1, -5) .. "7oig"
          end

          res = client:get("/", {
            headers = {
              Authorization = CLIENT_CREDENTIALS,
            },
          })
          assert.response(res).has.status(200)
          json = assert.response(res).has.jsonbody()
          assert.equal("Bearer", sub(json.headers.authorization, 1, 6))

          client_token = sub(json.headers.authorization, 8)

          client:close()
        end)

        it("is not allowed with invalid token", function()
          local res = proxy_client:get("/userinfo", {
            headers = {
              Authorization = "Bearer " .. invalid_token,
            },
          })

          assert.response(res).has.status(401)
          local json = assert.response(res).has.jsonbody()
          assert.same("Unauthorized", json.message)
        end)

        it("is allowed with valid user token", function()
          local res = proxy_client:get("/userinfo", {
            headers = {
              Authorization = "Bearer " .. user_token,
            },
          })

          assert.response(res).has.status(200)
          local json = assert.response(res).has.jsonbody()
          assert.is_not_nil(json.headers.authorization)
          assert.equal(user_token, sub(json.headers.authorization, 8))
        end)

        it("is allowed with valid client token", function()
          local res = proxy_client:get("/userinfo", {
            headers = {
              Authorization = "Bearer " .. client_token,
            },
          })

          assert.response(res).has.status(200)
          local json = assert.response(res).has.jsonbody()
          assert.is_not_nil(json.headers.authorization)
          assert.equal(client_token, sub(json.headers.authorization, 8))
        end)
      end)

      if strategy ~= "off" then
        -- disable off strategy for oauth2 tokens, they do not support db-less mode
        describe("kong oauth2", function()
          local token
          local token2
          local invalid_token
          local invalid_token2


          lazy_setup(function()
            local client = helpers.proxy_ssl_client()
            local res = client:post("/auth/oauth2/token", {
              headers = {
                ["Content-Type"] = "application/x-www-form-urlencoded",
              },
              body = {
                client_id     = "client",
                client_secret = "secret",
                grant_type    = "client_credentials",
              },
            })
            assert.response(res).has.status(200)
            local json = assert.response(res).has.jsonbody()

            token = json.access_token

            if sub(token, -4) == "7oig" then
              invalid_token = sub(token, 1, -5) .. "cYe8"
            else
              invalid_token = sub(token, 1, -5) .. "7oig"
            end

            client:close()

<<<<<<< HEAD
            local client = helpers.proxy_ssl_client()
            local res = client:post("/auth/oauth2/token", {
=======
            client = helpers.proxy_ssl_client()
            res = client:post("/auth/oauth2/token", {
>>>>>>> 8c4ff0e1
              headers = {
                ["Content-Type"] = "application/x-www-form-urlencoded",
              },
              body = {
                client_id     = "client-2",
                client_secret = "secret-2",
                grant_type    = "client_credentials",
              },
            })
            assert.response(res).has.status(200)
<<<<<<< HEAD
            local json = assert.response(res).has.jsonbody()

            token2 = json.access_token

            if sub(token, -4) == "7oig" then
              invalid_token2 = sub(token, 1, -5) .. "cYe8"
            else
              invalid_token2 = sub(token, 1, -5) .. "7oig"
            end

=======
            json = assert.response(res).has.jsonbody()

            token2 = json.access_token

>>>>>>> 8c4ff0e1
            client:close()
          end)

          it("is not allowed with invalid token", function()
            local res = proxy_client:get("/kong-oauth2", {
              headers = {
                Authorization = "Bearer " .. invalid_token,
              },
            })

            assert.response(res).has.status(401)
            local json = assert.response(res).has.jsonbody()
            assert.same("Unauthorized", json.message)
          end)

          it("is allowed with valid token", function()
            local res = proxy_client:get("/kong-oauth2", {
              headers = {
                Authorization = "Bearer " .. token,
              },
            })

            assert.response(res).has.status(200)
            local json = assert.response(res).has.jsonbody()
            assert.is_not_nil(json.headers.authorization)
            assert.equal(token, sub(json.headers.authorization, 8))
<<<<<<< HEAD
            assert.equal(jane.id, json.headers["X-Consumer-Id"])
            assert.equal(jane.username, json.headers["X-Consumer-Username"])
=======
            assert.equal(jane.id, json.headers["x-consumer-id"])
            assert.equal(jane.username, json.headers["x-consumer-username"])
>>>>>>> 8c4ff0e1
          end)

          it("maps to correct user credentials", function()
            local res = proxy_client:get("/kong-oauth2", {
              headers = {
                Authorization = "Bearer " .. token,
              },
            })

            assert.response(res).has.status(200)
            local json = assert.response(res).has.jsonbody()
            assert.is_not_nil(json.headers.authorization)
            assert.equal(token, sub(json.headers.authorization, 8))
<<<<<<< HEAD
            assert.equal(jane.id, json.headers["X-Consumer-Id"])
            assert.equal(jane.username, json.headers["X-Consumer-Username"])

            local res = proxy_client:get("/kong-oauth2", {
=======
            assert.equal(jane.id, json.headers["x-consumer-id"])
            assert.equal(jane.username, json.headers["x-consumer-username"])

            res = proxy_client:get("/kong-oauth2", {
>>>>>>> 8c4ff0e1
              headers = {
                Authorization = "Bearer " .. token2,
              },
            })

            assert.response(res).has.status(200)
<<<<<<< HEAD
            local json = assert.response(res).has.jsonbody()
            assert.is_not_nil(json.headers.authorization)
            assert.equal(token, sub(json.headers.authorization, 8))
            assert.equal(jack.id, json.headers["X-Consumer-Id"])
            assert.equal(jack.username, json.headers["X-Consumer-Username"])
=======
            json = assert.response(res).has.jsonbody()
            assert.is_not_nil(json.headers.authorization)
            assert.equal(token2, sub(json.headers.authorization, 8))
            assert.equal(jack.id, json.headers["x-consumer-id"])
            assert.equal(jack.username, json.headers["x-consumer-username"])
>>>>>>> 8c4ff0e1
          end)
        end)
      end

      describe("session", function()
        local user_session
        local client_session
        local compressed_client_session
        local redis_client_session
        local redis_client_session_acl
        local invalid_session
        local user_session_header_table = {}
        local compressed_client_session_header_table = {}
        local redis_client_session_header_table = {}
        local redis_client_session_header_table_acl = {}
        local client_session_header_table = {}
        local user_token
        local client_token
        local compressed_client_token
        local redis_client_token
        local redis_client_token_acl
        local lw_user_session_header_table = {}

        lazy_setup(function()
          local client = helpers.proxy_client()
          local res = client:get("/", {
            headers = {
              Authorization = PASSWORD_CREDENTIALS,
            },
          })
          assert.response(res).has.status(200)
          local json = assert.response(res).has.jsonbody()
          local cookies = res.headers["Set-Cookie"]
          if type(cookies) == "table" then
            -- multiple cookies can be expected
            for i, cookie in ipairs(cookies) do
              user_session = sub(cookie, 0, find(cookie, ";") -1)
              user_session_header_table[i] = user_session
            end
          else
              user_session = sub(cookies, 0, find(cookies, ";") -1)
              user_session_header_table[1] = user_session
          end

          user_token = sub(json.headers.authorization, 8, -1)

          if sub(user_session, -4) == "7oig" then
            invalid_session = sub(user_session, 1, -5) .. "cYe8"
          else
            invalid_session = sub(user_session, 1, -5) .. "7oig"
          end

          res = client:get("/", {
            headers = {
              Authorization = CLIENT_CREDENTIALS,
            },
          })
          assert.response(res).has.status(200)
          local cookiesc = res.headers["Set-Cookie"]
          local jsonc = assert.response(res).has.jsonbody()
          if type(cookiesc) == "table" then
            -- multiple cookies can be expected
            for i, cookie in ipairs(cookiesc) do
              client_session = sub(cookie, 0, find(cookie, ";") -1)
              client_session_header_table[i] = client_session
            end
          else
            client_session = sub(cookiesc, 0, find(cookiesc, ";") -1)
            client_session_header_table[1] = client_session
          end

          client_token = sub(jsonc.headers.authorization, 8, -1)

          res = client:get("/compressed-session", {
            headers = {
              Authorization = CLIENT_CREDENTIALS,
            },
          })
          assert.response(res).has.status(200)
          local cprcookies = res.headers["Set-Cookie"]
          local cprjson = assert.response(res).has.jsonbody()
          if type(cprcookies) == "table" then
            -- multiple cookies can be expected
            for i, cookie in ipairs(cprcookies) do
              compressed_client_session = sub(cookie, 0, find(cookie, ";") -1)
              compressed_client_session_header_table[i] = compressed_client_session
            end
          else
            compressed_client_session = sub(cprcookies, 0, find(cprcookies, ";") -1)
            compressed_client_session_header_table[1] = compressed_client_session
          end

          compressed_client_token = sub(cprjson.headers.authorization, 8, -1)

          res = client:get("/redis-session", {
            headers = {
              Authorization = CLIENT_CREDENTIALS,
            },
          })
          assert.response(res).has.status(200)
          local rediscookies = res.headers["Set-Cookie"]
          local redisjson = assert.response(res).has.jsonbody()
          if type(rediscookies) == "table" then
            -- multiple cookies can be expected
            for i, cookie in ipairs(rediscookies) do
              redis_client_session = sub(cookie, 0, find(cookie, ";") -1)
              redis_client_session_header_table[i] = redis_client_session
            end
          else
            redis_client_session = sub(rediscookies, 0, find(rediscookies, ";") -1)
            redis_client_session_header_table[1] = redis_client_session
          end

          redis_client_token = sub(redisjson.headers.authorization, 8, -1)

          if red_version >= version("6.0.0") then
            res = client:get("/redis-session-acl", {
              headers = {
                Authorization = CLIENT_CREDENTIALS,
              },
            })
            assert.response(res).has.status(200)
            rediscookies = res.headers["Set-Cookie"]
            redisjson = assert.response(res).has.jsonbody()
            if type(rediscookies) == "table" then
              -- multiple cookies can be expected
              for i, cookie in ipairs(rediscookies) do
                redis_client_session_acl = sub(cookie, 0, find(cookie, ";") -1)
                redis_client_session_header_table_acl[i] = redis_client_session_acl
              end
            else
              redis_client_session_acl = sub(rediscookies, 0, find(rediscookies, ";") -1)
              redis_client_session_header_table_acl[1] = redis_client_session_acl
            end

            redis_client_token_acl = sub(redisjson.headers.authorization, 8, -1)
          end

          res = client:get("/leeway-refresh", {
            headers = {
              Authorization = PASSWORD_CREDENTIALS,
            },
          })
          assert.response(res).has.status(200)
          local leeway_cookies = res.headers["Set-Cookie"]
          lw_user_session_header_table = extract_cookie(leeway_cookies)
          client:close()

        end)

        it("refreshing a token that is not yet expired due to leeway", function()
          -- testplan:
          -- get session with refresh token
          -- configure plugin w/ route that uses leeway which forces expirey
          -- query that route with session-id
          -- expect session renewal
          -- re-query with session-id and expect session to still work (if in leeway)
          -- also, we use single-use refresh tokens. That means we can't re-re-refresh
          -- but must pass if the token is still valid (due to possible concurrent requests)
          -- use newly received session-id and expect this to also work.
          local res = proxy_client:get("/leeway-refresh", {
            headers = {
              Cookie = lw_user_session_header_table,
            },
          })

          assert.response(res).has.status(200)
          local set_cookie = res.headers["Set-Cookie"]
          -- we do not expect to receive a new `Set-Cookie` as the token is not yet expired
          assert.is_nil(set_cookie)

          -- wait until token is expired (according to leeway)
          ngx.sleep(2)
          local res1 = proxy_client:get("/leeway-refresh", {
            headers = {
              Cookie = lw_user_session_header_table,
            },
          })
          local set_cookie_1 = res1.headers["Set-Cookie"]
          assert.is_not_nil(set_cookie_1)
          -- now extract cookie and re-send
          local new_session_cookie = extract_cookie(set_cookie_1)
          -- we are still granted access
          assert.response(res1).has.status(200)
          -- prove that we received a new session
          assert.not_same(new_session_cookie, lw_user_session_header_table)

          -- use new session
          local res2 = proxy_client:get("/leeway-refresh", {
            headers = {
              Cookie = new_session_cookie
            },
          })
          -- and expect to get access
          assert.response(res2).has.status(200)
          local new_set_cookie = res2.headers["Set-Cookie"]
          -- we should not get a new cookie this time
          assert.is_nil(new_set_cookie)
          -- after the configured accesss_token_lifetime, we should not be able to
          -- access the protected resource. adding tests for this would mean adding a long sleep
          -- which is undesirable for this test case.

          -- reuseing the old cookie should still work
          local res3 = proxy_client:get("/leeway-refresh", {
            headers = {
              Cookie = lw_user_session_header_table,
            },
          })
          assert.response(res3).has.status(200)
          local new_set_cookie_r2 = res3.headers["Set-Cookie"]
          -- we can still issue a new access_token -> expect a new cookie
          assert.is_not_nil(new_set_cookie_r2)
          -- the refresh should fail (see logs) now due to single-use refresh_token policy
          -- but the request will proxy (without starting the session) but we do not get a new token
          res = proxy_client:get("/leeway-refresh", {
            headers = {
              Cookie = lw_user_session_header_table,
            },
          })
          assert.response(res).has.status(200)
          local new_set_cookie1 = res.headers["Set-Cookie"]
          -- we should not get a new cookie this time
          assert.is_nil(new_set_cookie1)

        end)

        it("is not allowed with invalid session", function()
          local res = proxy_client:get("/session", {
            headers = {
              Cookie = "session=" .. invalid_session,
            },
          })

          assert.response(res).has.status(401)
          local json = assert.response(res).has.jsonbody()
          assert.same("Unauthorized", json.message)
        end)


        it("is allowed with valid user session", function()
          local res = proxy_client:get("/session", {
            headers = {
              Cookie = user_session_header_table,
            }
          })

          assert.response(res).has.status(200)
          local json = assert.response(res).has.jsonbody()
          assert.is_not_nil(json.headers.authorization)
          assert.equal(user_token, sub(json.headers.authorization, 8))
        end)


        it("is allowed with valid client session [redis]", function()
          local res = proxy_client:get("/redis-session", {
            headers = {
              Cookie = redis_client_session_header_table,
            },
          })

          assert.response(res).has.status(200)
          local json = assert.response(res).has.jsonbody()
          assert.is_not_nil(json.headers.authorization)
          assert.equal(redis_client_token, sub(json.headers.authorization, 8))
        end)


        if red_version >= version("6.0.0") then
          it("is allowed with valid client session [redis] using ACL", function()
            local res = proxy_client:get("/redis-session-acl", {
              headers = {
                Cookie = redis_client_session_header_table_acl,
              },
            })

            assert.response(res).has.status(200)
            local json = assert.response(res).has.jsonbody()
            assert.is_not_nil(json.headers.authorization)
            assert.equal(redis_client_token_acl, sub(json.headers.authorization, 8))
          end)
        end


        it("is allowed with valid client session", function()
          local res = proxy_client:get("/session", {
            headers = {
              Cookie = client_session_header_table,
            },
          })

          assert.response(res).has.status(200)
          local json = assert.response(res).has.jsonbody()
          assert.is_not_nil(json.headers.authorization)
          assert.equal(client_token, sub(json.headers.authorization, 8))
        end)


        it("is allowed with valid client session [compressed]", function()
          local res = proxy_client:get("/session_compressed", {
            headers = {
              Cookie = compressed_client_session_header_table,
            }
          })
          assert.response(res).has.status(200)
          local json = assert.response(res).has.jsonbody()
          assert.is_not_nil(json.headers.authorization)
          assert.equal(compressed_client_token, sub(json.headers.authorization, 8))
        end)
      end)
    end)

    describe("authorization", function()
      local proxy_client
      lazy_setup(function()
        local bp = helpers.get_db_utils(strategy, {
          "routes",
          "services",
          "plugins",
          "consumers",
        }, {
          PLUGIN_NAME
        })
        local service = bp.services:insert {
          name = PLUGIN_NAME,
          path = "/anything"
        }

        local scopes = bp.routes:insert {
          service = service,
          paths   = { "/scopes" },
        }

        bp.plugins:insert {
          route   = scopes,
          name    = PLUGIN_NAME,
          config  = {
            issuer    = ISSUER_URL,
            client_id = {
              KONG_CLIENT_ID,
            },
            client_secret = {
              KONG_CLIENT_SECRET,
            },
            scopes_claim = {
              "scope",
            },
            scopes_required = {
              "openid email profile",
            }
          },
        }

        local and_scopes = bp.routes:insert {
          service = service,
          paths   = { "/and_scopes" },
        }

        bp.plugins:insert {
          route   = and_scopes,
          name    = PLUGIN_NAME,
          config  = {
            issuer    = ISSUER_URL,
            client_id = {
              KONG_CLIENT_ID,
            },
            client_secret = {
              KONG_CLIENT_SECRET,
            },
            scopes_claim = {
              "scope",
            },
            scopes_required = {
              "openid email profile andsomethingthatdoesntexist",
            }
          },
        }

        local or_scopes = bp.routes:insert {
          service = service,
          paths   = { "/or_scopes" },
        }

        bp.plugins:insert {
          route   = or_scopes,
          name    = PLUGIN_NAME,
          config  = {
            issuer    = ISSUER_URL,
            client_id = {
              KONG_CLIENT_ID,
            },
            client_secret = {
              KONG_CLIENT_SECRET,
            },
            scopes_claim = {
              "scope",
            },
            scopes_required = {
              "openid",
              "somethingthatdoesntexist"
            }
          },
        }

        local badscopes = bp.routes:insert {
          service = service,
          paths   = { "/badscopes" },
        }

        bp.plugins:insert {
          route   = badscopes,
          name    = PLUGIN_NAME,
          config  = {
            issuer    = ISSUER_URL,
            client_id = {
              KONG_CLIENT_ID,
            },
            client_secret = {
              KONG_CLIENT_SECRET,
            },
            scopes_claim = {
              "scope",
            },
            scopes_required = {
              "unkownscope",
            }
          },
        }

        local falseaudience = bp.routes:insert {
          service = service,
          paths   = { "/falseaudience" },
        }

        bp.plugins:insert {
          route   = falseaudience,
          name    = PLUGIN_NAME,
          config  = {
            issuer    = ISSUER_URL,
            client_id = {
              KONG_CLIENT_ID,
            },
            client_secret = {
              KONG_CLIENT_SECRET,
            },
            audience_claim = {
              "scope",
            },
            audience_required = {
              "unkownaudience",
            }
          },
        }

        local audience = bp.routes:insert {
          service = service,
          paths   = { "/audience" },
        }

        bp.plugins:insert {
          route   = audience,
          name    = PLUGIN_NAME,
          config  = {
            issuer    = ISSUER_URL,
            client_id = {
              KONG_CLIENT_ID,
            },
            client_secret = {
              KONG_CLIENT_SECRET,
            },
            -- Types of credentials/grants to enable. Limit to introspection for this case
            audience_claim = {
              "aud",
            },
            audience_required = {
              "account",
            }
          },
        }

        local testservice = bp.services:insert {
          name = 'testservice',
          path = "/anything",
        }

        local acl_route = bp.routes:insert {
          paths   = { "/acltest" },
          service = testservice
        }
        local acl_route_fails = bp.routes:insert {
          paths   = { "/acltest_fails" },
          service = testservice
        }

        local acl_route_denies = bp.routes:insert {
          paths   = { "/acltest_denies" },
          service = testservice
        }

        bp.plugins:insert {
          service = testservice,
          name    = PLUGIN_NAME,
          config  = {
            issuer    = ISSUER_URL,
            client_id = {
              KONG_CLIENT_ID,
            },
            client_secret = {
              KONG_CLIENT_SECRET,
            },
            authenticated_groups_claim = {
              "scope",
            },
          },
        }

        bp.plugins:insert {
          name = "acl",
          route = acl_route,
          config = {
            allow = {"profile"}
          }
        }

        bp.plugins:insert {
          name = "acl",
          route = acl_route_fails,
          config = {
            allow = {"non-existant-scope"}
          }
        }

        bp.plugins:insert {
          name = "acl",
          route = acl_route_denies,
          config = {
            deny = {"profile"}
          }
        }

        local consumer_route = bp.routes:insert {
          paths   = { "/consumer" },
        }

        bp.plugins:insert {
          route   = consumer_route,
          name    = PLUGIN_NAME,
          config  = {
            issuer    = ISSUER_URL,
            client_id = {
              KONG_CLIENT_ID,
            },
            client_secret = {
              KONG_CLIENT_SECRET,
            },
            consumer_claim = {
              "preferred_username",
            },
            consumer_by = {
              "username",
            },
          },
        }

        local consumer_ignore_username_case_route = bp.routes:insert {
          paths   = { "/consumer-ignore-username-case" },
        }

        bp.plugins:insert {
          route   = consumer_ignore_username_case_route,
          name    = PLUGIN_NAME,
          config  = {
            issuer    = ISSUER_URL,
            client_id = {
              KONG_CLIENT_ID,
            },
            client_secret = {
              KONG_CLIENT_SECRET,
            },
            consumer_claim = {
              "preferred_username",
            },
            consumer_by = {
              "username",
            },
            by_username_ignore_case = true,
          },
        }


        bp.consumers:insert {
          username = "john"
        }

        bp.consumers:insert {
          username = USERNAME2_UPPERCASE
        }

        local no_consumer_route = bp.routes:insert {
          paths   = { "/noconsumer" },
        }

        bp.plugins:insert {
          route   = no_consumer_route,
          name    = PLUGIN_NAME,
          config  = {
            issuer    = ISSUER_URL,
            client_id = {
              KONG_CLIENT_ID,
            },
            client_secret = {
              KONG_CLIENT_SECRET,
            },
            -- This field does not exist in the JWT
            consumer_claim = {
              "email",
            },
            consumer_by = {
              "username",
            },
          },
        }

        assert(helpers.start_kong({
          database   = strategy,
          nginx_conf = "spec/fixtures/custom_nginx.template",
          plugins    = "bundled," .. PLUGIN_NAME,
        }))
      end)

      lazy_teardown(function()
        helpers.stop_kong()
      end)

      before_each(function()
        proxy_client = helpers.proxy_client()
      end)

      after_each(function()
        if proxy_client then
          proxy_client:close()
        end
      end)

      describe("[claim based]",function ()
        it("prohibits access due to mismatching scope claims", function()
          local res = proxy_client:get("/badscopes", {
            headers = {
              Authorization = PASSWORD_CREDENTIALS
            },
          })
          assert.response(res).has.status(403)
          local json = assert.response(res).has.jsonbody()
          assert.same("Forbidden", json.message)
        end)

        it("grants access for matching scope claims", function()
          local res = proxy_client:get("/scopes", {
            headers = {
              Authorization = PASSWORD_CREDENTIALS
            },
          })
          assert.response(res).has.status(200)
        end)

        it("prohibits access for partially matching [AND]scope claims", function()
          local res = proxy_client:get("/and_scopes", {
            headers = {
              Authorization = PASSWORD_CREDENTIALS
            },
          })
          assert.response(res).has.status(403)
          local json = assert.response(res).has.jsonbody()
          assert.same("Forbidden", json.message)
        end)

        it("grants access for partially matching [OR]sope claims", function()
          local res = proxy_client:get("/or_scopes", {
            headers = {
              Authorization = PASSWORD_CREDENTIALS
            },
          })
          assert.response(res).has.status(200)
          assert.response(res).has.jsonbody()
        end)

        it("prohibits access due to mismatching audience claims", function()
          local res = proxy_client:get("/falseaudience", {
            headers = {
              Authorization = PASSWORD_CREDENTIALS
            },
          })
          assert.response(res).has.status(403)
          local json = assert.response(res).has.jsonbody()
          assert.same("Forbidden", json.message)
        end)

        it("grants access for matching audience claims", function()
          local res = proxy_client:get("/audience", {
            headers = {
              Authorization = PASSWORD_CREDENTIALS
            },
          })
          assert.response(res).has.status(200)
          assert.response(res).has.jsonbody()
        end)
      end)

      describe("[ACL plugin]",function ()
        it("grants access for valid <allow> fields", function ()
          local res = proxy_client:get("/acltest", {
            headers = {
              Authorization = PASSWORD_CREDENTIALS,
            },
          })
          assert.response(res).has.status(200)
          assert.response(res).has.jsonbody()
          local h1 = assert.request(res).has.header("x-authenticated-groups")
          assert.equal(h1, "openid, email, profile")
        end)


        it("prohibits access for invalid <allow> fields", function ()
          local res = proxy_client:get("/acltest_fails", {
            headers = {
              Authorization = PASSWORD_CREDENTIALS,
            },
          })
          assert.response(res).has.status(403)
          local json = assert.response(res).has.jsonbody()
          assert.same("You cannot consume this service", json.message)
        end)


        it("prohibits access for matching <deny> fields", function ()
          local res = proxy_client:get("/acltest_denies", {
            headers = {
              Authorization = PASSWORD_CREDENTIALS,
            },
          })
          assert.response(res).has.status(403)
          local json = assert.response(res).has.jsonbody()
          assert.same("You cannot consume this service", json.message)
        end)
      end)

      describe("[by existing Consumer]",function ()
        it("grants access for existing consumer", function ()
          local res = proxy_client:get("/consumer", {
            headers = {
              Authorization = PASSWORD_CREDENTIALS
            },
          })
          assert.response(res).has.status(200)
          local h1 = assert.request(res).has.header("x-consumer-custom-id")
          assert.request(res).has.header("x-consumer-id")
          local h2 = assert.request(res).has.header("x-consumer-username")
          assert.equals("consumer-id-1", h1)
          assert.equals("john", h2)
        end)


        it("prohibits access for non-existant consumer-claim mapping", function ()
          local res = proxy_client:get("/noconsumer", {
            headers = {
              Authorization = PASSWORD_CREDENTIALS
            },
          })
          assert.response(res).has.status(403)
          local json = assert.response(res).has.jsonbody()
          assert.same("Forbidden", json.message)
        end)

        it("prohibits access for different text-case when by_username_ignore_case=[false]", function ()
          local res = proxy_client:get("/consumer", {
            headers = {
              Authorization = USERNAME2_PASSWORD_CREDENTIALS
            },
          })
          assert.response(res).has.status(403)
          local json = assert.response(res).has.jsonbody()
          assert.same("Forbidden", json.message)
        end)

        it("grants access for different text-case when by_username_ignore_case=[true]", function ()
          local res = proxy_client:get("/consumer-ignore-username-case", {
            headers = {
              Authorization = USERNAME2_PASSWORD_CREDENTIALS
            },
          })
          assert.response(res).has.status(200)
        end)
      end)
    end)

    describe("headers", function()
      local proxy_client
      lazy_setup(function()
        local bp = helpers.get_db_utils(strategy, {
          "routes",
          "services",
          "plugins",
        }, {
          PLUGIN_NAME
        })

        local service = bp.services:insert {
          name = PLUGIN_NAME,
          path = "/anything"
        }
        local header_route = bp.routes:insert {
          service = service,
          paths   = { "/headertest" },
        }
        local header_route_bad = bp.routes:insert {
          service = service,
          paths   = { "/headertestbad" },
        }
        bp.plugins:insert {
          route   = header_route,
          name    = PLUGIN_NAME,
          config  = {
            issuer    = ISSUER_URL,
            client_id = {
              KONG_CLIENT_ID,
            },
            client_secret = {
              KONG_CLIENT_SECRET,
            },
            auth_methods = {
              "password"
            },
            upstream_headers_claims = {
              "preferred_username"
            },
            upstream_headers_names = {
              "authenticated_user"
            },
          },
        }
        bp.plugins:insert {
          route   = header_route_bad,
          name    = PLUGIN_NAME,
          config  = {
            issuer    = ISSUER_URL,
            client_id = {
              KONG_CLIENT_ID,
            },
            client_secret = {
              KONG_CLIENT_SECRET,
            },
            auth_methods = {
              "password"
            },
            upstream_headers_claims = {
              "non-existing-claim"
            },
            upstream_headers_names = {
              "authenticated_user"
            },
          },
        }

        assert(helpers.start_kong({
          database   = strategy,
          nginx_conf = "spec/fixtures/custom_nginx.template",
          plugins    = "bundled," .. PLUGIN_NAME,
        }))
      end)

      lazy_teardown(function()
        helpers.stop_kong()
      end)

      before_each(function()
        proxy_client = helpers.proxy_client()
      end)

      after_each(function()
        if proxy_client then
          proxy_client:close()
        end
      end)

      it("annotates the upstream response with headers", function ()
          local res = proxy_client:get("/headertest", {
            headers = {
              Authorization = PASSWORD_CREDENTIALS,
            },
          })
          assert.response(res).has.status(200)
          assert.response(res).has.jsonbody()
          assert.request(res).has.header("authenticated_user")
      end)

      it("doesn't annotate the upstream response with headers for non-existant claims", function ()
          local res = proxy_client:get("/headertestbad", {
            headers = {
              Authorization = PASSWORD_CREDENTIALS,
            },
          })
          assert.response(res).has.status(200)
          assert.response(res).has.jsonbody()
          assert.request(res).has.no.header("authenticated_user")
      end)
    end)

    describe("logout", function()
      local proxy_client
      lazy_setup(function()
        local bp = helpers.get_db_utils(strategy, {
          "routes",
          "services",
          "plugins",
        }, {
          PLUGIN_NAME
        })

        local service = bp.services:insert {
          name = PLUGIN_NAME,
          path = "/anything"
        }
        local route = bp.routes:insert {
          service = service,
          paths   = { "/" },
        }
        bp.plugins:insert {
          route   = route,
          name    = PLUGIN_NAME,
          config  = {
            issuer    = ISSUER_URL,
            client_id = {
              KONG_CLIENT_ID,
            },
            client_secret = {
              KONG_CLIENT_SECRET,
            },
            auth_methods = {
              "session",
              "password"
            },
            logout_uri_suffix = "/logout",
            logout_methods = {
              "POST",
            },
            -- revocation_endpoint = ISSUER_URL .. "/protocol/openid-connect/revoke",
            logout_revoke = true,
            display_errors = true
          },
        }

        assert(helpers.start_kong({
          database   = strategy,
          nginx_conf = "spec/fixtures/custom_nginx.template",
          plugins    = "bundled," .. PLUGIN_NAME,
        }))
      end)

      lazy_teardown(function()
        helpers.stop_kong()
      end)

      before_each(function()
        proxy_client = helpers.proxy_client()
      end)

      after_each(function()
        if proxy_client then
          proxy_client:close()
        end
      end)

      describe("from session |", function ()

        local user_session
        local user_session_header_table = {}
        local user_token

        lazy_setup(function()
          local client = helpers.proxy_client()
          local res = client:get("/", {
            headers = {
              Authorization = PASSWORD_CREDENTIALS,
            },
          })
          assert.response(res).has.status(200)
          local json = assert.response(res).has.jsonbody()
          local cookies = res.headers["Set-Cookie"]
          if type(cookies) == "table" then
            -- multiple cookies can be expected
            for i, cookie in ipairs(cookies) do
              user_session = sub(cookie, 0, find(cookie, ";") -1)
              user_session_header_table[i] = user_session
            end
          else
              user_session = sub(cookies, 0, find(cookies, ";") -1)
              user_session_header_table[1] = user_session
          end

          user_token = sub(json.headers.authorization, 8, -1)
        end)

        it("validate logout", function ()
          local res = proxy_client:get("/", {
            headers = {
              Cookie = user_session_header_table
            },
          })
          -- Test that the session auth works
          assert.response(res).has.status(200)
          local json = assert.response(res).has.jsonbody()
          assert.equal(user_token, sub(json.headers.authorization, 8))
          -- logout
          local lres = proxy_client:post("/logout", {
            headers = {
              Cookie = user_session_header_table,
            },
          })
          assert.response(lres).has.status(302)
          -- test if Expires=beginningofepoch
          local cookie_after_logout = lres.headers["Set-Cookie"]
          local expected_header_name = "Expires="
          for _, cookie in ipairs(cookie_after_logout) do
            -- match from Expires= until next ; divider
            local expiry_init = find(cookie, expected_header_name)
            local expiry_date = sub(cookie, expiry_init + #expected_header_name, find(cookie, ';', expiry_init)-1)
            assert(expiry_date, "Thu, 01 Jan 1970 00:00:01 GMT")
          end
          -- follow redirect
          local redirect = lres.headers["Location"]
          local rres = proxy_client:post(redirect, {
            headers = {
              Cookie = user_session_header_table,
            },
          })
          assert.response(rres).has.status(200)
        end)
      end)
    end)

    describe("debug", function()
      local proxy_client
      lazy_setup(function()
        local bp = helpers.get_db_utils(strategy, {
          "routes",
          "services",
          "plugins",
        }, {
          PLUGIN_NAME
        })

        local service = bp.services:insert {
          name = PLUGIN_NAME,
          path = "/anything"
        }
        local debug_route = bp.routes:insert {
          service = service,
          paths   = { "/debug" },
        }
        bp.plugins:insert {
          route   = debug_route,
          name    = PLUGIN_NAME,
          config  = {
            issuer    = ISSUER_URL,
            client_id = {
              KONG_CLIENT_ID,
            },
            client_secret = {
              KONG_CLIENT_SECRET,
            },
            auth_methods = {
              "password"
            },
            audience_required = {
              -- intentionally require unknown scope to display errors
              "foo"
            },
            display_errors = true,
            verify_nonce = false,
            verify_claims = false,
            verify_signature = false
        },
        }
        local debug_route_1 = bp.routes:insert {
          service = service,
          paths   = { "/debug_1" },
        }
        bp.plugins:insert {
          route   = debug_route_1,
          name    = PLUGIN_NAME,
          config  = {
            issuer    = ISSUER_URL,
            client_id = {
              KONG_CLIENT_ID,
            },
            client_secret = {
              KONG_CLIENT_SECRET,
            },
            auth_methods = {
              "bearer"
            },
            display_errors = true,
        },
        }

        assert(helpers.start_kong({
          database   = strategy,
          nginx_conf = "spec/fixtures/custom_nginx.template",
          plugins    = "bundled," .. PLUGIN_NAME,
        }))
      end)

      lazy_teardown(function()
        helpers.stop_kong()
      end)

      before_each(function()
        proxy_client = helpers.proxy_client()
      end)

      after_each(function()
        if proxy_client then
          proxy_client:close()
        end
      end)

      it("adds extra information to the error messages", function ()
        local res = proxy_client:get("/debug", {
          headers = {
            Authorization = PASSWORD_CREDENTIALS,
          },
        })
        assert.response(res).has.status(403)
        local json = assert.response(res).has.jsonbody()
        assert.matches("Forbidden *", json.message)
      end)
    end)

    describe("FTI-2737", function()
      local proxy_client
      lazy_setup(function()
        local bp = helpers.get_db_utils(strategy, {
          "routes",
          "services",
          "plugins",
        }, {
          PLUGIN_NAME
        })

        local service = bp.services:insert {
          name = PLUGIN_NAME,
          path = "/anything"
        }
        local anon_route = bp.routes:insert {
          service = service,
          paths   = { "/anon" },
        }
        local route = bp.routes:insert {
          service = service,
          paths   = { "/non-anon" },
        }
        local anon = bp.consumers:insert {
          username = "anonymous"
        }
        bp.plugins:insert {
          route   = anon_route,
          name    = PLUGIN_NAME,
          config  = {
            issuer    = ISSUER_URL,
            client_id = {
              KONG_CLIENT_ID,
            },
            client_secret = {
              KONG_CLIENT_SECRET,
            },
            auth_methods = {
              "password"
            },
            anonymous = anon.id,
            scopes_required = {
              "non-existant-scopes"
            }
          },
        }
        bp.plugins:insert {
          route   = route,
          name    = PLUGIN_NAME,
          config  = {
            issuer    = ISSUER_URL,
            client_id = {
              KONG_CLIENT_ID,
            },
            client_secret = {
              KONG_CLIENT_SECRET,
            },
            auth_methods = {
              "password"
            },
            anonymous = anon.id,
            scopes_required = {
              "profile"
            }
          },
        }
        assert(helpers.start_kong({
          database   = strategy,
          nginx_conf = "spec/fixtures/custom_nginx.template",
          plugins    = "bundled," .. PLUGIN_NAME,
        }))
      end)

      lazy_teardown(function()
        helpers.stop_kong()
      end)

      before_each(function()
        proxy_client = helpers.proxy_client()
      end)

      after_each(function()
        if proxy_client then
          proxy_client:close()
        end
      end)

      it("scopes do not match. expect to set anonymous header", function ()
        local res = proxy_client:get("/anon", {
          headers = {
            Authorization = PASSWORD_CREDENTIALS,
          },
        })
        assert.response(res).has.status(200)
        local h1 = assert.request(res).has.header("x-anonymous-consumer")
        assert.equal(h1, "true")
        local h2 = assert.request(res).has.header("x-consumer-username")
        assert.equal(h2, "anonymous")
      end)

      it("scopes match. expect to authenticate", function ()
        local res = proxy_client:get("/non-anon", {
          headers = {
            Authorization = PASSWORD_CREDENTIALS,
          },
        })
        assert.response(res).has.status(200)
        assert.request(res).has.no.header("x-anonymous-consumer")
        assert.request(res).has.no.header("x-consumer-username")
      end)
    end)

    describe("FTI-2774", function()
      local proxy_client
      lazy_setup(function()
        local bp = helpers.get_db_utils(strategy, {
          "routes",
          "services",
          "plugins",
        }, {
          PLUGIN_NAME
        })

        local service = bp.services:insert {
          name = PLUGIN_NAME,
          path = "/anything"
        }
        local route = bp.routes:insert {
          service = service,
          paths   = { "/" },
        }

        bp.plugins:insert {
          route   = route,
          name    = PLUGIN_NAME,
          config  = {
            issuer    = ISSUER_URL,
            client_id = {
              KONG_CLIENT_ID,
            },
            client_secret = {
              KONG_CLIENT_SECRET,
            },
            auth_methods = {
              "authorization_code",
            },
            authorization_query_args_client = {
              "test-query",
            }
          },
        }

        assert(helpers.start_kong({
          database   = strategy,
          nginx_conf = "spec/fixtures/custom_nginx.template",
          plugins    = "bundled," .. PLUGIN_NAME,
        }))
      end)

      lazy_teardown(function()
        helpers.stop_kong()
      end)

      before_each(function()
        proxy_client = helpers.proxy_client()
      end)

      after_each(function()
        if proxy_client then
          proxy_client:close()
        end
      end)

      it("authorization query args from the client are always passed to authorization endpoint", function ()
          local res = proxy_client:get("/", {
            headers = {
              ["Host"] = "kong",
            }
          })
          assert.response(res).has.status(302)
          local location1 = res.headers["Location"]

          local auth_cookie = res.headers["Set-Cookie"]
          local auth_cookie_cleaned = sub(auth_cookie, 0, find(auth_cookie, ";") -1)

          res = proxy_client:get("/", {
            headers = {
              ["Host"] = "kong",
              Cookie = auth_cookie_cleaned
            }
          })

          assert.response(res).has.status(302)
          local location2 = res.headers["Location"]

          assert.equal(location1, location2)

          res = proxy_client:get("/", {
            query = {
              ["test-query"] = "test",
            },
            headers = {
              ["Host"] = "kong",
              Cookie = auth_cookie_cleaned,
            }
          })
          assert.response(res).has.status(302)
          local location3 = res.headers["Location"]

          local auth_cookie2 = res.headers["Set-Cookie"]
          local auth_cookie_cleaned2 = sub(auth_cookie2, 0, find(auth_cookie2, ";") -1)

          assert.not_equal(location1, location3)

          local query = sub(location3, find(location3, "?", 1, true) + 1)
          local args = ngx.decode_args(query)

          assert.equal("test", args["test-query"])

          res = proxy_client:get("/", {
            headers = {
              ["Host"] = "kong",
              Cookie = auth_cookie_cleaned2,
            }
          })

          local location4 = res.headers["Location"]
          assert.equal(location4, location1)

          res = proxy_client:get("/", {
            query = {
              ["test-query"] = "test2",
            },
            headers = {
              ["Host"] = "kong",
              Cookie = auth_cookie_cleaned2,
            }
          })

          local location5 = res.headers["Location"]
          assert.not_equal(location5, location1)
          assert.not_equal(location5, location2)
          assert.not_equal(location5, location3)
          assert.not_equal(location5, location4)

          local query2 = sub(location5, find(location5, "?", 1, true) + 1)
          local args2 = ngx.decode_args(query2)

          assert.equal("test2", args2["test-query"])
      end)
    end)
  end)
end<|MERGE_RESOLUTION|>--- conflicted
+++ resolved
@@ -1139,13 +1139,8 @@
 
             client:close()
 
-<<<<<<< HEAD
-            local client = helpers.proxy_ssl_client()
-            local res = client:post("/auth/oauth2/token", {
-=======
             client = helpers.proxy_ssl_client()
             res = client:post("/auth/oauth2/token", {
->>>>>>> 8c4ff0e1
               headers = {
                 ["Content-Type"] = "application/x-www-form-urlencoded",
               },
@@ -1156,23 +1151,10 @@
               },
             })
             assert.response(res).has.status(200)
-<<<<<<< HEAD
-            local json = assert.response(res).has.jsonbody()
+            json = assert.response(res).has.jsonbody()
 
             token2 = json.access_token
 
-            if sub(token, -4) == "7oig" then
-              invalid_token2 = sub(token, 1, -5) .. "cYe8"
-            else
-              invalid_token2 = sub(token, 1, -5) .. "7oig"
-            end
-
-=======
-            json = assert.response(res).has.jsonbody()
-
-            token2 = json.access_token
-
->>>>>>> 8c4ff0e1
             client:close()
           end)
 
@@ -1199,13 +1181,8 @@
             local json = assert.response(res).has.jsonbody()
             assert.is_not_nil(json.headers.authorization)
             assert.equal(token, sub(json.headers.authorization, 8))
-<<<<<<< HEAD
-            assert.equal(jane.id, json.headers["X-Consumer-Id"])
-            assert.equal(jane.username, json.headers["X-Consumer-Username"])
-=======
             assert.equal(jane.id, json.headers["x-consumer-id"])
             assert.equal(jane.username, json.headers["x-consumer-username"])
->>>>>>> 8c4ff0e1
           end)
 
           it("maps to correct user credentials", function()
@@ -1219,36 +1196,21 @@
             local json = assert.response(res).has.jsonbody()
             assert.is_not_nil(json.headers.authorization)
             assert.equal(token, sub(json.headers.authorization, 8))
-<<<<<<< HEAD
-            assert.equal(jane.id, json.headers["X-Consumer-Id"])
-            assert.equal(jane.username, json.headers["X-Consumer-Username"])
-
-            local res = proxy_client:get("/kong-oauth2", {
-=======
             assert.equal(jane.id, json.headers["x-consumer-id"])
             assert.equal(jane.username, json.headers["x-consumer-username"])
 
             res = proxy_client:get("/kong-oauth2", {
->>>>>>> 8c4ff0e1
               headers = {
                 Authorization = "Bearer " .. token2,
               },
             })
 
             assert.response(res).has.status(200)
-<<<<<<< HEAD
-            local json = assert.response(res).has.jsonbody()
-            assert.is_not_nil(json.headers.authorization)
-            assert.equal(token, sub(json.headers.authorization, 8))
-            assert.equal(jack.id, json.headers["X-Consumer-Id"])
-            assert.equal(jack.username, json.headers["X-Consumer-Username"])
-=======
             json = assert.response(res).has.jsonbody()
             assert.is_not_nil(json.headers.authorization)
             assert.equal(token2, sub(json.headers.authorization, 8))
             assert.equal(jack.id, json.headers["x-consumer-id"])
             assert.equal(jack.username, json.headers["x-consumer-username"])
->>>>>>> 8c4ff0e1
           end)
         end)
       end
