--- conflicted
+++ resolved
@@ -192,11 +192,6 @@
   get_kong_version = git.get_kong_version,
 }
 
-<<<<<<< HEAD
---- Start the worker (nginx) with given conf with one or multiple ports
--- @function start_worker
--- @param conf string the Nginx nginx snippet under server{} context
-=======
 --- Start the worker (nginx) with given conf
 -- @function start_worker
 -- @param conf string the Nginx nginx snippet under server{} context
@@ -208,7 +203,6 @@
 --- Start the worker (nginx) with given conf with multiple ports
 -- @function start_worker
 -- @param conf string the Nginx nginx snippet under server{} context
->>>>>>> 8b99ad73
 -- @param port_count[optional] number number of ports the upstream listens to; default to 1
 -- @return upstream_uri string or table if port_count is more than 1
 function _M.start_worker(conf, port_count)
