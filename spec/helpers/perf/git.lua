-- This software is copyright Kong Inc. and its licensors.
-- Use of the software is subject to the agreement between your organization
-- and Kong Inc. If there is no such agreement, use is governed by and
-- subject to the terms of the Kong Master Software License Agreement found
-- at https://konghq.com/enterprisesoftwarelicense/.
-- [ END OF LICENSE 0867164ffc95e54f04670b5169c09574bdbd9bba ]

local perf
local logger = require("spec.helpers.perf.logger")
local utils = require("spec.helpers.perf.utils")

local my_logger = logger.new_logger("[git]")

local git_temp_repo = "/tmp/perf-temp-repo"

local function is_git_repo()
  -- reload the perf module, for circular dependency issue
  perf = require("spec.helpers.perf")

  local _, err = perf.execute("git rev-parse HEAD")
  return err == nil
end

-- is this test based on git versions: e.g. have we git checkout versions?
local function is_git_based()
  return package.path:find(git_temp_repo)
end

local function git_checkout(version)
  -- reload the perf module, for circular dependency issue
  perf = require("spec.helpers.perf")

  local _, err = perf.execute("which git")
  if err then
    error("git binary not found")
  end

  if not is_git_repo() then
    error("not in a git repo")
  end

  for _, cmd in ipairs({
    "rm -rf " .. git_temp_repo,
    "git clone . " .. git_temp_repo,
    "cp -r .git/refs/ " .. git_temp_repo .. "/.git/.", -- copy refs
    -- version is sometimes a hash so we can't always use -b
    "cd " .. git_temp_repo .. " && git checkout " ..version
  }) do
    local _, err = perf.execute(cmd, { logger = my_logger.log_exec })
    if err then
      error("error preparing temporary repo: " .. err)
    end
  end

  utils.add_lua_package_paths(git_temp_repo)

  return git_temp_repo
end

local function git_restore()
  return utils.restore_lua_package_paths()
end

local ee_version_suffix_old = "-dev-enterprise-edition" -- pre 3.0 suffix
local ee_version_suffix = "-enterprise-edition"

local version_map_table = {
  -- temporary hack, fallback to previous version of artifact
  -- if current version is not released yet
<<<<<<< HEAD
  ["3.1.0.0"] = "3.0.0.0",
=======
  ["3.1.0"] = "3.0.0",
>>>>>>> bc411233
}

local alpha_pattern = "(.+)-alpha" -- new version format starting 3.0.0

local function get_kong_version(raw)
  -- unload the module if it's previously loaded
  package.loaded["kong.meta"] = nil
  package.loaded["kong.enterprise_edition.meta"] = nil

  local ok, meta, _ = pcall(require, "kong.meta")
<<<<<<< HEAD
=======
  local v = meta._VERSION
  v = string.match(v, alpha_pattern) or v

  if not raw and version_map_table[v] then
    return version_map_table[v]
  end
>>>>>>> bc411233
  if ok then
    local v = meta._VERSION
    v = string.match(v, alpha_pattern) or v

    if v:endswith(ee_version_suffix_old) then
      v = v:sub(1, #v-#ee_version_suffix_old)
    elseif v:endswith(ee_version_suffix) then
      v = v:sub(1, #v-#ee_version_suffix)
    end
    if not raw and version_map_table[v] then
      return version_map_table[v]
    end
    return v
  end
  error("can't read Kong version from kong.meta: " .. (meta or "nil"))
end


return {
  is_git_repo = is_git_repo,
  is_git_based = is_git_based,
  git_checkout = git_checkout,
  git_restore = git_restore,
  get_kong_version = get_kong_version,
}<|MERGE_RESOLUTION|>--- conflicted
+++ resolved
@@ -67,11 +67,7 @@
 local version_map_table = {
   -- temporary hack, fallback to previous version of artifact
   -- if current version is not released yet
-<<<<<<< HEAD
   ["3.1.0.0"] = "3.0.0.0",
-=======
-  ["3.1.0"] = "3.0.0",
->>>>>>> bc411233
 }
 
 local alpha_pattern = "(.+)-alpha" -- new version format starting 3.0.0
@@ -82,15 +78,7 @@
   package.loaded["kong.enterprise_edition.meta"] = nil
 
   local ok, meta, _ = pcall(require, "kong.meta")
-<<<<<<< HEAD
-=======
-  local v = meta._VERSION
-  v = string.match(v, alpha_pattern) or v
 
-  if not raw and version_map_table[v] then
-    return version_map_table[v]
-  end
->>>>>>> bc411233
   if ok then
     local v = meta._VERSION
     v = string.match(v, alpha_pattern) or v
