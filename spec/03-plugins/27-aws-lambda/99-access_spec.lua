--- conflicted
+++ resolved
@@ -520,11 +520,7 @@
         assert.equal("some_value_post1", body.key1)
       end)
 
-<<<<<<< HEAD
       it("invokes a Lambda function with POST json body", function()
-=======
-      it("sets proper status code (type = number) on custom response from Lambda", function()
->>>>>>> cb0a13ce
         local res = assert(proxy_client:send {
           method  = "POST",
           path    = "/post",
@@ -544,42 +540,15 @@
         assert.equal("some_value_json1", body.key1)
       end)
 
-<<<<<<< HEAD
       it("passes empty json arrays unmodified", function()
-=======
-      it("sets proper status code (type = string) on custom response from Lambda", function()
->>>>>>> cb0a13ce
         local res = assert(proxy_client:send {
           method  = "POST",
           path    = "/post",
           headers = {
-<<<<<<< HEAD
             ["Host"]         = "lambda.com",
             ["Content-Type"] = "application/json"
           },
           body = '[{}, []]'
-=======
-            ["Host"]         = "lambda11.com",
-            ["Content-Type"] = "application/json"
-          },
-          body = {
-            statusCode = "201",
-          }
-        })
-        local body = assert.res_status(201, res)
-        assert.equal(0, tonumber(res.headers["Content-Length"]))
-        assert.equal(nil, res.headers["X-Custom-Header"])
-        assert.equal("", body)
-      end)
-
-      it("sets proper status code/headers/body on custom response from Lambda", function()
-        -- the lambda function must return a string
-        -- for the custom response "body" property
-        local body = cjson.encode({
-          key1 = "some_value_post1",
-          key2 = "some_value_post2",
-          key3 = "some_value_post3",
->>>>>>> cb0a13ce
         })
         assert.res_status(200, res)
         assert.equal('[{},[]]', string.gsub(res:read_body(), "\n",""))
@@ -698,11 +667,7 @@
         assert.is_table(body.request_body_args)
       end)
 
-<<<<<<< HEAD
       it("invokes a Lambda function with POST and binary payload and custom header", function()
-=======
-      it("returns HTTP 502 when 'status' property of custom response contains non-numeric character", function()
->>>>>>> cb0a13ce
         local res = assert(proxy_client:send {
           method  = "POST",
           path    = "/post?key1=from_querystring",
@@ -734,47 +699,7 @@
         assert.is_table(body.request_body_args)
       end)
 
-<<<<<<< HEAD
       it("invokes a Lambda function with POST params and Event invocation_type", function()
-=======
-      it("returns HTTP 502 when 'status' property of custom response is not a valid HTTP status code", function()
-        local res = assert(proxy_client:send {
-          method  = "POST",
-          path    = "/post",
-          headers = {
-            ["Host"]         = "lambda11.com",
-            ["Content-Type"] = "application/json",
-          },
-          body = {
-            statusCode = "99",
-          }
-        })
-
-        assert.res_status(502, res)
-        local b = assert.response(res).has.jsonbody()
-        assert.equal("Bad Gateway", b.message)
-      end)
-
-      it("returns HTTP 502 when 'status' property of custom response is not a valid HTTP status code", function()
-        local res = assert(proxy_client:send {
-          method  = "POST",
-          path    = "/post",
-          headers = {
-            ["Host"]         = "lambda11.com",
-            ["Content-Type"] = "application/json",
-          },
-          body = {
-            statusCode = "600",
-          }
-        })
-
-        assert.res_status(502, res)
-        local b = assert.response(res).has.jsonbody()
-        assert.equal("Bad Gateway", b.message)
-      end)
-
-      it("returns HTTP 502 when 'headers' property of custom response is not a table", function()
->>>>>>> cb0a13ce
         local res = assert(proxy_client:send {
           method  = "POST",
           path    = "/post",
@@ -920,7 +845,7 @@
   -- and the tests pass.
   -- see: https://github.com/Kong/kong/commit/c6f9e4558b5a654e78ca96b2ba4309e527053403#diff-9d13d8efc852de84b07e71bf419a2c4d
 
-        it("sets proper status code on custom response from Lambda", function()
+        it("sets proper status code (type = number) on custom response from Lambda", function()
           local res = assert(proxy_client:send {
             method  = "POST",
             path    = "/post",
@@ -930,6 +855,24 @@
             },
             body = {
               statusCode = 201,
+            }
+          })
+          local body = assert.res_status(201, res)
+          assert.equal(0, tonumber(res.headers["Content-Length"]))
+          assert.equal(nil, res.headers["X-Custom-Header"])
+          assert.equal("", body)
+        end)
+
+        it("sets proper status code (type = string) on custom response from Lambda", function()
+          local res = assert(proxy_client:send {
+            method  = "POST",
+            path    = "/post",
+            headers = {
+              ["Host"]         = "lambda11.com",
+              ["Content-Type"] = "application/json"
+            },
+            body = {
+              statusCode = "201",
             }
           })
           local body = assert.res_status(201, res)
