-- This software is copyright Kong Inc. and its licensors.
-- Use of the software is subject to the agreement between your organization
-- and Kong Inc. If there is no such agreement, use is governed by and
-- subject to the terms of the Kong Master Software License Agreement found
-- at https://konghq.com/enterprisesoftwarelicense/.
-- [ END OF LICENSE 0867164ffc95e54f04670b5169c09574bdbd9bba ]

local helpers = require "spec.helpers"
local redis = require "resty.redis"
local version = require "version"
local tostring = tostring


<<<<<<< HEAD
local REDIS_HOST = helpers.redis_host
local REDIS_PORT = 6379
=======
local REDIS_HOST      = helpers.redis_host
local REDIS_PORT      = helpers.redis_port
local REDIS_SSL_PORT  = helpers.redis_ssl_port
local REDIS_SSL_SNI   = helpers.redis_ssl_sni

>>>>>>> a3ec505f
local REDIS_DB_1 = 1
local REDIS_DB_2 = 2
local REDIS_DB_3 = 3
local REDIS_DB_4 = 4

local REDIS_USER_VALID = "response-ratelimit-user"
local REDIS_USER_INVALID = "some-user"
local REDIS_PASSWORD = "secret"

local SLEEP_TIME = 1

local function redis_connect()
  local red = redis:new()
  red:set_timeout(2000)
  assert(red:connect(REDIS_HOST, REDIS_PORT))
  local red_version = string.match(red:info(), 'redis_version:([%g]+)\r\n')
  return red, assert(version(red_version))
end

local function flush_redis(red, db)
  assert(red:select(db))
  red:flushall()
end

local function add_redis_user(red)
  assert(red:acl("setuser", REDIS_USER_VALID, "on", "allkeys", "+incrby", "+select", "+info", "+expire", "+get", "+exists", ">" .. REDIS_PASSWORD))
  assert(red:acl("setuser", REDIS_USER_INVALID, "on", "allkeys", "+get", ">" .. REDIS_PASSWORD))
end

local function remove_redis_user(red)
  assert(red:acl("deluser", REDIS_USER_VALID))
  assert(red:acl("deluser", REDIS_USER_INVALID))
end

describe("Plugin: rate-limiting (integration)", function()
  local client
  local bp
  local red
  local red_version

  lazy_setup(function()
    -- only to run migrations
    bp = helpers.get_db_utils(nil, {
      "routes",
      "services",
      "plugins",
    }, {
      "response-ratelimiting",
    })
    red, red_version = redis_connect()

  end)

  lazy_teardown(function()
    if client then
      client:close()
    end
    if red then
      red:close()
    end

    helpers.stop_kong()
  end)

  local strategies = {
    no_ssl = {
      redis_port = REDIS_PORT,
    },
    ssl_verify = {
      redis_ssl = true,
      redis_ssl_verify = true,
      redis_server_name = REDIS_SSL_SNI,
      lua_ssl_trusted_certificate = "spec/fixtures/redis/ca.crt",
      redis_port = REDIS_SSL_PORT,
    },
    ssl_no_verify = {
      redis_ssl = true,
      redis_ssl_verify = false,
      redis_server_name = "really.really.really.does.not.exist.host.test",
      redis_port = REDIS_SSL_PORT,
    },
  }

  for strategy, config in pairs(strategies) do

    describe("config.policy = redis #" .. strategy, function()
      -- Regression test for the following issue:
      -- https://github.com/Kong/kong/issues/3292

      lazy_setup(function()
        flush_redis(red, REDIS_DB_1)
        flush_redis(red, REDIS_DB_2)
        flush_redis(red, REDIS_DB_3)
        if red_version >= version("6.0.0") then
          add_redis_user(red)
        end

        bp = helpers.get_db_utils(nil, {
          "routes",
          "services",
          "plugins",
        }, {
          "response-ratelimiting",
        })

        local route1 = assert(bp.routes:insert {
          hosts        = { "redistest1.com" },
        })
        assert(bp.plugins:insert {
          name   = "response-ratelimiting",
          route = { id = route1.id },
          config = {
            policy            = "redis",
            redis_host        = REDIS_HOST,
            redis_port        = config.redis_port,
            redis_database    = REDIS_DB_1,
            redis_ssl         = config.redis_ssl,
            redis_ssl_verify  = config.redis_ssl_verify,
            redis_server_name = config.redis_server_name,
            fault_tolerant    = false,
            redis_timeout     = 10000,
            limits            = { video = { minute = 6 } },
          },
        })

        local route2 = assert(bp.routes:insert {
          hosts        = { "redistest2.com" },
        })
        assert(bp.plugins:insert {
          name   = "response-ratelimiting",
          route = { id = route2.id },
          config = {
            policy            = "redis",
            redis_host        = REDIS_HOST,
            redis_port        = config.redis_port,
            redis_database    = REDIS_DB_2,
            redis_ssl         = config.redis_ssl,
            redis_ssl_verify  = config.redis_ssl_verify,
            redis_server_name = config.redis_server_name,
            fault_tolerant    = false,
            redis_timeout     = 10000,
            limits            = { video = { minute = 6 } },
          },
        })

        if red_version >= version("6.0.0") then
          local route3 = assert(bp.routes:insert {
            hosts        = { "redistest3.com" },
          })
          assert(bp.plugins:insert {
            name   = "response-ratelimiting",
            route = { id = route3.id },
            config = {
              policy            = "redis",
              redis_host        = REDIS_HOST,
              redis_port        = config.redis_port,
              redis_username    = REDIS_USER_VALID,
              redis_password    = REDIS_PASSWORD,
              redis_database    = REDIS_DB_3,
              redis_ssl         = config.redis_ssl,
              redis_ssl_verify  = config.redis_ssl_verify,
              redis_server_name = config.redis_server_name,
              fault_tolerant    = false,
              redis_timeout     = 10000,
              limits            = { video = { minute = 6 } },
            },
          })

          local route4 = assert(bp.routes:insert {
            hosts        = { "redistest4.com" },
          })
          assert(bp.plugins:insert {
            name   = "response-ratelimiting",
            route = { id = route4.id },
            config = {
              policy            = "redis",
              redis_host        = REDIS_HOST,
              redis_port        = config.redis_port,
              redis_username    = REDIS_USER_INVALID,
              redis_password    = REDIS_PASSWORD,
              redis_database    = REDIS_DB_4,
              redis_ssl         = config.redis_ssl,
              redis_ssl_verify  = config.redis_ssl_verify,
              redis_server_name = config.redis_server_name,
              fault_tolerant    = false,
              redis_timeout     = 10000,
              limits            = { video = { minute = 6 } },
            },
          })
        end

        assert(helpers.start_kong({
          nginx_conf = "spec/fixtures/custom_nginx.template",
          lua_ssl_trusted_certificate = config.lua_ssl_trusted_certificate,
        }))
        client = helpers.proxy_client()
      end)

      lazy_teardown(function()
        helpers.stop_kong()
        if red_version >= version("6.0.0") then
          remove_redis_user(red)
        end
      end)

      it("connection pool respects database setting", function()
        assert(red:select(REDIS_DB_1))
        local size_1 = assert(red:dbsize())

        assert(red:select(REDIS_DB_2))
        local size_2 = assert(red:dbsize())

        assert.equal(0, tonumber(size_1))
        assert.equal(0, tonumber(size_2))
        if red_version >= version("6.0.0") then
          assert(red:select(REDIS_DB_3))
          local size_3 = assert(red:dbsize())
          assert.equal(0, tonumber(size_3))
        end

        local res = assert(client:send {
          method = "GET",
          path = "/response-headers?x-kong-limit=video=1",
          headers = {
            ["Host"] = "redistest1.com"
          }
        })
        assert.res_status(200, res)
        assert.equal(6, tonumber(res.headers["x-ratelimit-limit-video-minute"]))
        assert.equal(5, tonumber(res.headers["x-ratelimit-remaining-video-minute"]))

        -- Wait for async timer to increment the limit

        ngx.sleep(SLEEP_TIME)

        assert(red:select(REDIS_DB_1))
        size_1 = assert(red:dbsize())

        assert(red:select(REDIS_DB_2))
        size_2 = assert(red:dbsize())

        -- TEST: DB 1 should now have one hit, DB 2 and 3 none

        assert.is_true(tonumber(size_1) > 0)
        assert.equal(0, tonumber(size_2))
        if red_version >= version("6.0.0") then
          assert(red:select(REDIS_DB_3))
          local size_3 = assert(red:dbsize())
          assert.equal(0, tonumber(size_3))
        end

        -- response-ratelimiting plugin reuses the redis connection
        local res = assert(client:send {
          method = "GET",
          path = "/response-headers?x-kong-limit=video=1",
          headers = {
            ["Host"] = "redistest2.com"
          }
        })
        assert.res_status(200, res)
        assert.equal(6, tonumber(res.headers["x-ratelimit-limit-video-minute"]))
        assert.equal(5, tonumber(res.headers["x-ratelimit-remaining-video-minute"]))

        -- Wait for async timer to increment the limit

        ngx.sleep(SLEEP_TIME)

        assert(red:select(REDIS_DB_1))
        size_1 = assert(red:dbsize())

        assert(red:select(REDIS_DB_2))
        size_2 = assert(red:dbsize())

        -- TEST: DB 1 and 2 should now have one hit, DB 3 none

        assert.is_true(tonumber(size_1) > 0)
        assert.is_true(tonumber(size_2) > 0)
        if red_version >= version("6.0.0") then
          assert(red:select(REDIS_DB_3))
          local size_3 = assert(red:dbsize())
          assert.equal(0, tonumber(size_3))
        end

        -- response-ratelimiting plugin reuses the redis connection
        if red_version >= version("6.0.0") then
          local res = assert(client:send {
            method = "GET",
            path = "/response-headers?x-kong-limit=video=1",
            headers = {
              ["Host"] = "redistest3.com"
            }
          })
          assert.res_status(200, res)
          assert.equal(6, tonumber(res.headers["x-ratelimit-limit-video-minute"]))
          assert.equal(5, tonumber(res.headers["x-ratelimit-remaining-video-minute"]))

          -- Wait for async timer to increment the limit

          ngx.sleep(SLEEP_TIME)

          assert(red:select(REDIS_DB_1))
          size_1 = assert(red:dbsize())

          assert(red:select(REDIS_DB_2))
          size_2 = assert(red:dbsize())

          assert(red:select(REDIS_DB_3))
          local size_3 = assert(red:dbsize())

          -- TEST: All DBs should now have one hit, because the
          -- plugin correctly chose to select the database it is
          -- configured to hit

          assert.is_true(tonumber(size_1) > 0)
          assert.is_true(tonumber(size_2) > 0)
          assert.is_true(tonumber(size_3) > 0)
        end
      end)

      it("authenticates and executes with a valid redis user having proper ACLs", function()
        if red_version >= version("6.0.0") then
          local res = assert(client:send {
            method = "GET",
            path = "/status/200",
            headers = {
              ["Host"] = "redistest3.com"
            }
          })
          assert.res_status(200, res)
        else
          ngx.log(ngx.WARN, "Redis v" .. tostring(red_version) .. " does not support ACL functions " ..
            "'authenticates and executes with a valid redis user having proper ACLs' will be skipped")
        end
      end)

      it("fails to rate-limit for a redis user with missing ACLs", function()
        if red_version >= version("6.0.0") then
          local res = assert(client:send {
            method = "GET",
            path = "/status/200",
            headers = {
              ["Host"] = "redistest4.com"
            }
          })
          assert.res_status(500, res)
        else
          ngx.log(ngx.WARN, "Redis v" .. tostring(red_version) .. " does not support ACL functions " ..
            "'fails to response rate-limit for a redis user with missing ACLs' will be skipped")
        end
      end)
    end)
  end
end)<|MERGE_RESOLUTION|>--- conflicted
+++ resolved
@@ -11,16 +11,10 @@
 local tostring = tostring
 
 
-<<<<<<< HEAD
 local REDIS_HOST = helpers.redis_host
-local REDIS_PORT = 6379
-=======
-local REDIS_HOST      = helpers.redis_host
 local REDIS_PORT      = helpers.redis_port
 local REDIS_SSL_PORT  = helpers.redis_ssl_port
 local REDIS_SSL_SNI   = helpers.redis_ssl_sni
-
->>>>>>> a3ec505f
 local REDIS_DB_1 = 1
 local REDIS_DB_2 = 2
 local REDIS_DB_3 = 3
