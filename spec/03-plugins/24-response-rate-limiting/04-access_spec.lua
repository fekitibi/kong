--- conflicted
+++ resolved
@@ -9,19 +9,12 @@
 local helpers        = require "spec.helpers"
 
 
-<<<<<<< HEAD
 local REDIS_HOST     = helpers.redis_host
-local REDIS_PORT     = 6379
-local REDIS_PASSWORD = ""
-local REDIS_DATABASE = 1
-=======
-local REDIS_HOST      = helpers.redis_host
 local REDIS_PORT      = helpers.redis_port
 local REDIS_SSL_PORT  = helpers.redis_ssl_port
 local REDIS_SSL_SNI   = helpers.redis_ssl_sni
-local REDIS_PASSWORD  = ""
-local REDIS_DATABASE  = 1
->>>>>>> a3ec505f
+local REDIS_PASSWORD = ""
+local REDIS_DATABASE = 1
 
 local SLEEP_TIME = 0.01
 local ITERATIONS = 10
