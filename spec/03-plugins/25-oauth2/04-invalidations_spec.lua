--- conflicted
+++ resolved
@@ -27,27 +27,9 @@
       }))
     end)
 
-<<<<<<< HEAD
-    before_each(function()
-      assert(db:truncate("routes"))
-      assert(db:truncate("services"))
-      assert(db:truncate("consumers"))
-      assert(db:truncate("plugins"))
-      assert(db:truncate("oauth2_tokens"))
-      assert(db:truncate("oauth2_credentials"))
-      assert(db:truncate("oauth2_authorization_codes"))
-      assert(db:truncate())
-=======
     lazy_teardown(function()
       helpers.stop_kong()
     end)
-
-    local service
-    local route
-    local plugin
-    local consumer
-    local credential
->>>>>>> ce3c3864
 
     before_each(function()
       service = admin_api.services:insert()
