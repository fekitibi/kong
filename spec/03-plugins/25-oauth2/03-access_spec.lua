local cjson   = require "cjson"
local helpers = require "spec.helpers"
local utils   = require "kong.tools.utils"
local admin_api = require "spec.fixtures.admin_api"
local sha256 = require "resty.sha256"

local math_random = math.random
local string_char = string.char
local string_gsub = string.gsub
local string_rep = string.rep


local ngx_encode_base64 = ngx.encode_base64


local kong = {
  table = require("kong.pdk.table").new()
}


local function provision_code(host, extra_headers, client_id, code_challenge)
  local request_client = helpers.proxy_ssl_client()
  local body = {
      provision_key = "provision123",
      client_id = client_id or "clientid123",
      scope = "email",
      response_type = "code",
      state = "hello",
      authenticated_userid = "userid123",
  }
  if code_challenge then
    body["code_challenge"] = code_challenge
    body["code_method"] = "S256"
  end

  local res = assert(request_client:send {
    method = "POST",
    path = "/oauth2/authorize",
    body = body,
    headers = kong.table.merge({
      ["Host"] = host or "oauth2.com",
      ["Content-Type"] = "application/json"
    }, extra_headers)
  })
  assert.response(res).has.status(200)
  local body = assert.response(res).has.jsonbody()

  request_client:close()
  if body.redirect_uri then
    local iterator, err = ngx.re.gmatch(body.redirect_uri, "^http://google\\.com/kong\\?code=([\\w]{32,32})&state=hello$")
    assert.is_nil(err)
    local m, err = iterator()
    assert.is_nil(err)
    return m[1]
  end
end


local function provision_token(host, extra_headers, client_id, client_secret, code_challenge, code_verifier, require_secret)
  local code = provision_code(host, extra_headers, client_id, code_challenge)
  local request_client = helpers.proxy_ssl_client()
  require_secret = require_secret == nil or require_secret
  local body = { code = code,
                 client_id = client_id or "clientid123",
                 grant_type = "authorization_code" }
  if client_secret or require_secret then
    body["client_secret"] = client_secret or "secret123"
  end
  if code_verifier then
    body["code_verifier"] = code_verifier
  end

  local res = assert(request_client:send {
    method = "POST",
    path = "/oauth2/token",
    body = body,
    headers = kong.table.merge({
      ["Host"] = host or "oauth2.com",
      ["Content-Type"] = "application/json"
    }, extra_headers)
  })

  assert.response(res).has.status(200)
  local token = assert.response(res).has.jsonbody()
  assert.is_table(token)
  request_client:close()
  return token
end


local function refresh_token(host, refresh_token)
  local request_client = helpers.proxy_ssl_client()
  local res = assert(request_client:send {
    method  = "POST",
    path    = "/oauth2/token",
    body    = {
      refresh_token    = refresh_token,
      client_id        = "clientid123",
      client_secret    = "secret123",
      grant_type       = "refresh_token"
    },
    headers = {
      ["Host"]         = host or "oauth2.com",
      ["Content-Type"] = "application/json"
    }
  })
  assert.response(res).has.status(200)
  local token = assert.response(res).has.jsonbody()
  assert.is_table(token)
  request_client:close()
  return token
end


local function get_pkce_tokens(code_verifier)
  if not code_verifier then
    code_verifier = ''
    for i = 1, 50 do
      code_verifier = code_verifier .. string_char(math_random(65, 90))
    end
  end
  local digest = sha256:new()
  digest:update(code_verifier)
  local code_challenge = ngx_encode_base64(digest:final(), true)
  code_challenge = string_gsub(code_challenge, "+", "-")
  code_challenge = string_gsub(code_challenge, "/", "_")
  return code_challenge, code_verifier
end


for _, strategy in helpers.each_strategy() do

describe("Plugin: oauth2 [#" .. strategy .. "]", function()
  local db

  lazy_setup(function()
    local _
    _, db = helpers.get_db_utils(strategy, {
      "routes",
      "services",
      "consumers",
      "plugins",
      "keyauth_credentials",
      "oauth2_credentials",
      "oauth2_authorization_codes",
      "oauth2_tokens",
    })

    assert(helpers.start_kong({
      database    = strategy,
      trusted_ips = "127.0.0.1",
      nginx_conf  = "spec/fixtures/custom_nginx.template",
    }))
  end)

  lazy_teardown(function()
    helpers.stop_kong()
  end)

  describe("access", function()
    local proxy_ssl_client
    local proxy_client
    local client1

    lazy_setup(function()

      local consumer = admin_api.consumers:insert {
        username = "bob"
      }

      local anonymous_user = admin_api.consumers:insert {
        username = "no-body"
      }

      client1 = admin_api.oauth2_credentials:insert {
        client_id      = "clientid123",
        client_secret  = "secret123",
        hash_secret    = true,
        redirect_uris  = { "http://google.com/kong" },
        name           = "testapp",
        consumer       = { id = consumer.id },
      }

      admin_api.oauth2_credentials:insert {
        client_id      = "clientid789",
        client_secret  = "secret789",
        redirect_uris  = { "http://google.com/kong?foo=bar&code=123" },
        name           = "testapp2",
        consumer       = { id = consumer.id },
      }

      admin_api.oauth2_credentials:insert {
        client_id     = "clientid333",
        client_secret = "secret333",
        hash_secret   = true,
        redirect_uris = { "http://google.com/kong" },
        name          = "testapp3",
        consumer      = { id = consumer.id },
      }

      admin_api.oauth2_credentials:insert {
        client_id     = "clientid456",
        client_secret = "secret456",
        redirect_uris = { "http://one.com/one/", "http://two.com/two" },
        name          = "testapp3",
        consumer      = { id = consumer.id },
      }

      admin_api.oauth2_credentials:insert {
        client_id     = "clientid1011",
        client_secret = "secret1011",
        hash_secret   = true,
        redirect_uris = { "http://google.com/kong", },
        name          = "testapp31",
        consumer      = { id = consumer.id },
      }

      admin_api.oauth2_credentials:insert {
        client_id     = "clientid10112",
        client_secret = "secret10112",
        redirect_uris = ngx.null,
        name          = "testapp311",
        consumer      = { id = consumer.id },
      }

      admin_api.oauth2_credentials:insert {
        client_id     = "clientid11211",
        client_secret = "secret11211",
        redirect_uris = { "http://google.com/kong", },
        name          = "testapp50",
        client_type   = "public",
        consumer      = { id = consumer.id },
      }

      local service1    = admin_api.services:insert()
      local service2    = admin_api.services:insert()
      local service2bis = admin_api.services:insert()
      local service3    = admin_api.services:insert()
      local service4    = admin_api.services:insert()
      local service5    = admin_api.services:insert()
      local service6    = admin_api.services:insert()
      local service7    = admin_api.services:insert()
      local service8    = admin_api.services:insert()
      local service9    = admin_api.services:insert()
      local service10   = admin_api.services:insert()
      local service11   = admin_api.services:insert()
      local service12   = admin_api.services:insert()
      local service13   = admin_api.services:insert()
<<<<<<< HEAD
=======
      local service_c   = admin_api.services:insert()
      local service14   = admin_api.services:insert()
      local service15   = admin_api.services:insert()
      local service16   = admin_api.services:insert()
>>>>>>> 5e7a9b47

      local route1 = assert(admin_api.routes:insert({
        hosts     = { "oauth2.com" },
        protocols = { "http", "https" },
        service   = service1,
      }))

      local route2 = assert(admin_api.routes:insert({
        hosts      = { "example-path.com" },
        protocols  = { "http", "https" },
        service    = service2,
      }))

      local route2bis = assert(admin_api.routes:insert({
        paths     = { "/somepath" },
        protocols = { "http", "https" },
        service   = service2bis,
      }))

      local route3 = assert(admin_api.routes:insert({
        hosts      = { "oauth2_3.com" },
        protocols  = { "http", "https" },
        service    = service3,
      }))

      local route4 = assert(admin_api.routes:insert({
        hosts      = { "oauth2_4.com" },
        protocols  = { "http", "https" },
        service    = service4,
      }))

      local route5 = assert(admin_api.routes:insert({
        hosts      = { "oauth2_5.com" },
        protocols  = { "http", "https" },
        service    = service5,
      }))

      local route6 = assert(admin_api.routes:insert({
        hosts      = { "oauth2_6.com" },
        protocols  = { "http", "https" },
        service    = service6,
      }))

      local route7 = assert(admin_api.routes:insert({
        hosts      = { "oauth2_7.com" },
        protocols  = { "http", "https" },
        service    = service7,
      }))

      local route8 = assert(admin_api.routes:insert({
        hosts      = { "oauth2_8.com" },
        protocols  = { "http", "https" },
        service    = service8,
      }))

      local route9 = assert(admin_api.routes:insert({
        hosts      = { "oauth2_9.com" },
        protocols  = { "http", "https" },
        service    = service9,
      }))

      local route10 = assert(admin_api.routes:insert({
        hosts       = { "oauth2_10.com" },
        protocols   = { "http", "https" },
        service     = service10,
      }))

      local route11 = assert(admin_api.routes:insert({
        hosts       = { "oauth2_11.com" },
        protocols   = { "http", "https" },
        service     = service11,
      }))

      local route12 = assert(admin_api.routes:insert({
        hosts       = { "oauth2_12.com" },
        protocols   = { "http", "https" },
        service     = service12,
      }))

      local route13 = assert(admin_api.routes:insert({
        hosts       = { "oauth2_13.com" },
        protocols   = { "http", "https" },
        service     = service13,
      }))

<<<<<<< HEAD
=======
      local route_c = assert(admin_api.routes:insert({
        hosts       = { "oauth2__c.com" },
        protocols   = { "http", "https" },
        service     = service_c,
      }))

      local route14 = assert(admin_api.routes:insert({
        hosts       = { "oauth2_14.com" },
        protocols   = { "http", "https" },
        service     = service14,
      }))

      local route15 = assert(admin_api.routes:insert({
        hosts       = { "oauth2_15.com" },
        protocols   = { "http", "https" },
        service     = service15,
      }))

      local route16 = assert(admin_api.routes:insert({
        hosts       = { "oauth2_16.com" },
        protocols   = { "http", "https" },
        service     = service16,
      }))

>>>>>>> 5e7a9b47
      admin_api.oauth2_plugins:insert({
        route = { id = route1.id },
        config   = { scopes = { "email", "profile", "user.email" } },
      })

      admin_api.oauth2_plugins:insert({
        route = { id = route2.id }
      })

      admin_api.oauth2_plugins:insert({
        route = { id = route2bis.id }
      })

      admin_api.oauth2_plugins:insert({
        route = { id = route3.id },
        config   = { hide_credentials = true },
      })

      admin_api.oauth2_plugins:insert({
        route = { id = route4.id },
        config   = {
          enable_client_credentials = true,
          enable_authorization_code = false,
        },
      })

      admin_api.oauth2_plugins:insert({
        route = { id = route5.id },
        config   = {
          enable_password_grant     = true,
          enable_authorization_code = false,
        },
      })

      admin_api.oauth2_plugins:insert({
        route = { id = route6.id },
        config   = {
          scopes                            = { "email", "profile", "user.email" },
          provision_key                     = "provision123",
          accept_http_if_already_terminated = true,
        },
      })

      admin_api.oauth2_plugins:insert({
        route = { id = route7.id },
        config   = {
          scopes    = { "email", "profile", "user.email" },
          anonymous = anonymous_user.id,
        },
      })

      admin_api.oauth2_plugins:insert({
        route = { id = route8.id },
        config   = {
          scopes             = { "email", "profile", "user.email" },
          global_credentials = true,
        },
      })


      admin_api.oauth2_plugins:insert({
        route = { id = route9.id },
        config   = {
          scopes             = { "email", "profile", "user.email" },
          global_credentials = true,
        },
      })

      admin_api.oauth2_plugins:insert({
        route = { id = route10.id },
        config   = {
          scopes             = { "email", "profile", "user.email" },
          global_credentials = true,
          anonymous          = utils.uuid(), -- a non existing consumer
        },
      })

      admin_api.oauth2_plugins:insert({
        route = { id = route11.id },
        config   = {
          scopes             = { "email", "profile", "user.email" },
          global_credentials = true,
          token_expiration   = 7,
          auth_header_name   = "custom_header_name",
        },
      })

      admin_api.oauth2_plugins:insert({
        route = { id = route12.id },
        config   = {
          scopes             = { "email", "profile", "user.email" },
          global_credentials = true,
          auth_header_name   = "custom_header_name",
          hide_credentials   = true,
        },
      })

      admin_api.oauth2_plugins:insert({
        route = { id = route13.id },
        config   = {
<<<<<<< HEAD
          scopes    = { "email", "profile", "user.email" },
=======
          scopes                   = { "email", "profile", "user.email" },
          global_credentials       = true,
          reuse_refresh_token = true,
        },
      })

      admin_api.oauth2_plugins:insert({
        route = { id = route_c.id },
        config   = {
          scopes = { "email", "profile", "user.email" },
>>>>>>> 5e7a9b47
          anonymous = anonymous_user.username,
        },
      })

<<<<<<< HEAD
=======
      admin_api.oauth2_plugins:insert({
        route = { id = route14.id },
        config   = {
          scopes                   = { "email", "profile", "user.email" },
          global_credentials       = true,
          pkce = "none",
        },
      })

      admin_api.oauth2_plugins:insert({
        route = { id = route15.id },
        config   = {
          scopes                   = { "email", "profile", "user.email" },
          global_credentials       = true,
          pkce = "strict",
        }
      })

      admin_api.oauth2_plugins:insert({
        route = { id = route16.id },
        config   = {
          scopes                   = { "email", "profile", "user.email" },
          global_credentials       = true,
          pkce = "lax",
        }
      })
    end)

    before_each(function ()
>>>>>>> 5e7a9b47
      proxy_client     = helpers.proxy_client()
      proxy_ssl_client = helpers.proxy_ssl_client()
    end)

    after_each(function()
      if proxy_client then proxy_client:close() end
      if proxy_ssl_client then proxy_ssl_client:close() end
    end)

    describe("OAuth2 Authorization", function()
      describe("Code Grant", function()
        it("returns an error when no provision_key is being sent", function()
          local res = assert(proxy_ssl_client:send {
            method  = "POST",
            path    = "/oauth2/authorize",
            headers = {
              ["Host"] = "oauth2.com"
            }
          })
          local body = assert.res_status(400, res)
          local json = cjson.decode(body)
          assert.same({ error_description = "Invalid provision_key", error = "invalid_provision_key" }, json)
          assert.are.equal("no-store", res.headers["cache-control"])
          assert.are.equal("no-cache", res.headers["pragma"])
        end)
        it("returns an error when no parameter is being sent", function()
          local res = assert(proxy_ssl_client:send {
            method  = "POST",
            path    = "/oauth2/authorize",
            body    = {
              provision_key    = "provision123"
            },
            headers = {
              ["Host"]         = "oauth2.com",
              ["Content-Type"] = "application/json"
            }
          })
          local body = assert.res_status(400, res)
          local json = cjson.decode(body)
          assert.same({ error_description = "Missing authenticated_userid parameter", error = "invalid_authenticated_userid" }, json)
        end)
        it("returns an error when only provision_key and authenticated_userid are sent", function()
          local res = assert(proxy_ssl_client:send {
            method  = "POST",
            path    = "/oauth2/authorize",
            body    = {
              provision_key        = "provision123",
              authenticated_userid = "id123"
            },
            headers                = {
              ["Host"]             = "oauth2.com",
              ["Content-Type"]     = "application/json"
            }
          })
          local body = assert.res_status(400, res)
          local json = cjson.decode(body)
          assert.same({ error_description = "Invalid client authentication", error = "invalid_client" }, json)
          assert.are.equal("no-store", res.headers["cache-control"])
          assert.are.equal("no-cache", res.headers["pragma"])
        end)
        it("returns an error when only the client_id is being sent", function()
          local res = assert(proxy_ssl_client:send {
            method  = "POST",
            path    = "/oauth2/authorize",
            body    = {
              provision_key        = "provision123",
              authenticated_userid = "id123",
              client_id            = "clientid123"
            },
            headers = {
              ["Host"]             = "oauth2.com",
              ["Content-Type"]     = "application/json"
            }
          })
          local body = assert.res_status(400, res)
          local json = cjson.decode(body)
          assert.same({ redirect_uri = "http://google.com/kong?error=invalid_scope&error_description=You%20must%20specify%20a%20scope" }, json)
        end)
        it("returns an error when an invalid scope is being sent", function()
          local res = assert(proxy_ssl_client:send {
            method  = "POST",
            path    = "/oauth2/authorize",
            body    = {
              provision_key        = "provision123",
              authenticated_userid = "id123",
              client_id            = "clientid123",
              scope                = "wot"
            },
            headers = {
              ["Host"]             = "oauth2.com",
              ["Content-Type"]     = "application/json"
            }
          })
          local body = assert.res_status(400, res)
          local json = cjson.decode(body)
          assert.same({ redirect_uri = "http://google.com/kong?error=invalid_scope&error_description=%22wot%22%20is%20an%20invalid%20scope" }, json)
        end)
        it("returns an error when no response_type is being sent", function()
          local res = assert(proxy_ssl_client:send {
            method = "POST",
            path = "/oauth2/authorize",
            body = {
              provision_key        = "provision123",
              authenticated_userid = "id123",
              client_id            = "clientid123",
              scope                = "email"
            },
            headers = {
              ["Host"]             = "oauth2.com",
              ["Content-Type"]     = "application/json"
            }
          })
          local body = assert.res_status(400, res)
          local json = cjson.decode(body)
          assert.same({ redirect_uri = "http://google.com/kong?error=unsupported_response_type&error_description=Invalid%20response_type" }, json)
        end)
        it("returns an error with a state when no response_type is being sent", function()
          local res = assert(proxy_ssl_client:send {
            method  = "POST",
            path    = "/oauth2/authorize",
            body    = {
              provision_key        = "provision123",
              authenticated_userid = "id123",
              client_id            = "clientid123",
              scope                = "email",
              state                = "somestate"
            },
            headers = {
              ["Host"]             = "oauth2.com",
              ["Content-Type"]     = "application/json"
            }
          })
          local body = assert.res_status(400, res)
          local json = cjson.decode(body)
          assert.same({ redirect_uri = "http://google.com/kong?error=unsupported_response_type&error_description=Invalid%20response_type&state=somestate" }, json)
        end)
        it("returns error when the redirect_uri does not match", function()
          local res = assert(proxy_ssl_client:send {
            method  = "POST",
            path    = "/oauth2/authorize",
            body    = {
              provision_key        = "provision123",
              authenticated_userid = "id123",
              client_id            = "clientid123",
              scope                = "email",
              response_type        = "code",
              redirect_uri         = "http://hello.com/"
            },
            headers = {
              ["Host"]             = "oauth2.com",
              ["Content-Type"]     = "application/json"
            }
          })
          local body = assert.res_status(400, res)
          local json = cjson.decode(body)
          assert.same({ redirect_uri = "http://google.com/kong?error=invalid_request&error_description=Invalid%20redirect_uri%20that%20does%20not%20match%20with%20any%20redirect_uri%20created%20with%20the%20application" }, json)
        end)
        it("works even if redirect_uri contains a query string", function()
          local res = assert(proxy_client:send {
            method  = "POST",
            path    = "/oauth2/authorize",
            body    = {
              provision_key         = "provision123",
              authenticated_userid  = "id123",
              client_id             = "clientid789",
              scope                 = "email",
              response_type         = "code"
            },
            headers = {
              ["Host"]              = "oauth2_6.com",
              ["Content-Type"]      = "application/json",
              ["X-Forwarded-Proto"] = "https"
            }
          })
          local body = cjson.decode(assert.res_status(200, res))
          assert.is_table(ngx.re.match(body.redirect_uri, "^http://google\\.com/kong\\?code=[\\w]{32,32}&foo=bar$"))
        end)
        it("works with multiple redirect_uris in the application", function()
          local res = assert(proxy_client:send {
            method  = "POST",
            path    = "/oauth2/authorize",
            body    = {
              provision_key         = "provision123",
              authenticated_userid  = "id123",
              client_id             = "clientid456",
              scope                 = "email",
              response_type         = "code"
            },
            headers = {
              ["Host"]              = "oauth2_6.com",
              ["Content-Type"]      = "application/json",
              ["X-Forwarded-Proto"] = "https"
            }
          })
          assert.response(res).has.status(200)
          local json = assert.response(res).has.jsonbody()
          assert.truthy(ngx.re.match(json.redirect_uri, "^http://one\\.com/one/\\?code=[\\w]{32,32}$"))
        end)
        it("fails when not under HTTPS", function()
          local res = assert(proxy_client:send {
            method  = "POST",
            path    = "/oauth2/authorize",
            body    = {
              provision_key        = "provision123",
              authenticated_userid = "id123",
              client_id            = "clientid123",
              scope                = "email",
              response_type        = "code"
            },
            headers = {
              ["Host"]             = "oauth2.com",
              ["Content-Type"]     = "application/json"
            }
          })
          assert.response(res).has.status(400)
          local json = assert.response(res).has.jsonbody(res)

          assert.equal("You must use HTTPS", json.error_description)
          assert.equal("access_denied", json.error)
        end)
        it("works when not under HTTPS but accept_http_if_already_terminated is true", function()
          local res = assert(proxy_client:send {
            method  = "POST",
            path    = "/oauth2/authorize",
            body    = {
              provision_key         = "provision123",
              authenticated_userid  = "id123",
              client_id             = "clientid123",
              scope                 = "email",
              response_type         = "code"
            },
            headers = {
              ["Host"]              = "oauth2_6.com",
              ["Content-Type"]      = "application/json",
              ["X-Forwarded-Proto"] = "https"
            }
          })
          local body = cjson.decode(assert.res_status(200, res))
          assert.is_table(ngx.re.match(body.redirect_uri, "^http://google\\.com/kong\\?code=[\\w]{32,32}$"))
        end)
        it("fails when not under HTTPS and accept_http_if_already_terminated is false", function()
          local res = assert(proxy_client:send {
            method  = "POST",
            path    = "/oauth2/authorize",
            body    = {
              provision_key         = "provision123",
              authenticated_userid  = "id123",
              client_id             = "clientid123",
              scope                 = "email",
              response_type         = "code"
            },
            headers = {
              ["Host"]              = "oauth2.com",
              ["Content-Type"]      = "application/json",
              ["X-Forwarded-Proto"] = "https"
            }
          })
          assert.response(res).has.status(400)
          local json = assert.response(res).has.jsonbody(res)

          assert.equal("You must use HTTPS", json.error_description)
          assert.equal("access_denied", json.error)
        end)
        it("returns success", function()
          local res = assert(proxy_ssl_client:send {
            method  = "POST",
            path    = "/oauth2/authorize",
            body    = {
              provision_key        = "provision123",
              authenticated_userid = "id123",
              client_id            = "clientid123",
              scope                = "email",
              response_type        = "code"
            },
            headers = {
              ["Host"]             = "oauth2.com",
              ["Content-Type"]     = "application/json"
            }
          })
          local body = cjson.decode(assert.res_status(200, res))
          assert.is_table(ngx.re.match(body.redirect_uri, "^http://google\\.com/kong\\?code=[\\w]{32,32}$"))
        end)
        it("fails with a path when using the DNS", function()
          local res = assert(proxy_ssl_client:send {
            method  = "POST",
            path    = "/oauth2/authorize",
            body    = {
              provision_key        = "provision123a",
              authenticated_userid = "id123",
              client_id            = "clientid123",
              scope                = "email",
              response_type        = "code",
            },
            headers = {
              ["Host"]             = "example-path.com",
              ["Content-Type"]     = "application/json",
            },
          })
          local body = assert.res_status(400, res)
          local json = cjson.decode(body)
          assert.same({ error_description = "Invalid provision_key", error = "invalid_provision_key" }, json)
        end)
        it("returns success with a path", function()
          local res = assert(proxy_ssl_client:send {
            method  = "POST",
            path    = "/somepath/oauth2/authorize",
            body    = {
              provision_key        = "provision123",
              authenticated_userid = "id123",
              client_id            = "clientid123",
              scope                = "email",
              response_type        = "code"
            },
            headers = {
              ["Content-Type"]     = "application/json"
            }
          })
          local body = cjson.decode(assert.res_status(200, res))
          assert.is_table(ngx.re.match(body.redirect_uri, "^http://google\\.com/kong\\?code=[\\w]{32,32}$"))
        end)
        it("returns success when requesting the url with final slash", function()
          local res = assert(proxy_ssl_client:send {
            method  = "POST",
            path    = "/oauth2/authorize/",
            body    = {
              provision_key        = "provision123",
              authenticated_userid = "id123",
              client_id            = "clientid123",
              scope                = "email",
              response_type        = "code"
            },
            headers = {
              ["Host"]             = "oauth2.com",
              ["Content-Type"]     = "application/json"
            }
          })
          local body = cjson.decode(assert.res_status(200, res))
          assert.is_table(ngx.re.match(body.redirect_uri, "^http://google\\.com/kong\\?code=[\\w]{32,32}$"))
        end)
        it("returns success with a state", function()
          local res = assert(proxy_ssl_client:send {
            method  = "POST",
            path    = "/oauth2/authorize",
            body    = {
              provision_key        = "provision123",
              authenticated_userid = "id123",
              client_id            = "clientid123",
              scope                = "email",
              response_type        = "code",
              state                = "hello"
            },
            headers = {
              ["Host"]             = "oauth2.com",
              ["Content-Type"]     = "application/json"
            }
          })
          local body = cjson.decode(assert.res_status(200, res))
          assert.is_table(ngx.re.match(body.redirect_uri, "^http://google\\.com/kong\\?code=[\\w]{32,32}&state=hello$"))
          -- Checking headers
          assert.are.equal("no-store", res.headers["cache-control"])
          assert.are.equal("no-cache", res.headers["pragma"])
        end)
        it("returns success and store authenticated user properties", function()
          local res = assert(proxy_ssl_client:send {
            method  = "POST",
            path    = "/oauth2/authorize",
            body    = {
              provision_key        = "provision123",
              client_id            = "clientid123",
              scope                = "email",
              response_type        = "code",
              state                = "hello",
              authenticated_userid = "userid123"
            },
            headers = {
              ["Host"]             = "oauth2.com",
              ["Content-Type"]     = "application/json"
            }
          })
          local body = cjson.decode(assert.res_status(200, res))
          assert.is_table(ngx.re.match(body.redirect_uri, "^http://google\\.com/kong\\?code=[\\w]{32,32}&state=hello$"))

          local iterator, err = ngx.re.gmatch(body.redirect_uri, "^http://google\\.com/kong\\?code=([\\w]{32,32})&state=hello$")
          assert.is_nil(err)
          local m, err = iterator()
          assert.is_nil(err)
          local data = db.oauth2_authorization_codes:select_by_code(m[1])
          assert.are.equal(m[1], data.code)
          assert.are.equal("userid123", data.authenticated_userid)
          assert.are.equal("email", data.scope)
          assert.are.equal(client1.id, data.credential.id)
        end)
        it("returns success with a dotted scope and store authenticated user properties", function()
          local res = assert(proxy_ssl_client:send {
            method  = "POST",
            path    = "/oauth2/authorize",
            body    = {
              provision_key        = "provision123",
              client_id            = "clientid123",
              scope                = "user.email",
              response_type        = "code",
              state                = "hello",
              authenticated_userid = "userid123"
            },
            headers = {
              ["Host"]             = "oauth2.com",
              ["Content-Type"]     = "application/json"
            }
          })
          local body = cjson.decode(assert.res_status(200, res))
          assert.is_table(ngx.re.match(body.redirect_uri, "^http://google\\.com/kong\\?code=[\\w]{32,32}&state=hello$"))

          local iterator, err = ngx.re.gmatch(body.redirect_uri, "^http://google\\.com/kong\\?code=([\\w]{32,32})&state=hello$")
          assert.is_nil(err)
          local m, err = iterator()
          assert.is_nil(err)
          local data = db.oauth2_authorization_codes:select_by_code(m[1])
          assert.are.equal(m[1], data.code)
          assert.are.equal("userid123", data.authenticated_userid)
          assert.are.equal("user.email", data.scope)
        end)
        it("fails when code challenge method is not supported", function()
          local res = assert(proxy_ssl_client:send {
            method  = "POST",
            path    = "/oauth2/authorize",
            body    = {
              provision_key         = "provision123",
              client_id             = "clientid11211",
              scope                 = "user.email",
              response_type         = "code",
              state                 = "hello",
              authenticated_userid  = "userid123",
              code_challenge        = "1234",
              code_challenge_method = "foo",
            },
            headers = {
              ["Host"]             = "oauth2.com",
              ["Content-Type"]     = "application/json"
            }
          })
          local body = assert.res_status(400, res)
          local json = cjson.decode(body)
          assert.same({ redirect_uri = "http://google.com/kong?error=invalid_request&error_description=code_challenge_method%20is%20not%20supported%2c%20must%20be%20S256&state=hello" }, json)
        end)
        it("fails when code challenge method is provided without code challenge", function()
          local res = assert(proxy_ssl_client:send {
            method  = "POST",
            path    = "/oauth2/authorize",
            body    = {
              provision_key         = "provision123",
              client_id             = "clientid11211",
              scope                 = "user.email",
              response_type         = "code",
              state                 = "hello",
              authenticated_userid  = "userid123",
              code_challenge_method = "H256",
            },
            headers = {
              ["Host"]              = "oauth2.com",
              ["Content-Type"]      = "application/json",
            }
          })
          local body = assert.res_status(400, res)
          local json = cjson.decode(body)
          assert.same({ redirect_uri = "http://google.com/kong?error=invalid_request&error_description=code_challenge%20is%20required%20when%20code_method%20is%20present&state=hello" }, json)
        end)
        it("fails when code challenge is not included for public client", function()
          local res = assert(proxy_ssl_client:send {
            method  = "POST",
            path    = "/oauth2/authorize",
            body    = {
              provision_key         = "provision123",
              client_id             = "clientid11211",
              scope                 = "user.email",
              response_type         = "code",
              state                 = "hello",
              authenticated_userid  = "userid123",
            },
            headers = {
              ["Host"]             = "oauth2.com",
              ["Content-Type"]     = "application/json"
            }
          })
          local body = assert.res_status(400, res)
          local json = cjson.decode(body)
          assert.same({ redirect_uri = "http://google.com/kong?error=invalid_request&error_description=code_challenge%20is%20required%20for%20public%20clients&state=hello" }, json)
        end)
        it("fails when code challenge is not included for confidential client when conf.pkce is strict", function()
          local res = assert(proxy_ssl_client:send {
            method  = "POST",
            path    = "/oauth2/authorize",
            body    = {
              provision_key         = "provision123",
              client_id             = "clientid123",
              scope                 = "user.email",
              response_type         = "code",
              state                 = "hello",
              authenticated_userid  = "userid123",
            },
            headers = {
              ["Host"]             = "oauth2_15.com",
              ["Content-Type"]     = "application/json"
            }
          })
          local body = assert.res_status(400, res)
          local json = cjson.decode(body)
          assert.same({ redirect_uri = "http://google.com/kong?error=invalid_request&error_description=code_challenge%20is%20required%20for%20public%20clients&state=hello" }, json)
        end)
        it("returns success when code challenge is not included for public client when conf.pkce is none", function()
          local res = assert(proxy_ssl_client:send {
            method  = "POST",
            path    = "/oauth2/authorize",
            body    = {
              provision_key         = "provision123",
              client_id             = "clientid11211",
              scope                 = "user.email",
              response_type         = "code",
              state                 = "hello",
              authenticated_userid  = "userid123",
            },
            headers = {
              ["Host"]             = "oauth2_14.com",
              ["Content-Type"]     = "application/json"
            }
          })
          local body = assert.res_status(200, res)
          local json = cjson.decode(body)
          local iterator, err = ngx.re.gmatch(json.redirect_uri, "^http://google\\.com/kong\\?code=([\\w]{32,32})&state=hello$")
          assert.is_nil(err)
          local m, err = iterator()
          assert.is_nil(err)
          db.oauth2_authorization_codes:select_by_code(m[1])
        end)
        it("returns success and defaults code method to S256 when not provided", function()
          local res = assert(proxy_ssl_client:send {
            method  = "POST",
            path    = "/oauth2/authorize",
            body    = {
              provision_key         = "provision123",
              client_id             = "clientid11211",
              scope                 = "user.email",
              response_type         = "code",
              state                 = "hello",
              authenticated_userid  = "userid123",
              code_challenge        = "1234",
            },
            headers = {
              ["Host"]             = "oauth2.com",
              ["Content-Type"]     = "application/json"
            }
          })
          local body = assert.res_status(200, res)
          local json = cjson.decode(body)
          local iterator, err = ngx.re.gmatch(json.redirect_uri, "^http://google\\.com/kong\\?code=([\\w]{32,32})&state=hello$")
          assert.is_nil(err)
          local m, err = iterator()
          assert.is_nil(err)
          local data = db.oauth2_authorization_codes:select_by_code(m[1])
          assert.are.equal("1234", data.challenge)
          assert.are.equal("S256", data.challenge_method)
        end)
        it("returns success and saves code challenge", function()
          local res = assert(proxy_ssl_client:send {
            method  = "POST",
            path    = "/oauth2/authorize",
            body    = {
              provision_key         = "provision123",
              client_id             = "clientid11211",
              scope                 = "user.email",
              response_type         = "code",
              state                 = "hello",
              authenticated_userid  = "userid123",
              code_challenge        = "1234",
              code_challenge_method = "S256",
            },
            headers = {
              ["Host"]             = "oauth2.com",
              ["Content-Type"]     = "application/json"
            }
          })
          local body = assert.res_status(200, res)
          local json = cjson.decode(body)
          local iterator, err = ngx.re.gmatch(json.redirect_uri, "^http://google\\.com/kong\\?code=([\\w]{32,32})&state=hello$")
          assert.is_nil(err)
          local m, err = iterator()
          assert.is_nil(err)
          local data = db.oauth2_authorization_codes:select_by_code(m[1])
          assert.are.equal("1234", data.challenge)
          assert.are.equal("S256", data.challenge_method)
        end)
      end)

      describe("Implicit Grant", function()
        it("returns success", function()
          local res = assert(proxy_ssl_client:send {
            method  = "POST",
            path    = "/oauth2/authorize",
            body    = {
              provision_key        = "provision123",
              authenticated_userid = "id123",
              client_id            = "clientid123",
              scope                = "email",
              response_type        = "token"
            },
            headers = {
              ["Host"]             = "oauth2.com",
              ["Content-Type"]     = "application/json"
            }
          })
          local body = cjson.decode(assert.res_status(200, res))
          assert.is_table(ngx.re.match(body.redirect_uri, "^http://google\\.com/kong\\#access_token=[\\w]{32,32}&expires_in=[\\d]+&token_type=bearer$"))
          assert.are.equal("no-store", res.headers["cache-control"])
          assert.are.equal("no-cache", res.headers["pragma"])
        end)
        it("returns success and the state", function()
          local res = assert(proxy_ssl_client:send {
            method  = "POST",
            path    = "/oauth2/authorize",
            body    = {
              provision_key        = "provision123",
              authenticated_userid = "id123",
              client_id            = "clientid123",
              scope                = "email",
              response_type        = "token",
              state                = "wot"
            },
            headers = {
              ["Host"]             = "oauth2.com",
              ["Content-Type"]     = "application/json"
            }
          })
          local body = cjson.decode(assert.res_status(200, res))
          assert.is_table(ngx.re.match(body.redirect_uri, "^http://google\\.com/kong\\#access_token=[\\w]{32,32}&expires_in=[\\d]+&state=wot&token_type=bearer$"))
        end)
        it("returns success and the token should have the right expiration", function()
          local res = assert(proxy_ssl_client:send {
            method  = "POST",
            path    = "/oauth2/authorize",
            body    = {
              provision_key        = "provision123",
              authenticated_userid = "id123",
              client_id            = "clientid123",
              scope                = "email",
              response_type        = "token"
            },
            headers = {
              ["Host"]             = "oauth2.com",
              ["Content-Type"]     = "application/json"
            }
          })
          local body = cjson.decode(assert.res_status(200, res))
          assert.is_table(ngx.re.match(body.redirect_uri, "^http://google\\.com/kong\\#access_token=[\\w]{32,32}&expires_in=[\\d]+&token_type=bearer$"))

          local iterator, err = ngx.re.gmatch(body.redirect_uri, "^http://google\\.com/kong\\#access_token=([\\w]{32,32})&expires_in=[\\d]+&token_type=bearer$")
          assert.is_nil(err)
          local m, err = iterator()
          assert.is_nil(err)
          local data = db.oauth2_tokens:select_by_access_token(m[1])
          assert.are.equal(m[1], data.access_token)
          assert.are.equal(5, data.expires_in)
          assert.falsy(data.refresh_token)
        end)
        it("returns success and store authenticated user properties", function()
          local res = assert(proxy_ssl_client:send {
            method  = "POST",
            path    = "/oauth2/authorize",
            body    = {
              provision_key        = "provision123",
              client_id            = "clientid123",
              scope                = "email  profile",
              response_type        = "token",
              authenticated_userid = "userid123"
            },
            headers = {
              ["Host"]             = "oauth2.com",
              ["Content-Type"]     = "application/json"
            }
          })
          local body = cjson.decode(assert.res_status(200, res))
          assert.is_table(ngx.re.match(body.redirect_uri, "^http://google\\.com/kong\\#access_token=[\\w]{32,32}&expires_in=[\\d]+&token_type=bearer$"))

          local iterator, err = ngx.re.gmatch(body.redirect_uri, "^http://google\\.com/kong\\#access_token=([\\w]{32,32})&expires_in=[\\d]+&token_type=bearer$")
          assert.is_nil(err)
          local m, err = iterator()
          assert.is_nil(err)
          local data = db.oauth2_tokens:select_by_access_token(m[1])
          assert.are.equal(m[1], data.access_token)
          assert.are.equal("userid123", data.authenticated_userid)
          assert.are.equal("email profile", data.scope)

          -- Checking that there is no refresh token since it's an implicit grant
          assert.are.equal(5, data.expires_in)
          assert.falsy(data.refresh_token)
        end)
        it("returns set the right upstream headers", function()
          local res = assert(proxy_ssl_client:send {
            method  = "POST",
            path    = "/oauth2/authorize",
            body    = {
              provision_key        = "provision123",
              client_id            = "clientid123",
              scope                = "email  profile",
              response_type        = "token",
              authenticated_userid = "userid123"
            },
            headers = {
              ["Host"]             = "oauth2.com",
              ["Content-Type"]     = "application/json"
            }
          })
          local body = cjson.decode(assert.res_status(200, res))
          local iterator, err = ngx.re.gmatch(body.redirect_uri, "^http://google\\.com/kong\\#access_token=([\\w]{32,32})&expires_in=[\\d]+&token_type=bearer$")
          assert.is_nil(err)
          local m, err = iterator()
          assert.is_nil(err)
          local access_token = m[1]

          local res = assert(proxy_ssl_client:send {
            method  = "GET",
            path    = "/request?access_token=" .. access_token,
            headers = {
              ["Host"] = "oauth2.com"
            }
          })
          local body = cjson.decode(assert.res_status(200, res))
          assert.truthy(body.headers["x-consumer-id"])
          assert.are.equal("bob", body.headers["x-consumer-username"])
          assert.are.equal("email profile", body.headers["x-authenticated-scope"])
          assert.are.equal("userid123", body.headers["x-authenticated-userid"])
          assert.are.equal("clientid123", body.headers["x-credential-identifier"])
          assert.are.equal(nil, body.headers["x-credential-username"])
        end)
      end)

      describe("Client Credentials", function()
        it("returns an error when client_secret is not sent", function()
          local res = assert(proxy_ssl_client:send {
            method  = "POST",
            path    = "/oauth2/token",
            body    = {
              client_id        = "clientid123",
              scope            = "email",
              response_type    = "token"
            },
            headers = {
              ["Host"]         = "oauth2_4.com",
              ["Content-Type"] = "application/json"
            }
          })
          local body = assert.res_status(400, res)
          local json = cjson.decode(body)
          assert.same({ error_description = "Invalid client authentication", error = "invalid_client" }, json)
        end)
        it("returns an error when empty client_id and empty client_secret is sent", function()
          local res = assert(proxy_ssl_client:send {
            method  = "POST",
            path    = "/oauth2/token",
            body    = {
              client_id        = "",
              client_secret    = "",
              scope            = "email",
              response_type    = "token",
              grant_type       = "client_credentials",
            },
            headers = {
              ["Host"]         = "oauth2_4.com",
              ["Content-Type"] = "application/json"
            }
          })
          local body = assert.res_status(400, res)
          local json = cjson.decode(body)
          assert.same({ error_description = "Invalid client authentication", error = "invalid_client" }, json)
        end)
        it("returns an error when grant_type is not sent", function()
          local res = assert(proxy_ssl_client:send {
            method  = "POST",
            path    = "/oauth2/token",
            body    = {
              client_id        = "clientid123",
              client_secret    = "secret123",
              scope            = "email",
              response_type    = "token"
            },
            headers = {
              ["Host"]         = "oauth2_4.com",
              ["Content-Type"] = "application/json"
            }
          })
          local body = assert.res_status(400, res)
          local json = cjson.decode(body)
          assert.same({ error = "unsupported_grant_type", error_description = "Invalid grant_type" }, json)
        end)
        it("fails when not under HTTPS", function()
          local res = assert(proxy_client:send {
            method  = "POST",
            path    = "/oauth2/token",
            body    = {
              client_id        = "clientid123",
              client_secret    = "secret123",
              scope            = "email",
              grant_type       = "client_credentials"
            },
            headers = {
              ["Host"]         = "oauth2_4.com",
              ["Content-Type"] = "application/json"
            }
          })
          assert.response(res).has.status(400)
          local json = assert.response(res).has.jsonbody(res)

          assert.equal("You must use HTTPS", json.error_description)
          assert.equal("access_denied", json.error)
        end)
        it("fails when setting authenticated_userid and no provision_key", function()
          local res = assert(proxy_ssl_client:send {
            method  = "POST",
            path    = "/oauth2/token",
            body    = {
              client_id            = "clientid123",
              client_secret        = "secret123",
              scope                = "email",
              grant_type           = "client_credentials",
              authenticated_userid = "user123"
            },
            headers = {
              ["Host"]             = "oauth2_4.com",
              ["Content-Type"]     = "application/json"
            }
          })
          local body = assert.res_status(400, res)
          local json = cjson.decode(body)
          assert.same({ error_description = "Invalid provision_key", error = "invalid_provision_key" }, json)
        end)
        it("fails when setting authenticated_userid and invalid provision_key", function()
          local res = assert(proxy_ssl_client:send {
            method  = "POST",
            path    = "/oauth2/token",
            body    = {
              client_id            = "clientid123",
              client_secret        = "secret123",
              scope                = "email",
              grant_type           = "client_credentials",
              authenticated_userid = "user123",
              provision_key        = "hello"
            },
            headers = {
              ["Host"]             = "oauth2_4.com",
              ["Content-Type"]     = "application/json"
            }
          })
          local body = assert.res_status(400, res)
          local json = cjson.decode(body)
          assert.same({ error_description = "Invalid provision_key", error = "invalid_provision_key" }, json)
        end)
        it("returns success", function()
          local res = assert(proxy_ssl_client:send {
            method  = "POST",
            path    = "/oauth2/token",
            body    = {
              client_id        = "clientid123",
              client_secret    = "secret123",
              scope            = "email",
              grant_type       = "client_credentials"
            },
            headers = {
              ["Host"]         = "oauth2_4.com",
              ["Content-Type"] = "application/json"
            }
          })
          local body = assert.res_status(200, res)
          assert.is_table(ngx.re.match(body, [[^\{"token_type":"bearer","access_token":"[\w]{32,32}","expires_in":5\}$]]))
        end)
        it("returns success with an application that has multiple redirect_uri", function()
          local res = assert(proxy_ssl_client:send {
            method  = "POST",
            path    = "/oauth2/token",
            body    = {
              client_id        = "clientid456",
              client_secret    = "secret456",
              scope            = "email",
              grant_type       = "client_credentials"
            },
            headers = {
              ["Host"]         = "oauth2_4.com",
              ["Content-Type"] = "application/json"
            }
          })
          local body = assert.res_status(200, res)
          assert.is_table(ngx.re.match(body, [[^\{"token_type":"bearer","access_token":"[\w]{32,32}","expires_in":5\}$]]))
        end)
        it("returns success with an application that has multiple redirect_uri, and by passing a valid redirect_uri", function()
          local res = assert(proxy_ssl_client:send {
            method  = "POST",
            path    = "/oauth2/token",
            body    = {
              client_id        = "clientid456",
              client_secret    = "secret456",
              scope            = "email",
              grant_type       = "client_credentials",
              redirect_uri     = "http://two.com/two"
            },
            headers = {
              ["Host"]         = "oauth2_4.com",
              ["Content-Type"] = "application/json"
            }
          })
          local body = assert.res_status(200, res)
          assert.is_table(ngx.re.match(body, [[^\{"token_type":"bearer","access_token":"[\w]{32,32}","expires_in":5\}$]]))
        end)
        it("returns success with an application that has not redirect_uri", function()
          local res = assert(proxy_ssl_client:send {
            method  = "POST",
            path    = "/oauth2/token",
            body    = {
              client_id        = "clientid10112",
              client_secret    = "secret10112",
              scope            = "email",
              grant_type       = "client_credentials",
            },
            headers = {
              ["Host"]         = "oauth2_4.com",
              ["Content-Type"] = "application/json"
            }
          })
          local body = assert.res_status(200, res)
          assert.is_table(ngx.re.match(body, [[^\{"token_type":"bearer","access_token":"[\w]{32,32}","expires_in":5\}$]]))
        end)
        it("returns success with authenticated_userid and valid provision_key", function()
          local res = assert(proxy_ssl_client:send {
            method  = "POST",
            path    = "/oauth2/token",
            body    = {
              client_id            = "clientid123",
              client_secret        = "secret123",
              scope                = "email",
              grant_type           = "client_credentials",
              authenticated_userid = "hello",
              provision_key        = "provision123"
            },
            headers = {
              ["Host"]             = "oauth2_4.com",
              ["Content-Type"]     = "application/json"
            }
          })
          local body = assert.res_status(200, res)
          assert.is_table(ngx.re.match(body, [[^\{"token_type":"bearer","access_token":"[\w]{32,32}","expires_in":5\}$]]))
        end)
        it("returns success with authorization header", function()
          local res = assert(proxy_ssl_client:send {
            method  = "POST",
            path    = "/oauth2/token",
            body    = {
              scope            = "email",
              grant_type       = "client_credentials"
            },
            headers = {
              ["Host"]         = "oauth2_4.com",
              ["Content-Type"] = "application/json",
              Authorization    = "Basic Y2xpZW50aWQxMjM6c2VjcmV0MTIz"
            }
          })
          local body = assert.res_status(200, res)
          assert.is_table(ngx.re.match(body, [[^\{"token_type":"bearer","access_token":"[\w]{32,32}","expires_in":5\}$]]))
        end)
        it("returns success with authorization header and client_id body param", function()
          local res = assert(proxy_ssl_client:send {
            method  = "POST",
            path    = "/oauth2/token",
            body    = {
              client_id        = "clientid123",
              scope            = "email",
              grant_type       = "client_credentials"
            },
            headers = {
              ["Host"]         = "oauth2_4.com",
              ["Content-Type"] = "application/json",
              Authorization    = "Basic Y2xpZW50aWQxMjM6c2VjcmV0MTIz"
            }
          })
          local body = assert.res_status(200, res)
          assert.is_table(ngx.re.match(body, [[^\{"token_type":"bearer","access_token":"[\w]{32,32}","expires_in":5\}$]]))
        end)
        it("returns an error with a wrong authorization header", function()
          local res = assert(proxy_ssl_client:send {
            method  = "POST",
            path    = "/oauth2/token",
            body    = {
              scope            = "email",
              grant_type       = "client_credentials"
            },
            headers = {
              ["Host"]         = "oauth2_4.com",
              ["Content-Type"] = "application/json",
              Authorization    = "Basic Y2xpZW50aWQxMjM6c2VjcmV0MTI0"
            }
          })
          local body = assert.res_status(401, res)
          local json = cjson.decode(body)
          assert.same({ error_description = "Invalid client authentication", error = "invalid_client" }, json)
          assert.are.equal("Basic realm=\"OAuth2.0\"", res.headers["www-authenticate"])
        end)
        it("sets the right upstream headers", function()
          local res = assert(proxy_ssl_client:send {
            method  = "POST",
            path    = "/oauth2/token",
            body    = {
              client_id            = "clientid123",
              client_secret        = "secret123",
              scope                = "email",
              grant_type           = "client_credentials",
              authenticated_userid = "hello",
              provision_key        = "provision123"
            },
            headers = {
              ["Host"]             = "oauth2_4.com",
              ["Content-Type"]     = "application/json"
            }
          })
          local body = cjson.decode(assert.res_status(200, res))

          local res = assert(proxy_ssl_client:send {
            method  = "GET",
            path    = "/request?access_token=" .. body.access_token,
            headers = {
              ["Host"] = "oauth2_4.com"
            }
          })
          local body = cjson.decode(assert.res_status(200, res))
          assert.truthy(body.headers["x-consumer-id"])
          assert.are.equal("bob", body.headers["x-consumer-username"])
          assert.are.equal("email", body.headers["x-authenticated-scope"])
          assert.are.equal("hello", body.headers["x-authenticated-userid"])
          assert.are.equal("clientid123", body.headers["x-credential-identifier"])
          assert.are.equal(nil, body.headers["x-credential-username"])
        end)
        it("works in a multipart request", function()
          local res = assert(proxy_ssl_client:send {
            method  = "POST",
            path    = "/oauth2/token",
            body    = {
              client_id            = "clientid123",
              client_secret        = "secret123",
              scope                = "email",
              grant_type           = "client_credentials",
              authenticated_userid = "hello",
              provision_key        = "provision123"
            },
            headers = {
              ["Host"]             = "oauth2_4.com",
              ["Content-Type"]     = "multipart/form-data"
            }
          })
          local body = cjson.decode(assert.res_status(200, res))

          local res = assert(proxy_ssl_client:send {
            method  = "POST",
            path    = "/request",
            body    = {
              access_token     = body.access_token
            },
            headers = {
              ["Host"]         = "oauth2_4.com",
              ["Content-Type"] = "multipart/form-data"
            }
          })
          assert.res_status(200, res)
        end)
      end)

      describe("Password Grant", function()
        it("blocks unauthorized requests", function()
          local res = assert(proxy_ssl_client:send {
            method  = "GET",
            path    = "/request",
            headers = {
              ["Host"] = "oauth2_5.com"
            }
          })
          local body = assert.res_status(401, res)
          local json = cjson.decode(body)
          assert.same({ error_description = "The access token is missing", error = "invalid_request" }, json)
        end)
        it("returns an error when client_secret is not sent", function()
          local res = assert(proxy_ssl_client:send {
            method  = "POST",
            path    = "/oauth2/token",
            body    = {
              client_id        = "clientid123",
              scope            = "email",
              response_type    = "token"
            },
            headers = {
              ["Host"]         = "oauth2_5.com",
              ["Content-Type"] = "application/json"
            }
          })
          local body = assert.res_status(400, res)
          local json = cjson.decode(body)
          assert.same({ error_description = "Invalid client authentication", error = "invalid_client" }, json)
        end)
        it("returns an error when grant_type is not sent", function()
          local res = assert(proxy_ssl_client:send {
            method  = "POST",
            path    = "/oauth2/token",
            body    = {
              client_id        = "clientid123",
              client_secret    = "secret123",
              scope            = "email",
              response_type    = "token"
            },
            headers = {
              ["Host"]         = "oauth2_5.com",
              ["Content-Type"] = "application/json"
            }
          })
          local body = assert.res_status(400, res)
          local json = cjson.decode(body)
          assert.same({ error = "unsupported_grant_type", error_description = "Invalid grant_type" }, json)
        end)
        it("fails when no provision key is being sent", function()
          local res = assert(proxy_ssl_client:send {
            method  = "POST",
            path    = "/oauth2/token",
            body    = {
              client_id        = "clientid123",
              client_secret    = "secret123",
              scope            = "email",
              response_type    = "token",
              grant_type       = "password"
            },
            headers = {
              ["Host"]         = "oauth2_5.com",
              ["Content-Type"] = "application/json"
            }
          })
          local body = assert.res_status(400, res)
          local json = cjson.decode(body)
          assert.same({ error_description = "Invalid provision_key", error = "invalid_provision_key" }, json)
        end)
        it("fails when no provision key is being sent", function()
          local res = assert(proxy_ssl_client:send {
            method  = "POST",
            path    = "/oauth2/token",
            body    = {
              client_id        = "clientid123",
              client_secret    = "secret123",
              scope            = "email",
              grant_type       = "password"
            },
            headers = {
              ["Host"]         = "oauth2_5.com",
              ["Content-Type"] = "application/json"
            }
          })
          local body = assert.res_status(400, res)
          local json = cjson.decode(body)
          assert.same({ error_description = "Invalid provision_key", error = "invalid_provision_key" }, json)
        end)
        it("fails when no authenticated user id is being sent", function()
          local res = assert(proxy_ssl_client:send {
            method  = "POST",
            path    = "/oauth2/token",
            body    = {
              provision_key    = "provision123",
              client_id        = "clientid123",
              client_secret    = "secret123",
              scope            = "email",
              grant_type       = "password"
            },
            headers = {
              ["Host"]         = "oauth2_5.com",
              ["Content-Type"] = "application/json"
            }
          })
          local body = assert.res_status(400, res)
          local json = cjson.decode(body)
          assert.same({ error_description = "Missing authenticated_userid parameter", error = "invalid_authenticated_userid" }, json)
        end)
        it("returns success", function()
          local res = assert(proxy_ssl_client:send {
            method  = "POST",
            path    = "/oauth2/token",
            body    = {
              provision_key        = "provision123",
              authenticated_userid = "id123",
              client_id            = "clientid123",
              client_secret        = "secret123",
              scope                = "email",
              grant_type           = "password"
            },
            headers = {
              ["Host"]             = "oauth2_5.com",
              ["Content-Type"]     = "application/json"
            }
          })
          local body = assert.res_status(200, res)
          assert.is_table(ngx.re.match(body, [[^\{"refresh_token":"[\w]{32,32}","token_type":"bearer","access_token":"[\w]{32,32}","expires_in":5\}$]]))
        end)
        it("returns success with authorization header", function()
          local res = assert(proxy_ssl_client:send {
            method  = "POST",
            path    = "/oauth2/token",
            body    = {
              provision_key        = "provision123",
              authenticated_userid = "id123",
              scope                = "email",
              grant_type           = "password"
            },
            headers = {
              ["Host"]             = "oauth2_5.com",
              ["Content-Type"]     = "application/json",
              Authorization        = "Basic Y2xpZW50aWQxMjM6c2VjcmV0MTIz"
            }
          })
          local body = assert.res_status(200, res)
          assert.is_table(ngx.re.match(body, [[^\{"refresh_token":"[\w]{32,32}","token_type":"bearer","access_token":"[\w]{32,32}","expires_in":5\}$]]))
        end)
        it("returns an error with a wrong authorization header", function()
          local res = assert(proxy_ssl_client:send {
            method  = "POST",
            path    = "/oauth2/token",
            body    = {
              provision_key        = "provision123",
              authenticated_userid = "id123",
              scope                = "email",
              grant_type           = "password"
            },
            headers = {
              ["Host"]             = "oauth2_5.com",
              ["Content-Type"]     = "application/json",
              Authorization        = "Basic Y2xpZW50aWQxMjM6c2VjcmV0MTI0"
            }
          })
          local body = assert.res_status(401, res)
          local json = cjson.decode(body)
          assert.same({ error_description = "Invalid client authentication", error = "invalid_client" }, json)
          assert.are.equal("Basic realm=\"OAuth2.0\"", res.headers["www-authenticate"])
        end)
        it("sets the right upstream headers", function()
          local res = assert(proxy_ssl_client:send {
            method  = "POST",
            path    = "/oauth2/token",
            body    = {
              provision_key        = "provision123",
              authenticated_userid = "id123",
              scope                = "email",
              grant_type           = "password"
            },
            headers = {
              ["Host"]             = "oauth2_5.com",
              ["Content-Type"]     = "application/json",
              Authorization        = "Basic Y2xpZW50aWQxMjM6c2VjcmV0MTIz"
            }
          })
          local body = cjson.decode(assert.res_status(200, res))

          local res = assert(proxy_ssl_client:send {
            method  = "GET",
            path    = "/request?access_token=" .. body.access_token,
            headers = {
              ["Host"] = "oauth2_5.com"
            }
          })
          local body = cjson.decode(assert.res_status(200, res))
          assert.truthy(body.headers["x-consumer-id"])
          assert.are.equal("bob", body.headers["x-consumer-username"])
          assert.are.equal("email", body.headers["x-authenticated-scope"])
          assert.are.equal("id123", body.headers["x-authenticated-userid"])
          assert.are.equal("clientid123", body.headers["x-credential-identifier"])
          assert.are.equal(nil, body.headers["x-credential-username"])
        end)
      end)
    end)

    describe("OAuth2 Access Token", function()
      it("returns an error when nothing is being sent", function()
        local res = assert(proxy_ssl_client:send {
          method  = "POST",
          path    = "/oauth2/token",
          headers = {
            ["Host"] = "oauth2.com"
          }
        })
        local body = assert.res_status(400, res)
        local json = cjson.decode(body)
        assert.same({ error_description = "Invalid client authentication", error = "invalid_client" }, json)
        -- Checking headers
        assert.are.equal("no-store", res.headers["cache-control"])
        assert.are.equal("no-cache", res.headers["pragma"])
      end)
      it("returns an error when only the code is being sent", function()
        local code = provision_code()

        local res = assert(proxy_ssl_client:send {
          method  = "POST",
          path    = "/oauth2/token",
          body    = {
            code             = code
          },
          headers = {
            ["Host"]         = "oauth2.com",
            ["Content-Type"] = "application/json"
          }
        })
        local body = assert.res_status(400, res)
        local json = cjson.decode(body)
        assert.same({ error_description = "Invalid client authentication", error = "invalid_client" }, json)
        -- Checking headers
        assert.are.equal("no-store", res.headers["cache-control"])
        assert.are.equal("no-cache", res.headers["pragma"])
      end)
      it("returns an error when only the code and client_secret are being sent", function()
        local code = provision_code()

        local res = assert(proxy_ssl_client:send {
          method  = "POST",
          path    = "/oauth2/token",
          body    = {
            code             = code,
            client_secret    = "secret123"
          },
          headers = {
            ["Host"]         = "oauth2.com",
            ["Content-Type"] = "application/json"
          }
        })
        local body = assert.res_status(400, res)
        local json = cjson.decode(body)
        assert.same({ error_description = "Invalid client authentication", error = "invalid_client" }, json)
        -- Checking headers
        assert.are.equal("no-store", res.headers["cache-control"])
        assert.are.equal("no-cache", res.headers["pragma"])
      end)
      it("returns an error when grant_type is not being sent", function()
        local code = provision_code()

        local res = assert(proxy_ssl_client:send {
          method  = "POST",
          path    = "/oauth2/token",
          body    = {
            code             = code,
            client_id        = "clientid123",
            client_secret    = "secret123"
          },
          headers = {
            ["Host"]         = "oauth2.com",
            ["Content-Type"] = "application/json"
          }
        })
        local body = assert.res_status(400, res)
        local json = cjson.decode(body)
        assert.same({ error = "unsupported_grant_type", error_description = "Invalid grant_type" }, json)
      end)
      it("returns an error with a wrong code", function()
        local code = provision_code()

        local res = assert(proxy_ssl_client:send {
          method  = "POST",
          path    = "/oauth2/token",
          body    = {
            code             = code .. "hello",
            client_id        = "clientid123",
            client_secret    = "secret123",
            grant_type       = "authorization_code"
          },
          headers = {
            ["Host"]         = "oauth2.com",
            ["Content-Type"] = "application/json"
          }
        })
        local body = assert.res_status(400, res)
        local json = cjson.decode(body)
        assert.same({ error = "invalid_request", error_description = "Invalid code" }, json)
      end)
      it("returns success without state", function()
        local code = provision_code()

        local res = assert(proxy_ssl_client:send {
          method  = "POST",
          path    = "/oauth2/token",
          body    = {
            code            = code,
            client_id       = "clientid123",
            client_secret   = "secret123",
            grant_type      = "authorization_code"
          },
          headers = {
            ["Host"]         = "oauth2.com",
            ["Content-Type"] = "application/json"
          }
        })
        local body = assert.res_status(200, res)
        assert.is_table(ngx.re.match(body, [[^\{"refresh_token":"[\w]{32,32}","token_type":"bearer","access_token":"[\w]{32,32}","expires_in":5\}$]]))
      end)
      it("returns success with state", function()
        local code = provision_code()

        local res = assert(proxy_ssl_client:send {
          method  = "POST",
          path    = "/oauth2/token",
          body    = {
            code             = code,
            client_id        = "clientid123",
            client_secret    = "secret123",
            grant_type       = "authorization_code",
            state            = "wot"
          },
          headers = {
            ["Host"]         = "oauth2.com",
            ["Content-Type"] = "application/json"
          }
        })
        local body = assert.res_status(200, res)
        assert.is_table(ngx.re.match(body, [[^\{"refresh_token":"[\w]{32,32}","token_type":"bearer","state":"wot","access_token":"[\w]{32,32}","expires_in":5\}$]]))
      end)
      it("fails when the client used for the code is not the same client used for the token", function()
        local code = provision_code(nil, nil, "clientid333")

        local res = assert(proxy_ssl_client:send {
          method  = "POST",
          path    = "/oauth2/token",
          body    = {
            code             = code,
            client_id        = "clientid123",
            client_secret    = "secret123",
            grant_type       = "authorization_code",
            state            = "wot"
          },
          headers = {
            ["Host"]         = "oauth2.com",
            ["Content-Type"] = "application/json"
          }
        })
        local body = assert.res_status(400, res)
        assert.same({ error = "invalid_request", error_description = "Invalid code", state = "wot" }, cjson.decode(body))
      end)
      it("sets the right upstream headers", function()
        local code = provision_code()
        local res = assert(proxy_ssl_client:send {
          method  = "POST",
          path    = "/oauth2/token",
          body    = {
            code             = code,
            client_id        = "clientid123",
            client_secret    = "secret123",
            grant_type       = "authorization_code"
          },
          headers = {
            ["Host"]         = "oauth2.com",
            ["Content-Type"] = "application/json"
          }
        })
        local body = cjson.decode(assert.res_status(200, res))

        local res = assert(proxy_ssl_client:send {
          method  = "GET",
          path    = "/request?access_token=" .. body.access_token,
          headers = {
            ["Host"] = "oauth2.com"
          }
        })
        local body = cjson.decode(assert.res_status(200, res))
        assert.truthy(body.headers["x-consumer-id"])
        assert.are.equal("bob", body.headers["x-consumer-username"])
        assert.are.equal("email", body.headers["x-authenticated-scope"])
        assert.are.equal("userid123", body.headers["x-authenticated-userid"])
        assert.are.equal("clientid123", body.headers["x-credential-identifier"])
        assert.are.equal(nil, body.headers["x-credential-username"])
      end)
      it("fails when an authorization code is used more than once", function()
        local code = provision_code()

        local res = assert(proxy_ssl_client:send {
            method = "POST",
            path   = "/oauth2/token",
            body   = {
              code             = code,
              client_id        = "clientid123",
              client_secret    = "secret123",
              grant_type       = "authorization_code"
            },
            headers = {
              ["Host"]         = "oauth2.com",
              ["Content-Type"] = "application/json"
            }
          })
          local body = assert.res_status(200, res)
          assert.is_table(ngx.re.match(body, [[^\{"refresh_token":"[\w]{32,32}","token_type":"bearer","access_token":"[\w]{32,32}","expires_in":5\}$]]))

          local res = assert(proxy_ssl_client:send {
            method  = "POST",
            path    = "/oauth2/token",
            body    = {
              code             = code,
              client_id        = "clientid123",
              client_secret    = "secret123",
              grant_type       = "authorization_code"
            },
            headers = {
              ["Host"]         = "oauth2.com",
              ["Content-Type"] = "application/json"
            }
          })
          local body = assert.res_status(400, res)
          local json = cjson.decode(body)
          assert.same({ error = "invalid_request", error_description = "Invalid code" }, json)
      end)
      it("fails when an authorization code is used by another application", function()
        local code = provision_code()
        local res = assert(proxy_ssl_client:send {
            method = "POST",
            path   = "/oauth2/token",
            body    = {
              code             = code,
              client_id        = "clientid789",
              client_secret    = "secret789",
              grant_type       = "authorization_code"
            },
            headers = {
              ["Host"]         = "oauth2.com",
              ["Content-Type"] = "application/json"
            }
          })
          local body = assert.res_status(400, res)
          local json = cjson.decode(body)
          assert.same({ error = "invalid_request", error_description = "Invalid code" }, json)
      end)

      it("fails when an authorization code is used for another API", function()
        local code = provision_code()
        local res = assert(proxy_ssl_client:send {
          method  = "POST",
          path    = "/oauth2/token",
          body    = {
            code             = code,
            client_id        = "clientid123",
            client_secret    = "secret123",
            grant_type       = "authorization_code"
          },
          headers = {
            ["Host"]         = "oauth2_3.com",
            ["Content-Type"] = "application/json"
          }
        })
        local body = assert.res_status(400, res)
        local json = cjson.decode(body)
        assert.same({ error = "invalid_request", error_description = "Invalid code" }, json)
      end)
      it("succeeds when using code challenge", function()
        local challenge, verifier = get_pkce_tokens()
        local code = provision_code(nil, nil, "clientid11211", challenge)
        local res = assert(proxy_ssl_client:send {
          method  = "POST",
          path    = "/oauth2/token",
          body    = {
            code            = code,
            client_id       = "clientid11211",
            grant_type      = "authorization_code",
            code_verifier   = verifier
          },
          headers = {
            ["Host"]         = "oauth2.com",
            ["Content-Type"] = "application/json"
          }
        })
        local body = assert.res_status(200, res)
        assert.is_table(ngx.re.match(body, [[^\{"refresh_token":"[\w]{32,32}","token_type":"bearer","access_token":"[\w]{32,32}","expires_in":5\}$]]))
      end)
      it("succeeds when authorization header used for public app", function()
        local challenge, verifier = get_pkce_tokens()
        local code = provision_code(nil, nil, "clientid11211", challenge)
        local res = assert(proxy_ssl_client:send {
          method  = "POST",
          path    = "/oauth2/token",
          body    = {
            code             = code,
            grant_type       = "authorization_code",
            code_verifier    = verifier
          },
          headers = {
            ["Host"]         = "oauth2.com",
            ["Content-Type"] = "application/json",
            Authorization    = "Basic Y2xpZW50aWQxMTIxMQ=="
          }
        })
        local body = assert.res_status(200, res)
        assert.is_table(ngx.re.match(body, [[^\{"refresh_token":"[\w]{32,32}","token_type":"bearer","access_token":"[\w]{32,32}","expires_in":5\}$]]))
      end)
      it("succeeds when authorization header used for public app with colon", function()
        local challenge, verifier = get_pkce_tokens()
        local code = provision_code(nil, nil, "clientid11211", challenge)
        local res = assert(proxy_ssl_client:send {
          method  = "POST",
          path    = "/oauth2/token",
          body    = {
            code             = code,
            grant_type       = "authorization_code",
            code_verifier    = verifier
          },
          headers = {
            ["Host"]         = "oauth2.com",
            ["Content-Type"] = "application/json",
            Authorization    = "Basic Y2xpZW50aWQxMTIxMTo="
          }
        })
        local body = assert.res_status(200, res)
        assert.is_table(ngx.re.match(body, [[^\{"refresh_token":"[\w]{32,32}","token_type":"bearer","access_token":"[\w]{32,32}","expires_in":5\}$]]))
      end)
      it("succeeds when authorization header used for public app with empty secret", function()
        local challenge, verifier = get_pkce_tokens()
        local code = provision_code(nil, nil, "clientid11211", challenge)
        local res = assert(proxy_ssl_client:send {
          method  = "POST",
          path    = "/oauth2/token",
          body    = {
            code             = code,
            grant_type       = "authorization_code",
            code_verifier    = verifier
          },
          headers = {
            ["Host"]         = "oauth2.com",
            ["Content-Type"] = "application/json",
            Authorization    = "Basic Y2xpZW50aWQxMTIxMTogICAg"
          }
        })
        local body = assert.res_status(200, res)
        assert.is_table(ngx.re.match(body, [[^\{"refresh_token":"[\w]{32,32}","token_type":"bearer","access_token":"[\w]{32,32}","expires_in":5\}$]]))
      end)
      it("fails when a secret provided for public app", function()
        local challenge, verifier = get_pkce_tokens()
        local code = provision_code(nil, nil, "clientid11211", challenge)
        local res = assert(proxy_ssl_client:send {
          method  = "POST",
          path    = "/oauth2/token",
          body    = {
            code             = code,
            client_id        = "clientid11211",
            grant_type       = "authorization_code",
            code_verifier    = verifier,
            client_secret    = "secret11211"
          },
          headers = {
            ["Host"]         = "oauth2.com",
            ["Content-Type"] = "application/json"
          }
        })
        local body = assert.res_status(400, res)
        local json = cjson.decode(body)
        assert.same({ error_description = "client_secret is disallowed for public clients", error = "invalid_request" }, json)
      end)
      it("fails when a secret provided for public app in header", function()
        local challenge, verifier = get_pkce_tokens()
        local code = provision_code(nil, nil, "clientid11211", challenge)
        local res = assert(proxy_ssl_client:send {
          method  = "POST",
          path    = "/oauth2/token",
          body    = {
            code             = code,
            grant_type       = "authorization_code",
            code_verifier    = verifier,
          },
          headers = {
            ["Host"]         = "oauth2.com",
            ["Content-Type"] = "application/json",
            Authorization    = "Basic Y2xpZW50aWQxMTIxMTpzZWNyZXQxMTIxMQ=="
          }
        })
        local body = assert.res_status(400, res)
        local json = cjson.decode(body)
        assert.same({ error_description = "client_secret is disallowed for public clients", error = "invalid_request" }, json)
      end)
      it("fails when no code_verifier provided for public app", function()
        local challenge, _ = get_pkce_tokens()
        local code = provision_code(nil, nil, "clientid11211", challenge)
        local res = assert(proxy_ssl_client:send {
          method  = "POST",
          path    = "/oauth2/token",
          body    = {
            code             = code,
            client_id        = "clientid11211",
            grant_type       = "authorization_code",
          },
          headers = {
            ["Host"]         = "oauth2.com",
            ["Content-Type"] = "application/json"
          }
        })
        local body = assert.res_status(400, res)
        local json = cjson.decode(body)
        assert.same({ error_description = "code_verifier is required for PKCE authorization requests", error = "invalid_request" }, json)
      end)
      it("success when no code_verifier provided for public app without pkce when conf.pkce is none", function()
        local code = provision_code()
        local res = assert(proxy_ssl_client:send {
          method  = "POST",
          path    = "/oauth2/token",
          body    = {
            code             = code,
            client_id        = "clientid123",
            client_secret    = "secret123",
            grant_type       = "authorization_code",
          },
          headers = {
            ["Host"]         = "oauth2_14.com",
            ["Content-Type"] = "application/json"
          }
        })
        local body = assert.res_status(200, res)
        assert.is_table(ngx.re.match(body, [[^\{"refresh_token":"[\w]{32,32}","token_type":"bearer","access_token":"[\w]{32,32}","expires_in":5\}$]]))
      end)
      it("success when code challenge contains padding", function()
        local code_verifier = "abcdelfhigklmnopqrstuvwxyz0123456789abcdefg"
        local code_challenge = "2aC4cMSkAsMRtZbhHhiZkDW3sddRf_iTRGil1r9gi8w="
        local code = provision_code(nil, nil, "clientid11211", code_challenge)
        local res = assert(proxy_ssl_client:send {
          method  = "POST",
          path    = "/oauth2/token",
          body    = {
            code             = code,
            client_id        = "clientid11211",
            grant_type       = "authorization_code",
            code_verifier    = code_verifier
          },
          headers = {
            ["Host"]         = "oauth2.com",
            ["Content-Type"] = "application/json"
          }
        })
        local body = assert.res_status(200, res)
        assert.is_table(ngx.re.match(body, [[^\{"refresh_token":"[\w]{32,32}","token_type":"bearer","access_token":"[\w]{32,32}","expires_in":5\}$]]))
      end)
      it("succeeds when code challenge contains + or / characters", function()
        local code_verifier = "abcdelfhigklmnopqrstuvwxyz0123456789abcdefghijklmnop9"
        local code_challenge = "0LoS6Gtrw16r07+ZXsCf8MeAi21QHmKc3LJdUCA5w/o="
        local code = provision_code(nil, nil, "clientid11211", code_challenge)
        local res = assert(proxy_ssl_client:send {
          method  = "POST",
          path    = "/oauth2/token",
          body    = {
            code             = code,
            client_id        = "clientid11211",
            grant_type       = "authorization_code",
            code_verifier    = code_verifier
          },
          headers = {
            ["Host"]         = "oauth2.com",
            ["Content-Type"] = "application/json"
          }
        })
        local body = assert.res_status(200, res)
        assert.is_table(ngx.re.match(body, [[^\{"refresh_token":"[\w]{32,32}","token_type":"bearer","access_token":"[\w]{32,32}","expires_in":5\}$]]))
      end)
      it("fails when code verifier is greater than 128 characters", function()
        local code_verifier = string_rep("abc123", 30)
        local challenge, verifier = get_pkce_tokens(code_verifier)
        local code = provision_code(nil, nil, "clientid11211", challenge)
        local res = assert(proxy_ssl_client:send {
          method  = "POST",
          path    = "/oauth2/token",
          body    = {
            code             = code,
            client_id        = "clientid11211",
            grant_type       = "authorization_code",
            code_verifier    = verifier
          },
          headers = {
            ["Host"]         = "oauth2.com",
            ["Content-Type"] = "application/json"
          }
        })
        local body = assert.res_status(400, res)
        local json = cjson.decode(body)
        assert.same({ error_description = "code_verifier must be between 43 and 128 characters", error = "invalid_request" }, json)
      end)
      it("fails when code verifier is less than 43 characters", function()
        local challenge, verifier = get_pkce_tokens("abc123")
        local code = provision_code(nil, nil, "clientid11211", challenge)
        local res = assert(proxy_ssl_client:send {
          method  = "POST",
          path    = "/oauth2/token",
          body          = {
            code             = code,
            client_id        = "clientid11211",
            grant_type       = "authorization_code",
            code_verifier    = verifier
          },
          headers = {
            ["Host"]         = "oauth2.com",
            ["Content-Type"] = "application/json"
          }
        })
        local body = assert.res_status(400, res)
        local json = cjson.decode(body)
        assert.same({ error_description = "code_verifier must be between 43 and 128 characters", error = "invalid_request" }, json)
      end)
      it("fails when code verifier is missing", function()
        local challenge, _ = get_pkce_tokens("abc123")
        local code = provision_code(nil, nil, "clientid11211", challenge)
        local res = assert(proxy_ssl_client:send {
          method  = "POST",
          path    = "/oauth2/token",
          body          = {
            code             = code,
            client_id        = "clientid11211",
            grant_type       = "authorization_code",
          },
          headers = {
            ["Host"]         = "oauth2.com",
            ["Content-Type"] = "application/json"
          }
        })
        local body = assert.res_status(400, res)
        local json = cjson.decode(body)
        assert.same({ error_description = "code_verifier is required for PKCE authorization requests", error = "invalid_request" }, json)
      end)
      it("fails when secret does not match for non-authorization_code grant type", function()
        local challenge, _ = get_pkce_tokens()
        local code = provision_code(nil, nil, "clientid11211", challenge)
        local res = assert(proxy_ssl_client:send {
          method  = "POST",
          path    = "/oauth2/token",
          body    = {
            provision_key        = "provision123",
            authenticated_userid = "id123",
            client_id            = "clientid123",
            scope                = "email",
            grant_type           = "password",
            client_secret        = "bogus",
            code                 = code
          },
          headers = {
            ["Host"]             = "oauth2_5.com",
            ["Content-Type"]     = "application/json"
          }
        })
        local body = assert.res_status(400, res)
        local json = cjson.decode(body)
        assert.same({ error_description = "Invalid client authentication", error = "invalid_client" }, json)
      end)
      it("fails when code verifier is empty", function()
        local code = provision_code(nil, nil, "clientid11211", "abc123")
        local res = assert(proxy_ssl_client:send {
          method  = "POST",
          path    = "/oauth2/token",
          body    = {
            code             = code,
            client_id        = "clientid11211",
            grant_type       = "authorization_code",
            code_verifier    = ""
          },
          headers = {
            ["Host"]         = "oauth2.com",
            ["Content-Type"] = "application/json"
          }
        })
        local body = assert.res_status(400, res)
        local json = cjson.decode(body)
        assert.same({ error_description = "code_verifier must be between 43 and 128 characters", error = "invalid_request" }, json)
      end)
      it("fails when code verifier is not a string", function()
        local code = provision_code(nil, nil, "clientid11211", "abc123")
        local res = assert(proxy_ssl_client:send {
          method  = "POST",
          path    = "/oauth2/token",
          body    = {
            code             = code,
            client_id        = "clientid11211",
            grant_type       = "authorization_code",
            code_verifier    = 12
          },
          headers = {
            ["Host"]         = "oauth2.com",
            ["Content-Type"] = "application/json"
          }
        })
        local body = assert.res_status(400, res)
        local json = cjson.decode(body)
        assert.same({ error_description = "code_verifier is not a string", error = "invalid_request" }, json)
      end)
      it("fails when code verifier does not match challenge", function()
        local code = provision_code(nil, nil, "clientid11211", "abc123")
        local res = assert(proxy_ssl_client:send {
          method  = "POST",
          path    = "/oauth2/token",
          body    = {
            code             = code,
            client_id        = "clientid11211",
            grant_type       = "authorization_code",
            code_verifier    = "abcdelfhigklmnopqrstuvwxyz0123456789abcdefg"
          },
          headers = {
            ["Host"]         = "oauth2.com",
            ["Content-Type"] = "application/json"
          }
        })
        local body = assert.res_status(400, res)
        local json = cjson.decode(body)
        assert.same({ error_description = "Invalid code", error = "invalid_grant" }, json)
      end)
      it("fails when code verifier does not match challenge for confidential app when conf.pkce is strict", function()
        local challenge, _ = get_pkce_tokens()
        local code = provision_code(nil, nil, nil, challenge)
        local res = assert(proxy_ssl_client:send {
          method  = "POST",
          path    = "/oauth2/token",
          body    = {
            code             = code,
            client_id        = "clientid123",
            client_secret    = "secret123",
            grant_type       = "authorization_code",
            code_verifier    = "abcdelfhigklmnopqrstuvwxyz0123456789abcdefg"
          },
          headers = {
            ["Host"]         = "oauth2_15.com",
            ["Content-Type"] = "application/json"
          }
        })
        local body = assert.res_status(400, res)
        local json = cjson.decode(body)
        assert.same({ error_description = "Invalid code", error = "invalid_grant" }, json)
      end)
      it("fails when wrong auth code provided for public app", function()
        local challenge, verifier = get_pkce_tokens()
        local code = provision_code(nil, nil, "clientid11211", challenge)
        local res = assert(proxy_ssl_client:send {
          method  = "POST",
          path    = "/oauth2/token",
          body    = {
            code             = code .. "hello",
            client_id        = "clientid11211",
            grant_type       = "authorization_code",
            code_verifier    = verifier,
          },
          headers = {
            ["Host"]         = "oauth2.com",
            ["Content-Type"] = "application/json"
          }
        })
        local body = assert.res_status(400, res)
        local json = cjson.decode(body)
        assert.same({ error_description = "Invalid code", error = "invalid_request" }, json)
      end)
      it("fails when no auth code provided for public app", function()
        local res = assert(proxy_ssl_client:send {
          method  = "POST",
          path    = "/oauth2/token",
          body    = {
            client_id        = "clientid11211",
            grant_type       = "authorization_code",
            code_verifier    = "verifier",
          },
          headers = {
            ["Host"]         = "oauth2.com",
            ["Content-Type"] = "application/json"
          }
        })
        local body = assert.res_status(400, res)
        local json = cjson.decode(body)
        assert.same({ error_description = "Invalid code", error = "invalid_request" }, json)
      end)
      it("fails when no secret provided for confidential app", function()
        local code = provision_code()
        local res = assert(proxy_ssl_client:send {
          method  = "POST",
          path    = "/oauth2/token",
          body    = {
            code             = code,
            client_id        = "clientid123",
            grant_type       = "authorization_code",
          },
          headers = {
            ["Host"]         = "oauth2.com",
            ["Content-Type"] = "application/json"
          }
        })
        local body = assert.res_status(400, res)
        local json = cjson.decode(body)
        assert.same({ error_description = "Invalid client authentication", error = "invalid_client" }, json)
      end)
      it("fails when no code verifier provided for confidential app when conf.pkce is strict", function()
        local code = provision_code()
        local res = assert(proxy_ssl_client:send {
          method  = "POST",
          path    = "/oauth2/token",
          body    = {
            code             = code,
            client_id        = "clientid123",
            client_secret    = "secret123",
            grant_type       = "authorization_code",
          },
          headers = {
            ["Host"]         = "oauth2_15.com",
            ["Content-Type"] = "application/json"
          }
        })
        local body = assert.res_status(400, res)
        local json = cjson.decode(body)
        assert.same({ error_description = "code_verifier is required for PKCE authorization requests", error = "invalid_request" }, json)
      end)
      it("fails when no code verifier provided for confidential app with pkce when conf.pkce is lax", function()
        local challenge, _ = get_pkce_tokens()
        local code = provision_code(nil, nil, nil, challenge)
        local res = assert(proxy_ssl_client:send {
          method  = "POST",
          path    = "/oauth2/token",
          body    = {
            code             = code,
            client_id        = "clientid123",
            client_secret    = "secret123",
            grant_type       = "authorization_code",
          },
          headers = {
            ["Host"]         = "oauth2_16.com",
            ["Content-Type"] = "application/json"
          }
        })
        local body = assert.res_status(400, res)
        local json = cjson.decode(body)
        assert.same({ error_description = "code_verifier is required for PKCE authorization requests", error = "invalid_request" }, json)
      end)
      it("fails when no code verifier provided for confidential app with pkce when conf.pkce is none", function()
        local challenge, _ = get_pkce_tokens()
        local code = provision_code(nil, nil, nil, challenge)
        local res = assert(proxy_ssl_client:send {
          method  = "POST",
          path    = "/oauth2/token",
          body    = {
            code             = code,
            client_id        = "clientid123",
            client_secret    = "secret123",
            grant_type       = "authorization_code",
          },
          headers = {
            ["Host"]         = "oauth2_14.com",
            ["Content-Type"] = "application/json"
          }
        })
        local body = assert.res_status(400, res)
        local json = cjson.decode(body)
        assert.same({ error_description = "code_verifier is required for PKCE authorization requests", error = "invalid_request" }, json)
      end)
      it("suceeds when no code verifier provided for confidential app without pkce when conf.pkce is none", function()
        local code = provision_code()
        local res = assert(proxy_ssl_client:send {
          method  = "POST",
          path    = "/oauth2/token",
          body    = {
            code             = code,
            client_id        = "clientid123",
            client_secret    = "secret123",
            grant_type       = "authorization_code",
          },
          headers = {
            ["Host"]         = "oauth2_14.com",
            ["Content-Type"] = "application/json"
          }
        })
        local body = assert.res_status(200, res)
        assert.is_table(ngx.re.match(body, [[^\{"refresh_token":"[\w]{32,32}","token_type":"bearer","access_token":"[\w]{32,32}","expires_in":5\}$]]))
      end)
      it("suceeds when no code verifier provided for confidential app without pkce when conf.pkce is lax", function()
        local code = provision_code()
        local res = assert(proxy_ssl_client:send {
          method  = "POST",
          path    = "/oauth2/token",
          body    = {
            code             = code,
            client_id        = "clientid123",
            client_secret    = "secret123",
            grant_type       = "authorization_code",
          },
          headers = {
            ["Host"]         = "oauth2_16.com",
            ["Content-Type"] = "application/json"
          }
        })
        local body = assert.res_status(200, res)
        assert.is_table(ngx.re.match(body, [[^\{"refresh_token":"[\w]{32,32}","token_type":"bearer","access_token":"[\w]{32,32}","expires_in":5\}$]]))
      end)
    end)

    describe("Making a request", function()
      it("fails when no access_token is being sent in an application/json body", function()
        local res = assert(proxy_ssl_client:send {
          method  = "POST",
          path    = "/request",
          headers = {
            ["Host"]         = "oauth2.com",
            ["Content-Type"] = "application/json"
          }
        })
        local body = assert.res_status(401, res)
        local json = cjson.decode(body)
        assert.same({ error_description = "The access token is missing", error = "invalid_request" }, json)
      end)
      it("works when a correct access_token is being sent in the querystring", function()
        local token = provision_token()

        local res = assert(proxy_ssl_client:send {
          method  = "GET",
          path    = "/request?access_token=" .. token.access_token,
          headers = {
            ["Host"] = "oauth2.com"
          }
        })
        assert.res_status(200, res)
      end)
      it("works when a correct access_token is being sent in the custom header", function()
        local token = provision_token("oauth2_11.com",nil,"clientid1011","secret1011")

        local res = assert(proxy_ssl_client:send {
          method = "GET",
          path = "/request",
          headers = {
            ["Host"] = "oauth2_11.com",
            ["custom_header_name"] = "bearer " .. token.access_token,
          }
        })
        assert.res_status(200, res)
      end)
      it("works when a correct access_token is being sent in duplicate custom headers", function()
        local token = provision_token("oauth2_11.com",nil,"clientid1011","secret1011")

        local res = assert(proxy_ssl_client:send {
          method = "GET",
          path = "/request",
          headers = {
            ["Host"] = "oauth2_11.com",
            ["custom_header_name"] = { "bearer " .. token.access_token, "bearer " .. token.access_token },
          }
        })
        assert.res_status(200, res)
      end)
      it("fails when missing access_token is being sent in the custom header", function()
        local res = assert(proxy_ssl_client:send {
          method = "GET",
          path = "/request",
          headers = {
            ["Host"] = "oauth2_11.com",
            ["custom_header_name"] = "",
          }
        })
        assert.res_status(401, res)
      end)
      it("fails when a correct access_token is being sent in the wrong header", function()
        local token = provision_token("oauth2_11.com",nil,"clientid1011","secret1011")

        local res = assert(proxy_ssl_client:send {
          method = "GET",
          path = "/request",
          headers = {
            ["Host"] = "oauth2_11.com",
            ["authorization"] = "bearer " .. token.access_token,
          }
        })
        assert.res_status(401, res)
      end)
      it("does not work when requesting a different API", function()
        local token = provision_token()

        local res = assert(proxy_ssl_client:send {
          method  = "GET",
          path    = "/request?access_token=" .. token.access_token,
          headers = {
            ["Host"] = "oauth2_3.com"
          }
        })
        local body = assert.res_status(401, res)
        local json = cjson.decode(body)
        assert.same({ error_description = "The access token is invalid or has expired", error = "invalid_token" }, json)
      end)
      it("works when a correct access_token is being sent in a form body", function()
        local token = provision_token()

        local res = assert(proxy_ssl_client:send {
          method  = "POST",
          path    = "/request",
          body    = {
            access_token     = token.access_token
          },
          headers = {
            ["Host"]         = "oauth2.com",
            ["Content-Type"] = "application/json"
          }
        })
        assert.res_status(200, res)
      end)
      it("does not throw an error when request has no body", function()
        -- Regression test for the following issue:
        -- https://github.com/Kong/kong/issues/3055
        --
        -- We want to make sure we do not attempt to parse a
        -- request body if the request isn't supposed to have
        -- once in the first place.

        -- setup: cleanup logs

        local test_error_log_path = helpers.test_conf.nginx_err_logs
        os.execute(":> " .. test_error_log_path)

        -- TEST: access with a GET request

        local token = provision_token()

        local res = assert(proxy_ssl_client:send {
          method = "GET",
          path = "/request?access_token=" .. token.access_token,
          headers = {
            ["Host"] = "oauth2.com"
          }
        })
        assert.res_status(200, res)

        -- Assertion: there should be no [error], including no error
        -- resulting from an invalid request body parsing that were
        -- previously thrown.

        local pl_file = require "pl.file"
        local logs = pl_file.read(test_error_log_path)

        for line in logs:gmatch("[^\r\n]+") do
          assert.not_match("[error]", line, nil, true)
        end
      end)
      it("works when a correct access_token is being sent in an authorization header (bearer)", function()
        local token = provision_token()

        local res = assert(proxy_ssl_client:send {
          method  = "POST",
          path    = "/request",
          headers = {
            ["Host"]      = "oauth2.com",
            Authorization = "bearer " .. token.access_token
          }
        })
        assert.res_status(200, res)
      end)
      it("works when a correct access_token is being sent in an authorization header (token)", function()
        local token = provision_token()

        local res = assert(proxy_ssl_client:send {
          method  = "POST",
          path    = "/request",
          headers = {
            ["Host"]      = "oauth2.com",
            Authorization = "bearer " .. token.access_token
          }
        })
        local body = cjson.decode(assert.res_status(200, res))

        local consumer = db.consumers:select_by_username("bob")
        assert.are.equal(consumer.id, body.headers["x-consumer-id"])
        assert.are.equal(consumer.username, body.headers["x-consumer-username"])
        assert.are.equal("userid123", body.headers["x-authenticated-userid"])
        assert.are.equal("email", body.headers["x-authenticated-scope"])
        assert.are.equal("clientid123", body.headers["x-credential-identifier"])
        assert.are.equal(nil, body.headers["x-credential-username"])
        assert.is_nil(body.headers["x-anonymous-consumer"])
      end)
      it("returns HTTP 400 when scope is not a string", function()
        local invalid_values = {
          { "email" },
          123,
          false,
        }

        for _, val in ipairs(invalid_values) do
          local res = assert(proxy_ssl_client:send {
            method = "POST",
            path = "/oauth2/token",
            body = {
              provision_key = "provision123",
              authenticated_userid = "id123",
              client_id = "clientid123",
              client_secret="secret123",
              scope = val,
              grant_type = "password",
            },
            headers = {
              ["Host"] = "oauth2_5.com",
              ["Content-Type"] = "application/json"
            }
          })
          local body = assert.res_status(400, res)
          local json = cjson.decode(body)
          assert.same({
            error = "invalid_scope",
            error_description = "scope must be a string"
          }, json)
        end
      end)
      it("works with right credentials and anonymous", function()
        local token = provision_token("oauth2_7.com")
        local res = assert(proxy_ssl_client:send {
          method  = "POST",
          path    = "/request",
          headers = {
            ["Host"]      = "oauth2_7.com",
            Authorization = "bearer " .. token.access_token
          }
        })
        local body = cjson.decode(assert.res_status(200, res))

        local consumer = db.consumers:select_by_username("bob")
        assert.are.equal(consumer.id, body.headers["x-consumer-id"])
        assert.are.equal(consumer.username, body.headers["x-consumer-username"])
        assert.are.equal("userid123", body.headers["x-authenticated-userid"])
        assert.are.equal("email", body.headers["x-authenticated-scope"])
        assert.are.equal("clientid123", body.headers["x-credential-identifier"])
        assert.are.equal(nil, body.headers["x-credential-username"])
        assert.is_nil(body.headers["x-anonymous-consumer"])
      end)
      it("works with wrong credentials and anonymous", function()
        local res = assert(proxy_ssl_client:send {
          method  = "POST",
          path    = "/request",
          headers = {
            ["Host"] = "oauth2_7.com"
          }
        })
        local body = cjson.decode(assert.res_status(200, res))
        assert.are.equal("true", body.headers["x-anonymous-consumer"])
        assert.equal('no-body', body.headers["x-consumer-username"])
        assert.are.equal(nil, body.headers["x-credential-identifier"])
        assert.are.equal(nil, body.headers["x-credential-username"])

      end)
      it("works with wrong credentials and username in anonymous", function()
        local res = assert(proxy_ssl_client:send {
          method  = "POST",
          path    = "/request",
          headers = {
            ["Host"] = "oauth2__c.com"
          }
        })
        local body = cjson.decode(assert.res_status(200, res))
        assert.are.equal("true", body.headers["x-anonymous-consumer"])
        assert.equal('no-body', body.headers["x-consumer-username"])
      end)
      it("works with wrong credentials and username in anonymous", function()
        local res = assert(proxy_ssl_client:send {
          method  = "POST",
          path    = "/request",
          headers = {
            ["Host"] = "oauth2_13.com"
          }
        })
        local body = cjson.decode(assert.res_status(200, res))
        assert.are.equal("true", body.headers["x-anonymous-consumer"])
        assert.equal('no-body', body.headers["x-consumer-username"])
      end)
      it("errors when anonymous user doesn't exist", function()
        finally(function()
          if proxy_ssl_client then
            proxy_ssl_client:close()
          end

          proxy_ssl_client = helpers.proxy_ssl_client()
        end)

        local res = assert(proxy_ssl_client:send {
          method  = "GET",
          path    = "/request",
          headers = {
            ["Host"] = "oauth2_10.com"
          }
        })
        assert.res_status(500, res)
      end)
      it("returns success and the token should have the right expiration when a custom header is passed", function()
        local res = assert(proxy_ssl_client:send {
          method = "POST",
          path = "/oauth2/authorize",
          body = {
            provision_key = "provision123",
            authenticated_userid = "id123",
            client_id = "clientid1011",
            scope = "email",
            response_type = "token"
          },
          headers = {
            ["Host"] = "oauth2_11.com",
            ["Content-Type"] = "application/json"
          }
        })
        local body = cjson.decode(assert.res_status(200, res))
        assert.is_table(ngx.re.match(body.redirect_uri, "^http://google\\.com/kong\\#access_token=[\\w]{32,32}&expires_in=[\\d]+&token_type=bearer$"))

        local iterator, err = ngx.re.gmatch(body.redirect_uri, "^http://google\\.com/kong\\#access_token=([\\w]{32,32})&expires_in=[\\d]+&token_type=bearer$")
        assert.is_nil(err)
        local m, err = iterator()
        assert.is_nil(err)
        local data = db.oauth2_tokens:select_by_access_token(m[1])
        assert.are.equal(m[1], data.access_token)
        assert.are.equal(7, data.expires_in)
        assert.falsy(data.refresh_token)
      end)
      describe("Global Credentials", function()
        it("does not access two different APIs that are not sharing global credentials", function()
          local token = provision_token("oauth2_8.com")

          local res = assert(proxy_ssl_client:send {
            method  = "POST",
            path    = "/request",
            headers = {
              ["Host"]      = "oauth2_8.com",
              Authorization = "bearer " .. token.access_token
            }
          })
          assert.res_status(200, res)

          local res = assert(proxy_ssl_client:send {
            method  = "POST",
            path    = "/request",
            headers = {
              ["Host"]      = "oauth2.com",
              Authorization = "bearer " .. token.access_token
            }
          })
          assert.res_status(401, res)
        end)
        it("does not access two different APIs that are not sharing global credentials 2", function()
          local token = provision_token("oauth2.com")

          local res = assert(proxy_ssl_client:send {
            method  = "POST",
            path    = "/request",
            headers = {
              ["Host"]      = "oauth2_8.com",
              Authorization = "bearer " .. token.access_token
            }
          })
          assert.res_status(401, res)

          local res = assert(proxy_ssl_client:send {
            method  = "POST",
            path    = "/request",
            headers = {
              ["Host"]      = "oauth2.com",
              Authorization = "bearer " .. token.access_token
            }
          })
          assert.res_status(200, res)
        end)
        it("access two different APIs that are sharing global credentials", function()
          local token = provision_token("oauth2_8.com")

          local res = assert(proxy_ssl_client:send {
            method  = "POST",
            path    = "/request",
            headers = {
              ["Host"]      = "oauth2_8.com",
              Authorization = "bearer " .. token.access_token
            }
          })
          assert.res_status(200, res)

          local res = assert(proxy_ssl_client:send {
            method  = "POST",
            path    = "/request",
            headers = {
              ["Host"]      = "oauth2_9.com",
              Authorization = "bearer " .. token.access_token
            }
          })
          assert.res_status(200, res)
        end)
      end)
    end)

    describe("Authentication challenge", function()
      it("returns 401 Unauthorized without error if it lacks any authentication information", function()
        local res = assert(proxy_ssl_client:send {
          method  = "POST",
          path    = "/request",
          headers = {
            ["Host"] = "oauth2.com"
          }
        })
        local body = assert.res_status(401, res)
        local json = cjson.decode(body)
        assert.same({ error_description = "The access token is missing", error = "invalid_request" }, json)
        assert.are.equal('Bearer realm="service"', res.headers['www-authenticate'])
      end)
      it("returns 401 Unauthorized when an invalid access token is being sent via url parameter", function()
        local res = assert(proxy_ssl_client:send {
          method  = "GET",
          path    = "/request?access_token=invalid",
          headers = {
            ["Host"] = "oauth2.com"
          }
        })
        local body = assert.res_status(401, res)
        local json = cjson.decode(body)
        assert.same({ error_description = "The access token is invalid or has expired", error = "invalid_token" }, json)
        assert.are.equal('Bearer realm="service" error="invalid_token" error_description="The access token is invalid or has expired"', res.headers['www-authenticate'])
      end)
      it("returns 401 Unauthorized when an invalid access token is being sent via the Authorization header", function()
        local res = assert(proxy_ssl_client:send {
          method  = "POST",
          path    = "/request",
          headers = {
            ["Host"]      = "oauth2.com",
            Authorization = "bearer invalid"
          }
        })
        local body = assert.res_status(401, res)
        local json = cjson.decode(body)
        assert.same({ error_description = "The access token is invalid or has expired", error = "invalid_token" }, json)
        assert.are.equal('Bearer realm="service" error="invalid_token" error_description="The access token is invalid or has expired"', res.headers['www-authenticate'])
      end)
      it("returns 401 Unauthorized when token has expired", function()
        local token = provision_token()

        -- Token expires in 5 seconds
        local status, json, headers
        helpers.wait_until(function()
          local client = helpers.proxy_ssl_client()
          local res = assert(client:send {
            method  = "POST",
            path    = "/request",
            headers = {
              ["Host"]      = "oauth2.com",
              Authorization = "bearer " .. token.access_token
            }
          })
          local body = res:read_body()
          status = res.status
          headers = res.headers
          json = cjson.decode(body)
          client:close()
          return status == 401
        end, 7)
        assert.same({ error_description = "The access token is invalid or has expired", error = "invalid_token" }, json)
        assert.are.equal('Bearer realm="service" error="invalid_token" error_description="The access token is invalid or has expired"', headers['www-authenticate'])
      end)
    end)

    describe("Refresh Token", function()
      it("does not refresh an invalid access token", function()
        local res = assert(proxy_ssl_client:send {
          method  = "POST",
          path    = "/oauth2/token",
          body    = {
            refresh_token    = "hello",
            client_id        = "clientid123",
            client_secret    = "secret123",
            grant_type       = "refresh_token"
          },
          headers = {
            ["Host"]         = "oauth2.com",
            ["Content-Type"] = "application/json"
          }
        })
        local body = assert.res_status(400, res)
        local json = cjson.decode(body)
        assert.same({ error = "invalid_request", error_description = "Invalid refresh_token" }, json)
      end)
      it("refreshes an valid access token", function()
        local token = provision_token()

        local res = assert(proxy_ssl_client:send {
          method  = "POST",
          path    = "/oauth2/token",
          body    = {
            refresh_token    = token.refresh_token,
            client_id        = "clientid123",
            client_secret    = "secret123",
            grant_type       = "refresh_token"
          },
          headers = {
            ["Host"]         = "oauth2.com",
            ["Content-Type"] = "application/json"
          }
        })
        local body = assert.res_status(200, res)
        assert.is_table(ngx.re.match(body, [[^\{"refresh_token":"[\w]{32,32}","token_type":"bearer","access_token":"[\w]{32,32}","expires_in":5\}$]]))
      end)
      it("refreshes public app without a secret", function()
        local challenge, verifier = get_pkce_tokens()
        local token = provision_token(nil, nil, "clientid11211", nil, challenge, verifier, false)
        local res = assert(proxy_ssl_client:send {
          method  = "POST",
          path    = "/oauth2/token",
          body    = {
            refresh_token    = token.refresh_token,
            client_id        = "clientid11211",
            grant_type       = "refresh_token"
          },
          headers = {
            ["Host"]         = "oauth2.com",
            ["Content-Type"] = "application/json"
          }
        })
        local body = assert.res_status(200, res)
        assert.is_table(ngx.re.match(body, [[^\{"refresh_token":"[\w]{32,32}","token_type":"bearer","access_token":"[\w]{32,32}","expires_in":5\}$]]))
      end)
      it("fails to refresh when a secret provided for public app", function()
        local challenge, verifier = get_pkce_tokens()
        local token = provision_token(nil, nil, "clientid11211", nil, challenge, verifier, false)
        local res = assert(proxy_ssl_client:send {
          method  = "POST",
          path    = "/oauth2/token",
          body    = {
            refresh_token    = token.refresh_token,
            client_id        = "clientid11211",
            client_secret    = "secret11211",
            grant_type       = "refresh_token"
          },
          headers = {
            ["Host"]         = "oauth2.com",
            ["Content-Type"] = "application/json"
          }
        })
        local body = assert.res_status(400, res)
        local json = cjson.decode(body)
        assert.same({ error_description = "client_secret is disallowed for public clients", error = "invalid_request" }, json)
      end)
      it("fails to refresh when no secret provided for confidential app", function()
        local token = provision_token(nil, nil, "clientid123")
        local res = assert(proxy_ssl_client:send {
          method  = "POST",
          path    = "/oauth2/token",
          body    = {
            refresh_token    = token.refresh_token,
            client_id        = "clientid123",
            grant_type       = "refresh_token"
          },
          headers = {
            ["Host"]         = "oauth2.com",
            ["Content-Type"] = "application/json"
          }
        })
        local body = assert.res_status(400, res)
        local json = cjson.decode(body)
        assert.same({ error_description = "Invalid client authentication", error = "invalid_client" }, json)
      end)
      it("refreshes an valid access token and checks that it belongs to the application", function()
        local token = provision_token(nil, nil, "clientid333", "secret333")

        local res = assert(proxy_ssl_client:send {
          method  = "POST",
          path    = "/oauth2/token",
          body    = {
            refresh_token    = token.refresh_token,
            client_id        = "clientid123",
            client_secret    = "secret123",
            grant_type       = "refresh_token"
          },
          headers = {
            ["Host"]         = "oauth2.com",
            ["Content-Type"] = "application/json"
          }
        })
        local body = assert.res_status(400, res)
        local json = cjson.decode(body)
        assert.same({ error_description = "Invalid client authentication", error = "invalid_client" }, json)
        assert.are.equal("no-store", res.headers["cache-control"])
        assert.are.equal("no-cache", res.headers["pragma"])
      end)
      it("expires after 5 seconds", function()
        local token = provision_token()

        local res = assert(proxy_client:send {
          method  = "POST",
          path    = "/request",
          headers = {
            ["Host"]      = "oauth2.com",
            authorization = "bearer " .. token.access_token
          }
        })
        assert.res_status(200, res)

        local id = db.oauth2_tokens:select_by_access_token(token.access_token).id
        assert.truthy(db.oauth2_tokens:select({ id = id }))

        -- But waiting after the cache expiration (5 seconds) should block the request
        local status, json
        helpers.wait_until(function()
          local client = helpers.proxy_client()
          local res = assert(client:send {
            method  = "POST",
            path    = "/request",
            headers = {
              ["Host"]      = "oauth2.com",
              authorization = "bearer " .. token.access_token
            }
          })
          status = res.status
          local body = res:read_body()
          json = body and cjson.decode(body)
          return status == 401
        end, 7)
        assert.same({ error_description = "The access token is invalid or has expired", error = "invalid_token" }, json)

        -- Refreshing the token
        local res = assert(proxy_ssl_client:send {
          method  = "POST",
          path    = "/oauth2/token",
          body    = {
            refresh_token    = token.refresh_token,
            client_id        = "clientid123",
            client_secret    = "secret123",
            grant_type       = "refresh_token"
          },
          headers = {
            ["Host"]         = "oauth2.com",
            ["Content-Type"] = "application/json",
            authorization    = "bearer " .. token.access_token
          }
        })
        local body = assert.res_status(200, res)
        assert.is_table(ngx.re.match(body, [[^\{"refresh_token":"[\w]{32,32}","token_type":"bearer","access_token":"[\w]{32,32}","expires_in":5\}$]]))

        assert.falsy(token.access_token  == cjson.decode(body).access_token)
        assert.falsy(token.refresh_token == cjson.decode(body).refresh_token)

        assert.falsy(db.oauth2_tokens:select({ id = id }))
      end)
      it("does rewrite non-persistent refresh tokens", function ()
        local token = provision_token()
        local refreshed_token = refresh_token(nil, token.refresh_token)
        assert.is_table(refreshed_token)
        assert.falsy(token.refresh_token == refreshed_token.refresh_token)
      end)
      it("does not rewrite persistent refresh tokens", function()
        local token = provision_token("oauth2_13.com")
        local refreshed_token = refresh_token("oauth2_13.com", token.refresh_token)
        local new_access_token = db.oauth2_tokens:select_by_access_token(refreshed_token.access_token)
        local new_refresh_token = db.oauth2_tokens:select_by_refresh_token(token.refresh_token)
        assert.truthy(new_refresh_token)
        assert.same(new_access_token.id, new_refresh_token.id)


        -- check refreshing sets created_at so access token doesn't expire
        db.oauth2_tokens:update({
          id = new_refresh_token.id
        }, {
          created_at = 123, -- set time as expired
        })

        local status, json, headers
        helpers.wait_until(function()
          local client = helpers.proxy_ssl_client()
          local first_res = assert(client:send {
            method  = "POST",
            path    = "/request",
            headers = {
              ["Host"]      = "oauth2_13.com",
              Authorization = "bearer " .. refreshed_token.access_token
            }
          })
          local nbody = first_res:read_body()
          status = first_res.status
          headers = first_res.headers
          json = cjson.decode(nbody)
          client:close()
          return status == 401
        end, 7)
        assert.same({ error_description = "The access token is invalid or has expired", error = "invalid_token" }, json)
        assert.are.equal('Bearer realm="service" error="invalid_token" error_description="The access token is invalid or has expired"', headers['www-authenticate'])

        local final_refreshed_token = refresh_token("oauth2_13.com", refreshed_token.refresh_token)
        local last_res = assert(proxy_client:send {
          method  = "GET",
          path    = "/request",
          headers = {
            ["Host"]      = "oauth2_13.com",
            authorization = "bearer " .. final_refreshed_token.access_token
          }
        })
        local last_body = cjson.decode(assert.res_status(200, last_res))
        assert.equal("bearer " .. final_refreshed_token.access_token, last_body.headers.authorization)

      end)
    end)

    describe("Hide Credentials", function()
      it("does not hide credentials in the body", function()
        local token = provision_token()

        local res = assert(proxy_client:send {
          method  = "POST",
          path    = "/request",
          body    = {
            access_token     = token.access_token
          },
          headers = {
            ["Host"]         = "oauth2.com",
            ["Content-Type"] = "application/x-www-form-urlencoded"
          }
        })
        local body = cjson.decode(assert.res_status(200, res))
        assert.equal(token.access_token, body.post_data.params.access_token)
      end)
      it("hides credentials in the body", function()
        local token = provision_token("oauth2_3.com")

        local res = assert(proxy_client:send {
          method  = "POST",
          path    = "/request",
          body    = {
            access_token     = token.access_token
          },
          headers = {
            ["Host"]         = "oauth2_3.com",
            ["Content-Type"] = "application/x-www-form-urlencoded"
          }
        })
        local body = cjson.decode(assert.res_status(200, res))
        assert.is_nil(body.post_data.params.access_token)
      end)
      it("does not hide credentials in the querystring", function()
        local token = provision_token()

        local res = assert(proxy_client:send {
          method  = "GET",
          path    = "/request?access_token=" .. token.access_token,
          headers = {
            ["Host"] = "oauth2.com"
          }
        })
        local body = cjson.decode(assert.res_status(200, res))
        assert.equal(token.access_token, body.uri_args.access_token)
      end)
      it("hides credentials in the querystring", function()
        local token = provision_token("oauth2_3.com")

        local res = assert(proxy_client:send {
          method  = "GET",
          path    = "/request?access_token=" .. token.access_token,
          headers = {
            ["Host"] = "oauth2_3.com"
          }
        })
        local body = cjson.decode(assert.res_status(200, res))
        assert.is_nil(body.uri_args.access_token)
      end)
      it("hides credentials in the querystring for api with custom header", function()
        local token = provision_token("oauth2_12.com",nil,"clientid1011","secret1011")

        local res = assert(proxy_client:send {
          method = "GET",
          path = "/request?access_token=" .. token.access_token,
          headers = {
            ["Host"] = "oauth2_12.com"
          }
        })
        local body = cjson.decode(assert.res_status(200, res))
        assert.is_nil(body.uri_args.access_token)
      end)
      it("does not hide credentials in the header", function()
        local token = provision_token()

        local res = assert(proxy_client:send {
          method  = "GET",
          path    = "/request",
          headers = {
            ["Host"]      = "oauth2.com",
            authorization = "bearer " .. token.access_token
          }
        })
        local body = cjson.decode(assert.res_status(200, res))
        assert.equal("bearer " .. token.access_token, body.headers.authorization)
      end)
      it("hides credentials in the header", function()
        local token = provision_token("oauth2_3.com")

        local res = assert(proxy_client:send {
          method  = "GET",
          path    = "/request",
          headers = {
            ["Host"]      = "oauth2_3.com",
            authorization = "bearer " .. token.access_token
          }
        })
        local body = cjson.decode(assert.res_status(200, res))
        assert.is_nil(body.headers.authorization)
      end)
      it("hides credentials in the custom header", function()
        local token = provision_token("oauth2_12.com",nil,"clientid1011","secret1011")

        local res = assert(proxy_client:send {
          method = "GET",
          path = "/request",
          headers = {
            ["Host"] = "oauth2_12.com",
            ["custom_header_name"] = "bearer " .. token.access_token
          }
        })
        local body = cjson.decode(assert.res_status(200, res))
        assert.is_nil(body.headers.authorization)
        assert.is_nil(body.headers.custom_header_name)
      end)
      it("does not abort when the request body is a multipart form upload", function()
        local token = provision_token("oauth2_3.com")

        local res = assert(proxy_client:send {
          method  = "POST",
          path    = "/request?access_token=" .. token.access_token,
          body    = {
            foo              = "bar"
          },
          headers = {
            ["Host"]         = "oauth2_3.com",
            ["Content-Type"] = "multipart/form-data"
          }
        })
        assert.res_status(200, res)
      end)
    end)
  end)


  describe("Plugin: oauth2 (access) [#" .. strategy .. "]", function()
    local proxy_client
    local user1
    local user2
    local anonymous
    local keyauth

    lazy_setup(function()
      local service1 = admin_api.services:insert({
        path = "/request"
      })

      local route1 = assert(admin_api.routes:insert({
        hosts      = { "logical-and.com" },
        protocols  = { "http", "https" },
        service    = service1
      }))

      admin_api.oauth2_plugins:insert({
        route = { id = route1.id },
        config   = { scopes = { "email", "profile", "user.email" } },
      })

      admin_api.plugins:insert {
        name     = "key-auth",
        route = { id = route1.id },
      }

      anonymous = admin_api.consumers:insert {
        username = "Anonymous",
      }

      user1 = admin_api.consumers:insert {
        username = "Mickey",
      }

      user2 = admin_api.consumers:insert {
        username = "Aladdin",
      }

      local service2 = admin_api.services:insert({
        path = "/request"
      })

      local route2 = assert(admin_api.routes:insert({
        hosts      = { "logical-or.com" },
        protocols  = { "http", "https" },
        service    = service2
      }))

      admin_api.oauth2_plugins:insert({
        route = { id = route2.id },
        config   = {
          scopes    = { "email", "profile", "user.email" },
          anonymous = anonymous.id,
        },
      })

      admin_api.plugins:insert {
        name     = "key-auth",
        route = { id = route2.id },
        config   = {
          anonymous = anonymous.id,
        },
      }

      keyauth = admin_api.keyauth_credentials:insert({
        key      = "Mouse",
        consumer = { id = user1.id },
      })

      admin_api.oauth2_credentials:insert {
        client_id      = "clientid4567",
        client_secret  = "secret4567",
        redirect_uris  = { "http://google.com/kong" },
        name           = "testapp",
        consumer       = { id = user2.id },
      }

      proxy_client = helpers.proxy_client()
    end)


    lazy_teardown(function()
      if proxy_client then proxy_client:close() end
    end)

    describe("multiple auth without anonymous, logical AND", function()

      it("passes with all credentials provided", function()
        local token = provision_token("logical-and.com",
          { ["apikey"] = "Mouse"}, "clientid4567", "secret4567").access_token
        local res = assert(proxy_client:send {
          method  = "GET",
          path    = "/request",
          headers  = {
            ["Host"]          = "logical-and.com",
            ["apikey"]        = "Mouse",
            -- we must provide the apikey again in the extra_headers, for the
            -- token endpoint, because that endpoint is also protected by the
            -- key-auth plugin. Otherwise getting the token simply fails.
            ["Authorization"] = "bearer " .. token,
          }
        })
        assert.response(res).has.status(200)
        assert.request(res).has.no.header("x-anonymous-consumer")
        local id = assert.request(res).has.header("x-consumer-id")
        assert.not_equal(id, anonymous.id)
        assert(id == user1.id or id == user2.id)

        local client_id = assert.request(res).has.header("x-credential-identifier")
        assert.equal(keyauth.id, client_id)
        assert.request(res).has.no.header("x-credential-username")
      end)

      it("fails 401, with only the first credential provided", function()
        local res = assert(proxy_client:send {
          method  = "GET",
          path    = "/request",
          headers = {
            ["Host"]   = "logical-and.com",
            ["apikey"] = "Mouse",
          }
        })
        assert.response(res).has.status(401)
      end)

      it("fails 401, with only the second credential provided", function()
        local res = assert(proxy_client:send {
          method  = "GET",
          path    = "/request",
          headers = {
            ["Host"]          = "logical-and.com",
            -- we must provide the apikey again in the extra_headers, for the
            -- token endpoint, because that endpoint is also protected by the
            -- key-auth plugin. Otherwise getting the token simply fails.
            ["Authorization"] = "bearer " .. provision_token("logical-and.com",
                  {["apikey"] = "Mouse"}).access_token,
          }
        })
        assert.response(res).has.status(401)
      end)

      it("fails 401, with no credential provided", function()
        local res = assert(proxy_client:send {
          method  = "GET",
          path    = "/request",
          headers = {
            ["Host"] = "logical-and.com",
          }
        })
        assert.response(res).has.status(401)
      end)

    end)

    describe("multiple auth with anonymous, logical OR", function()

      it("passes with all credentials provided", function()
        local token = provision_token("logical-or.com", nil,
                                      "clientid4567", "secret4567").access_token
        local res = assert(proxy_client:send {
          method  = "GET",
          path    = "/request",
          headers = {
            ["Host"]          = "logical-or.com",
            ["apikey"]        = "Mouse",
            ["Authorization"] = "bearer " .. token,
          }
        })
        assert.response(res).has.status(200)
        assert.request(res).has.no.header("x-anonymous-consumer")
        local id = assert.request(res).has.header("x-consumer-id")
        assert.not_equal(id, anonymous.id)
        assert(id == user1.id or id == user2.id)
        local client_id = assert.request(res).has.header("x-credential-identifier")
        assert.equal("clientid4567", client_id)
        assert.request(res).has.no.header("x-credential-username")
      end)

      it("passes with only the first credential provided", function()
        local res = assert(proxy_client:send {
          method  = "GET",
          path = "/request",
          headers = {
            ["Host"] = "logical-or.com",
            ["apikey"] = "Mouse",
          }
        })
        assert.response(res).has.status(200)
        assert.request(res).has.no.header("x-anonymous-consumer")
        local id = assert.request(res).has.header("x-consumer-id")
        assert.not_equal(id, anonymous.id)
        assert.equal(user1.id, id)
        local client_id = assert.request(res).has.header("x-credential-identifier")
        assert.equal(keyauth.id, client_id)
        assert.request(res).has.no.header("x-credential-username")
      end)

      it("passes with only the second credential provided", function()
        local token = provision_token("logical-or.com", nil,
                                      "clientid4567", "secret4567").access_token
        local res = assert(proxy_client:send {
          method  = "GET",
          path    = "/request",
          headers = {
            ["Host"]          = "logical-or.com",
            ["Authorization"] = "bearer " .. token,
          }
        })
        assert.response(res).has.status(200)
        assert.request(res).has.no.header("x-anonymous-consumer")
        local id = assert.request(res).has.header("x-consumer-id")
        assert.not_equal(id, anonymous.id)
        assert.equal(user2.id, id)
        local client_id = assert.request(res).has.header("x-credential-identifier")
        assert.equal("clientid4567", client_id)
        assert.request(res).has.no.header("x-credential-username")
      end)

      it("passes with no credential provided", function()
        local res = assert(proxy_client:send {
          method  = "GET",
          path    = "/request",
          headers = {
            ["Host"] = "logical-or.com",
          }
        })
        assert.response(res).has.status(200)
        assert.request(res).has.header("x-anonymous-consumer")
        local id = assert.request(res).has.header("x-consumer-id")
        assert.equal(id, anonymous.id)
        assert.request(res).has.no.header("x-credential-identifier")
        assert.request(res).has.no.header("x-credential-username")
      end)
    end)
  end)

  describe("Plugin: oauth2 (ttl) with #"..strategy, function()
    lazy_setup(function()
      local route11 = assert(admin_api.routes:insert({
        hosts     = { "oauth2_21.com" },
        protocols = { "http", "https" },
        service   = admin_api.services:insert(),
      }))

      admin_api.plugins:insert {
        name = "oauth2",
        route = { id = route11.id },
        config = {
          enable_authorization_code = true,
          mandatory_scope = false,
          provision_key = "provision123",
          global_credentials = false,
          refresh_token_ttl = 2
        }
      }

      local route12 = assert(admin_api.routes:insert({
        hosts     = { "oauth2_22.com" },
        protocols = { "http", "https" },
        service   = admin_api.services:insert(),
      }))

      admin_api.plugins:insert {
        name = "oauth2",
        route = { id = route12.id },
        config = {
          enable_authorization_code = true,
          mandatory_scope = false,
          provision_key = "provision123",
          global_credentials = false,
          refresh_token_ttl = 0
        }
      }

      local consumer = admin_api.consumers:insert {
        username = "bobo"
      }
      admin_api.oauth2_credentials:insert {
        client_id = "clientid7890",
        client_secret = "secret7890",
        redirect_uris = { "http://google.com/kong" },
        name = "testapp",
        consumer = { id = consumer.id },
      }
    end)

    describe("refresh token", function()
      it("is deleted after defined TTL", function()
        local token = provision_token("oauth2_21.com", nil, "clientid7890", "secret7890")
        local token_entity = db.oauth2_tokens:select_by_access_token(token.access_token)
        assert.is_table(token_entity)

        local err
        helpers.wait_until(function()
          token_entity, err = db.oauth2_tokens:select_by_access_token(token.access_token)
          return token_entity == nil and err == nil
        end, 3)
      end)

      it("is not deleted when when TTL is 0 == never", function()
        local token = provision_token("oauth2_22.com", nil, "clientid7890", "secret7890")
        local token_entity = db.oauth2_tokens:select_by_access_token(token.access_token)
        assert.is_table(token_entity)

        ngx.sleep(2.2)

        token_entity = db.oauth2_tokens:select_by_access_token(token.access_token)
        assert.is_table(token_entity)
      end)
    end)
  end)

  describe("Plugin: oauth2 regressions", function()
    it("responds 401 when using global token against non-global plugin", function()
      -- Regression test for issue:
      -- https://github.com/Kong/kong/issues/4232

      -- setup

      local route_token = assert(admin_api.routes:insert({
        hosts     = { "oauth2_regression_4232.com" },
        protocols = { "http", "https" },
        service   = admin_api.services:insert(),
      }))

      admin_api.plugins:insert {
        name = "oauth2",
        route = { id = route_token.id },
        config = {
          provision_key = "provision123",
          enable_authorization_code = true,
          global_credentials = true,
        }
      }

      local route_test = assert(admin_api.routes:insert({
        hosts     = { "oauth2_regression_4232_test.com" },
        protocols = { "http", "https" },
        service   = admin_api.services:insert(),
      }))

      admin_api.plugins:insert {
        name = "oauth2",
        route = { id = route_test.id },
        config = {
          enable_client_credentials = true,
          global_credentials = false,
        }
      }

      local consumer = admin_api.consumers:insert {
        username = "4232",
      }

      admin_api.oauth2_credentials:insert {
        client_id = "clientid_4232",
        client_secret = "secret_4232",
        redirect_uris = { "http://google.com/kong" },
        name = "4232_app",
        consumer = { id = consumer.id },
      }

      -- /setup

      local token = provision_token("oauth2_regression_4232.com", nil,
                                    "clientid_4232",
                                    "secret_4232")

      local proxy_ssl_client = helpers.proxy_ssl_client()

      local res = assert(proxy_ssl_client:send {
        method  = "POST",
        path    = "/anything",
        body    = {
          access_token = token.access_token
        },
        headers = {
          ["Host"]         = "oauth2_regression_4232_test.com",
          ["Content-Type"] = "application/json"
        }
      })
      local body = assert.res_status(401, res)
      local json = cjson.decode(body)
      assert.same({
        error_description = "The access token is global, but the current " ..
                            "plugin is configured without 'global_credentials'",
        error = "invalid_token",
      }, json)
    end)
  end)
end)

end<|MERGE_RESOLUTION|>--- conflicted
+++ resolved
@@ -246,13 +246,10 @@
       local service11   = admin_api.services:insert()
       local service12   = admin_api.services:insert()
       local service13   = admin_api.services:insert()
-<<<<<<< HEAD
-=======
       local service_c   = admin_api.services:insert()
       local service14   = admin_api.services:insert()
       local service15   = admin_api.services:insert()
       local service16   = admin_api.services:insert()
->>>>>>> 5e7a9b47
 
       local route1 = assert(admin_api.routes:insert({
         hosts     = { "oauth2.com" },
@@ -338,8 +335,6 @@
         service     = service13,
       }))
 
-<<<<<<< HEAD
-=======
       local route_c = assert(admin_api.routes:insert({
         hosts       = { "oauth2__c.com" },
         protocols   = { "http", "https" },
@@ -364,7 +359,6 @@
         service     = service16,
       }))
 
->>>>>>> 5e7a9b47
       admin_api.oauth2_plugins:insert({
         route = { id = route1.id },
         config   = { scopes = { "email", "profile", "user.email" } },
@@ -465,12 +459,9 @@
       admin_api.oauth2_plugins:insert({
         route = { id = route13.id },
         config   = {
-<<<<<<< HEAD
-          scopes    = { "email", "profile", "user.email" },
-=======
           scopes                   = { "email", "profile", "user.email" },
           global_credentials       = true,
-          reuse_refresh_token = true,
+          persistent_refresh_token = true,
         },
       })
 
@@ -478,13 +469,10 @@
         route = { id = route_c.id },
         config   = {
           scopes = { "email", "profile", "user.email" },
->>>>>>> 5e7a9b47
           anonymous = anonymous_user.username,
         },
       })
 
-<<<<<<< HEAD
-=======
       admin_api.oauth2_plugins:insert({
         route = { id = route14.id },
         config   = {
@@ -514,7 +502,6 @@
     end)
 
     before_each(function ()
->>>>>>> 5e7a9b47
       proxy_client     = helpers.proxy_client()
       proxy_ssl_client = helpers.proxy_ssl_client()
     end)
@@ -2848,18 +2835,6 @@
           path    = "/request",
           headers = {
             ["Host"] = "oauth2__c.com"
-          }
-        })
-        local body = cjson.decode(assert.res_status(200, res))
-        assert.are.equal("true", body.headers["x-anonymous-consumer"])
-        assert.equal('no-body', body.headers["x-consumer-username"])
-      end)
-      it("works with wrong credentials and username in anonymous", function()
-        local res = assert(proxy_ssl_client:send {
-          method  = "POST",
-          path    = "/request",
-          headers = {
-            ["Host"] = "oauth2_13.com"
           }
         })
         local body = cjson.decode(assert.res_status(200, res))
