-- This software is copyright Kong Inc. and its licensors.
-- Use of the software is subject to the agreement between your organization
-- and Kong Inc. If there is no such agreement, use is governed by and
-- subject to the terms of the Kong Master Software License Agreement found
-- at https://konghq.com/enterprisesoftwarelicense/.
-- [ END OF LICENSE 0867164ffc95e54f04670b5169c09574bdbd9bba ]

local cjson = require "cjson"
local helpers = require "spec.helpers"

for _, strategy in helpers.each_strategy() do

  describe("gRPC-Gateway [#" .. strategy .. "]", function()
    local proxy_client


    lazy_setup(function()
      assert(helpers.start_grpc_target())

      local bp = helpers.get_db_utils(strategy, {
        "routes",
        "services",
        "plugins",
      }, {
        "grpc-gateway",
      })

      -- the sample server we used is from
      -- https://github.com/grpc/grpc-go/tree/master/examples/features/reflection
      -- which listens 50051 by default
      local service1 = assert(bp.services:insert {
        name = "grpc",
        protocol = "grpc",
        host = "127.0.0.1",
        port = helpers.get_grpc_target_port(),
      })

      local route1 = assert(bp.routes:insert {
        protocols = { "http", "https" },
        paths = { "/" },
        service = service1,
      })

      assert(bp.plugins:insert {
        route = route1,
        name = "grpc-gateway",
        config = {
          proto = "./spec/fixtures/grpc/targetservice.proto",
        },
      })

      assert(helpers.start_kong {
        database = strategy,
        plugins = "bundled,grpc-gateway",
      })
    end)

    before_each(function()
      proxy_client = helpers.proxy_client(1000)
    end)

    lazy_teardown(function()
      helpers.stop_kong()
      helpers.stop_grpc_target()
    end)

    test("main entrypoint", function()
      local res, err = proxy_client:get("/v1/messages/john_doe")

      assert.equal(200, res.status)
      assert.is_nil(err)

      local body = res:read_body()
      local data = cjson.decode(body)

      assert.same({reply = "hello john_doe", boolean_test = false}, data)
    end)

    test("additional binding", function()
      local res, err = proxy_client:get("/v1/messages/legacy/john_doe")

      assert.equal(200, res.status)
      assert.is_nil(err)

      local data = cjson.decode((res:read_body()))

      assert.same({reply = "hello john_doe", boolean_test = false}, data)
    end)

    test("removes unbound query args", function()
      local res, err = proxy_client:get("/v1/messages/john_doe?arg1=1&arg2.test=2")

      assert.equal(200, res.status)
      assert.is_nil(err)

      local body = res:read_body()
      local data = cjson.decode(body)

      assert.same({reply = "hello john_doe", boolean_test = false}, data)
    end)

    describe("boolean behavior", function ()
      test("true", function()
        local res, err = proxy_client:get("/v1/messages/legacy/john_doe?boolean_test=true")
        assert.equal(200, res.status)
        assert.is_nil(err)

        local body = res:read_body()
        local data = cjson.decode(body)
        assert.same({reply = "hello john_doe", boolean_test = true}, data)
      end)

      test("false", function()
        local res, err = proxy_client:get("/v1/messages/legacy/john_doe?boolean_test=false")

        assert.equal(200, res.status)
        assert.is_nil(err)

        local body = res:read_body()
        local data = cjson.decode(body)

        assert.same({reply = "hello john_doe", boolean_test = false}, data)
      end)

      test("zero", function()
        local res, err = proxy_client:get("/v1/messages/legacy/john_doe?boolean_test=0")

        assert.equal(200, res.status)
        assert.is_nil(err)

        local body = res:read_body()
        local data = cjson.decode(body)

        assert.same({reply = "hello john_doe", boolean_test = false}, data)
      end)

      test("non-zero", function()
        local res, err = proxy_client:get("/v1/messages/legacy/john_doe?boolean_test=1")
        assert.equal(200, res.status)
        assert.is_nil(err)

        local body = res:read_body()
        local data = cjson.decode(body)

        assert.same({reply = "hello john_doe", boolean_test = true}, data)
      end)
    end)

    test("unknown path", function()
      local res, _ = proxy_client:get("/v1/messages/john_doe/bai")
      assert.equal(400, res.status)
      assert.equal("Bad Request", res.reason)
    end)

    test("transforms grpc-status to HTTP status code", function()
      local res, _ = proxy_client:get("/v1/unknown/john_doe")
      -- per ttps://github.com/googleapis/googleapis/blob/master/google/rpc/code.proto
      -- grpc-status: 12: UNIMPLEMENTED are mapped to http code 500
      assert.equal(500, res.status)
      assert.equal('12', res.headers['grpc-status'])
    end)

    describe("known types transformations", function()

      test("Timestamp", function()
        local now = os.time()
        local now_8601 = os.date("!%FT%T", now)
        local ago_8601 = os.date("!%FT%TZ", now - 315)

        local res, _ = proxy_client:post("/bounce", {
          headers = { ["Content-Type"] = "application/json" },
          body = { message = "hi", when = ago_8601, now = now_8601 },
        })
        assert.equal(200, res.status)

        local body = res:read_body()
        assert.same({
          now = now_8601,
          reply = "hello hi",
          time_message = ago_8601 .. " was 5m15s ago",
        }, cjson.decode(body))
      end)
    end)

    test("structured URI args", function()
      local res, _ = proxy_client:get("/v1/grow/tail", {
        query = {
          name = "lizard",
          hands = { count = 0, endings = "fingers" },
          legs = { count = 4, endings = "toes" },
          tail = {count = 0, endings = "tip" },
        }
      })
      assert.equal(200, res.status)
      local body = assert(res:read_body())
      assert.same({
        name = "lizard",
        hands = { count = 0, endings = "fingers" },
        legs = { count = 4, endings = "toes" },
        tail = {count = 1, endings = "tip" },
      }, cjson.decode(body))
    end)

    test("null in json", function()
      local res, _ = proxy_client:post("/bounce", {
        headers = { ["Content-Type"] = "application/json" },
        body = { message = cjson.null },
      })
      assert.equal(400, res.status)
    end)

    describe("regression", function()
      test("empty array in json #10801", function()
        local req_body = { array = {}, nullable = "ahaha" }
        local res, _ = proxy_client:post("/v1/echo", {
          headers = { ["Content-Type"] = "application/json" },
          body = req_body,
        })
        assert.equal(200, res.status)
  
        local body = res:read_body()
        assert.same(req_body, cjson.decode(body))
        -- it should be encoded as empty array in json instead of `null` or `{}`
        assert.matches("[]", body, nil, true)
      end)
  
<<<<<<< HEAD
=======
      -- Bug found when test FTI-5002's fix. It will be fixed in another PR.
>>>>>>> f74342db
      test("empty message #10802", function()
        local req_body = { array = {}, nullable = "" }
        local res, _ = proxy_client:post("/v1/echo", {
          headers = { ["Content-Type"] = "application/json" },
          body = req_body,
        })
        assert.equal(200, res.status)
  
        local body = res:read_body()
        assert.same(req_body, cjson.decode(body))
        -- it should be encoded as empty array in json instead of `null` or `{}`
        assert.matches("[]", body, nil, true)
      end)
<<<<<<< HEAD
  
      test("1 element array", function()
        local req_body = { array = { "test" }, nullable = "" }
        local res, _ = proxy_client:post("/v1/echo", {
          headers = { ["Content-Type"] = "application/json" },
          body = req_body,
        })
        assert.equal(200, res.status)
  
        local body = res:read_body()
        assert.same(req_body, cjson.decode(body))
      end)
  
      test("non-repeatable array", function()
        local req_body = { array = { "test" }, nullable = { "a", "b" } }
        local res, _ = proxy_client:post("/v1/echo", {
          headers = { ["Content-Type"] = "application/json" },
          body = req_body,
        })
        assert.equal(400, res.status)
      end)
=======
>>>>>>> f74342db
    end)
  end)
end<|MERGE_RESOLUTION|>--- conflicted
+++ resolved
@@ -217,17 +217,14 @@
           body = req_body,
         })
         assert.equal(200, res.status)
-  
+
         local body = res:read_body()
         assert.same(req_body, cjson.decode(body))
         -- it should be encoded as empty array in json instead of `null` or `{}`
         assert.matches("[]", body, nil, true)
       end)
-  
-<<<<<<< HEAD
-=======
+
       -- Bug found when test FTI-5002's fix. It will be fixed in another PR.
->>>>>>> f74342db
       test("empty message #10802", function()
         local req_body = { array = {}, nullable = "" }
         local res, _ = proxy_client:post("/v1/echo", {
@@ -235,14 +232,13 @@
           body = req_body,
         })
         assert.equal(200, res.status)
-  
+
         local body = res:read_body()
         assert.same(req_body, cjson.decode(body))
         -- it should be encoded as empty array in json instead of `null` or `{}`
         assert.matches("[]", body, nil, true)
       end)
-<<<<<<< HEAD
-  
+
       test("1 element array", function()
         local req_body = { array = { "test" }, nullable = "" }
         local res, _ = proxy_client:post("/v1/echo", {
@@ -250,11 +246,11 @@
           body = req_body,
         })
         assert.equal(200, res.status)
-  
+
         local body = res:read_body()
         assert.same(req_body, cjson.decode(body))
       end)
-  
+
       test("non-repeatable array", function()
         local req_body = { array = { "test" }, nullable = { "a", "b" } }
         local res, _ = proxy_client:post("/v1/echo", {
@@ -263,8 +259,6 @@
         })
         assert.equal(400, res.status)
       end)
-=======
->>>>>>> f74342db
     end)
   end)
 end