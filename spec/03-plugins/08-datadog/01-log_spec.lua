local helpers = require "spec.helpers"
local pl_file = require "pl.file"


for _, strategy in helpers.each_strategy() do
  describe("Plugin: datadog (log) [#" .. strategy .. "]", function()
    local proxy_client

    setup(function()
      local bp, _, dao = helpers.get_db_utils(strategy)

      local consumer = bp.consumers:insert {
        username  = "foo",
        custom_id = "bar"
      }

      assert(dao.keyauth_credentials:insert {
        key         = "kong",
        consumer_id = consumer.id
      })

      local route1 = bp.routes:insert {
        hosts   = { "datadog1.com" },
        service = bp.services:insert { name = "dd1" }
      }

      local route2 = bp.routes:insert {
        hosts   = { "datadog2.com" },
        service = bp.services:insert { name = "dd2" }
      }

      local route3 = bp.routes:insert {
        hosts   = { "datadog3.com" },
        service = bp.services:insert { name = "dd3" }
      }

      local route4 = bp.routes:insert {
        hosts   = { "datadog4.com" },
        service = bp.services:insert { name = "dd4" }
      }

      bp.plugins:insert {
        name     = "key-auth",
        route_id = route1.id,
      }

      bp.plugins:insert {
        name     = "datadog",
        route_id = route1.id,
        config   = {
          host   = "127.0.0.1",
          port   = 9999,
        },
      }

      bp.plugins:insert {
        name     = "datadog",
        route_id = route2.id,
        config   = {
          host    = "127.0.0.1",
          port    = 9999,
          metrics = {
            {
              name        = "status_count",
              stat_type   = "counter",
              sample_rate = 1,
            },
            {
              name        = "request_count",
              stat_type   = "counter",
              sample_rate = 1,
            },
<<<<<<< HEAD
          },
        },
      }

      bp.plugins:insert {
        name     = "datadog",
        route_id = route3.id,
        config   = {
          host    = "127.0.0.1",
          port    = 9999,
          metrics = {
            {
              name        = "status_count",
              stat_type   = "counter",
              sample_rate = 1,
              tags        = {"T1:V1"},
            },
            {
              name        = "request_count",
              stat_type   = "counter",
              sample_rate = 1,
              tags        = {"T2:V2,T3:V3,T4"},
            },
            {
              name        = "latency",
              stat_type   = "gauge",
              sample_rate = 1,
              tags        = {"T2:V2:V3,T4"},
            },
          },
        },
      }

      bp.plugins:insert {
        name       = "key-auth",
        route_id   = route4.id,
=======
          },
        },
>>>>>>> 4973a623
      }

      bp.plugins:insert {
        name     = "datadog",
<<<<<<< HEAD
        route_id = route4.id,
        config   = {
          host   = "127.0.0.1",
          port   = 9999,
          prefix = "prefix",
        },
      }

      assert(helpers.start_kong({
        database   = strategy,
        nginx_conf = "spec/fixtures/custom_nginx.template",
      }))

      proxy_client = helpers.proxy_client()
    end)
    teardown(function()
      if proxy_client then
        proxy_client:close()
      end

      helpers.stop_kong()
    end)

    it("logs metrics over UDP", function()
      local thread = threads.new({
        function()
          local socket = require "socket"
          local server = assert(socket.udp())
          server:settimeout(1)
          server:setoption("reuseaddr", true)
          server:setsockname("127.0.0.1", 9999)
          local gauges = {}
          for _ = 1, 12 do
            gauges[#gauges+1] = server:receive()
          end
          server:close()
          return gauges
        end
      })
      thread:start()
      ngx.sleep(0.1)

      local res = assert(proxy_client:send {
        method  = "GET",
        path    = "/status/200?apikey=kong",
        headers = {
          ["Host"] = "datadog1.com"
        }
      })
      assert.res_status(200, res)

      local ok, gauges = thread:join()
      assert.True(ok)
      assert.equal(12, #gauges)
      assert.contains("kong.dd1.request.count:1|c|#app:kong", gauges)
      assert.contains("kong.dd1.latency:%d+|ms|#app:kong", gauges, true)
      assert.contains("kong.dd1.request.size:%d+|ms|#app:kong", gauges, true)
      assert.contains("kong.dd1.request.status.200:1|c|#app:kong", gauges)
      assert.contains("kong.dd1.request.status.total:1|c|#app:kong", gauges)
      assert.contains("kong.dd1.response.size:%d+|ms|#app:kong", gauges, true)
      assert.contains("kong.dd1.upstream_latency:%d+|ms|#app:kong", gauges, true)
      assert.contains("kong.dd1.kong_latency:%d*|ms|#app:kong", gauges, true)
      assert.contains("kong.dd1.user.uniques:.*|s|#app:kong", gauges, true)
      assert.contains("kong.dd1.user.*.request.count:1|c|#app:kong", gauges, true)
      assert.contains("kong.dd1.user.*.request.status.total:1|c|#app:kong",
                      gauges, true)
      assert.contains("kong.dd1.user.*.request.status.200:1|c|#app:kong",
                      gauges, true)
    end)

    it("logs metrics over UDP with custom prefix", function()
      local thread = threads.new({
        function()
          local socket = require "socket"
          local server = assert(socket.udp())
          server:settimeout(1)
          server:setoption("reuseaddr", true)
          server:setsockname("127.0.0.1", 9999)
          local gauges = {}
          for _ = 1, 12 do
            gauges[#gauges+1] = server:receive()
          end
          server:close()
          return gauges
        end
      })
      thread:start()
      ngx.sleep(0.1)

      local res = assert(proxy_client:send {
        method  = "GET",
        path    = "/status/200?apikey=kong",
        headers = {
          ["Host"] = "datadog4.com"
        }
      })
      assert.res_status(200, res)

      local ok, gauges = thread:join()
      assert.True(ok)
      assert.equal(12, #gauges)
      assert.contains("prefix.dd4.request.count:1|c|#app:kong",gauges)
      assert.contains("prefix.dd4.latency:%d+|ms|#app:kong", gauges, true)
      assert.contains("prefix.dd4.request.size:%d+|ms|#app:kong", gauges, true)
      assert.contains("prefix.dd4.request.status.200:1|c|#app:kong", gauges)
      assert.contains("prefix.dd4.request.status.total:1|c|#app:kong", gauges)
      assert.contains("prefix.dd4.response.size:%d+|ms|#app:kong", gauges, true)
      assert.contains("prefix.dd4.upstream_latency:%d+|ms|#app:kong", gauges, true)
      assert.contains("prefix.dd4.kong_latency:%d*|ms|#app:kong", gauges, true)
      assert.contains("prefix.dd4.user.uniques:.*|s|#app:kong", gauges, true)
      assert.contains("prefix.dd4.user.*.request.count:1|c|#app:kong",
                      gauges, true)
      assert.contains("prefix.dd4.user.*.request.status.total:1|c|#app:kong",
                      gauges, true)
      assert.contains("prefix.dd4.user.*.request.status.200:1|c|#app:kong",
                      gauges, true)
    end)

    it("logs only given metrics", function()
      local thread = threads.new({
        function()
          local socket = require "socket"
          local server = assert(socket.udp())
          server:settimeout(1)
          server:setoption("reuseaddr", true)
          server:setsockname("127.0.0.1", 9999)
          local gauges = {}
          for _ = 1, 3 do
            gauges[#gauges+1] = server:receive()
          end
          server:close()
          return gauges
        end
      })
      thread:start()
      ngx.sleep(0.1)

      local res = assert(proxy_client:send {
        method  = "GET",
        path    = "/status/200",
        headers = {
          ["Host"] = "datadog2.com"
        }
      })
      assert.res_status(200, res)

      local ok, gauges = thread:join()
      assert.True(ok)
      assert.equal(3, #gauges)
      assert.contains("kong.dd2.request.count:1|c", gauges)
      assert.contains("kong.dd2.request.status.200:1|c", gauges)
      assert.contains("kong.dd2.request.status.total:1|c", gauges)
    end)

    it("logs metrics with tags", function()
      local thread = threads.new({
        function()
          local socket = require "socket"
          local server = assert(socket.udp())
          server:settimeout(1)
          server:setoption("reuseaddr", true)
          server:setsockname("127.0.0.1", 9999)
          local gauges = {}
          for _ = 1, 4 do
            gauges[#gauges+1] = server:receive()
          end
          server:close()
          return gauges
        end
      })
      thread:start()
      ngx.sleep(0.1)

      local res = assert(proxy_client:send {
        method  = "GET",
        path    = "/status/200",
        headers = {
          ["Host"] = "datadog3.com"
        }
      })
      assert.res_status(200, res)

      local ok, gauges = thread:join()
      assert.True(ok)
      assert.contains("kong.dd3.request.count:1|c|#T2:V2,T3:V3,T4", gauges)
      assert.contains("kong.dd3.request.status.200:1|c|#T1:V1", gauges)
      assert.contains("kong.dd3.request.status.total:1|c|#T1:V1", gauges)
      assert.contains("kong.dd3.latency:%d+|g|#T2:V2:V3,T4", gauges, true)
    end)

    it("should not return a runtime error (regression)", function()
      local thread = threads.new({
        function()
          local socket = require "socket"
          local server = assert(socket.udp())
          server:settimeout(1)
          server:setoption("reuseaddr", true)
          server:setsockname("127.0.0.1", 9999)
          local gauge = server:receive()
          server:close()
          return gauge
        end
      })
      thread:start()
      ngx.sleep(0.1)

      local res = assert(proxy_client:send {
        method  = "GET",
        path    = "/NonMatch",
        headers = {
          ["Host"] = "fakedns.com"
        }
      })

=======
        route_id = route3.id,
        config   = {
          host    = "127.0.0.1",
          port    = 9999,
          metrics = {
            {
              name        = "status_count",
              stat_type   = "counter",
              sample_rate = 1,
              tags        = {"T1:V1"},
            },
            {
              name        = "request_count",
              stat_type   = "counter",
              sample_rate = 1,
              tags        = {"T2:V2,T3:V3,T4"},
            },
            {
              name        = "latency",
              stat_type   = "gauge",
              sample_rate = 1,
              tags        = {"T2:V2:V3,T4"},
            },
          },
        },
      }

      bp.plugins:insert {
        name       = "key-auth",
        route_id   = route4.id,
      }

      bp.plugins:insert {
        name     = "datadog",
        route_id = route4.id,
        config   = {
          host   = "127.0.0.1",
          port   = 9999,
          prefix = "prefix",
        },
      }

      assert(helpers.start_kong({
        database   = strategy,
        nginx_conf = "spec/fixtures/custom_nginx.template",
      }))

      proxy_client = helpers.proxy_client()
    end)
    teardown(function()
      if proxy_client then
        proxy_client:close()
      end

      helpers.stop_kong()
    end)

    it("logs metrics over UDP", function()
      local thread = helpers.udp_server(9999, 12)

      local res = assert(proxy_client:send {
        method  = "GET",
        path    = "/status/200?apikey=kong",
        headers = {
          ["Host"] = "datadog1.com"
        }
      })
      assert.res_status(200, res)

      local ok, gauges = thread:join()
      assert.True(ok)
      assert.equal(12, #gauges)
      assert.contains("kong.dd1.request.count:1|c|#app:kong", gauges)
      assert.contains("kong.dd1.latency:%d+|ms|#app:kong", gauges, true)
      assert.contains("kong.dd1.request.size:%d+|ms|#app:kong", gauges, true)
      assert.contains("kong.dd1.request.status.200:1|c|#app:kong", gauges)
      assert.contains("kong.dd1.request.status.total:1|c|#app:kong", gauges)
      assert.contains("kong.dd1.response.size:%d+|ms|#app:kong", gauges, true)
      assert.contains("kong.dd1.upstream_latency:%d+|ms|#app:kong", gauges, true)
      assert.contains("kong.dd1.kong_latency:%d*|ms|#app:kong", gauges, true)
      assert.contains("kong.dd1.user.uniques:.*|s|#app:kong", gauges, true)
      assert.contains("kong.dd1.user.*.request.count:1|c|#app:kong", gauges, true)
      assert.contains("kong.dd1.user.*.request.status.total:1|c|#app:kong",
                      gauges, true)
      assert.contains("kong.dd1.user.*.request.status.200:1|c|#app:kong",
                      gauges, true)
    end)

    it("logs metrics over UDP with custom prefix", function()
      local thread = helpers.udp_server(9999, 12)

      local res = assert(proxy_client:send {
        method  = "GET",
        path    = "/status/200?apikey=kong",
        headers = {
          ["Host"] = "datadog4.com"
        }
      })
      assert.res_status(200, res)

      local ok, gauges = thread:join()
      assert.True(ok)
      assert.equal(12, #gauges)
      assert.contains("prefix.dd4.request.count:1|c|#app:kong",gauges)
      assert.contains("prefix.dd4.latency:%d+|ms|#app:kong", gauges, true)
      assert.contains("prefix.dd4.request.size:%d+|ms|#app:kong", gauges, true)
      assert.contains("prefix.dd4.request.status.200:1|c|#app:kong", gauges)
      assert.contains("prefix.dd4.request.status.total:1|c|#app:kong", gauges)
      assert.contains("prefix.dd4.response.size:%d+|ms|#app:kong", gauges, true)
      assert.contains("prefix.dd4.upstream_latency:%d+|ms|#app:kong", gauges, true)
      assert.contains("prefix.dd4.kong_latency:%d*|ms|#app:kong", gauges, true)
      assert.contains("prefix.dd4.user.uniques:.*|s|#app:kong", gauges, true)
      assert.contains("prefix.dd4.user.*.request.count:1|c|#app:kong",
                      gauges, true)
      assert.contains("prefix.dd4.user.*.request.status.total:1|c|#app:kong",
                      gauges, true)
      assert.contains("prefix.dd4.user.*.request.status.200:1|c|#app:kong",
                      gauges, true)
    end)

    it("logs only given metrics", function()
      local thread = helpers.udp_server(9999, 3)

      local res = assert(proxy_client:send {
        method  = "GET",
        path    = "/status/200",
        headers = {
          ["Host"] = "datadog2.com"
        }
      })
      assert.res_status(200, res)

      local ok, gauges = thread:join()
      assert.True(ok)
      assert.equal(3, #gauges)
      assert.contains("kong.dd2.request.count:1|c", gauges)
      assert.contains("kong.dd2.request.status.200:1|c", gauges)
      assert.contains("kong.dd2.request.status.total:1|c", gauges)
    end)

    it("logs metrics with tags", function()
      local thread = helpers.udp_server(9999, 4)

      local res = assert(proxy_client:send {
        method  = "GET",
        path    = "/status/200",
        headers = {
          ["Host"] = "datadog3.com"
        }
      })
      assert.res_status(200, res)

      local ok, gauges = thread:join()
      assert.True(ok)
      assert.contains("kong.dd3.request.count:1|c|#T2:V2,T3:V3,T4", gauges)
      assert.contains("kong.dd3.request.status.200:1|c|#T1:V1", gauges)
      assert.contains("kong.dd3.request.status.total:1|c|#T1:V1", gauges)
      assert.contains("kong.dd3.latency:%d+|g|#T2:V2:V3,T4", gauges, true)
    end)

    it("should not return a runtime error (regression)", function()
      helpers.udp_server(9999, 1, 1)

      local res = assert(proxy_client:send {
        method  = "GET",
        path    = "/NonMatch",
        headers = {
          ["Host"] = "fakedns.com"
        }
      })

>>>>>>> 4973a623
      assert.res_status(404, res)

      local err_log = pl_file.read(helpers.test_conf.nginx_err_logs)
      assert.not_matches("attempt to index field 'api' (a nil value)", err_log, nil, true)
    end)
  end)
end<|MERGE_RESOLUTION|>--- conflicted
+++ resolved
@@ -70,7 +70,6 @@
               stat_type   = "counter",
               sample_rate = 1,
             },
-<<<<<<< HEAD
           },
         },
       }
@@ -107,15 +106,10 @@
       bp.plugins:insert {
         name       = "key-auth",
         route_id   = route4.id,
-=======
-          },
-        },
->>>>>>> 4973a623
-      }
-
-      bp.plugins:insert {
-        name     = "datadog",
-<<<<<<< HEAD
+      }
+
+      bp.plugins:insert {
+        name     = "datadog",
         route_id = route4.id,
         config   = {
           host   = "127.0.0.1",
@@ -140,23 +134,7 @@
     end)
 
     it("logs metrics over UDP", function()
-      local thread = threads.new({
-        function()
-          local socket = require "socket"
-          local server = assert(socket.udp())
-          server:settimeout(1)
-          server:setoption("reuseaddr", true)
-          server:setsockname("127.0.0.1", 9999)
-          local gauges = {}
-          for _ = 1, 12 do
-            gauges[#gauges+1] = server:receive()
-          end
-          server:close()
-          return gauges
-        end
-      })
-      thread:start()
-      ngx.sleep(0.1)
+      local thread = helpers.udp_server(9999, 12)
 
       local res = assert(proxy_client:send {
         method  = "GET",
@@ -187,23 +165,7 @@
     end)
 
     it("logs metrics over UDP with custom prefix", function()
-      local thread = threads.new({
-        function()
-          local socket = require "socket"
-          local server = assert(socket.udp())
-          server:settimeout(1)
-          server:setoption("reuseaddr", true)
-          server:setsockname("127.0.0.1", 9999)
-          local gauges = {}
-          for _ = 1, 12 do
-            gauges[#gauges+1] = server:receive()
-          end
-          server:close()
-          return gauges
-        end
-      })
-      thread:start()
-      ngx.sleep(0.1)
+      local thread = helpers.udp_server(9999, 12)
 
       local res = assert(proxy_client:send {
         method  = "GET",
@@ -235,23 +197,7 @@
     end)
 
     it("logs only given metrics", function()
-      local thread = threads.new({
-        function()
-          local socket = require "socket"
-          local server = assert(socket.udp())
-          server:settimeout(1)
-          server:setoption("reuseaddr", true)
-          server:setsockname("127.0.0.1", 9999)
-          local gauges = {}
-          for _ = 1, 3 do
-            gauges[#gauges+1] = server:receive()
-          end
-          server:close()
-          return gauges
-        end
-      })
-      thread:start()
-      ngx.sleep(0.1)
+      local thread = helpers.udp_server(9999, 3)
 
       local res = assert(proxy_client:send {
         method  = "GET",
@@ -271,23 +217,7 @@
     end)
 
     it("logs metrics with tags", function()
-      local thread = threads.new({
-        function()
-          local socket = require "socket"
-          local server = assert(socket.udp())
-          server:settimeout(1)
-          server:setoption("reuseaddr", true)
-          server:setsockname("127.0.0.1", 9999)
-          local gauges = {}
-          for _ = 1, 4 do
-            gauges[#gauges+1] = server:receive()
-          end
-          server:close()
-          return gauges
-        end
-      })
-      thread:start()
-      ngx.sleep(0.1)
+      local thread = helpers.udp_server(9999, 4)
 
       local res = assert(proxy_client:send {
         method  = "GET",
@@ -307,20 +237,7 @@
     end)
 
     it("should not return a runtime error (regression)", function()
-      local thread = threads.new({
-        function()
-          local socket = require "socket"
-          local server = assert(socket.udp())
-          server:settimeout(1)
-          server:setoption("reuseaddr", true)
-          server:setsockname("127.0.0.1", 9999)
-          local gauge = server:receive()
-          server:close()
-          return gauge
-        end
-      })
-      thread:start()
-      ngx.sleep(0.1)
+      helpers.udp_server(9999, 1, 1)
 
       local res = assert(proxy_client:send {
         method  = "GET",
@@ -330,179 +247,6 @@
         }
       })
 
-=======
-        route_id = route3.id,
-        config   = {
-          host    = "127.0.0.1",
-          port    = 9999,
-          metrics = {
-            {
-              name        = "status_count",
-              stat_type   = "counter",
-              sample_rate = 1,
-              tags        = {"T1:V1"},
-            },
-            {
-              name        = "request_count",
-              stat_type   = "counter",
-              sample_rate = 1,
-              tags        = {"T2:V2,T3:V3,T4"},
-            },
-            {
-              name        = "latency",
-              stat_type   = "gauge",
-              sample_rate = 1,
-              tags        = {"T2:V2:V3,T4"},
-            },
-          },
-        },
-      }
-
-      bp.plugins:insert {
-        name       = "key-auth",
-        route_id   = route4.id,
-      }
-
-      bp.plugins:insert {
-        name     = "datadog",
-        route_id = route4.id,
-        config   = {
-          host   = "127.0.0.1",
-          port   = 9999,
-          prefix = "prefix",
-        },
-      }
-
-      assert(helpers.start_kong({
-        database   = strategy,
-        nginx_conf = "spec/fixtures/custom_nginx.template",
-      }))
-
-      proxy_client = helpers.proxy_client()
-    end)
-    teardown(function()
-      if proxy_client then
-        proxy_client:close()
-      end
-
-      helpers.stop_kong()
-    end)
-
-    it("logs metrics over UDP", function()
-      local thread = helpers.udp_server(9999, 12)
-
-      local res = assert(proxy_client:send {
-        method  = "GET",
-        path    = "/status/200?apikey=kong",
-        headers = {
-          ["Host"] = "datadog1.com"
-        }
-      })
-      assert.res_status(200, res)
-
-      local ok, gauges = thread:join()
-      assert.True(ok)
-      assert.equal(12, #gauges)
-      assert.contains("kong.dd1.request.count:1|c|#app:kong", gauges)
-      assert.contains("kong.dd1.latency:%d+|ms|#app:kong", gauges, true)
-      assert.contains("kong.dd1.request.size:%d+|ms|#app:kong", gauges, true)
-      assert.contains("kong.dd1.request.status.200:1|c|#app:kong", gauges)
-      assert.contains("kong.dd1.request.status.total:1|c|#app:kong", gauges)
-      assert.contains("kong.dd1.response.size:%d+|ms|#app:kong", gauges, true)
-      assert.contains("kong.dd1.upstream_latency:%d+|ms|#app:kong", gauges, true)
-      assert.contains("kong.dd1.kong_latency:%d*|ms|#app:kong", gauges, true)
-      assert.contains("kong.dd1.user.uniques:.*|s|#app:kong", gauges, true)
-      assert.contains("kong.dd1.user.*.request.count:1|c|#app:kong", gauges, true)
-      assert.contains("kong.dd1.user.*.request.status.total:1|c|#app:kong",
-                      gauges, true)
-      assert.contains("kong.dd1.user.*.request.status.200:1|c|#app:kong",
-                      gauges, true)
-    end)
-
-    it("logs metrics over UDP with custom prefix", function()
-      local thread = helpers.udp_server(9999, 12)
-
-      local res = assert(proxy_client:send {
-        method  = "GET",
-        path    = "/status/200?apikey=kong",
-        headers = {
-          ["Host"] = "datadog4.com"
-        }
-      })
-      assert.res_status(200, res)
-
-      local ok, gauges = thread:join()
-      assert.True(ok)
-      assert.equal(12, #gauges)
-      assert.contains("prefix.dd4.request.count:1|c|#app:kong",gauges)
-      assert.contains("prefix.dd4.latency:%d+|ms|#app:kong", gauges, true)
-      assert.contains("prefix.dd4.request.size:%d+|ms|#app:kong", gauges, true)
-      assert.contains("prefix.dd4.request.status.200:1|c|#app:kong", gauges)
-      assert.contains("prefix.dd4.request.status.total:1|c|#app:kong", gauges)
-      assert.contains("prefix.dd4.response.size:%d+|ms|#app:kong", gauges, true)
-      assert.contains("prefix.dd4.upstream_latency:%d+|ms|#app:kong", gauges, true)
-      assert.contains("prefix.dd4.kong_latency:%d*|ms|#app:kong", gauges, true)
-      assert.contains("prefix.dd4.user.uniques:.*|s|#app:kong", gauges, true)
-      assert.contains("prefix.dd4.user.*.request.count:1|c|#app:kong",
-                      gauges, true)
-      assert.contains("prefix.dd4.user.*.request.status.total:1|c|#app:kong",
-                      gauges, true)
-      assert.contains("prefix.dd4.user.*.request.status.200:1|c|#app:kong",
-                      gauges, true)
-    end)
-
-    it("logs only given metrics", function()
-      local thread = helpers.udp_server(9999, 3)
-
-      local res = assert(proxy_client:send {
-        method  = "GET",
-        path    = "/status/200",
-        headers = {
-          ["Host"] = "datadog2.com"
-        }
-      })
-      assert.res_status(200, res)
-
-      local ok, gauges = thread:join()
-      assert.True(ok)
-      assert.equal(3, #gauges)
-      assert.contains("kong.dd2.request.count:1|c", gauges)
-      assert.contains("kong.dd2.request.status.200:1|c", gauges)
-      assert.contains("kong.dd2.request.status.total:1|c", gauges)
-    end)
-
-    it("logs metrics with tags", function()
-      local thread = helpers.udp_server(9999, 4)
-
-      local res = assert(proxy_client:send {
-        method  = "GET",
-        path    = "/status/200",
-        headers = {
-          ["Host"] = "datadog3.com"
-        }
-      })
-      assert.res_status(200, res)
-
-      local ok, gauges = thread:join()
-      assert.True(ok)
-      assert.contains("kong.dd3.request.count:1|c|#T2:V2,T3:V3,T4", gauges)
-      assert.contains("kong.dd3.request.status.200:1|c|#T1:V1", gauges)
-      assert.contains("kong.dd3.request.status.total:1|c|#T1:V1", gauges)
-      assert.contains("kong.dd3.latency:%d+|g|#T2:V2:V3,T4", gauges, true)
-    end)
-
-    it("should not return a runtime error (regression)", function()
-      helpers.udp_server(9999, 1, 1)
-
-      local res = assert(proxy_client:send {
-        method  = "GET",
-        path    = "/NonMatch",
-        headers = {
-          ["Host"] = "fakedns.com"
-        }
-      })
-
->>>>>>> 4973a623
       assert.res_status(404, res)
 
       local err_log = pl_file.read(helpers.test_conf.nginx_err_logs)
