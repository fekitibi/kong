-- This software is copyright Kong Inc. and its licensors.
-- Use of the software is subject to the agreement between your organization
-- and Kong Inc. If there is no such agreement, use is governed by and
-- subject to the terms of the Kong Master Software License Agreement found
-- at https://konghq.com/enterprisesoftwarelicense/.
-- [ END OF LICENSE 0867164ffc95e54f04670b5169c09574bdbd9bba ]

local helpers       = require "spec.helpers"
local pl_file       = require "pl.file"

local get_hostname = require("kong.pdk.node").new().get_hostname


local fmt = string.format


local UDP_PORT = 20000
local TCP_PORT = 20001

local DEFAULT_METRICS_COUNT = 12
local DEFAULT_UNMATCHED_METRICS_COUNT = 6

local uuid_pattern = "%x%x%x%x%x%x%x%x%-%x%x%x%x%-4%x%x%x%-%x%x%x%x%-%x%x%x%x%x%x%x%x%x%x%x%x"
local workspace_name_pattern = "default"


local function get_shdicts()
  local prefix = helpers.test_conf.prefix
  local ngxconf = helpers.utils.readfile(prefix .. "/nginx.conf")
  local pattern = "\n%s*lua_shared_dict%s+(.-)[%s;\n]"
  local shdicts = {}
  for dict_name in ngxconf:gmatch(pattern) do
    table.insert(shdicts, dict_name)
    --print(#shdicts, "-", dict_name)
  end
  return shdicts
end


for _, strategy in helpers.each_strategy() do
  describe("Plugin: statsd (log) [#" .. strategy .. "]", function()
    local proxy_client
    local proxy_client_grpc
    local shdict_count

    lazy_setup(function()
      local bp = helpers.get_db_utils(strategy, {
        "routes",
        "services",
        "plugins",
        "consumers",
        "keyauth_credentials",
      })

      local consumer = bp.consumers:insert {
        username  = "bob",
        custom_id = "robert",
      }

      bp.keyauth_credentials:insert {
        key      = "kong",
        consumer = { id = consumer.id },
      }

      local routes = {}
      for i = 1, 40 do
        local service = bp.services:insert {
          protocol = helpers.mock_upstream_protocol,
          host     = helpers.mock_upstream_host,
          port     = helpers.mock_upstream_port,
          name     = fmt("statsd%s", i)
        }
        routes[i] = bp.routes:insert {
          hosts   = { fmt("logging%d.com", i) },
          service = service
        }
      end

      bp.key_auth_plugins:insert { route = { id = routes[1].id } }
      bp.statsd_plugins:insert {
        route = { id = routes[1].id },
        config     = {
          host     = "127.0.0.1",
          port     = UDP_PORT,
        },
      }
      bp.statsd_plugins:insert {
        route = { id = routes[2].id },
        config     = {
          host     = "127.0.0.1",
          port     = UDP_PORT,
          metrics  = {
            {
              name      = "latency",
              stat_type = "timer"
            }
          },
        },
      }

      bp.statsd_plugins:insert {
        route = { id = routes[3].id },
        config     = {
          host     = "127.0.0.1",
          port     = UDP_PORT,
          metrics  = {
            {
              name        = "status_count",
              stat_type   = "counter",
              sample_rate = 1,
            }
          },
        },
      }

      bp.statsd_plugins:insert {
        route = { id = routes[4].id },
        config     = {
          host     = "127.0.0.1",
          port     = UDP_PORT,
          metrics  = {
            {
              name      = "request_size",
              stat_type = "counter",
              sample_rate = 1,
            }
          },
        },
      }

      bp.statsd_plugins:insert {
        route = { id = routes[5].id },
        config     = {
          host     = "127.0.0.1",
          port     = UDP_PORT,
          metrics  = {
            {
              name        = "request_count",
              stat_type   = "counter",
              sample_rate = 1,
            }
          }
        }
      }

      bp.statsd_plugins:insert {
        route = { id = routes[6].id },
        config     = {
          host     = "127.0.0.1",
          port     = UDP_PORT,
          metrics  = {
            {
              name      = "response_size",
              stat_type = "counter",
              sample_rate = 1,
            }
          },
        },
      }

      bp.statsd_plugins:insert {
        route = { id = routes[7].id },
        config     = {
          host     = "127.0.0.1",
          port     = UDP_PORT,
          metrics  = {
            {
              name      = "upstream_latency",
              stat_type = "timer",
            }
          },
        },
      }

      bp.statsd_plugins:insert {
        route = { id = routes[8].id },
        config     = {
          host     = "127.0.0.1",
          port     = UDP_PORT,
          metrics  = {
            {
              name      = "kong_latency",
              stat_type = "timer",
            }
          },
        }
      }

      bp.key_auth_plugins:insert { route = { id = routes[9].id } }

      bp.statsd_plugins:insert {
        route = { id = routes[9].id },
        config     = {
          host     = "127.0.0.1",
          port     = UDP_PORT,
          metrics  = {
            {
              name                = "unique_users",
              stat_type           = "set",
              consumer_identifier = "custom_id",
            }
          },
        },
      }

      bp.key_auth_plugins:insert { route = { id = routes[10].id } }

      bp.statsd_plugins:insert {
        route = { id = routes[10].id },
        config     = {
          host     = "127.0.0.1",
          port     = UDP_PORT,
          metrics  = {
            {
              name                = "status_count_per_user",
              stat_type           = "counter",
              consumer_identifier = "custom_id",
              sample_rate         = 1,
            }
          },
        },
      }

      bp.key_auth_plugins:insert { route = { id = routes[11].id } }

      bp.statsd_plugins:insert {
        route = { id = routes[11].id },
        config     = {
          host     = "127.0.0.1",
          port     = UDP_PORT,
          metrics  = {
            {
              name                = "request_per_user",
              stat_type           = "counter",
              consumer_identifier = "username",
              sample_rate         = 1,
            }
          },
        },
      }

      bp.key_auth_plugins:insert { route = { id = routes[12].id } }

      bp.statsd_plugins:insert {
        route = { id = routes[12].id },
        config     = {
          host     = "127.0.0.1",
          port     = UDP_PORT,
          metrics  = {
            {
              name        = "latency",
              stat_type   = "gauge",
              sample_rate = 1,
            }
          },
        },
      }

      bp.key_auth_plugins:insert { route = { id = routes[13].id } }

      bp.statsd_plugins:insert {
        route = { id = routes[13].id },
        config     = {
          host     = "127.0.0.1",
          port     = UDP_PORT,
          prefix   = "prefix",
        },
      }

      bp.key_auth_plugins:insert { route = { id = routes[14].id } }

      bp.statsd_plugins:insert {
        route      = { id = routes[14].id },
        config     = {
          host     = "127.0.0.1",
          port     = UDP_PORT,
          metrics  = {
            {
              name                = "unique_users",
              stat_type           = "set",
              consumer_identifier = "consumer_id",
            }
          },
        },
      }

      bp.key_auth_plugins:insert { route = { id = routes[15].id } }
      bp.plugins:insert {
        name     = "statsd",
        route      = { id = routes[15].id },
        config     = {
          host     = "127.0.0.1",
          port     = UDP_PORT,
          metrics  = {
            {
              name                = "status_count_per_user_per_route",
              stat_type           = "counter",
              consumer_identifier = "username",
              sample_rate         = 1,
            }
          },
        },
      }

      bp.plugins:insert {
        name     = "statsd",
        route      = { id = routes[16].id },
        config     = {
          host     = "127.0.0.1",
          port     = UDP_PORT,
          metrics  = {
            {
              name                 = "status_count_per_workspace",
              stat_type            = "counter",
              sample_rate          = 1,
              workspace_identifier = "workspace_id",
            }
          },
        },
      }

      bp.plugins:insert {
        name     = "statsd",
        route      = { id = routes[17].id },
        config     = {
          host     = "127.0.0.1",
          port     = UDP_PORT,
          metrics  = {
            {
              name                 = "status_count_per_workspace",
              stat_type            = "counter",
              sample_rate          = 1,
              workspace_identifier = "workspace_name",
            }
          },
        },
      }

      bp.key_auth_plugins:insert { route = { id = routes[18].id } }
      bp.plugins:insert {
        name     = "statsd",
        route      = { id = routes[18].id },
        config     = {
          host     = "127.0.0.1",
          port     = TCP_PORT,
          use_tcp  = true,
          metrics  = {
            {
              name                = "request_count",
              stat_type           = "counter",
              sample_rate         = 1,
            }
          },
        }
      }

      bp.key_auth_plugins:insert { route = { id = routes[19].id } }
      bp.plugins:insert {
        name     = "statsd",
        route      = { id = routes[19].id },
        config     = {
          host     = "127.0.0.1",
          port     = UDP_PORT,
          metrics  = {
            {
              name                = "request_count",
              stat_type           = "counter",
              sample_rate         = 1,
            },
            {
              name                = "upstream_latency",
              stat_type           = "timer",
            },
            {
              name                = "kong_latency",
              stat_type           = "timer",
            }
          },
          udp_packet_size = 500,
        }
      }

      bp.key_auth_plugins:insert { route = { id = routes[20].id } }
      bp.plugins:insert {
        name     = "statsd",
        route      = { id = routes[20].id },
        config     = {
          host     = "127.0.0.1",
          port     = UDP_PORT,
          metrics  = {
            {
              name                = "request_count",
              stat_type           = "counter",
              sample_rate         = 1,
            },
            {
              name                = "upstream_latency",
              stat_type           = "timer",
            },
            {
              name                = "kong_latency",
              stat_type           = "timer",
            }
          },
          udp_packet_size = 100,
        }
      }

      bp.key_auth_plugins:insert { route = { id = routes[21].id } }
      bp.plugins:insert {
        name     = "statsd",
        route      = { id = routes[21].id },
        config     = {
          host     = "127.0.0.1",
          port     = UDP_PORT,
          metrics  = {
            {
              name                = "request_count",
              stat_type           = "counter",
              sample_rate         = 1,
            },
            {
              name                = "upstream_latency",
              stat_type           = "timer",
            },
            {
              name                = "kong_latency",
              stat_type           = "timer",
            }
          },
          udp_packet_size = 1,
        }
      }

      bp.key_auth_plugins:insert { route = { id = routes[22].id } }
      bp.plugins:insert {
        name     = "statsd",
        route      = { id = routes[22].id },
        config     = {
          host     = "127.0.0.1",
          port     = UDP_PORT,
          metrics  = {
            -- test two types of metrics that are processed in different way
            {
              name                = "request_count",
              stat_type           = "counter",
              sample_rate         = 1,
              service_identifier  = "service_id",
            },
            {
              name                = "status_count",
              stat_type           = "counter",
              sample_rate         = 1,
              service_identifier  = "service_id",
            }
          },
        },
      }

      bp.key_auth_plugins:insert { route = { id = routes[23].id } }
      bp.plugins:insert {
        name     = "statsd",
        route      = { id = routes[23].id },
        config     = {
          host     = "127.0.0.1",
          port     = UDP_PORT,
          metrics  = {
            {
              name                = "request_count",
              stat_type           = "counter",
              sample_rate         = 1,
              service_identifier  = "service_name",
            },
            {
              name                = "status_count",
              stat_type           = "counter",
              sample_rate         = 1,
              service_identifier  = "service_name",
            }
          },
        },
      }

      bp.key_auth_plugins:insert { route = { id = routes[24].id } }
      bp.plugins:insert {
        name     = "statsd",
        route      = { id = routes[24].id },
        config     = {
          host     = "127.0.0.1",
          port     = UDP_PORT,
          metrics  = {
            {
              name                = "request_count",
              stat_type           = "counter",
              sample_rate         = 1,
              service_identifier  = "service_host",
            },
            {
              name                = "status_count",
              stat_type           = "counter",
              sample_rate         = 1,
              service_identifier  = "service_host",
            }
          },
        },
      }

      bp.statsd_plugins:insert {
        route = { id = routes[25].id },
        config = {
          host            = "127.0.0.1",
          port            = UDP_PORT,
          tag_style       = "dogstatsd",
        },
      }

      bp.statsd_plugins:insert {
        route = { id = routes[26].id },
        config = {
          host           = "127.0.0.1",
          port           = UDP_PORT,
          tag_style      = "influxdb",
        },
      }

      bp.statsd_plugins:insert {
        route = { id = routes[27].id },
        config     = {
          host           = "127.0.0.1",
          port           = UDP_PORT,
          tag_style      = "librato",
        },
      }

      bp.statsd_plugins:insert {
        route = { id = routes[28].id },
        config     = {
          host           = "127.0.0.1",
          port           = UDP_PORT,
          tag_style      = "signalfx",
        },
      }

      bp.key_auth_plugins:insert { route = { id = routes[31].id } }

      bp.statsd_plugins:insert {
        route = { id = routes[31].id },
        config     = {
          host           = "127.0.0.1",
          port           = UDP_PORT,
          prefix         = "prefix",
          tag_style      = "dogstatsd",
        },
      }

      bp.key_auth_plugins:insert { route = { id = routes[32].id } }

      bp.statsd_plugins:insert {
        route = { id = routes[32].id },
        config     = {
          host           = "127.0.0.1",
          port           = UDP_PORT,
          prefix         = "prefix",
          tag_style      = "influxdb",
        },
      }

      bp.key_auth_plugins:insert { route = { id = routes[33].id } }

      bp.statsd_plugins:insert {
        route = { id = routes[33].id },
        config     = {
          host           = "127.0.0.1",
          port           = UDP_PORT,
          prefix         = "prefix",
          tag_style      = "librato",
        },
      }

      bp.key_auth_plugins:insert { route = { id = routes[34].id } }

      bp.statsd_plugins:insert {
        route = { id = routes[34].id },
        config     = {
          host          = "127.0.0.1",
          port          = UDP_PORT,
          prefix        = "prefix",
          tag_style     = "signalfx",
        },
      }

      bp.key_auth_plugins:insert { route = { id = routes[35].id } }

      bp.statsd_plugins:insert {
        route = { id = routes[35].id },
        config     = {
          host     = "127.0.0.1",
          port     = UDP_PORT,
          metrics  = {
            {
              name      = "request_size",
              stat_type = "counter",
              sample_rate = 1,
              service_identifier  = "service_id",
              workspace_identifier = "workspace_name",
              consumer_identifier = "consumer_id"
            },
          },
          tag_style      = "dogstatsd",
        },
      }

      bp.key_auth_plugins:insert { route = { id = routes[36].id } }

      bp.statsd_plugins:insert {
        route = { id = routes[36].id },
        config     = {
          host     = "127.0.0.1",
          port     = UDP_PORT,
          metrics  = {
            {
              name      = "request_size",
              stat_type = "counter",
              sample_rate = 1,
              service_identifier  = "service_id",
              workspace_identifier = "workspace_name",
              consumer_identifier = "consumer_id"
            },
          },
          tag_style      = "influxdb",
        },
      }

      bp.key_auth_plugins:insert { route = { id = routes[37].id } }

      bp.statsd_plugins:insert {
        route = { id = routes[37].id },
        config     = {
          host     = "127.0.0.1",
          port     = UDP_PORT,
          metrics  = {
            {
              name      = "request_size",
              stat_type = "counter",
              sample_rate = 1,
              service_identifier  = "service_id",
              workspace_identifier = "workspace_name",
              consumer_identifier = "consumer_id"
            },
          },
          tag_style      = "librato",
        },
      }

      bp.key_auth_plugins:insert { route = { id = routes[38].id } }

      bp.statsd_plugins:insert {
        route = { id = routes[38].id },
        config     = {
          host     = "127.0.0.1",
          port     = UDP_PORT,
          metrics  = {
            {
              name      = "request_size",
              stat_type = "counter",
              sample_rate = 1,
              service_identifier  = "service_id",
              workspace_identifier = "workspace_name",
              consumer_identifier = "consumer_id"
            },
          },
          tag_style      = "signalfx",
        },
      }

      for i = 100, 110 do
        local service = bp.services:insert {
          protocol = helpers.mock_upstream_protocol,
          host     = helpers.mock_upstream_host,
          port     = helpers.mock_upstream_port,
        }
        routes[i] = bp.routes:insert {
          hosts   = { fmt("logging%d.com", i) },
          service = service
        }
      end

      bp.key_auth_plugins:insert { route = { id = routes[100].id } }

      bp.plugins:insert {
        name     = "statsd",
        route      = { id = routes[100].id },
        config     = {
          host     = "127.0.0.1",
          port     = UDP_PORT,
          metrics  = {
            {
              name                = "request_count",
              stat_type           = "counter",
              sample_rate         = 1,
              service_identifier  = "service_name_or_host",
            },
            {
              name                = "status_count",
              stat_type           = "counter",
              sample_rate         = 1,
              service_identifier  = "service_name_or_host",
            }
          },
        },
      }

      bp.key_auth_plugins:insert { route = { id = routes[101].id } }

      bp.plugins:insert {
        name     = "statsd",
        route      = { id = routes[101].id },
        config     = {
          host     = "127.0.0.1",
          port     = UDP_PORT,
          metrics  = {
            {
              name                = "request_count",
              stat_type           = "counter",
              sample_rate         = 1,
              service_identifier  = "service_name",
            },
            {
              name                = "status_count",
              stat_type           = "counter",
              sample_rate         = 1,
              service_identifier  = "service_name",
            }
          },
        },
      }


      bp.key_auth_plugins:insert { route = { id = routes[102].id } }

      bp.plugins:insert {
        name     = "statsd",
        route      = { id = routes[102].id },
        config     = {
          host     = "127.0.0.1",
          port     = UDP_PORT,
          metrics  = {
            {
              name                = "request_count",
              stat_type           = "counter",
              sample_rate         = 1,
              service_identifier  = "service_name",
            },
            {
              name                = "status_count",
              stat_type           = "counter",
              sample_rate         = 1,
              service_identifier  = "service_name",
            }
          },
          hostname_in_prefix = true,
        },
      }

      bp.key_auth_plugins:insert { route = { id = routes[103].id } }

      bp.plugins:insert {
        name     = "statsd",
        route      = { id = routes[103].id },
        config     = {
          host     = "127.0.0.1",
          port     = UDP_PORT,
          hostname_in_prefix = true
        },
      }

      bp.key_auth_plugins:insert { route = { id = routes[104].id } }

      bp.plugins:insert {
        name     = "statsd",
        route      = { id = routes[104].id },
        config     = {
          host     = "127.0.0.1",
          port     = UDP_PORT,
          hostname_in_prefix = true,
          tag_style      = "dogstatsd"
        },
      }

      bp.key_auth_plugins:insert { route = { id = routes[105].id } }

      bp.plugins:insert {
        name     = "statsd",
        route      = { id = routes[105].id },
        config     = {
          host     = "127.0.0.1",
          port     = UDP_PORT,
          hostname_in_prefix = true,
          tag_style      = "influxdb"
        },
      }

      bp.key_auth_plugins:insert { route = { id = routes[106].id } }

      bp.plugins:insert {
        name     = "statsd",
        route      = { id = routes[106].id },
        config     = {
          host     = "127.0.0.1",
          port     = UDP_PORT,
          hostname_in_prefix = true,
          tag_style      = "librato"
        },
      }

      bp.key_auth_plugins:insert { route = { id = routes[107].id } }

      bp.plugins:insert {
        name     = "statsd",
        route      = { id = routes[107].id },
        config     = {
          host     = "127.0.0.1",
          port     = UDP_PORT,
          hostname_in_prefix = true,
          tag_style      = "signalfx"
        },
      }

      -- grpc
      local grpc_routes = {}
      for i = 1, 2 do
        local service = bp.services:insert {
          url = helpers.grpcbin_url,
          name     = fmt("grpc_statsd%s", i)
        }
        grpc_routes[i] = bp.routes:insert {
          hosts   = { fmt("grpc_logging%d.com", i) },
          service = service
        }
      end

      bp.statsd_plugins:insert {
        route = { id = grpc_routes[1].id },
        config     = {
          host     = "127.0.0.1",
          port     = UDP_PORT,
        },
      }

      bp.statsd_plugins:insert {
        route = { id = grpc_routes[2].id },
        config     = {
          host     = "127.0.0.1",
          port     = UDP_PORT,
          metrics  = {
            {
              name        = "latency",
              stat_type   = "gauge",
              sample_rate = 1,
            }
          },
        },
      }

      assert(helpers.start_kong({
        database   = strategy,
        nginx_conf = "spec/fixtures/custom_nginx.template",
      }))

      proxy_client = helpers.proxy_client()
      proxy_client_grpc = helpers.proxy_client_grpc()
      shdict_count = #get_shdicts()
    end)

    lazy_teardown(function()
      if proxy_client then
        proxy_client:close()
      end

      helpers.stop_kong()
    end)

    describe("metrics", function()
      it("logs over UDP with default metrics", function()
        ---[[ EE
        local metrics_count = 14
        --]] EE
        -- shdict_usage metrics
        metrics_count = metrics_count + shdict_count * 2

        local thread = helpers.udp_server(UDP_PORT, metrics_count, 2)
        local response = assert(proxy_client:send {
          method  = "GET",
          path    = "/request?apikey=kong",
          headers = {
            host  = "logging1.com"
          }
        })
        assert.res_status(200, response)

        local ok, metrics, err = thread:join()
        assert(ok, metrics)
        assert(#metrics == metrics_count, err)
        assert.contains("kong.service.statsd1.request.count:1|c", metrics)
        assert.contains("kong.service.statsd1.request.size:%d+|c", metrics, true)
        assert.contains("kong.service.statsd1.response.size:%d+|c", metrics, true)
        assert.contains("kong.service.statsd1.latency:%d+|ms", metrics, true)
        assert.contains("kong.service.statsd1.status.200:1|c", metrics)
        assert.contains("kong.service.statsd1.upstream_latency:%d*|ms", metrics, true)
        assert.contains("kong.service.statsd1.kong_latency:%d*|ms", metrics, true)
        assert.contains("kong.service.statsd1.user.uniques:robert|s", metrics)
        assert.contains("kong.service.statsd1.user.robert.request.count:1|c", metrics)
        assert.contains("kong.service.statsd1.user.robert.status.200:1|c", metrics)

        assert.contains("kong.service.statsd1.workspace." .. uuid_pattern .. ".status.200:1|c", metrics, true)
        assert.contains("kong.route." .. uuid_pattern .. ".user.robert.status.200:1|c", metrics, true)

        assert.contains("kong.service.statsd1.cache_datastore_hits_total:%d*|c", metrics, true)
        assert.contains("kong.service.statsd1.cache_datastore_misses_total:%d*|c", metrics, true)
      end)

      it("logs over UDP with default metrics with dogstatsd tag_style", function()
        local metrics_count = DEFAULT_METRICS_COUNT - 6

        local thread = helpers.udp_server(UDP_PORT, metrics_count, 2)
        local response = assert(proxy_client:send {
          method  = "GET",
          path    = "/request?apikey=kong",
          headers = {
            host  = "logging25.com"
          }
        })
        assert.res_status(200, response)

        local ok, metrics, err = thread:join()
        assert(ok, metrics)
        assert(#metrics == metrics_count, err)
        assert.contains("kong.request.count:1|c|#.*", metrics, true)
        assert.contains("kong.request.size:%d+|c|#.*", metrics, true)
        assert.contains("kong.response.size:%d+|c|#.*", metrics, true)
        assert.contains("kong.latency:%d*|ms|#.*", metrics, true)
        assert.contains("kong.upstream_latency:%d*|ms|#.*", metrics, true)
        assert.contains("kong.kong_latency:%d*|ms|#.*", metrics, true)
      end)

      it("logs over UDP with default metrics with influxdb tag_style", function()
        local metrics_count = DEFAULT_METRICS_COUNT - 6
        ngx.sleep(10)
        local thread = helpers.udp_server(UDP_PORT, metrics_count, 2)
        local response = assert(proxy_client:send {
          method  = "GET",
          path    = "/request?apikey=kong",
          headers = {
            host  = "logging26.com"
          }
        })
        assert.res_status(200, response)

        local ok, metrics, err = thread:join()
        assert(ok, metrics)
        assert(#metrics == metrics_count, err)
        assert.contains("kong.request.count,.*:1|c", metrics, true)
        assert.contains("kong.request.size,.*:%d+|c", metrics, true)
        assert.contains("kong.response.size,.*:%d+|c", metrics, true)
        assert.contains("kong.latency,.*:%d*|ms", metrics, true)
        assert.contains("kong.upstream_latency,.*:%d*|ms", metrics, true)
        assert.contains("kong.kong_latency,.*:%d*|ms", metrics, true)
      end)

      it("logs over UDP with default metrics with librato tag_style", function()
        local metrics_count = DEFAULT_METRICS_COUNT - 6

        local thread = helpers.udp_server(UDP_PORT, metrics_count, 2)
        local response = assert(proxy_client:send {
          method  = "GET",
          path    = "/request?apikey=kong",
          headers = {
            host  = "logging27.com"
          }
        })
        assert.res_status(200, response)

        local ok, metrics, err = thread:join()
        assert(ok, metrics)
        assert(#metrics == metrics_count, err)
        assert.contains("kong.request.count#.*:1|c", metrics, true)
        assert.contains("kong.request.size#.*:%d+|c", metrics, true)
        assert.contains("kong.response.size#.*:%d+|c", metrics, true)
        assert.contains("kong.latency#.*:%d*|ms", metrics, true)
        assert.contains("kong.upstream_latency#.*:%d*|ms", metrics, true)
        assert.contains("kong.kong_latency#.*:%d*|ms", metrics, true)
      end)

      it("logs over UDP with default metrics with signalfx tag_style", function()
        local metrics_count = DEFAULT_METRICS_COUNT - 6

        local thread = helpers.udp_server(UDP_PORT, metrics_count, 2)
        local response = assert(proxy_client:send {
          method  = "GET",
          path    = "/request?apikey=kong",
          headers = {
            host  = "logging28.com"
          }
        })
        assert.res_status(200, response)

        local ok, metrics, err = thread:join()
        assert(ok, metrics)
        assert(#metrics == metrics_count, err)
        assert.contains("kong.request.count%[.*%]:1|c", metrics, true)
        assert.contains("kong.request.size%[.*%]:%d+|c", metrics, true)
        assert.contains("kong.response.size%[.*%]:%d+|c", metrics, true)
        assert.contains("kong.latency%[.*%]:%d*|ms", metrics, true)
        assert.contains("kong.upstream_latency%[.*%]:%d*|ms", metrics, true)
        assert.contains("kong.kong_latency%[.*%]:%d*|ms", metrics, true)
      end)


      it("logs over UDP with default metrics and new prefix", function()
        ---[[ EE
        local metrics_count = 14
        --]] EE

        -- shdict_usage metrics, can't test again in 1 minutes
        -- metrics_count = metrics_count + shdict_count * 2

        local thread = helpers.udp_server(UDP_PORT, metrics_count, 2)
        local response = assert(proxy_client:send {
          method  = "GET",
          path    = "/request?apikey=kong",
          headers = {
            host  = "logging13.com"
          }
        })
        assert.res_status(200, response)
        local ok, metrics, err = thread:join()
        assert(ok, metrics)
        assert(#metrics == metrics_count, err)
        assert.contains("prefix.service.statsd13.request.count:1|c", metrics)
        assert.contains("prefix.service.statsd13.latency:%d+|ms", metrics, true)
        assert.contains("prefix.service.statsd13.request.size:%d+|c", metrics, true)
        assert.contains("prefix.service.statsd13.status.200:1|c", metrics)
        assert.contains("prefix.service.statsd13.response.size:%d+|c", metrics, true)
        assert.contains("prefix.service.statsd13.upstream_latency:%d*|ms", metrics, true)
        assert.contains("prefix.service.statsd13.kong_latency:%d*|ms", metrics, true)
        assert.contains("prefix.service.statsd13.user.uniques:robert|s", metrics)
        assert.contains("prefix.service.statsd13.user.robert.request.count:1|c", metrics)
        assert.contains("prefix.service.statsd13.user.robert.status.200:1|c", metrics)

        assert.contains("prefix.service.statsd13.workspace." .. uuid_pattern .. ".status.200:1|c",
          metrics, true)
        assert.contains("prefix.route." .. uuid_pattern .. ".user.robert.status.200:1|c", metrics, true)
        assert.contains("prefix.service.statsd13.cache_datastore_hits_total:%d*|c", metrics, true)
        assert.contains("prefix.service.statsd13.cache_datastore_misses_total:%d*|c", metrics, true)
      end)

      it("logs over UDP with default metrics and new prefix with dogstatsd tag_style", function()
        ---[[ EE
        local metrics_count = 14 - 6
        --]] EE

        local thread = helpers.udp_server(UDP_PORT, metrics_count, 2)
        local response = assert(proxy_client:send {
          method  = "GET",
          path    = "/request?apikey=kong",
          headers = {
            host  = "logging31.com"
          }
        })
        assert.res_status(200, response)

        local ok, metrics, err = thread:join()
        assert(ok, metrics)
        assert(#metrics == metrics_count, err)
        assert.contains("prefix.request.count:1|c|#.*", metrics, true)
        assert.contains("prefix.request.size:%d+|c|#.*", metrics, true)
        assert.contains("prefix.response.size:%d+|c|#.*", metrics, true)
        assert.contains("prefix.latency:%d*|ms|#.*", metrics, true)
        assert.contains("prefix.upstream_latency:%d*|ms|#.*", metrics, true)
        assert.contains("prefix.kong_latency:%d*|ms|#.*", metrics, true)
<<<<<<< HEAD

        -- EE [[
        assert.contains("prefix.cache_datastore_hits_total:%d*|c|#.*", metrics, true)
        assert.contains("prefix.cache_datastore_misses_total:%d*|c|#.*", metrics, true)
        --]] EE
=======
        assert.contains("prefix.cache_datastore_hits_total:%d*|c|#.*", metrics, true)
        assert.contains("prefix.cache_datastore_misses_total:%d*|c|#.*", metrics, true)
>>>>>>> fa0b7781
      end)

      it("logs over UDP with default metrics and new prefix with influxdb tag_style", function()
        ---[[ EE
        local metrics_count = 14 - 6
        --]] EE

        local thread = helpers.udp_server(UDP_PORT, metrics_count, 2)
        local response = assert(proxy_client:send {
          method  = "GET",
          path    = "/request?apikey=kong",
          headers = {
            host  = "logging32.com"
          }
        })
        assert.res_status(200, response)

        local ok, metrics, err = thread:join()
        assert(ok, metrics)
        assert(#metrics == metrics_count, err)
        assert.contains("prefix.request.count,.*:1|c", metrics, true)
        assert.contains("prefix.request.size,.*:%d+|c", metrics, true)
        assert.contains("prefix.response.size,.*:%d+|c", metrics, true)
        assert.contains("prefix.latency,.*:%d*|ms", metrics, true)
        assert.contains("prefix.upstream_latency,.*:%d*|ms", metrics, true)
        assert.contains("prefix.kong_latency,.*:%d*|ms", metrics, true)
<<<<<<< HEAD

        -- EE [[
        assert.contains("prefix.cache_datastore_hits_total:%d*|c|#.*", metrics, true)
        assert.contains("prefix.cache_datastore_misses_total:%d*|c|#.*", metrics, true)
        --]] EE
=======
        assert.contains("prefix.cache_datastore_hits_total,.*:%d+|c", metrics, true)
        assert.contains("prefix.cache_datastore_misses_total,.*:%d+|c", metrics, true)
>>>>>>> fa0b7781
      end)

      it("logs over UDP with default metrics and new prefix with librato tag_style", function()
        ---[[ EE
        local metrics_count = 14 - 6
        --]] EE

        local thread = helpers.udp_server(UDP_PORT, metrics_count, 2)
        local response = assert(proxy_client:send {
          method  = "GET",
          path    = "/request?apikey=kong",
          headers = {
            host  = "logging33.com"
          }
        })
        assert.res_status(200, response)

        local ok, metrics, err = thread:join()
        assert(ok, metrics)
        assert(#metrics == metrics_count, err)
        assert.contains("prefix.request.count#.*:1|c", metrics, true)
        assert.contains("prefix.request.size#.*:%d+|c", metrics, true)
        assert.contains("prefix.response.size#.*:%d+|c", metrics, true)
        assert.contains("prefix.latency#.*:%d*|ms", metrics, true)
        assert.contains("prefix.upstream_latency#.*:%d*|ms", metrics, true)
        assert.contains("prefix.kong_latency#.*:%d*|ms", metrics, true)
<<<<<<< HEAD

        -- EE [[
        assert.contains("prefix.cache_datastore_hits_total:%d*|c|#.*", metrics, true)
        assert.contains("prefix.cache_datastore_misses_total:%d*|c|#.*", metrics, true)
        --]] EE
=======
        assert.contains("prefix.cache_datastore_hits_total#.*:%d+|c", metrics, true)
        assert.contains("prefix.cache_datastore_misses_total#.*:%d+|c", metrics, true)
>>>>>>> fa0b7781
      end)

      it("logs over UDP with default metrics and new prefix with signalfx tag_style", function()
        ---[[ EE
        local metrics_count = 14 - 6
        --]] EE

        local thread = helpers.udp_server(UDP_PORT, metrics_count, 2)
        local response = assert(proxy_client:send {
          method  = "GET",
          path    = "/request?apikey=kong",
          headers = {
            host  = "logging34.com"
          }
        })
        assert.res_status(200, response)

        local ok, metrics, err = thread:join()
        assert(ok, metrics)
        assert(#metrics == metrics_count, err)
        assert.contains("prefix.request.count%[.*%]:1|c", metrics, true)
        assert.contains("prefix.request.size%[.*%]:%d+|c", metrics, true)
        assert.contains("prefix.response.size%[.*%]:%d+|c", metrics, true)
        assert.contains("prefix.latency%[.*%]:%d*|ms", metrics, true)
        assert.contains("prefix.upstream_latency%[.*%]:%d*|ms", metrics, true)
        assert.contains("prefix.kong_latency%[.*%]:%d*|ms", metrics, true)
<<<<<<< HEAD

        -- EE [[
        assert.contains("prefix.cache_datastore_hits_total:%d*|c|#.*", metrics, true)
        assert.contains("prefix.cache_datastore_misses_total:%d*|c|#.*", metrics, true)
        --]] EE
=======
        assert.contains("prefix.cache_datastore_hits_total%[.*%]:%d+|c", metrics, true)
        assert.contains("prefix.cache_datastore_misses_total%[.*%]:%d+|c", metrics, true)
>>>>>>> fa0b7781
      end)

      it("request_size customer identifier with dogstatsd tag_style ", function()
        local thread = helpers.udp_server(UDP_PORT, 1, 2)
        local response = assert(proxy_client:send {
          method = "GET",
          path = "/request?apikey=kong",
          headers = {
            host = "logging35.com"
          }
        })
        assert.res_status(200, response)

        local ok, res = thread:join()
        assert.True(ok)
        assert.matches("kong.request.size:%d+|c|#.*", res)
        assert.not_matches(".*workspace=%s+-%s+-.*", res)
        assert.matches(".*service:.*-.*-.*", res)
        assert.matches(".*consumer:.*-.*-.*", res)
      end)

      it("request_size customer identifier with influxdb tag_style ", function()
        local thread = helpers.udp_server(UDP_PORT, 1, 2)
        local response = assert(proxy_client:send {
          method = "GET",
          path = "/request?apikey=kong",
          headers = {
            host = "logging36.com"
          }
        })
        assert.res_status(200, response)

        local ok, res = thread:join()
        assert.True(ok)
        assert.matches("kong.request.size,.*:%d+|c", res)
        assert.not_matches(".*workspace=%s+-%s+-.*", res)
        assert.matches(".*service=.*-.*-.*", res)
        assert.matches(".*consumer=.*-.*-.*", res)
      end)

      it("request_size customer identifier with librato tag_style ", function()
        local thread = helpers.udp_server(UDP_PORT, 1, 2)
        local response = assert(proxy_client:send {
          method = "GET",
          path = "/request?apikey=kong",
          headers = {
            host = "logging37.com"
          }
        })
        assert.res_status(200, response)

        local ok, res = thread:join()
        assert.True(ok)
        assert.matches("kong.request.size#.*:%d+|c", res)
        assert.not_matches(".*workspace=%s+-%s+-.*", res)
        assert.matches(".*service=.*-.*-.*", res)
        assert.matches(".*consumer=.*-.*-.*", res)
      end)

      it("request_size customer identifier with signalfx tag_style ", function()
        local thread = helpers.udp_server(UDP_PORT, 1, 2)
        local response = assert(proxy_client:send {
          method = "GET",
          path = "/request?apikey=kong",
          headers = {
            host = "logging38.com"
          }
        })
        assert.res_status(200, response)

        local ok, res = thread:join()
        assert.True(ok)
        assert.matches("kong.request.size%[.*%]:%d+|c", res)
        assert.not_matches(".*workspace=%s+-%s+-.*", res)
        assert.matches(".*service=.*-.*-.*", res)
        assert.matches(".*consumer=.*-.*-.*", res)
      end)


      it("request_count", function()
        local thread = helpers.udp_server(UDP_PORT, 1, 2)
        local response = assert(proxy_client:send {
          method  = "GET",
          path    = "/request",
          headers = {
            host  = "logging5.com"
          }
        })
        assert.res_status(200, response)

        local ok, res, err = thread:join()
        assert(ok, res)
        assert(res, err)
        assert.equal("kong.service.statsd5.request.count:1|c", res)
      end)

      it("status_count", function()
        local thread = helpers.udp_server(UDP_PORT, 2,2)
        local response = assert(proxy_client:send {
          method  = "GET",
          path    = "/request",
          headers = {
            host  = "logging3.com"
          }
        })
        assert.res_status(200, response)

        local ok, res = thread:join()
        assert.True(ok)
        assert.contains("kong.service.statsd3.status.200:1|c", res)
      end)

      it("request_size", function()
        local thread = helpers.udp_server(UDP_PORT)
        local response = assert(proxy_client:send {
          method  = "GET",
          path    = "/request",
          headers = {
            host  = "logging4.com"
          }
        })
        assert.res_status(200, response)

        local ok, res = thread:join()
        assert.True(ok)
        assert.matches("kong.service.statsd4.request.size:%d+|c", res)
      end)

      it("latency", function()
        local thread = helpers.udp_server(UDP_PORT)
        local response = assert(proxy_client:send {
          method  = "GET",
          path    = "/request",
          headers = {
            host  = "logging2.com"
          }
        })
        assert.res_status(200, response)

        local ok, res = thread:join()
        assert.True(ok)
        assert.matches("kong.service.statsd2.latency:.*|ms", res)
      end)

      it("response_size", function()
        local thread = helpers.udp_server(UDP_PORT)
        local response = assert(proxy_client:send {
          method  = "GET",
          path    = "/request",
          headers = {
            host  = "logging6.com"
          }
        })
        assert.res_status(200, response)

        local ok, res = thread:join()
        assert.True(ok)
        assert.matches("kong.service.statsd6.response.size:%d+|c", res)
      end)

      it("upstream_latency", function()
        local thread = helpers.udp_server(UDP_PORT)
        local response = assert(proxy_client:send {
          method  = "GET",
          path    = "/request",
          headers = {
            host  = "logging7.com"
          }
        })
        assert.res_status(200, response)

        local ok, res = thread:join()
        assert.True(ok)
        assert.matches("kong.service.statsd7.upstream_latency:.*|ms", res)
      end)

      it("kong_latency", function()
        local thread = helpers.udp_server(UDP_PORT)
        local response = assert(proxy_client:send {
          method  = "GET",
          path    = "/request",
          headers = {
            host  = "logging8.com"
          }
        })
        assert.res_status(200, response)

        local ok, res = thread:join()
        assert.True(ok)
        assert.matches("kong.service.statsd8.kong_latency:.*|ms", res)
      end)

      it("unique_users", function()
        local thread = helpers.udp_server(UDP_PORT)
        local response = assert(proxy_client:send {
          method = "GET",
          path = "/request?apikey=kong",
          headers = {
            host = "logging9.com"
          }
        })
        assert.res_status(200, response)

        local ok, res = thread:join()
        assert.True(ok)
        assert.matches("kong.service.statsd9.user.uniques:robert|s", res)
      end)

      it("status_count_per_user", function()
        local thread = helpers.udp_server(UDP_PORT, 1, 2)
        local response = assert(proxy_client:send {
          method  = "GET",
          path    = "/request?apikey=kong",
          headers = {
            host  = "logging10.com"
          }
        })
        assert.res_status(200, response)

        local ok, res, err = thread:join()
        assert(ok, res)
        assert(res, err)
        assert.matches("kong.service.statsd10.user.robert.status.200:1|c", res)
      end)

      it("request_per_user", function()
        local thread = helpers.udp_server(UDP_PORT, 1, 2)
        local response = assert(proxy_client:send {
          method  = "GET",
          path    = "/request?apikey=kong",
          headers = {
            host  = "logging11.com"
          }
        })
        assert.res_status(200, response)

        local ok, res, err = thread:join()
        assert(ok, res)
        assert(res, err)
        assert.matches("kong.service.statsd11.user.bob.request.count:1|c", res)
      end)

      it("latency as gauge", function()
        local thread = helpers.udp_server(UDP_PORT)
        local response = assert(proxy_client:send {
          method  = "GET",
          path    = "/request?apikey=kong",
          headers = {
            host  = "logging12.com"
          }
        })
        assert.res_status(200, response)

        local ok, res = thread:join()
        assert.True(ok)
        assert.matches("kong%.service.statsd12.latency:%d+|g", res)
      end)

      it("consumer by consumer_id", function()
        local thread = helpers.udp_server(UDP_PORT, 1, 2)
        local response = assert(proxy_client:send {
          method  = "GET",
          path    = "/request?apikey=kong",
          headers = {
            host  = "logging14.com"
          }
        })
        assert.res_status(200, response)

        local ok, res, err = thread:join()
        assert(ok, res)
        assert(res, err)
        assert.matches("^kong.service.statsd14.user.uniques:" .. uuid_pattern .. "|s", res)
      end)

      it("status_count_per_user_per_route", function()
        local thread = helpers.udp_server(UDP_PORT, 1, 2)
        local response = assert(proxy_client:send {
          method  = "GET",
          path    = "/request?apikey=kong",
          headers = {
            host  = "logging15.com"
          }
        })
        assert.res_status(200, response)

        local ok, res, err = thread:join()
        assert(ok, res)
        assert(res, err)
        assert.matches("kong.route." .. uuid_pattern .. ".user.bob.status.200:1|c", res)
      end)

      it("status_count_per_workspace", function()
        local thread = helpers.udp_server(UDP_PORT, 1, 2)
        local response = assert(proxy_client:send {
          method  = "GET",
          path    = "/request?apikey=kong",
          headers = {
            host  = "logging16.com"
          }
        })
        assert.res_status(200, response)

        local ok, res, err = thread:join()
        assert(ok, res)
        assert(res, err)
        assert.matches("kong.service.statsd16.workspace." .. uuid_pattern .. ".status.200:1|c", res)
      end)

      it("status_count_per_workspace", function()
        local thread = helpers.udp_server(UDP_PORT, 1, 2)
        local response = assert(proxy_client:send {
          method  = "GET",
          path    = "/request?apikey=kong",
          headers = {
            host  = "logging17.com"
          }
        })
        assert.res_status(200, response)

        local ok, res, err = thread:join()
        assert(ok, res)
        assert(res, err)
        assert.matches("kong.service.statsd17.workspace." .. workspace_name_pattern .. ".status.200:1|c", res)
      end)

      it("logs over TCP with one metric", function()
        local thread = helpers.tcp_server(TCP_PORT, { timeout = 10 })
        local response = assert(proxy_client:send {
          method  = "GET",
          path    = "/request?apikey=kong",
          headers = {
            host  = "logging18.com"
          }
        })
        assert.res_status(200, response)

        local ok, metrics = thread:join()

        assert.True(ok)
        assert.matches("kong.service.statsd18.request.count:1|c", metrics)
      end)

      it("combines udp packets", function()
        local thread = helpers.udp_server(UDP_PORT, 1, 2)
        local response = assert(proxy_client:send {
          method  = "GET",
          path    = "/request?apikey=kong",
          headers = {
            host  = "logging19.com"
          }
        })
        assert.res_status(200, response)

        local ok, res, err = thread:join()
        assert(ok, res)
        assert(res, err)
        -- doesn't has single of metrics packet
        assert.not_matches("^kong.service.statsd19.request.count:%d+|c$", res)
        assert.not_matches("^kong.service.statsd19.upstream_latency:%d+|ms$", res)
        assert.not_matches("^kong.service.statsd19.kong_latency:%d+|ms$", res)
        -- has a combined multi-metrics packet
        assert.matches("^kong.service.statsd19.request.count:%d+|c\n" ..
          "kong.service.statsd19.upstream_latency:%d+|ms\n" ..
          "kong.service.statsd19.kong_latency:%d+|ms$", res)
      end)

      it("combines and splits udp packets", function()
        local thread = helpers.udp_server(UDP_PORT, 2, 2)
        local response = assert(proxy_client:send {
          method  = "GET",
          path    = "/request?apikey=kong",
          headers = {
            host  = "logging20.com"
          }
        })
        assert.res_status(200, response)

        local ok, res, err = thread:join()
        assert(ok, res)
        assert(#res == 2, err)
        -- doesn't contain single of metrics packet
        assert.not_contains("^kong.service.statsd20.request.count:%d+|c$", res, true)
        assert.not_contains("^kong.service.statsd20.upstream_latency:%d+|ms$", res,  true)
        -- doesn't contain multi-metrics packet with all three metrics
        assert.not_contains("^kong.service.stats20.request.count:%d+|c\n" ..
          "kong.service.statsd20.upstream_latency:%d+|ms\n" ..
          "kong.service.statsd20.kong_latency:%d+|ms$", res)
        -- has a combined multi-metrics packet with up to 100 bytes
        assert.contains("^kong.service.statsd20.request.count:%d+|c\n" .. "kong.service.statsd20.upstream_latency:%d+|ms$", res, true)
        assert.contains("^kong.service.statsd20.kong_latency:%d+|ms$", res, true)
      end)

      it("throws an error if udp_packet_size is too small", function()
        local thread = helpers.udp_server(UDP_PORT, 3, 2)
        local response = assert(proxy_client:send {
          method  = "GET",
          path    = "/request?apikey=kong",
          headers = {
            host  = "logging21.com"
          }
        })
        assert.res_status(200, response)

        local ok, res, err = thread:join()
        assert(ok, res)
        assert(#res == 3, err)

        assert.contains("^kong.service.statsd21.request.count:%d+|c$", res ,true)
        assert.contains("^kong.service.statsd21.upstream_latency:%d+|ms$", res, true)
        assert.contains("^kong.service.statsd21.kong_latency:%d+|ms$", res, true)

        local err_log = pl_file.read(helpers.test_conf.nginx_err_logs)
        assert.matches("", err_log)
      end)

      it("logs service by service_id", function()
        local thread = helpers.udp_server(UDP_PORT, 2, 2)
        local response = assert(proxy_client:send {
          method  = "GET",
          path    = "/request?apikey=kong",
          headers = {
            host  = "logging22.com"
          }
        })
        assert.res_status(200, response)

        local ok, res, err = thread:join()
        assert(ok, res)
        assert(#res == 2, err)
        assert.contains("^kong.service." .. uuid_pattern .. ".request.count:1|c$", res, true)
        assert.contains("^kong.service." .. uuid_pattern .. ".status.200:1|c$", res, true)
      end)

      it("logs service by service_host", function()
        local thread = helpers.udp_server(UDP_PORT, 2, 2)
        local response = assert(proxy_client:send {
          method  = "GET",
          path    = "/request?apikey=kong",
          headers = {
            host  = "logging23.com"
          }
        })
        assert.res_status(200, response)

        local ok, res, err = thread:join()
        assert(ok, res)
        assert(#res == 2, err)
        assert.contains("^kong.service.statsd23.request.count:1|c$", res, true)
        assert.contains("^kong.service.statsd23.status.200:1|c$", res, true)
      end)

      it("logs service by service_name", function()
        local thread = helpers.udp_server(UDP_PORT, 2, 2)
        local response = assert(proxy_client:send {
          method  = "GET",
          path    = "/request?apikey=kong",
          headers = {
            host  = "logging24.com"
          }
        })
        assert.res_status(200, response)

        local ok, res, err = thread:join()
        assert(ok, res)
        assert(#res == 2, err)
        assert.contains("^kong.service." .. string.gsub(helpers.mock_upstream_host, "%.", "_") ..
          ".request.count:1|c$", res, true)
        assert.contains("^kong.service." .. string.gsub(helpers.mock_upstream_host, "%.", "_") ..
          ".status.200:1|c$", res, true)
      end)

      it("logs service by service_name_or_host falls back to service host when service name is not set", function()
        local thread = helpers.udp_server(UDP_PORT, 2, 2)
        local response = assert(proxy_client:send {
          method  = "GET",
          path    = "/request?apikey=kong",
          headers = {
            host  = "logging100.com"
          }
        })
        assert.res_status(200, response)

        local ok, res, err = thread:join()
        assert(ok, res)
        assert(#res == 2, err)
        assert.contains("^kong.service." .. string.gsub(helpers.mock_upstream_host, "%.", "_") ..
          ".request.count:1|c$", res, true)
        assert.contains("^kong.service." .. string.gsub(helpers.mock_upstream_host, "%.", "_") ..
          ".status.200:1|c$", res, true)
      end)

      it("logs service by service_name emits unnamed if service name is not set", function()
        local thread = helpers.udp_server(UDP_PORT, 2, 2)
        local response = assert(proxy_client:send {
          method  = "GET",
          path    = "/request?apikey=kong",
          headers = {
            host  = "logging101.com"
          }
        })
        assert.res_status(200, response)

        local ok, res, err = thread:join()
        assert(ok, res)
        assert(#res == 2, err)
        assert.contains("^kong.service.unnamed.request.count:1|c$", res, true)
        assert.contains("^kong.service.unnamed.status.200:1|c$", res, true)
      end)

      it("shdict_usage", function ()
        --[[
          The `shdict_usage` metric will be returned when Kong has just started,
          and also every minute,
          so we should test it when Kong has just started.
          Please see:
            * https://github.com/Kong/kong/blob/a632fe0facbeb1190f3d3cc03a5fdc4d215f5c46/kong/plugins/statsd/log.lua#L98
            * https://github.com/Kong/kong/blob/a632fe0facbeb1190f3d3cc03a5fdc4d215f5c46/kong/plugins/statsd/log.lua#L213
        --]]
        assert(helpers.restart_kong({
          database   = strategy,
          nginx_conf = "spec/fixtures/custom_nginx.template",
        }))

        local metrics_count = 14
        -- shdict_usage metrics
        metrics_count = metrics_count + shdict_count * 2

        proxy_client = helpers.proxy_client()

        local thread = helpers.udp_server(UDP_PORT, metrics_count, 2)
        local response = assert(proxy_client:send {
          method  = "GET",
          path    = "/request?apikey=kong",
          headers = {
            host  = "logging1.com"
          }
        })
        assert.res_status(200, response)

        local ok, metrics, err = thread:join()
        assert(ok, metrics)
        assert(#metrics == metrics_count, err)

        -- shdict_usage metrics, just test one is enough
        assert.contains("kong.node..*.shdict.kong.capacity:%d+|g", metrics, true)
        assert.contains("kong.node..*.shdict.kong.free_space:%d+|g", metrics, true)
      end)

      it("shdict_usage in tag_style dogstatsd", function ()
        --[[
          The `shdict_usage` metric will be returned when Kong has just started,
          and also every minute,
          so we should test it when Kong has just started.
          Please see:
            * https://github.com/Kong/kong/blob/a632fe0facbeb1190f3d3cc03a5fdc4d215f5c46/kong/plugins/statsd/log.lua#L98
            * https://github.com/Kong/kong/blob/a632fe0facbeb1190f3d3cc03a5fdc4d215f5c46/kong/plugins/statsd/log.lua#L213
        --]]
        assert(helpers.restart_kong({
          database   = strategy,
          nginx_conf = "spec/fixtures/custom_nginx.template",
        }))

        local metrics_count = DEFAULT_METRICS_COUNT + shdict_count * 2 - 6

        proxy_client = helpers.proxy_client()

        local thread = helpers.udp_server(UDP_PORT, metrics_count, 2)
        local response = assert(proxy_client:send {
          method  = "GET",
          path    = "/request?apikey=kong",
          headers = {
            host  = "logging25.com"
          }
        })
        assert.res_status(200, response)

        local ok, metrics, err = thread:join()
        assert(ok, metrics)
        assert(#metrics == metrics_count, err)

        -- shdict_usage metrics, just test one is enough
        assert.contains("kong.shdict.capacity:%d+|g|#.*", metrics, true)
        assert.contains("kong.shdict.free_space:%d+|g|#.*", metrics, true)
      end)

      it("shdict_usage in tag_style influxdb", function ()
        --[[
          The `shdict_usage` metric will be returned when Kong has just started,
          and also every minute,
          so we should test it when Kong has just started.
          Please see:
            * https://github.com/Kong/kong/blob/a632fe0facbeb1190f3d3cc03a5fdc4d215f5c46/kong/plugins/statsd/log.lua#L98
            * https://github.com/Kong/kong/blob/a632fe0facbeb1190f3d3cc03a5fdc4d215f5c46/kong/plugins/statsd/log.lua#L213
        --]]
        assert(helpers.restart_kong({
          database   = strategy,
          nginx_conf = "spec/fixtures/custom_nginx.template",
        }))

        local metrics_count = DEFAULT_METRICS_COUNT + shdict_count * 2 - 6

        proxy_client = helpers.proxy_client()

        local thread = helpers.udp_server(UDP_PORT, metrics_count, 2)
        local response = assert(proxy_client:send {
          method  = "GET",
          path    = "/request?apikey=kong",
          headers = {
            host  = "logging26.com"
          }
        })
        assert.res_status(200, response)

        local ok, metrics, err = thread:join()
        assert(ok, metrics)
        assert(#metrics == metrics_count, err)

        -- shdict_usage metrics, just test one is enough
        assert.contains("kong.shdict.capacity,.*:%d+|g", metrics, true)
        assert.contains("kong.shdict.free_space,.*:%d+|g", metrics, true)
      end)

      it("shdict_usage in tag_style librato", function ()
        --[[
          The `shdict_usage` metric will be returned when Kong has just started,
          and also every minute,
          so we should test it when Kong has just started.
          Please see:
            * https://github.com/Kong/kong/blob/a632fe0facbeb1190f3d3cc03a5fdc4d215f5c46/kong/plugins/statsd/log.lua#L98
            * https://github.com/Kong/kong/blob/a632fe0facbeb1190f3d3cc03a5fdc4d215f5c46/kong/plugins/statsd/log.lua#L213
        --]]
        assert(helpers.restart_kong({
          database   = strategy,
          nginx_conf = "spec/fixtures/custom_nginx.template",
        }))

        local metrics_count = DEFAULT_METRICS_COUNT + shdict_count * 2 - 6

        proxy_client = helpers.proxy_client()

        local thread = helpers.udp_server(UDP_PORT, metrics_count, 2)
        local response = assert(proxy_client:send {
          method  = "GET",
          path    = "/request?apikey=kong",
          headers = {
            host  = "logging27.com"
          }
        })
        assert.res_status(200, response)

        local ok, metrics, err = thread:join()
        assert(ok, metrics)
        assert(#metrics == metrics_count, err)

        -- shdict_usage metrics, just test one is enough
        assert.contains("kong.shdict.capacity#.*:%d+|g", metrics, true)
        assert.contains("kong.shdict.free_space#.*:%d+|g", metrics, true)
      end)

      it("shdict_usage in tag_style signalfx", function ()
        --[[
          The `shdict_usage` metric will be returned when Kong has just started,
          and also every minute,
          so we should test it when Kong has just started.
          Please see:
            * https://github.com/Kong/kong/blob/a632fe0facbeb1190f3d3cc03a5fdc4d215f5c46/kong/plugins/statsd/log.lua#L98
            * https://github.com/Kong/kong/blob/a632fe0facbeb1190f3d3cc03a5fdc4d215f5c46/kong/plugins/statsd/log.lua#L213
        --]]
        assert(helpers.restart_kong({
          database   = strategy,
          nginx_conf = "spec/fixtures/custom_nginx.template",
        }))

        local metrics_count = DEFAULT_METRICS_COUNT + shdict_count * 2 - 6

        proxy_client = helpers.proxy_client()

        local thread = helpers.udp_server(UDP_PORT, metrics_count, 2)
        local response = assert(proxy_client:send {
          method  = "GET",
          path    = "/request?apikey=kong",
          headers = {
            host  = "logging28.com"
          }
        })
        assert.res_status(200, response)

        local ok, metrics, err = thread:join()
        assert(ok, metrics)
        assert(#metrics == metrics_count, err)

        -- shdict_usage metrics, just test one is enough
        assert.contains("kong.shdict.capacity%[.*%]:%d+|g", metrics, true)
        assert.contains("kong.shdict.free_space%[.*%]:%d+|g", metrics, true)
      end)

    end)

    describe("hostname_in_prefix", function()
      it("prefixes metric names with the hostname", function()
        local hostname = get_hostname()
        hostname = string.gsub(hostname, "%.", "_")

        local thread = helpers.udp_server(UDP_PORT, 1, 2)
        local response = assert(proxy_client:send {
          method  = "GET",
          path    = "/request?apikey=kong",
          headers = {
            host  = "logging102.com"
          }
        })
        assert.res_status(200, response)

        local ok, metrics, err = thread:join()
        assert(ok, metrics)
        assert(metrics, err)
        assert.matches("kong.node." .. hostname .. ".service.unnamed.request.count:1|c", metrics, nil, true)
      end)
    end)

    describe("hostname_in_prefix shdict", function()
      it("prefixes shdict metric names with the hostname", function()

        assert(helpers.restart_kong({
          database   = strategy,
          nginx_conf = "spec/fixtures/custom_nginx.template",
        }))


        local metrics_count = DEFAULT_METRICS_COUNT + shdict_count * 2

        local proxy_client = helpers.proxy_client()

        local thread = helpers.udp_server(UDP_PORT, metrics_count, 2)
        local response = assert(proxy_client:send {
          method  = "GET",
          path    = "/request?apikey=kong",
          headers = {
            host  = "logging103.com"
          }
        })
        assert.res_status(200, response)

        local ok, metrics, err = thread:join()
        assert(ok, metrics)
        assert(#metrics == metrics_count, err)

        -- shdict_usage metrics, just test one is enough
        assert.contains("kong.node..*.shdict.kong.capacity:%d+|g", metrics, true)
        assert.contains("kong.node..*.shdict.kong.free_space:%d+|g", metrics, true)
      end)
    end)

    describe("hostname_in_prefix not work in tag_style mode dogstatsd", function()
      it("prefixes shdict metric names with the hostname", function()

        assert(helpers.restart_kong({
          database   = strategy,
          nginx_conf = "spec/fixtures/custom_nginx.template",
        }))


        local metrics_count = DEFAULT_METRICS_COUNT + shdict_count * 2 - 6

        local proxy_client = helpers.proxy_client()

        local thread = helpers.udp_server(UDP_PORT, metrics_count, 2)
        local response = assert(proxy_client:send {
          method  = "GET",
          path    = "/request?apikey=kong",
          headers = {
            host  = "logging104.com"
          }
        })
        assert.res_status(200, response)

        local ok, metrics, err = thread:join()
        assert(ok, metrics)
        assert(#metrics == metrics_count, err)

        -- shdict_usage metrics, just test one is enough
        assert.contains("kong.shdict.capacity:%d+|g|#.*", metrics, true)
        assert.contains("kong.shdict.free_space:%d+|g|#.*", metrics, true)
      end)
    end)

    describe("hostname_in_prefix not work in tag_style mode influxdb", function()
      it("prefixes shdict metric names with the hostname", function()

        assert(helpers.restart_kong({
          database   = strategy,
          nginx_conf = "spec/fixtures/custom_nginx.template",
        }))


        local metrics_count = DEFAULT_METRICS_COUNT + shdict_count * 2 - 6

        local proxy_client = helpers.proxy_client()

        local thread = helpers.udp_server(UDP_PORT, metrics_count, 2)
        local response = assert(proxy_client:send {
          method  = "GET",
          path    = "/request?apikey=kong",
          headers = {
            host  = "logging105.com"
          }
        })
        assert.res_status(200, response)

        local ok, metrics, err = thread:join()
        assert(ok, metrics)
        assert(#metrics == metrics_count, err)

        -- shdict_usage metrics, just test one is enough
        assert.contains("kong.shdict.capacity,.*:%d+|g", metrics, true)
        assert.contains("kong.shdict.free_space,.*:%d+|g", metrics, true)
      end)
    end)

    describe("hostname_in_prefix not work in tag_style mode librato", function()
      it("prefixes shdict metric names with the hostname", function()

        assert(helpers.restart_kong({
          database   = strategy,
          nginx_conf = "spec/fixtures/custom_nginx.template",
        }))


        local metrics_count = DEFAULT_METRICS_COUNT + shdict_count * 2 - 6

        local proxy_client = helpers.proxy_client()

        local thread = helpers.udp_server(UDP_PORT, metrics_count, 2)
        local response = assert(proxy_client:send {
          method  = "GET",
          path    = "/request?apikey=kong",
          headers = {
            host  = "logging106.com"
          }
        })
        assert.res_status(200, response)

        local ok, metrics, err = thread:join()
        assert(ok, metrics)
        assert(#metrics == metrics_count, err)

        -- shdict_usage metrics, just test one is enough
        assert.contains("kong.shdict.capacity#.*:%d+|g", metrics, true)
        assert.contains("kong.shdict.free_space#.*:%d+|g", metrics, true)
      end)
    end)

    describe("hostname_in_prefix not work in tag_style mode signalfx", function()
      it("prefixes shdict metric names with the hostname", function()

        assert(helpers.restart_kong({
          database   = strategy,
          nginx_conf = "spec/fixtures/custom_nginx.template",
        }))


        local metrics_count = DEFAULT_METRICS_COUNT + shdict_count * 2 - 6

        local proxy_client = helpers.proxy_client()

        local thread = helpers.udp_server(UDP_PORT, metrics_count, 2)
        local response = assert(proxy_client:send {
          method  = "GET",
          path    = "/request?apikey=kong",
          headers = {
            host  = "logging107.com"
          }
        })
        assert.res_status(200, response)

        local ok, metrics, err = thread:join()
        assert(ok, metrics)
        assert(#metrics == metrics_count, err)

        -- shdict_usage metrics, just test one is enough
        assert.contains("kong.shdict.capacity%[.*%]:%d+|g", metrics, true)
        assert.contains("kong.shdict.free_space%[.*%]:%d+|g", metrics, true)
      end)
    end)

    describe("metrics #grpc", function()
      it("logs over UDP with default metrics", function()
        local thread = helpers.udp_server(UDP_PORT, 8)

        local ok, resp = proxy_client_grpc({
          service = "hello.HelloService.SayHello",
          body = {
            greeting = "world!"
          },
          opts = {
            ["-authority"] = "grpc_logging1.com",
          }
        })
        assert.truthy(ok)
        assert.truthy(resp)

        local ok, metrics = thread:join()
        assert.True(ok)
        assert.contains("kong.service.grpc_statsd1.request.count:1|c", metrics)
        assert.contains("kong.service.grpc_statsd1.latency:%d+|ms", metrics, true)
        assert.contains("kong.service.grpc_statsd1.request.size:%d+|c", metrics, true)
        assert.contains("kong.service.grpc_statsd1.status.200:1|c", metrics)
        assert.contains("kong.service.grpc_statsd1.response.size:%d+|c", metrics, true)
        assert.contains("kong.service.grpc_statsd1.upstream_latency:%d*|ms", metrics, true)
        assert.contains("kong.service.grpc_statsd1.kong_latency:%d*|ms", metrics, true)
      end)
      it("latency as gauge", function()
        local thread = helpers.udp_server(UDP_PORT)

        local ok, resp = proxy_client_grpc({
          service = "hello.HelloService.SayHello",
          body = {
            greeting = "world!"
          },
          opts = {
            ["-authority"] = "grpc_logging2.com",
          }
        })
        assert.truthy(ok)
        assert.truthy(resp)

        local ok, res = thread:join()
        assert.True(ok)
        assert.matches("kong%.service%.grpc_statsd2%.latency:%d+|g", res)
      end)
    end)
  end)

  describe("Plugin: statsd (log) [#" .. strategy .. "]", function()
    local proxy_client

    setup(function()
      local bp = helpers.get_db_utils(strategy)

      local consumer = bp.consumers:insert {
        username  = "bob",
        custom_id = "robert",
      }

      bp.keyauth_credentials:insert {
        key         = "kong",
        consumer    = { id = consumer.id },
      }

      bp.plugins:insert { name = "key-auth" }

      bp.plugins:insert {
        name     = "statsd",
        config     = {
          host     = "127.0.0.1",
          port     = UDP_PORT,
        },
      }

      assert(helpers.start_kong({
        database   = strategy,
        nginx_conf = "spec/fixtures/custom_nginx.template",
      }))

      proxy_client = helpers.proxy_client()

    end)

    teardown(function()
      if proxy_client then
        proxy_client:close()
      end

      helpers.stop_kong()
    end)

    describe("configures globally", function()
      it("sends default metrics with global.matched namespace", function()
        local metrics_count = 8
        -- should have no shdict_usage metrics
        -- metrics_count = metrics_count + shdict_count * 2
        -- should have no vitals metrics

        local thread = helpers.udp_server(UDP_PORT, metrics_count, 5)
        local response = assert(proxy_client:send {
          method  = "GET",
          path    = "/request?apikey=kong",
          headers = {
            host  = "logging1.com"
          }
        })
        assert.res_status(404, response)

        local ok, metrics, err = thread:join()
        assert(ok, metrics)
        assert(#metrics == metrics_count, err)
        assert.contains("kong.global.unmatched.request.count:1|c", metrics)
        assert.contains("kong.global.unmatched.latency:%d+|ms", metrics, true)
        assert.contains("kong.global.unmatched.request.size:%d+|c", metrics, true)
        assert.contains("kong.global.unmatched.status.404:1|c", metrics)
        assert.contains("kong.global.unmatched.response.size:%d+|c", metrics, true)
        assert.not_contains("kong.global.unmatched.upstream_latency:%d*|ms", metrics, true)
        assert.contains("kong.global.unmatched.kong_latency:%d+|ms", metrics, true)
        assert.not_contains("kong.global.unmatched.user.uniques:robert|s", metrics)
        assert.not_contains("kong.global.unmatched.user.robert.request.count:1|c", metrics)
        assert.not_contains("kong.global.unmatched.user.robert.status.404:1|c",
          metrics)
        assert.not_contains("kong.global.unmatched.workspace." .. uuid_pattern .. ".status.200:1|c",
          metrics, true)
        assert.not_contains("kong.route." .. uuid_pattern .. ".user.robert.status.404:1|c", metrics, true)
      end)
    end)
  end)

  describe("Plugin: statsd (log) in batches [#" .. strategy .. "]", function()
    local proxy_client

    setup(function()
      local bp = helpers.get_db_utils(strategy)

      local consumer = bp.consumers:insert {
        username  = "bob",
        custom_id = "robert",
      }

      bp.keyauth_credentials:insert {
        key         = "kong",
        consumer    = { id = consumer.id },
      }

      bp.plugins:insert { name = "key-auth" }

      bp.plugins:insert {
        name     = "statsd",
        config     = {
          host       = "127.0.0.1",
          port       = UDP_PORT,
          queue_size = 2,
        },
      }

      assert(helpers.start_kong({
        database   = strategy,
        nginx_conf = "spec/fixtures/custom_nginx.template",
      }))

      proxy_client = helpers.proxy_client()

    end)

    teardown(function()
      if proxy_client then
        proxy_client:close()
      end

      helpers.stop_kong()
    end)

    describe("configures globally", function()
      it("sends default metrics with global.matched namespace", function()
        local metrics_count = DEFAULT_UNMATCHED_METRICS_COUNT
        -- should have no shdict_usage metrics
        -- metrics_count = metrics_count + shdict_count * 2
        -- should have no vitals metrics

        local thread = helpers.udp_server(UDP_PORT, metrics_count, 5)
        local response = assert(proxy_client:send {
          method  = "GET",
          path    = "/request?apikey=kong",
          headers = {
            host  = "logging1.com"
          }
        })
        assert.res_status(404, response)

        local ok, metrics, err = thread:join()
        assert(ok, metrics)
        assert(#metrics == metrics_count, err)
        assert.contains("kong.global.unmatched.request.count:1|c", metrics)
        assert.contains("kong.global.unmatched.latency:%d+|ms", metrics, true)
        assert.contains("kong.global.unmatched.request.size:%d+|c", metrics, true)
        assert.contains("kong.global.unmatched.status.404:1|c", metrics)
        assert.contains("kong.global.unmatched.response.size:%d+|c", metrics, true)
        assert.not_contains("kong.global.unmatched.upstream_latency:%d*|ms", metrics, true)
        assert.contains("kong.global.unmatched.kong_latency:%d+|ms", metrics, true)
        assert.not_contains("kong.global.unmatched.user.uniques:robert|s", metrics)
        assert.not_contains("kong.global.unmatched.user.robert.request.count:1|c", metrics)
        assert.not_contains("kong.global.unmatched.user.robert.status.404:1|c",
          metrics)
        assert.not_contains("kong.global.unmatched.workspace." .. uuid_pattern .. ".status.200:1|c",
          metrics, true)
        assert.not_contains("kong.route." .. uuid_pattern .. ".user.robert.status.404:1|c", metrics, true)
      end)
    end)
  end)

  describe("Plugin: statsd (log) [#" .. strategy .. "]", function()
    local proxy_client
    local shdict_count
    lazy_setup(function()
      local bp = helpers.get_db_utils(strategy, {
        "routes",
        "services",
        "plugins",
        "consumers",
        "keyauth_credentials",
      })

      local consumer = bp.consumers:insert {
        username  = "bob",
        custom_id = "robert",
      }

      bp.keyauth_credentials:insert {
        key      = "kong",
        consumer = { id = consumer.id },
      }

      local service = bp.services:insert {
        protocol = helpers.mock_upstream_protocol,
        host     = helpers.mock_upstream_host,
        port     = helpers.mock_upstream_port,
        name     = "statsd"
      }
      local route = bp.routes:insert {
        hosts   = { "logging.com" },
        service = service
      }
      bp.key_auth_plugins:insert { route = { id = route.id } }
      bp.statsd_plugins:insert {
        route = { id = route.id },
        config     = {
          host     = "127.0.0.1",
          port     = UDP_PORT,
        },
      }
      assert(helpers.start_kong({
        database   = strategy,
        nginx_conf = "spec/fixtures/custom_nginx.template",
      }))

      proxy_client = helpers.proxy_client()
      shdict_count = #get_shdicts()
    end)

    lazy_teardown(function()
      if proxy_client then
        proxy_client:close()
      end

      helpers.stop_kong()
    end)

    -- the purpose of this test case is to test the batch queue
    -- finishing processing its batch in one time (no retries)
    it("won't send the same metric multiple times", function()
      ---[[ EE
      local metrics_count = 14
      --]] EE
      -- shdict_usage metrics
      metrics_count = metrics_count + shdict_count * 2
      local thread = helpers.udp_server(UDP_PORT, metrics_count + 1, 2)
      local response = assert(proxy_client:send {
        method  = "GET",
        path    = "/request?apikey=kong",
        headers = {
          host  = "logging.com"
        }
      })
      assert.res_status(200, response)

      local ok, metrics, err = thread:join()
      assert(ok, metrics)
      assert(#metrics == metrics_count, err)
    end)
  end)
end<|MERGE_RESOLUTION|>--- conflicted
+++ resolved
@@ -1078,16 +1078,11 @@
         assert.contains("prefix.latency:%d*|ms|#.*", metrics, true)
         assert.contains("prefix.upstream_latency:%d*|ms|#.*", metrics, true)
         assert.contains("prefix.kong_latency:%d*|ms|#.*", metrics, true)
-<<<<<<< HEAD
 
         -- EE [[
         assert.contains("prefix.cache_datastore_hits_total:%d*|c|#.*", metrics, true)
         assert.contains("prefix.cache_datastore_misses_total:%d*|c|#.*", metrics, true)
         --]] EE
-=======
-        assert.contains("prefix.cache_datastore_hits_total:%d*|c|#.*", metrics, true)
-        assert.contains("prefix.cache_datastore_misses_total:%d*|c|#.*", metrics, true)
->>>>>>> fa0b7781
       end)
 
       it("logs over UDP with default metrics and new prefix with influxdb tag_style", function()
@@ -1114,16 +1109,11 @@
         assert.contains("prefix.latency,.*:%d*|ms", metrics, true)
         assert.contains("prefix.upstream_latency,.*:%d*|ms", metrics, true)
         assert.contains("prefix.kong_latency,.*:%d*|ms", metrics, true)
-<<<<<<< HEAD
 
         -- EE [[
         assert.contains("prefix.cache_datastore_hits_total:%d*|c|#.*", metrics, true)
         assert.contains("prefix.cache_datastore_misses_total:%d*|c|#.*", metrics, true)
         --]] EE
-=======
-        assert.contains("prefix.cache_datastore_hits_total,.*:%d+|c", metrics, true)
-        assert.contains("prefix.cache_datastore_misses_total,.*:%d+|c", metrics, true)
->>>>>>> fa0b7781
       end)
 
       it("logs over UDP with default metrics and new prefix with librato tag_style", function()
@@ -1150,16 +1140,11 @@
         assert.contains("prefix.latency#.*:%d*|ms", metrics, true)
         assert.contains("prefix.upstream_latency#.*:%d*|ms", metrics, true)
         assert.contains("prefix.kong_latency#.*:%d*|ms", metrics, true)
-<<<<<<< HEAD
 
         -- EE [[
         assert.contains("prefix.cache_datastore_hits_total:%d*|c|#.*", metrics, true)
         assert.contains("prefix.cache_datastore_misses_total:%d*|c|#.*", metrics, true)
         --]] EE
-=======
-        assert.contains("prefix.cache_datastore_hits_total#.*:%d+|c", metrics, true)
-        assert.contains("prefix.cache_datastore_misses_total#.*:%d+|c", metrics, true)
->>>>>>> fa0b7781
       end)
 
       it("logs over UDP with default metrics and new prefix with signalfx tag_style", function()
@@ -1186,16 +1171,11 @@
         assert.contains("prefix.latency%[.*%]:%d*|ms", metrics, true)
         assert.contains("prefix.upstream_latency%[.*%]:%d*|ms", metrics, true)
         assert.contains("prefix.kong_latency%[.*%]:%d*|ms", metrics, true)
-<<<<<<< HEAD
 
         -- EE [[
         assert.contains("prefix.cache_datastore_hits_total:%d*|c|#.*", metrics, true)
         assert.contains("prefix.cache_datastore_misses_total:%d*|c|#.*", metrics, true)
         --]] EE
-=======
-        assert.contains("prefix.cache_datastore_hits_total%[.*%]:%d+|c", metrics, true)
-        assert.contains("prefix.cache_datastore_misses_total%[.*%]:%d+|c", metrics, true)
->>>>>>> fa0b7781
       end)
 
       it("request_size customer identifier with dogstatsd tag_style ", function()
