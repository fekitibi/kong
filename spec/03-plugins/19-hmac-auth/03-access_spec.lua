--- conflicted
+++ resolved
@@ -1028,24 +1028,6 @@
         assert.equal('no-body', body.headers["x-consumer-username"])
       end)
 
-<<<<<<< HEAD
-      it("should pass with invalid credentials and username in anonymous", function()
-        local res = assert(proxy_client:send {
-          method  = "GET",
-          path    = "/request",
-          body    = {},
-          headers = {
-            ["HOST"] = "hmacauth7.com",
-          },
-        })
-        local body = assert.res_status(200, res)
-        body = cjson.decode(body)
-        assert.equal("true", body.headers["x-anonymous-consumer"])
-        assert.equal('no-body', body.headers["x-consumer-username"])
-      end)
-
-=======
->>>>>>> 5e7a9b47
       it("errors when anonymous user doesn't exist", function()
         finally(function()
           proxy_client = helpers.proxy_client()
