-- This software is copyright Kong Inc. and its licensors.
-- Use of the software is subject to the agreement between your organization
-- and Kong Inc. If there is no such agreement, use is governed by and
-- subject to the terms of the Kong Master Software License Agreement found
-- at https://konghq.com/enterprisesoftwarelicense/.
-- [ END OF LICENSE 0867164ffc95e54f04670b5169c09574bdbd9bba ]

_G.kong = {
  -- XXX EE: kong.version is used in some warning messages in
  -- clustering/control_plane.lua and fail if nil
  version = "x.y.z",
  configuration = {
      cluster_max_payload = 4194304
    }
}

local cp = require("kong.clustering.control_plane")
local cjson_decode = require("cjson").decode
local inflate_gzip = require("kong.tools.utils").inflate_gzip

describe("kong.clustering.control_plane", function()
  it("calculating version_num", function()
    assert.equal(2003004000, cp._version_num("2.3.4"))
    assert.equal(2003004000, cp._version_num("2.3.4-rc1"))
    assert.equal(2003004000, cp._version_num("2.3.4beta2"))
    assert.equal(2003004001, cp._version_num("2.3.4.1"))
    assert.equal(2003004001, cp._version_num("2.3.4.1-rc1"))
    assert.equal(2003004001, cp._version_num("2.3.4.1beta2"))
    assert.equal(2007000000, cp._version_num("2.7.0.0"))
    assert.equal(2007000001, cp._version_num("2.7.0.1"))
    assert.equal(2008000000, cp._version_num("2.8.0.0"))
    assert.equal(2008001000, cp._version_num("2.8.1.0"))
    assert.equal(2008001001, cp._version_num("2.8.1.1"))
  end)


  it("merging get_removed_fields", function()
    assert.same({
      file_log = {
        "custom_fields_by_lua",
      },
      http_log = {
        "custom_fields_by_lua",
      },
      loggly = {
        "custom_fields_by_lua",
      },
      prometheus = {
        "per_consumer",
      },
      syslog = {
        "custom_fields_by_lua",
        "facility",
      },
      tcp_log = {
        "custom_fields_by_lua",
      },
      udp_log = {
        "custom_fields_by_lua",
      },
      zipkin = {
        "http_span_name",
        "tags_header",
        "local_service_name",
      },
      redis = {
        "connect_timeout",
        "keepalive_backlog",
        "read_timeout",
        "send_timeout",
        "username",
        "sentinel_username",
        "keepalive_pool_size",
      },
      acme = {
        "preferred_chain",
        "rsa_key_size",
      },
      aws_lambda = {
        "base64_encode_body",
      },
      grpc_web = {
        "allow_origin_header",
      },
      request_termination = {
        "echo",
        "trigger",
      },
      canary = {
        "hash_header",
        "canary_by_header_name",
      },
      kafka_log = {
        "authentication",
        "keepalive_enabled",
        "security",
        "cluster_name",
      },
      kafka_upstream = {
        "authentication",
        "keepalive_enabled",
        "security",
        "cluster_name",
      },
      openid_connect = {
        "by_username_ignore_case",
        "disable_session",
        "downstream_introspection_jwt_header",
        "downstream_user_info_jwt_header",
        "introspection_accept",
        "introspection_check_active",
        "upstream_introspection_jwt_header",
        "upstream_user_info_jwt_header",
        "userinfo_accept",
        "userinfo_headers_client",
        "userinfo_headers_names",
        "userinfo_headers_values",
        "userinfo_query_args_client",
        "userinfo_query_args_names",
        "userinfo_query_args_values",
        "session_redis_username",
        "resolve_distributed_claims",
        auth_methods = {
          "userinfo",
        },
        ignore_signature = {
          "introspection",
          "userinfo",
        },
        login_methods = {
          "userinfo",
        },
        token_headers_grants = {
          "refresh_token",
        },
      },
      rate_limiting_advanced = {
        "path",
        "enforce_consumer_groups",
        "consumer_groups",
      },
      forward_proxy = {
        "https_proxy_host",
        "https_proxy_port",
        "auth_username",
        "auth_password",
      },
      mocking = {
        "random_examples",
      },
      datadog = {
        "service_name_tag",
        "status_tag",
        "consumer_tag",
      },
      ip_restriction = {
        "status",
        "message",
      },
      rate_limiting = {
        "redis_username",
        "redis_ssl",
        "redis_ssl_verify",
        "redis_server_name",
      },
      response_ratelimiting = {
        "redis_username",
      },
<<<<<<< HEAD
      opa = {
        "include_body_in_opa_input",
        "include_parsed_json_body_in_opa_input",
      },
      degraphql = {
        "graphql_server_path",
      },
      pre_function = {
        "ws_handshake",
        "ws_client_frame",
        "ws_upstream_frame",
        "ws_close",
      },
      post_function = {
        "ws_handshake",
        "ws_client_frame",
        "ws_upstream_frame",
        "ws_close",
=======
      mtls_auth = {
        "http_proxy_host",
        "http_proxy_port",
        "https_proxy_host",
        "https_proxy_port",
>>>>>>> cb0a13ce
      },
    }, cp._get_removed_fields(2003000000))

    assert.same({
      redis = {
        "connect_timeout",
        "keepalive_backlog",
        "read_timeout",
        "send_timeout",
        "username",
        "sentinel_username",
        "keepalive_pool_size",
      },
      prometheus = {
        "per_consumer",
      },
      zipkin = {
        "http_span_name",
        "tags_header",
        "local_service_name",
      },
      syslog = {
        "facility",
      },
      acme = {
        "preferred_chain",
        "rsa_key_size",
      },
      aws_lambda = {
        "base64_encode_body",
      },
      grpc_web = {
        "allow_origin_header",
      },
      request_termination = {
        "echo",
        "trigger",
      },
      canary = {
        "hash_header",
        "canary_by_header_name",
      },
      kafka_log = {
        "authentication",
        "keepalive_enabled",
        "security",
        "cluster_name",
      },
      kafka_upstream = {
        "authentication",
        "keepalive_enabled",
        "security",
        "cluster_name",
      },
      openid_connect = {
        "by_username_ignore_case",
        "disable_session",
        "downstream_introspection_jwt_header",
        "downstream_user_info_jwt_header",
        "introspection_accept",
        "introspection_check_active",
        "upstream_introspection_jwt_header",
        "upstream_user_info_jwt_header",
        "userinfo_accept",
        "userinfo_headers_client",
        "userinfo_headers_names",
        "userinfo_headers_values",
        "userinfo_query_args_client",
        "userinfo_query_args_names",
        "userinfo_query_args_values",
        "session_redis_username",
        "resolve_distributed_claims",
        auth_methods = {
          "userinfo",
        },
        ignore_signature = {
          "introspection",
          "userinfo",
        },
        login_methods = {
          "userinfo",
        },
        token_headers_grants = {
          "refresh_token",
        },
      },
      rate_limiting_advanced = {
        "path",
        "enforce_consumer_groups",
        "consumer_groups",
      },
      forward_proxy = {
        "https_proxy_host",
        "https_proxy_port",
        "auth_username",
        "auth_password",
      },
      mocking = {
        "random_examples",
      },
      datadog = {
        "service_name_tag",
        "status_tag",
        "consumer_tag",
      },
      ip_restriction = {
        "status",
        "message",
      },
      rate_limiting = {
        "redis_username",
        "redis_ssl",
        "redis_ssl_verify",
        "redis_server_name",
      },
      response_ratelimiting = {
        "redis_username",
      },
<<<<<<< HEAD
      opa = {
        "include_body_in_opa_input",
        "include_parsed_json_body_in_opa_input",
      },
      degraphql = {
        "graphql_server_path",
      },
      pre_function = {
        "ws_handshake",
        "ws_client_frame",
        "ws_upstream_frame",
        "ws_close",
      },
      post_function = {
        "ws_handshake",
        "ws_client_frame",
        "ws_upstream_frame",
        "ws_close",
=======
      mtls_auth = {
        "http_proxy_host",
        "http_proxy_port",
        "https_proxy_host",
        "https_proxy_port",
>>>>>>> cb0a13ce
      },
    }, cp._get_removed_fields(2003003003))

    assert.same({
      redis = {
        "connect_timeout",
        "keepalive_backlog",
        "read_timeout",
        "send_timeout",
        "username",
        "sentinel_username",
        "keepalive_pool_size",
      },
      syslog = {
        "facility",
      },
      prometheus = {
        "per_consumer",
      },
      zipkin = {
        "http_span_name",
        "tags_header",
        "local_service_name",
      },
      acme = {
        "preferred_chain",
        "rsa_key_size",
      },
      aws_lambda = {
        "base64_encode_body",
      },
      grpc_web = {
        "allow_origin_header",
      },
      request_termination = {
        "echo",
        "trigger",
      },
      canary = {
        "hash_header",
        "canary_by_header_name",
      },
      kafka_log = {
        "authentication",
        "keepalive_enabled",
        "security",
        "cluster_name",
      },
      kafka_upstream = {
        "authentication",
        "keepalive_enabled",
        "security",
        "cluster_name",
      },
      openid_connect = {
        "by_username_ignore_case",
        "disable_session",
        "downstream_introspection_jwt_header",
        "downstream_user_info_jwt_header",
        "introspection_accept",
        "introspection_check_active",
        "upstream_introspection_jwt_header",
        "upstream_user_info_jwt_header",
        "userinfo_accept",
        "userinfo_headers_client",
        "userinfo_headers_names",
        "userinfo_headers_values",
        "userinfo_query_args_client",
        "userinfo_query_args_names",
        "userinfo_query_args_values",
        "session_redis_username",
        "resolve_distributed_claims",
        auth_methods = {
          "userinfo",
        },
        ignore_signature = {
          "introspection",
          "userinfo",
        },
        login_methods = {
          "userinfo",
        },
        token_headers_grants = {
          "refresh_token",
        },
      },
      rate_limiting_advanced = {
        "path",
        "enforce_consumer_groups",
        "consumer_groups",
      },
      forward_proxy = {
        "https_proxy_host",
        "https_proxy_port",
        "auth_username",
        "auth_password",
      },
      mocking = {
        "random_examples",
      },
      datadog = {
        "service_name_tag",
        "status_tag",
        "consumer_tag",
      },
      ip_restriction = {
        "status",
        "message",
      },
      rate_limiting = {
        "redis_username",
        "redis_ssl",
        "redis_ssl_verify",
        "redis_server_name",
      },
      response_ratelimiting = {
        "redis_username",
      },
<<<<<<< HEAD
      opa = {
        "include_body_in_opa_input",
        "include_parsed_json_body_in_opa_input",
      },
      degraphql = {
        "graphql_server_path",
      },
      pre_function = {
        "ws_handshake",
        "ws_client_frame",
        "ws_upstream_frame",
        "ws_close",
      },
      post_function = {
        "ws_handshake",
        "ws_client_frame",
        "ws_upstream_frame",
        "ws_close",
=======
      mtls_auth = {
        "http_proxy_host",
        "http_proxy_port",
        "https_proxy_host",
        "https_proxy_port",
>>>>>>> cb0a13ce
      },
    }, cp._get_removed_fields(2003004000))

    assert.same({
      redis = {
        "connect_timeout",
        "keepalive_backlog",
        "read_timeout",
        "send_timeout",
        "username",
        "sentinel_username",
        "keepalive_pool_size",
      },
      syslog = {
        "facility",
      },
      acme = {
        "preferred_chain",
        "rsa_key_size",
      },
      aws_lambda = {
        "base64_encode_body",
      },
      grpc_web = {
        "allow_origin_header",
      },
      request_termination = {
        "echo",
        "trigger",
      },
      canary = {
        "hash_header",
        "canary_by_header_name",
      },
      kafka_log = {
        "authentication",
        "keepalive_enabled",
        "security",
        "cluster_name",
      },
      kafka_upstream = {
        "authentication",
        "keepalive_enabled",
        "security",
        "cluster_name",
      },
      openid_connect = {
        "by_username_ignore_case",
        "disable_session",
        "downstream_introspection_jwt_header",
        "downstream_user_info_jwt_header",
        "introspection_accept",
        "introspection_check_active",
        "upstream_introspection_jwt_header",
        "upstream_user_info_jwt_header",
        "userinfo_accept",
        "userinfo_headers_client",
        "userinfo_headers_names",
        "userinfo_headers_values",
        "userinfo_query_args_client",
        "userinfo_query_args_names",
        "userinfo_query_args_values",
        "session_redis_username",
        "resolve_distributed_claims",
        auth_methods = {
          "userinfo",
        },
        ignore_signature = {
          "introspection",
          "userinfo",
        },
        login_methods = {
          "userinfo",
        },
        token_headers_grants = {
          "refresh_token",
        },
      },
      rate_limiting_advanced = {
        "path",
        "enforce_consumer_groups",
        "consumer_groups",
      },
      forward_proxy = {
        "https_proxy_host",
        "https_proxy_port",
        "auth_username",
        "auth_password",
      },
      mocking = {
        "random_examples",
      },
      datadog = {
        "service_name_tag",
        "status_tag",
        "consumer_tag",
      },
      ip_restriction = {
        "status",
        "message",
      },
      rate_limiting = {
        "redis_username",
        "redis_ssl",
        "redis_ssl_verify",
        "redis_server_name",
      },
      zipkin = {
        "http_span_name",
        "local_service_name",
      },
      response_ratelimiting = {
        "redis_username",
      },
<<<<<<< HEAD
      opa = {
        "include_body_in_opa_input",
        "include_parsed_json_body_in_opa_input",
      },
      degraphql = {
        "graphql_server_path",
      },
      pre_function = {
        "ws_handshake",
        "ws_client_frame",
        "ws_upstream_frame",
        "ws_close",
      },
      post_function = {
        "ws_handshake",
        "ws_client_frame",
        "ws_upstream_frame",
        "ws_close",
=======
      mtls_auth = {
        "http_proxy_host",
        "http_proxy_port",
        "https_proxy_host",
        "https_proxy_port",
>>>>>>> cb0a13ce
      },
    }, cp._get_removed_fields(2004001000))

    assert.same({
      redis = {
        "username",
        "sentinel_username",
        "keepalive_pool_size",
      },
      acme = {
        "preferred_chain",
        "rsa_key_size",
      },
      aws_lambda = {
        "base64_encode_body",
      },
      grpc_web = {
        "allow_origin_header",
      },
      request_termination = {
        "echo",
        "trigger",
      },
      canary = {
        "hash_header",
        "canary_by_header_name",
      },
      kafka_log = {
        "authentication",
        "keepalive_enabled",
        "security",
        "cluster_name",
      },
      kafka_upstream = {
        "authentication",
        "keepalive_enabled",
        "security",
        "cluster_name",
      },
      openid_connect = {
        "by_username_ignore_case",
        "disable_session",
        "downstream_introspection_jwt_header",
        "downstream_user_info_jwt_header",
        "introspection_accept",
        "introspection_check_active",
        "upstream_introspection_jwt_header",
        "upstream_user_info_jwt_header",
        "userinfo_accept",
        "userinfo_headers_client",
        "userinfo_headers_names",
        "userinfo_headers_values",
        "userinfo_query_args_client",
        "userinfo_query_args_names",
        "userinfo_query_args_values",
        "session_redis_username",
        "resolve_distributed_claims",
        auth_methods = {
          "userinfo",
        },
        ignore_signature = {
          "introspection",
          "userinfo",
        },
        login_methods = {
          "userinfo",
        },
        token_headers_grants = {
          "refresh_token",
        },
      },
      rate_limiting_advanced = {
        "path",
        "enforce_consumer_groups",
        "consumer_groups",
      },
      forward_proxy = {
        "https_proxy_host",
        "https_proxy_port",
        "auth_username",
        "auth_password",
      },
      mocking = {
        "random_examples",
      },
      datadog = {
        "service_name_tag",
        "status_tag",
        "consumer_tag",
      },
      ip_restriction = {
        "status",
        "message",
      },
      rate_limiting = {
        "redis_username",
        "redis_ssl",
        "redis_ssl_verify",
        "redis_server_name",
      },
      zipkin = {
        "http_span_name",
        "local_service_name",
      },
      response_ratelimiting = {
        "redis_username",
      },
<<<<<<< HEAD
      opa = {
        "include_body_in_opa_input",
        "include_parsed_json_body_in_opa_input",
      },
      degraphql = {
        "graphql_server_path",
      },
      pre_function = {
        "ws_handshake",
        "ws_client_frame",
        "ws_upstream_frame",
        "ws_close",
      },
      post_function = {
        "ws_handshake",
        "ws_client_frame",
        "ws_upstream_frame",
        "ws_close",
=======
      mtls_auth = {
        "http_proxy_host",
        "http_proxy_port",
        "https_proxy_host",
        "https_proxy_port",
>>>>>>> cb0a13ce
      },
    }, cp._get_removed_fields(2004001002))

    assert.same({
      acme = {
        "preferred_chain",
        "rsa_key_size",
      },
      aws_lambda = {
        "base64_encode_body",
      },
      grpc_web = {
        "allow_origin_header",
      },
      request_termination = {
        "echo",
        "trigger",
      },
      canary = {
        "hash_header",
        "canary_by_header_name",
      },
      kafka_log = {
        "authentication",
        "keepalive_enabled",
        "security",
        "cluster_name",
      },
      kafka_upstream = {
        "authentication",
        "keepalive_enabled",
        "security",
        "cluster_name",
      },
      openid_connect = {
        "by_username_ignore_case",
        "disable_session",
        "downstream_introspection_jwt_header",
        "downstream_user_info_jwt_header",
        "introspection_accept",
        "introspection_check_active",
        "upstream_introspection_jwt_header",
        "upstream_user_info_jwt_header",
        "userinfo_accept",
        "userinfo_headers_client",
        "userinfo_headers_names",
        "userinfo_headers_values",
        "userinfo_query_args_client",
        "userinfo_query_args_names",
        "userinfo_query_args_values",
        "session_redis_username",
        "resolve_distributed_claims",
        auth_methods = {
          "userinfo",
        },
        ignore_signature = {
          "introspection",
          "userinfo",
        },
        login_methods = {
          "userinfo",
        },
        token_headers_grants = {
          "refresh_token",
        },
      },
      rate_limiting_advanced = {
        "path",
        "enforce_consumer_groups",
        "consumer_groups",
      },
      forward_proxy = {
        "https_proxy_host",
        "https_proxy_port",
        "auth_username",
        "auth_password",
      },
      mocking = {
        "random_examples",
      },
      datadog = {
        "service_name_tag",
        "status_tag",
        "consumer_tag",
      },
      ip_restriction = {
        "status",
        "message",
      },
      rate_limiting = {
        "redis_username",
        "redis_ssl",
        "redis_ssl_verify",
        "redis_server_name",
      },
      zipkin = {
        "http_span_name",
        "local_service_name",
      },
      redis = {
        "username",
        "sentinel_username",
      },
      response_ratelimiting = {
        "redis_username",
      },
<<<<<<< HEAD
      opa = {
        "include_body_in_opa_input",
        "include_parsed_json_body_in_opa_input",
      },
      degraphql = {
        "graphql_server_path",
      },
      pre_function = {
        "ws_handshake",
        "ws_client_frame",
        "ws_upstream_frame",
        "ws_close",
      },
      post_function = {
        "ws_handshake",
        "ws_client_frame",
        "ws_upstream_frame",
        "ws_close",
=======
      mtls_auth = {
        "http_proxy_host",
        "http_proxy_port",
        "https_proxy_host",
        "https_proxy_port",
>>>>>>> cb0a13ce
      },
    }, cp._get_removed_fields(2005000000))

    assert.same({
      acme = {
        "rsa_key_size",
      },
      canary = {
        "canary_by_header_name",
      },
      forward_proxy = {
        "https_proxy_host",
        "https_proxy_port",
        "auth_username",
        "auth_password",
      },
      mocking = {
        "random_examples",
      },
      rate_limiting_advanced = {
        "enforce_consumer_groups",
        "consumer_groups",
      },
      datadog = {
        "service_name_tag",
        "status_tag",
        "consumer_tag",
      },
      ip_restriction = {
        "status",
        "message",
      },
      rate_limiting = {
        "redis_username",
        "redis_ssl",
        "redis_ssl_verify",
        "redis_server_name",
      },
      zipkin = {
        "http_span_name",
        "local_service_name",
      },
      openid_connect = {
        "session_redis_username",
        "resolve_distributed_claims",
      },
      redis = {
        "username",
        "sentinel_username",
      },
      kafka_log = {
        "cluster_name",
      },
      kafka_upstream = {
        "cluster_name",
      },
      response_ratelimiting = {
        "redis_username",
      },
<<<<<<< HEAD
      opa = {
        "include_body_in_opa_input",
        "include_parsed_json_body_in_opa_input",
      },
      degraphql = {
        "graphql_server_path",
      },
      pre_function = {
        "ws_handshake",
        "ws_client_frame",
        "ws_upstream_frame",
        "ws_close",
      },
      post_function = {
        "ws_handshake",
        "ws_client_frame",
        "ws_upstream_frame",
        "ws_close",
=======
      mtls_auth = {
        "http_proxy_host",
        "http_proxy_port",
        "https_proxy_host",
        "https_proxy_port",
>>>>>>> cb0a13ce
      },
    }, cp._get_removed_fields(2006000000))

    assert.same({
      acme = {
        "rsa_key_size",
      },
      canary = {
        "canary_by_header_name",
      },
      forward_proxy = {
        "https_proxy_host",
        "https_proxy_port",
      },
      openid_connect = {
        "session_redis_username",
        "resolve_distributed_claims",
      },
      redis = {
        "username",
        "sentinel_username",
      },
      kafka_log = {
        "cluster_name",
      },
      kafka_upstream = {
        "cluster_name",
      },
      rate_limiting = {
        "redis_username",
      },
      response_ratelimiting = {
        "redis_username",
      },
<<<<<<< HEAD
      zipkin = {
        "http_span_name",
      },
      opa = {
        "include_body_in_opa_input",
        "include_parsed_json_body_in_opa_input",
      },
      degraphql = {
        "graphql_server_path",
      },
      pre_function = {
        "ws_handshake",
        "ws_client_frame",
        "ws_upstream_frame",
        "ws_close",
      },
      post_function = {
        "ws_handshake",
        "ws_client_frame",
        "ws_upstream_frame",
        "ws_close",
=======
      mtls_auth = {
        "http_proxy_host",
        "http_proxy_port",
        "https_proxy_host",
        "https_proxy_port",
>>>>>>> cb0a13ce
      },
    }, cp._get_removed_fields(2007000000))

    assert.same({
<<<<<<< HEAD
      zipkin = {
        "http_span_name",
      },
      opa = {
        "include_body_in_opa_input",
        "include_parsed_json_body_in_opa_input",
      },
      degraphql = {
        "graphql_server_path",
      },
      pre_function = {
        "ws_handshake",
        "ws_client_frame",
        "ws_upstream_frame",
        "ws_close",
      },
      post_function = {
        "ws_handshake",
        "ws_client_frame",
        "ws_upstream_frame",
        "ws_close",
      },
    }, cp._get_removed_fields(2008000000))
=======
      mtls_auth = {
        "http_proxy_host",
        "http_proxy_port",
        "https_proxy_host",
        "https_proxy_port",
      },
    }, cp._get_removed_fields(2008001000))

    assert.same(nil, cp._get_removed_fields(2008001001))
>>>>>>> cb0a13ce
  end)

  it("update or remove unknown fields", function()
    local test_with = function(payload, dp_version)
      local has_update, deflated_payload, err = cp._update_compatible_payload(
        payload, dp_version, ""
      )
      assert(err == nil)
      if has_update then
        return cjson_decode(inflate_gzip(deflated_payload))
      end

      return payload
    end

    assert.same({config_table = {}}, test_with({config_table = {}}, "2.3.0"))

    local payload

    payload = {
      config_table ={
        plugins = {
        }
      }
    }
    assert.same(payload, test_with(payload, "2.3.0"))

    payload = {
      config_table ={
        plugins = { {
          name = "prometheus",
          config = {
            per_consumer = true,
          },
        }, {
          name = "syslog",
          config = {
            custom_fields_by_lua = true,
            facility = "user",
          }
        }, {
          name = "redis-advanced",
          config = {
            redis = {
              "connect_timeout",
              "keepalive_backlog",
              "keepalive_pool_size",
              "read_timeout",
              "send_timeout",
              "username",
              "sentinel_username",
            },
          }
        }, {
          name = "rate-limiting-advanced",
          config = {
            limit = 5,
            identifier = "path",
            window_size = 30,
            strategy = "local",
            path = "/test",
          }
        }, {
          name = "datadog",
          config = {
            service_name_tag= "ok",
            status_tag= "ok",
            consumer_tag = "ok",
            metrics = {
              {
                name = "request_count",
                stat_type = "distribution",
              },
            }
          }
        }, {
          name = "zipkin",
          config = {
            local_service_name = "ok",
            header_type = "ignore"
          }
        }, {
          name = "openid-connect",
          config = {
            session_redis_password = "test",
          }
        }, {
          name = "forward-proxy",
          config = {
            http_proxy_host = "test.com",
            http_proxy_port = "80",
          },
        }, {
          name = "kafka-log",
          config = {
            cluster_name = "test",
          }
        }, {
          name = "kafka-upstream",
          config = {
            cluster_name = "test",
          },
        }, {
          name = "pre-function",
          config = {
            access            = { [[error("oh no!")]] },
            log               = { [[error("oh no!")]] },
            ws_handshake      = { [[error("oh no!")]] },
            ws_client_frame   = { [[error("oh no!")]] },
            ws_upstream_frame = { [[error("oh no!")]] },
            ws_close          = { [[error("oh no!")]] },
          },
        }, {
          name = "post-function",
          config = {
            access            = { [[error("oh no!")]] },
            log               = { [[error("oh no!")]] },
            ws_handshake      = { [[error("oh no!")]] },
            ws_client_frame   = { [[error("oh no!")]] },
            ws_upstream_frame = { [[error("oh no!")]] },
            ws_close          = { [[error("oh no!")]] },
          },
        }, }
      }
    }
    assert.same({ {
      name = "prometheus",
      config = {
        -- per_consumer = true, -- this is removed
      },
    }, {
      name = "syslog",
      config = {
        -- custom_fields_by_lua = true, -- this is removed
        -- facility = "user", -- this is removed
      }
    }, {
      name = "redis-advanced",
      config = {
        redis = {
          "connect_timeout",
          "keepalive_backlog",
          "keepalive_pool_size",
          "read_timeout",
          "send_timeout",
          "username",
          "sentinel_username",
        },
      }
    }, {
      name = "rate-limiting-advanced",
      config = {
        limit = 5,
        identifier = "consumer",
        window_size = 30,
        strategy = "redis",
        sync_rate = -1,
      }
    }, {
      name = "datadog",
      config = { metrics={}, }
    }, {
      name = "zipkin",
      config = {
        header_type = "preserve"
      }
    }, {
      name = "openid-connect",
      config = {
        session_redis_auth = "test",
      }
    }, {
      name = "forward-proxy",
      config = {
        proxy_host = "test.com",
        proxy_port = "80",
      }
    }, {
      name = "kafka-log",
      config = {}
    }, {
      name = "kafka-upstream",
      config = {}
    }, {
      name = "pre-function",
      config = {
        access = { [[error("oh no!")]] },
        log    = { [[error("oh no!")]] },
      }
    }, {
      name = "post-function",
      config = {
        access = { [[error("oh no!")]] },
        log    = { [[error("oh no!")]] },
      }
    }, }, test_with(payload, "2.3.0").config_table.plugins)

    assert.same({ {
      name = "prometheus",
      config = {
        per_consumer = true,
      },
    }, {
      name = "syslog",
      config = {
        custom_fields_by_lua = true,
        -- facility = "user", -- this is removed
      }
    }, {
      name = "redis-advanced",
      config = {
        redis = {
          "connect_timeout",
          "keepalive_backlog",
          "keepalive_pool_size",
          "read_timeout",
          "send_timeout",
          "username",
          "sentinel_username",
        },
      }
    }, {
      name = "rate-limiting-advanced",
      config = {
        limit = 5,
        identifier = "consumer",
        window_size = 30,
        strategy = "redis",
        sync_rate = -1,
      }
    }, {
      name = "datadog",
      config = { metrics={}, }
    }, {
      name = "zipkin",
      config = {
        header_type = "preserve"
      }
    }, {
      name = "openid-connect",
      config = {
        session_redis_auth = "test",
      }
    }, {
      name = "forward-proxy",
      config = {
        proxy_host = "test.com",
        proxy_port = "80",
      }
    }, {
      name = "kafka-log",
      config = {}
    }, {
      name = "kafka-upstream",
      config = {}
    }, {
      name = "pre-function",
      config = {
        access = { [[error("oh no!")]] },
        log    = { [[error("oh no!")]] },
      }
    }, {
      name = "post-function",
      config = {
        access = { [[error("oh no!")]] },
        log    = { [[error("oh no!")]] },
      }
    }, }, test_with(payload, "2.4.0").config_table.plugins)

    assert.same({ {
      name = "prometheus",
      config = {
        per_consumer = true,
      },
    }, {
      name = "syslog",
      config = {
        custom_fields_by_lua = true,
        facility = "user",
      }
    }, {
      name = "redis-advanced",
      config = {
        redis = {
          "connect_timeout",
          "keepalive_backlog",
          "keepalive_pool_size",
          "read_timeout",
          "send_timeout",
          "username",
          "sentinel_username",
        },
      }
    }, {
      name = "rate-limiting-advanced",
      config = {
        limit = 5,
        identifier = "consumer",
        window_size = 30,
        strategy = "redis",
        sync_rate = -1,
      }
    }, {
      name = "datadog",
      config = { metrics={}, }
    }, {
      name = "zipkin",
      config = {
        header_type = "preserve"
      }
    }, {
      name = "openid-connect",
      config = {
        session_redis_auth = "test",
      }
    }, {
      name = "forward-proxy",
      config = {
        proxy_host = "test.com",
        proxy_port = "80",
      }
    }, {
      name = "kafka-log",
      config = {}
    }, {
      name = "kafka-upstream",
      config = {}
    }, {
      name = "pre-function",
      config = {
        access = { [[error("oh no!")]] },
        log    = { [[error("oh no!")]] },
      }
    }, {
      name = "post-function",
      config = {
        access = { [[error("oh no!")]] },
        log    = { [[error("oh no!")]] },
      }
    }, }, test_with(payload, "2.5.0").config_table.plugins)

    assert.same({ {
      name = "prometheus",
      config = {
        per_consumer = true,
      },
    }, {
      name = "syslog",
      config = {
        custom_fields_by_lua = true,
        facility = "user",
      }
    }, {
      name = "redis-advanced",
      config = {
        redis = {
          "connect_timeout",
          "keepalive_backlog",
          "keepalive_pool_size",
          "read_timeout",
          "send_timeout",
          "username",
          "sentinel_username",
        },
      }
    }, {
      name = "rate-limiting-advanced",
      config = {
        limit = 5,
        identifier = "path",
        window_size = 30,
        strategy = "local",
        path = "/test",
      }
    }, {
      name = "datadog",
      config = { metrics={}, }
    }, {
      name = "zipkin",
      config = {
        header_type = "preserve"
      }
    }, {
      name = "openid-connect",
      config = {
        session_redis_auth = "test",
      }
    }, {
      name = "forward-proxy",
      config = {
        proxy_host = "test.com",
        proxy_port = "80",
      }
    }, {
      name = "kafka-log",
      config = {}
    }, {
      name = "kafka-upstream",
      config = {}
    }, {
      name = "pre-function",
      config = {
        access = { [[error("oh no!")]] },
        log    = { [[error("oh no!")]] },
      }
    }, {
      name = "post-function",
      config = {
        access = { [[error("oh no!")]] },
        log    = { [[error("oh no!")]] },
      }
    }, }, test_with(payload, "2.6.0").config_table.plugins)

    assert.same({ {
      name = "prometheus",
      config = {
        per_consumer = true,
      },
    }, {
      name = "syslog",
      config = {
        custom_fields_by_lua = true,
        facility = "user",
      }
    }, {
      name = "redis-advanced",
      config = {
        redis = {
          "connect_timeout",
          "keepalive_backlog",
          "keepalive_pool_size",
          "read_timeout",
          "send_timeout",
          "username",
          "sentinel_username",
        },
      }
    }, {
      name = "rate-limiting-advanced",
      config = {
        limit = 5,
        identifier = "path",
        window_size = 30,
        strategy = "local",
        path = "/test",
      }
    }, {
      name = "datadog",
      config = {
        service_name_tag= "ok",
        status_tag= "ok",
        consumer_tag = "ok",
        metrics = {
          {
            name = "request_count",
            stat_type = "distribution",
          },
        }
      }
    }, {
      name = "zipkin",
      config = {
        local_service_name = "ok",
        header_type = "ignore"
      }
    }, {
      name = "openid-connect",
      config = {
        session_redis_auth = "test",
      }
    }, {
      name = "forward-proxy",
      config = {
        proxy_host = "test.com",
        proxy_port = "80",
      }
    }, {
      name = "kafka-log",
      config = {}
    }, {
      name = "kafka-upstream",
      config = {}
    }, {
      name = "pre-function",
      config = {
        access = { [[error("oh no!")]] },
        log    = { [[error("oh no!")]] },
      }
    }, {
      name = "post-function",
      config = {
        access = { [[error("oh no!")]] },
        log    = { [[error("oh no!")]] },
      }
    }, }, test_with(payload, "2.7.0").config_table.plugins)

    -- nothing should be removed
    assert.same(payload.config_table.plugins, test_with(payload, "2.8.0").config_table.plugins)

    -- test that the RLA sync_rate is updated
    payload = {
      config_table = {
        plugins = { {
          name = "rate-limiting-advanced",
          config = {
            sync_rate = 0.001,
          }
        } }
      }
    }

    assert.same({{
      name = "rate-limiting-advanced",
      config = {
        sync_rate = 1,
      }
    } }, test_with(payload, "2.5.0").config_table.plugins)
  end)

  it("update or remove unknown field elements", function()
    local test_with = function(payload, dp_version)
      local has_update, deflated_payload, err = cp._update_compatible_payload(
        payload, dp_version, ""
      )
      assert(err == nil)
      if has_update then
        return cjson_decode(inflate_gzip(deflated_payload))
      end

      return payload
    end

    local payload = {
      config_table ={
        plugins = { {
          name = "openid-connect",
          config = {
            auth_methods = {
              "password",
              "client_credentials",
              "authorization_code",
              "bearer",
              "introspection",
              "userinfo",
              "kong_oauth2",
              "refresh_token",
              "session",
            },
            ignore_signature = {
              "password",
              "client_credentials",
              "authorization_code",
              "refresh_token",
              "session",
              "introspection",
              "userinfo",
            },
          },
        }, {
          name = "syslog",
          config = {
            custom_fields_by_lua = true,
            facility = "user",
          }
        }, {
          name = "rate-limiting-advanced",
          config = {
            identifier = "path",
          }
        }, {
          name = "canary",
          config = {
            hash = "header",
          }
        }, }
      }
    }
    assert.same({ {
      name = "openid-connect",
      config = {
        auth_methods = {
          "password",
          "client_credentials",
          "authorization_code",
          "bearer",
          "introspection",
          -- "userinfo", -- this element is removed
          "kong_oauth2",
          "refresh_token",
          "session",
        },
        ignore_signature = {
          "password",
          "client_credentials",
          "authorization_code",
          "refresh_token",
          "session",
          -- "introspection", -- this element is removed
          -- "userinfo", -- this element is removed
        },
      },
    }, {
      name = "syslog",
      config = {
        -- custom_fields_by_lua = true, -- this is removed
        -- facility = "user", -- this is removed
      }
    }, {
      name = "rate-limiting-advanced",
      config = {
        identifier = "consumer",  -- was path, fallback to default consumer
      }
    }, {
      name = "canary",
      config = {
        hash = "consumer",
      }
    } }, test_with(payload, "2.3.0").config_table.plugins)

    assert.same({ {
      name = "openid-connect",
      config = {
        auth_methods = {
          "password",
          "client_credentials",
          "authorization_code",
          "bearer",
          "introspection",
          -- "userinfo", -- this element is removed
          "kong_oauth2",
          "refresh_token",
          "session",
        },
        ignore_signature = {
          "password",
          "client_credentials",
          "authorization_code",
          "refresh_token",
          "session",
          -- "introspection", -- this element is removed
          -- "userinfo", -- this element is removed
        },
      },
    }, {
      name = "syslog",
      config = {
        custom_fields_by_lua = true,
        facility = "user",
      }
    }, {
      name = "rate-limiting-advanced",
      config = {
        identifier = "consumer",  -- was path, fallback to default consumer
      }
    }, {
      name = "canary",
      config = {
        hash = "consumer",
      }
    } }, test_with(payload, "2.5.0").config_table.plugins)

    -- nothing should be removed
    assert.same(payload.config_table.plugins, test_with(payload, "2.6.0").config_table.plugins)

    local payload = {
      config_table ={
        plugins = { {
          name = "kafka-upstream",
          config = {
            authentication = {
              mechanism = "SCRAM-SHA-512",
            }}}}}}
    assert.same({ {
      name = "kafka-upstream",
      config = {
        authentication = {
          mechanism = "SCRAM-SHA-256",
      },
    },
    } }, test_with(payload, "2.7.0").config_table.plugins)
    assert.same({ {
      name = "kafka-upstream",
      config = {
        authentication = {
          mechanism = "SCRAM-SHA-256",
      },
    },
    } }, test_with(payload, "2.8.0").config_table.plugins)

    assert.same({ {
      name = "kafka-upstream",
      config = {
        authentication = {
          mechanism = "SCRAM-SHA-256",
      },
    },
    } }, test_with(payload, "2.8.1.0").config_table.plugins)
    -- 2.8.1.1 is fine here
    assert.same(payload.config_table.plugins, test_with(payload, "2.8.1.1").config_table.plugins)

    local payload = {
      config_table ={
        plugins = { {
          name = "kafka-log",
          config = {
            authentication = {
              mechanism = "SCRAM-SHA-512",
            }}}}}}
    assert.same({ {
      name = "kafka-log",
      config = {
        authentication = {
          mechanism = "SCRAM-SHA-256",
      },
    },
    } }, test_with(payload, "2.7.0").config_table.plugins)
    assert.same({ {
      name = "kafka-log",
      config = {
        authentication = {
          mechanism = "SCRAM-SHA-256",
      },
    },
    } }, test_with(payload, "2.8.0").config_table.plugins)
    assert.same({ {
      name = "kafka-log",
      config = {
        authentication = {
          mechanism = "SCRAM-SHA-256",
      },
    },
    } }, test_with(payload, "2.8.1.0").config_table.plugins)
    -- 2.8.1.1 is fine here
    assert.same(payload.config_table.plugins, test_with(payload, "2.8.1.1").config_table.plugins)
  end)
end)<|MERGE_RESOLUTION|>--- conflicted
+++ resolved
@@ -166,7 +166,6 @@
       response_ratelimiting = {
         "redis_username",
       },
-<<<<<<< HEAD
       opa = {
         "include_body_in_opa_input",
         "include_parsed_json_body_in_opa_input",
@@ -185,13 +184,12 @@
         "ws_client_frame",
         "ws_upstream_frame",
         "ws_close",
-=======
+      },
       mtls_auth = {
         "http_proxy_host",
         "http_proxy_port",
         "https_proxy_host",
         "https_proxy_port",
->>>>>>> cb0a13ce
       },
     }, cp._get_removed_fields(2003000000))
 
@@ -310,7 +308,6 @@
       response_ratelimiting = {
         "redis_username",
       },
-<<<<<<< HEAD
       opa = {
         "include_body_in_opa_input",
         "include_parsed_json_body_in_opa_input",
@@ -329,13 +326,12 @@
         "ws_client_frame",
         "ws_upstream_frame",
         "ws_close",
-=======
+      },
       mtls_auth = {
         "http_proxy_host",
         "http_proxy_port",
         "https_proxy_host",
         "https_proxy_port",
->>>>>>> cb0a13ce
       },
     }, cp._get_removed_fields(2003003003))
 
@@ -454,7 +450,6 @@
       response_ratelimiting = {
         "redis_username",
       },
-<<<<<<< HEAD
       opa = {
         "include_body_in_opa_input",
         "include_parsed_json_body_in_opa_input",
@@ -473,13 +468,12 @@
         "ws_client_frame",
         "ws_upstream_frame",
         "ws_close",
-=======
+      },
       mtls_auth = {
         "http_proxy_host",
         "http_proxy_port",
         "https_proxy_host",
         "https_proxy_port",
->>>>>>> cb0a13ce
       },
     }, cp._get_removed_fields(2003004000))
 
@@ -594,7 +588,6 @@
       response_ratelimiting = {
         "redis_username",
       },
-<<<<<<< HEAD
       opa = {
         "include_body_in_opa_input",
         "include_parsed_json_body_in_opa_input",
@@ -613,13 +606,12 @@
         "ws_client_frame",
         "ws_upstream_frame",
         "ws_close",
-=======
+      },
       mtls_auth = {
         "http_proxy_host",
         "http_proxy_port",
         "https_proxy_host",
         "https_proxy_port",
->>>>>>> cb0a13ce
       },
     }, cp._get_removed_fields(2004001000))
 
@@ -727,7 +719,6 @@
       response_ratelimiting = {
         "redis_username",
       },
-<<<<<<< HEAD
       opa = {
         "include_body_in_opa_input",
         "include_parsed_json_body_in_opa_input",
@@ -746,13 +737,12 @@
         "ws_client_frame",
         "ws_upstream_frame",
         "ws_close",
-=======
+      },
       mtls_auth = {
         "http_proxy_host",
         "http_proxy_port",
         "https_proxy_host",
         "https_proxy_port",
->>>>>>> cb0a13ce
       },
     }, cp._get_removed_fields(2004001002))
 
@@ -859,7 +849,6 @@
       response_ratelimiting = {
         "redis_username",
       },
-<<<<<<< HEAD
       opa = {
         "include_body_in_opa_input",
         "include_parsed_json_body_in_opa_input",
@@ -878,13 +867,12 @@
         "ws_client_frame",
         "ws_upstream_frame",
         "ws_close",
-=======
+      },
       mtls_auth = {
         "http_proxy_host",
         "http_proxy_port",
         "https_proxy_host",
         "https_proxy_port",
->>>>>>> cb0a13ce
       },
     }, cp._get_removed_fields(2005000000))
 
@@ -944,7 +932,6 @@
       response_ratelimiting = {
         "redis_username",
       },
-<<<<<<< HEAD
       opa = {
         "include_body_in_opa_input",
         "include_parsed_json_body_in_opa_input",
@@ -963,13 +950,12 @@
         "ws_client_frame",
         "ws_upstream_frame",
         "ws_close",
-=======
+      },
       mtls_auth = {
         "http_proxy_host",
         "http_proxy_port",
         "https_proxy_host",
         "https_proxy_port",
->>>>>>> cb0a13ce
       },
     }, cp._get_removed_fields(2006000000))
 
@@ -1004,7 +990,6 @@
       response_ratelimiting = {
         "redis_username",
       },
-<<<<<<< HEAD
       zipkin = {
         "http_span_name",
       },
@@ -1026,18 +1011,16 @@
         "ws_client_frame",
         "ws_upstream_frame",
         "ws_close",
-=======
+      },
       mtls_auth = {
         "http_proxy_host",
         "http_proxy_port",
         "https_proxy_host",
         "https_proxy_port",
->>>>>>> cb0a13ce
       },
     }, cp._get_removed_fields(2007000000))
 
     assert.same({
-<<<<<<< HEAD
       zipkin = {
         "http_span_name",
       },
@@ -1061,7 +1044,8 @@
         "ws_close",
       },
     }, cp._get_removed_fields(2008000000))
-=======
+
+    assert.same({
       mtls_auth = {
         "http_proxy_host",
         "http_proxy_port",
@@ -1071,7 +1055,6 @@
     }, cp._get_removed_fields(2008001000))
 
     assert.same(nil, cp._get_removed_fields(2008001001))
->>>>>>> cb0a13ce
   end)
 
   it("update or remove unknown fields", function()
