--- conflicted
+++ resolved
@@ -173,12 +173,9 @@
         "message",
       },
       rate_limiting = {
-<<<<<<< HEAD
-        "redis_username",
-=======
         "error_code",
         "error_message",
->>>>>>> 117191a2
+        "redis_username",
         "redis_ssl",
         "redis_ssl_verify",
         "redis_server_name",
@@ -356,12 +353,9 @@
         "message",
       },
       rate_limiting = {
-<<<<<<< HEAD
-        "redis_username",
-=======
         "error_code",
         "error_message",
->>>>>>> 117191a2
+        "redis_username",
         "redis_ssl",
         "redis_ssl_verify",
         "redis_server_name",
@@ -539,12 +533,9 @@
         "message",
       },
       rate_limiting = {
-<<<<<<< HEAD
-        "redis_username",
-=======
         "error_code",
         "error_message",
->>>>>>> 117191a2
+        "redis_username",
         "redis_ssl",
         "redis_ssl_verify",
         "redis_server_name",
@@ -707,12 +698,9 @@
         "message",
       },
       rate_limiting = {
-<<<<<<< HEAD
-        "redis_username",
-=======
         "error_code",
         "error_message",
->>>>>>> 117191a2
+        "redis_username",
         "redis_ssl",
         "redis_ssl_verify",
         "redis_server_name",
@@ -881,12 +869,9 @@
         "message",
       },
       rate_limiting = {
-<<<<<<< HEAD
-        "redis_username",
-=======
         "error_code",
         "error_message",
->>>>>>> 117191a2
+        "redis_username",
         "redis_ssl",
         "redis_ssl_verify",
         "redis_server_name",
@@ -1050,12 +1035,9 @@
         "message",
       },
       rate_limiting = {
-<<<<<<< HEAD
-        "redis_username",
-=======
         "error_code",
         "error_message",
->>>>>>> 117191a2
+        "redis_username",
         "redis_ssl",
         "redis_ssl_verify",
         "redis_server_name",
@@ -1168,12 +1150,9 @@
         "message",
       },
       rate_limiting = {
-<<<<<<< HEAD
-        "redis_username",
-=======
         "error_code",
         "error_message",
->>>>>>> 117191a2
+        "redis_username",
         "redis_ssl",
         "redis_ssl_verify",
         "redis_server_name",
@@ -1260,7 +1239,6 @@
     }, cp._get_removed_fields(2006000000))
 
     assert.same({
-<<<<<<< HEAD
       acme = {
         "rsa_key_size",
         "allow_any_domain",
@@ -1290,9 +1268,6 @@
       },
       kafka_upstream = {
         "cluster_name",
-      },
-      rate_limiting = {
-        "redis_username",
       },
       response_ratelimiting = {
         "redis_username",
@@ -1361,6 +1336,11 @@
       rate_limiting_advanced = {
         "disable_penalty",
       },
+      rate_limiting = {
+        "error_code",
+        "error_message",
+        "redis_username",
+      },
     }, cp._get_removed_fields(2007000000))
 
     assert.same({
@@ -1438,6 +1418,10 @@
       rate_limiting_advanced = {
         "disable_penalty",
       },
+      rate_limiting = {
+        "error_code",
+        "error_message",
+      },
     }, cp._get_removed_fields(2008000000))
 
     assert.same({
@@ -1509,6 +1493,10 @@
       rate_limiting_advanced = {
         "disable_penalty",
       },
+      rate_limiting = {
+        "error_code",
+        "error_message",
+      },
     }, cp._get_removed_fields(2008001001))
 
     assert.same({
@@ -1580,6 +1568,10 @@
       rate_limiting_advanced = {
         "disable_penalty",
       },
+      rate_limiting = {
+        "error_code",
+        "error_message",
+      },
     }, cp._get_removed_fields(2008001002))
 
     assert.same({
@@ -1644,6 +1636,10 @@
       rate_limiting_advanced = {
         "disable_penalty",
       },
+      rate_limiting = {
+        "error_code",
+        "error_message",
+      },
     }, cp._get_removed_fields(2008001003))
 
     assert.same({
@@ -1656,8 +1652,11 @@
       rate_limiting_advanced = {
         "disable_penalty",
       },
+      rate_limiting = {
+        "error_code",
+        "error_message",
+      },
     }, cp._get_removed_fields(3000001000))
-
     assert.same(nil, cp._get_removed_fields(3001000000))
   end)
 
@@ -1673,30 +1672,6 @@
           assert.same("2.1", result.config_table._format_version)
         end
         return result
-=======
-      rate_limiting = {
-        "error_code",
-        "error_message",
-      },
-    }, cp._get_removed_fields(2007000000))
- assert.same({
-      rate_limiting = {
-        "error_code",
-        "error_message",
-      },
-    }, cp._get_removed_fields(2008000000))
-    assert.same(nil, cp._get_removed_fields(3001000000))
-  end)
-
-  it("removing unknown fields", function()
-    local test_with = function(payload, dp_version)
-      local has_update, deflated_payload, err = cp._update_compatible_payload(
-        payload, dp_version
-      )
-      assert(err == nil)
-      if has_update then
-        return cjson_decode(inflate_gzip(deflated_payload))
->>>>>>> 117191a2
       end
 
       return payload
