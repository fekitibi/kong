-- This software is copyright Kong Inc. and its licensors.
-- Use of the software is subject to the agreement between your organization
-- and Kong Inc. If there is no such agreement, use is governed by and
-- subject to the terms of the Kong Master Software License Agreement found
-- at https://konghq.com/enterprisesoftwarelicense/.
-- [ END OF LICENSE 0867164ffc95e54f04670b5169c09574bdbd9bba ]

local conf_loader = require "kong.conf_loader"
local utils = require "kong.tools.utils"
local helpers = require "spec.helpers"
local tablex = require "pl.tablex"
local pl_path = require "pl.path"
local ffi = require "ffi"


local C = ffi.C


ffi.cdef([[
  struct group *getgrnam(const char *name);
  struct passwd *getpwnam(const char *name);
]])


local function kong_user_group_exists()
  if C.getpwnam("kong") == nil or C.getgrnam("kong") == nil then
    return false
  else
    return true
  end
end


local function search_directive(tbl, directive_name, directive_value)
  for _, directive in pairs(tbl) do
    if directive.name == directive_name
       and directive.value == directive_value then
      return true
    end
  end

  return false
end


describe("Configuration loader", function()
  it("loads the defaults", function()
    local conf = assert(conf_loader())
    assert.is_string(conf.lua_package_path)
    if kong_user_group_exists() == true then
      assert.equal("kong kong", conf.nginx_main_user)
    else
      assert.is_nil(conf.nginx_main_user)
    end
    assert.equal("auto", conf.nginx_main_worker_processes)
    assert.equal("eventual", conf.worker_consistency)
    assert.same({"127.0.0.1:8001 reuseport backlog=16384", "127.0.0.1:8444 http2 ssl reuseport backlog=16384"}, conf.admin_listen)
    assert.same({"0.0.0.0:8000 reuseport backlog=16384", "0.0.0.0:8443 http2 ssl reuseport backlog=16384"}, conf.proxy_listen)
    assert.same({}, conf.ssl_cert) -- check placeholder value
    assert.same({}, conf.ssl_cert_key)
    assert.same({}, conf.admin_ssl_cert)
    assert.same({}, conf.admin_ssl_cert_key)
    assert.same({}, conf.status_ssl_cert)
    assert.same({}, conf.status_ssl_cert_key)

    -- [[ XXX EE
    assert.same({}, conf.admin_gui_ssl_cert)
    assert.same({}, conf.admin_gui_ssl_cert_key)
    assert.same({}, conf.portal_api_ssl_cert)
    assert.same({}, conf.portal_api_ssl_cert_key)
    assert.same({}, conf.portal_gui_ssl_cert)
    assert.same({}, conf.portal_gui_ssl_cert_key)
    -- ]]

    assert.is_nil(getmetatable(conf))
  end)
  it("loads a given file, with higher precedence", function()
    local conf = assert(conf_loader(helpers.test_conf_path))
    -- defaults
    assert.equal("on", conf.nginx_main_daemon)
    -- overrides
    if kong_user_group_exists() == true then
      assert.equal("kong kong", conf.nginx_main_user)
    else
      assert.is_nil(conf.nginx_main_user)
    end
    assert.equal("1", conf.nginx_main_worker_processes)
    assert.same({"127.0.0.1:9001"}, conf.admin_listen)
    assert.same({"0.0.0.0:9000", "0.0.0.0:9443 http2 ssl",
                 "0.0.0.0:9002 http2", "0.0.0.0:9445 http2 ssl"}, conf.proxy_listen)
    assert.is_nil(getmetatable(conf))
  end)
  it("preserves default properties if not in given file", function()
    local conf = assert(conf_loader(helpers.test_conf_path))
    assert.is_string(conf.lua_package_path) -- still there
  end)
  it("accepts custom params, with highest precedence", function()
    local conf = assert(conf_loader(helpers.test_conf_path, {
      admin_listen = "127.0.0.1:9001",
      nginx_main_worker_processes = "auto"
    }))
    -- defaults
    assert.equal("on", conf.nginx_main_daemon)
    -- overrides
    if kong_user_group_exists() == true then
      assert.equal("kong kong", conf.nginx_main_user)
    else
      assert.is_nil(conf.nginx_main_user)
    end
    assert.equal("auto", conf.nginx_main_worker_processes)
    assert.same({"127.0.0.1:9001"}, conf.admin_listen)
    assert.same({"0.0.0.0:9000", "0.0.0.0:9443 http2 ssl",
                 "0.0.0.0:9002 http2", "0.0.0.0:9445 http2 ssl"}, conf.proxy_listen)
    assert.is_nil(getmetatable(conf))
  end)
  it("strips extraneous properties (not in defaults)", function()
    local conf = assert(conf_loader(nil, {
      stub_property = "leave me alone"
    }))
    assert.is_nil(conf.stub_property)
  end)
  it("returns a plugins table", function()
    local constants = require "kong.constants"
    local conf = assert(conf_loader())
    assert.same(constants.BUNDLED_PLUGINS, conf.loaded_plugins)
  end)
  it("loads custom plugins", function()
    local conf = assert(conf_loader(nil, {
      plugins = "hello-world,my-plugin"
    }))
    assert.True(conf.loaded_plugins["hello-world"])
    assert.True(conf.loaded_plugins["my-plugin"])
  end)
  it("merges plugins and custom plugins", function()
    local conf = assert(conf_loader(nil, {
      plugins = "foo, bar",
    }))
    assert.is_not_nil(conf.loaded_plugins)
    -- this is to account for ee_conf_loader adding required "cors" and "session" plugin
    assert.same(4, tablex.size(conf.loaded_plugins))
    assert.True(conf.loaded_plugins["cors"])
    assert.True(conf.loaded_plugins["session"])
    assert.True(conf.loaded_plugins["foo"])
    assert.True(conf.loaded_plugins["bar"])
  end)
  it("no longer applies # transformations when loading from .kong_env (issue #5761)", function()
    local conf = assert(conf_loader(nil, {
      pg_password = "!abCDefGHijKL4\\#1MN2OP3",
    }, { from_kong_env = true, }))
    assert.same("!abCDefGHijKL4\\#1MN2OP3", conf.pg_password)
  end)
  it("loads custom plugins surrounded by spaces", function()
    local conf = assert(conf_loader(nil, {
      plugins = " hello-world ,   another-one  "
    }))
    assert.True(conf.loaded_plugins["hello-world"])
    assert.True(conf.loaded_plugins["another-one"])
  end)
  it("extracts flags, ports and listen ips from proxy_listen/admin_listen", function()
    local conf = assert(conf_loader())
    assert.equal("127.0.0.1", conf.admin_listeners[1].ip)
    assert.equal(8001, conf.admin_listeners[1].port)
    assert.equal(false, conf.admin_listeners[1].ssl)
    assert.equal(false, conf.admin_listeners[1].http2)
    assert.equal("127.0.0.1:8001 reuseport backlog=16384", conf.admin_listeners[1].listener)

    assert.equal("127.0.0.1", conf.admin_listeners[2].ip)
    assert.equal(8444, conf.admin_listeners[2].port)
    assert.equal(true, conf.admin_listeners[2].ssl)
    assert.equal(true, conf.admin_listeners[2].http2)
    assert.equal("127.0.0.1:8444 ssl http2 reuseport backlog=16384", conf.admin_listeners[2].listener)

    assert.equal("0.0.0.0", conf.proxy_listeners[1].ip)
    assert.equal(8000, conf.proxy_listeners[1].port)
    assert.equal(false, conf.proxy_listeners[1].ssl)
    assert.equal(false, conf.proxy_listeners[1].http2)
    assert.equal("0.0.0.0:8000 reuseport backlog=16384", conf.proxy_listeners[1].listener)

    assert.equal("0.0.0.0", conf.proxy_listeners[2].ip)
    assert.equal(8443, conf.proxy_listeners[2].port)
    assert.equal(true, conf.proxy_listeners[2].ssl)
    assert.equal(true, conf.proxy_listeners[2].http2)
    assert.equal("0.0.0.0:8443 ssl http2 reuseport backlog=16384", conf.proxy_listeners[2].listener)
  end)
  it("parses IPv6 from proxy_listen/admin_listen", function()
    local conf = assert(conf_loader(nil, {
      proxy_listen = "[::]:8000, [::]:8443 ssl",
      admin_listen = "[::1]:8001, [::1]:8444 ssl",
    }))
    assert.equal("[0000:0000:0000:0000:0000:0000:0000:0001]", conf.admin_listeners[1].ip)
    assert.equal(8001, conf.admin_listeners[1].port)
    assert.equal(false, conf.admin_listeners[1].ssl)
    assert.equal(false, conf.admin_listeners[1].http2)
    assert.equal("[0000:0000:0000:0000:0000:0000:0000:0001]:8001", conf.admin_listeners[1].listener)

    assert.equal("[0000:0000:0000:0000:0000:0000:0000:0001]", conf.admin_listeners[2].ip)
    assert.equal(8444, conf.admin_listeners[2].port)
    assert.equal(true, conf.admin_listeners[2].ssl)
    assert.equal(false, conf.admin_listeners[2].http2)
    assert.equal("[0000:0000:0000:0000:0000:0000:0000:0001]:8444 ssl", conf.admin_listeners[2].listener)

    assert.equal("[0000:0000:0000:0000:0000:0000:0000:0000]", conf.proxy_listeners[1].ip)
    assert.equal(8000, conf.proxy_listeners[1].port)
    assert.equal(false, conf.proxy_listeners[1].ssl)
    assert.equal(false, conf.proxy_listeners[1].http2)
    assert.equal("[0000:0000:0000:0000:0000:0000:0000:0000]:8000", conf.proxy_listeners[1].listener)

    assert.equal("[0000:0000:0000:0000:0000:0000:0000:0000]", conf.proxy_listeners[2].ip)
    assert.equal(8443, conf.proxy_listeners[2].port)
    assert.equal(true, conf.proxy_listeners[2].ssl)
    assert.equal(false, conf.proxy_listeners[2].http2)
    assert.equal("[0000:0000:0000:0000:0000:0000:0000:0000]:8443 ssl", conf.proxy_listeners[2].listener)
  end)
  it("extracts ssl flags properly when hostnames contain them", function()
    local conf
    conf = assert(conf_loader(nil, {
      proxy_listen = "ssl.myname.com:8000",
      admin_listen = "ssl.myname.com:8001",
    }))
    assert.equal("ssl.myname.com", conf.proxy_listeners[1].ip)
    assert.equal(false, conf.proxy_listeners[1].ssl)
    assert.equal("ssl.myname.com", conf.admin_listeners[1].ip)
    assert.equal(false, conf.admin_listeners[1].ssl)

    conf = assert(conf_loader(nil, {
      proxy_listen = "ssl_myname.com:8000 ssl",
      admin_listen = "ssl_myname.com:8001 ssl",
    }))
    assert.equal("ssl_myname.com", conf.proxy_listeners[1].ip)
    assert.equal(true, conf.proxy_listeners[1].ssl)
    assert.equal("ssl_myname.com", conf.admin_listeners[1].ip)
    assert.equal(true, conf.admin_listeners[1].ssl)
  end)
  it("extracts 'off' from proxy_listen/admin_listen", function()
    local conf
    conf = assert(conf_loader(nil, {
      proxy_listen = "off",
      admin_listen = "off",
    }))
    assert.same({}, conf.proxy_listeners)
    assert.same({}, conf.admin_listeners)
    -- off with multiple entries
    conf = assert(conf_loader(nil, {
      proxy_listen = "off, 0.0.0.0:9000",
      admin_listen = "off, 127.0.0.1:9001",
    }))
    assert.same({}, conf.proxy_listeners)
    assert.same({}, conf.admin_listeners)
    -- not off with names containing 'off'
    conf = assert(conf_loader(nil, {
      proxy_listen = "offshore.com:9000",
      admin_listen = "offshore.com:9001",
    }))
    assert.same("offshore.com", conf.proxy_listeners[1].ip)
    assert.same("offshore.com", conf.admin_listeners[1].ip)
  end)
  it("attaches prefix paths", function()
    local conf = assert(conf_loader())
    assert.equal("/usr/local/kong/pids/nginx.pid", conf.nginx_pid)
    assert.equal("/usr/local/kong/logs/error.log", conf.nginx_err_logs)
    assert.equal("/usr/local/kong/logs/access.log", conf.nginx_acc_logs)
    assert.equal("/usr/local/kong/logs/admin_access.log", conf.admin_acc_logs)
    assert.equal("/usr/local/kong/nginx.conf", conf.nginx_conf)
    assert.equal("/usr/local/kong/nginx-kong.conf", conf.nginx_kong_conf)
    assert.equal("/usr/local/kong/.kong_env", conf.kong_env)
    -- ssl default paths
    assert.equal("/usr/local/kong/ssl/kong-default.crt", conf.ssl_cert_default)
    assert.equal("/usr/local/kong/ssl/kong-default.key", conf.ssl_cert_key_default)
    assert.equal("/usr/local/kong/ssl/admin-kong-default.crt", conf.admin_ssl_cert_default)
    assert.equal("/usr/local/kong/ssl/admin-kong-default.key", conf.admin_ssl_cert_key_default)
    assert.equal("/usr/local/kong/ssl/status-kong-default.crt", conf.status_ssl_cert_default)
    assert.equal("/usr/local/kong/ssl/status-kong-default.key", conf.status_ssl_cert_key_default)

    -- [[ XXX EE
    assert.equal("/usr/local/kong/ssl/admin-gui-kong-default.crt", conf.admin_gui_ssl_cert_default)
    assert.equal("/usr/local/kong/ssl/admin-gui-kong-default.key", conf.admin_gui_ssl_cert_key_default)
    assert.equal("/usr/local/kong/ssl/portal-api-kong-default.crt", conf.portal_api_ssl_cert_default)
    assert.equal("/usr/local/kong/ssl/portal-api-kong-default.key", conf.portal_api_ssl_cert_key_default)
    assert.equal("/usr/local/kong/ssl/portal-gui-kong-default.crt", conf.portal_gui_ssl_cert_default)
    assert.equal("/usr/local/kong/ssl/portal-gui-kong-default.key", conf.portal_gui_ssl_cert_key_default)
    -- ]]
  end)
  it("strips comments ending settings", function()
    local _os_getenv = os.getenv
    finally(function()
      os.getenv = _os_getenv -- luacheck: ignore
    end)
    os.getenv = function() end -- luacheck: ignore

    local conf = assert(conf_loader("spec/fixtures/to-strip.conf"))

    assert.equal("cassandra", conf.database)
    assert.equal("debug", conf.log_level)
  end)
  it("overcomes penlight's list_delim option", function()
    local conf = assert(conf_loader("spec/fixtures/to-strip.conf"))
    assert.False(conf.pg_ssl)
    assert.True(conf.loaded_plugins.foobar)
    assert.True(conf.loaded_plugins["hello-world"])
  end)
  it("correctly parses values containing an octothorpe", function()
    local conf = assert(conf_loader("spec/fixtures/to-strip.conf"))
    assert.equal("test#123", conf.pg_password)
  end)
  it("escapes unescaped octothorpes in environment variables", function()
    finally(function()
      helpers.unsetenv("KONG_PG_PASSWORD")
    end)
    helpers.setenv("KONG_PG_PASSWORD", "test#123")
    local conf = assert(conf_loader())
    assert.equal("test#123", conf.pg_password)

    helpers.setenv("KONG_PG_PASSWORD", "test#12#3")
    local conf = assert(conf_loader())
    assert.equal("test#12#3", conf.pg_password)

    helpers.setenv("KONG_PG_PASSWORD", "test##12##3#")
    local conf = assert(conf_loader())
    assert.equal("test##12##3#", conf.pg_password)
  end)
  it("escapes unescaped octothorpes in custom_conf overrides", function()
    local conf = assert(conf_loader(nil, {
      pg_password = "test#123",
    }))
    assert.equal("test#123", conf.pg_password)

    local conf = assert(conf_loader(nil, {
      pg_password = "test#12#3",
    }))
    assert.equal("test#12#3", conf.pg_password)

    local conf = assert(conf_loader(nil, {
      pg_password = "test##12##3#",
    }))
    assert.equal("test##12##3#", conf.pg_password)
  end)
  it("does not modify existing octothorpes in environment variables", function()
    finally(function()
      helpers.unsetenv("KONG_PG_PASSWORD")
    end)
    helpers.setenv("KONG_PG_PASSWORD", [[test#123]])
    local conf = assert(conf_loader())
    assert.equal("test#123", conf.pg_password)

    helpers.setenv("KONG_PG_PASSWORD", [[test##12##3#]])
    local conf = assert(conf_loader())
    assert.equal("test##12##3#", conf.pg_password)
  end)
  it("does not modify existing octothorpes in custom_conf overrides", function()
    local conf = assert(conf_loader(nil, {
      pg_password = [[test#123]],
    }))
    assert.equal("test#123", conf.pg_password)

    local conf = assert(conf_loader(nil, {
      pg_password = [[test##12##3#]],
    }))
    assert.equal("test##12##3#", conf.pg_password)
  end)

  describe("dynamic directives", function()
    it("loads flexible prefix based configs from a file", function()
      local conf = assert(conf_loader("spec/fixtures/nginx-directives.conf", {
        plugins = "off",
      }))
      assert.True(search_directive(conf.nginx_http_directives,
                                   "variables_hash_bucket_size", "128"))
      assert.True(search_directive(conf.nginx_stream_directives,
                                   "variables_hash_bucket_size", "128"))

      assert.True(search_directive(conf.nginx_http_directives,
                                   "lua_shared_dict", "custom_cache 5m"))
      assert.True(search_directive(conf.nginx_stream_directives,
                                   "lua_shared_dict", "custom_cache 5m"))

      assert.True(search_directive(conf.nginx_proxy_directives,
                                   "proxy_bind", "127.0.0.1"))
      assert.True(search_directive(conf.nginx_sproxy_directives,
                                   "proxy_bind", "127.0.0.1"))

      assert.True(search_directive(conf.nginx_admin_directives,
                                   "server_tokens", "off"))
    end)

    it("quotes numeric flexible prefix based configs", function()
      local conf, err = conf_loader(nil, {
        ["nginx_http_max_pending_timers"] = 4096,
      })
      assert.is_nil(err)

      assert.True(search_directive(conf.nginx_http_directives,
                  "max_pending_timers", "4096"))
    end)

    it("accepts flexible config values with precedence", function()
      local conf = assert(conf_loader("spec/fixtures/nginx-directives.conf", {
        ["nginx_http_variables_hash_bucket_size"] = "256",
        ["nginx_stream_variables_hash_bucket_size"] = "256",
        ["nginx_http_lua_shared_dict"] = "custom_cache 2m",
        ["nginx_stream_lua_shared_dict"] = "custom_cache 2m",
        ["nginx_proxy_proxy_bind"] = "127.0.0.2",
        ["nginx_sproxy_proxy_bind"] = "127.0.0.2",
        ["nginx_admin_server_tokens"] = "build",
        plugins = "off",
      }))

      assert.True(search_directive(conf.nginx_http_directives,
                                   "variables_hash_bucket_size", "256"))
      assert.True(search_directive(conf.nginx_stream_directives,
                                   "variables_hash_bucket_size", "256"))

      assert.True(search_directive(conf.nginx_http_directives,
                                   "lua_shared_dict", "custom_cache 2m"))
      assert.True(search_directive(conf.nginx_stream_directives,
                                   "lua_shared_dict", "custom_cache 2m"))

      assert.True(search_directive(conf.nginx_proxy_directives,
                                   "proxy_bind", "127.0.0.2"))
      assert.True(search_directive(conf.nginx_sproxy_directives,
                                   "proxy_bind", "127.0.0.2"))

      assert.True(search_directive(conf.nginx_admin_directives,
                                   "server_tokens", "build"))
      assert.True(search_directive(conf.nginx_status_directives,
                                   "client_body_buffer_size", "8k"))
    end)
  end)

  describe("prometheus_metrics shm", function()
    it("is injected if not provided via nginx_http_* directives", function()
      local conf = assert(conf_loader())
      assert.True(search_directive(conf.nginx_http_directives,
                  "lua_shared_dict", "prometheus_metrics 5m"))
    end)
    it("size is not modified if provided via nginx_http_* directives", function()
      local conf = assert(conf_loader(nil, {
        plugins = "bundled",
        nginx_http_lua_shared_dict = "prometheus_metrics 2m",
      }))
      assert.True(search_directive(conf.nginx_http_directives,
                  "lua_shared_dict", "prometheus_metrics 2m"))
    end)
    it("is injected in addition to any shm provided via nginx_http_* directive", function()
      local conf = assert(conf_loader(nil, {
        plugins = "bundled",
        nginx_http_lua_shared_dict = "custom_cache 2m",
      }))
      assert.True(search_directive(conf.nginx_http_directives,
                  "lua_shared_dict", "custom_cache 2m"))
      assert.True(search_directive(conf.nginx_http_directives,
                  "lua_shared_dict", "prometheus_metrics 5m"))
    end)
    it("is not injected if prometheus plugin is disabled", function()
      local conf = assert(conf_loader(nil, {
        plugins = "off",
      }))
      assert.is_nil(conf.nginx_http_directives["lua_shared_dict"])
    end)
  end)

  describe("nginx_main_user", function()
    it("is 'kong kong' by default if the kong user/group exist", function()
      local conf = assert(conf_loader(helpers.test_conf_path))
      if kong_user_group_exists() == true then
        assert.equal("kong kong", conf.nginx_main_user)
      else
        assert.is_nil(conf.nginx_main_user)
      end
    end)
    it("is nil when 'nobody'", function()
      local conf = assert(conf_loader(helpers.test_conf_path, {
        nginx_main_user = "nobody"
      }))
      assert.is_nil(conf.nginx_main_user)
    end)
    it("is nil when 'nobody nobody'", function()
      local conf = assert(conf_loader(helpers.test_conf_path, {
        nginx_main_user = "nobody nobody"
      }))
      assert.is_nil(conf.nginx_main_user)
    end)
    it("is 'www_data www_data' when 'www_data www_data'", function()
      local conf = assert(conf_loader(helpers.test_conf_path, {
        nginx_main_user = "www_data www_data"
      }))
      assert.equal("www_data www_data", conf.nginx_main_user)
    end)
  end)

  describe("nginx_user", function()
    it("is 'kong kong' by default if the kong user/group exist", function()
      local conf = assert(conf_loader(helpers.test_conf_path))
      if kong_user_group_exists() == true then
        assert.equal("kong kong", conf.nginx_user)
      else
        assert.is_nil(conf.nginx_user)
      end
    end)

    it("is nil when 'nobody'", function()
      local conf = assert(conf_loader(helpers.test_conf_path, {
        nginx_user = "nobody"
      }))
      assert.is_nil(conf.nginx_user)
    end)
    it("is nil when 'nobody nobody'", function()
      local conf = assert(conf_loader(helpers.test_conf_path, {
        nginx_user = "nobody nobody"
      }))
      assert.is_nil(conf.nginx_user)
    end)
    it("is 'www_data www_data' when 'www_data www_data'", function()
      local conf = assert(conf_loader(helpers.test_conf_path, {
        nginx_user = "www_data www_data"
      }))
      assert.equal("www_data www_data", conf.nginx_user)
    end)
  end)

  describe("port_maps and host_ports", function()
    it("are empty tables when not specified", function()
      local conf = assert(conf_loader(helpers.test_conf_path, {}))
      assert.same({}, conf.port_maps)
      assert.same({}, conf.host_ports)
    end)
    it("are tables when specified", function()
      local conf = assert(conf_loader(helpers.test_conf_path, {
        port_maps = "80:8000,443:8443",
      }))
      assert.same({
        "80:8000",
        "443:8443",
      }, conf.port_maps)
      assert.same({
        [8000]   = 80,
        ["8000"] = 80,
        [8443]   = 443,
        ["8443"] = 443,
      }, conf.host_ports)
    end)
    it("gives an error with invalid value", function()
      local _, err = conf_loader(helpers.test_conf_path, {
        port_maps = "src:dst",
      })
      assert.equal("invalid port mapping (`port_maps`): src:dst", err)
    end)
  end)

  describe("inferences", function()
    it("infer booleans (on/off/true/false strings)", function()
      local conf = assert(conf_loader())
      assert.equal("on", conf.nginx_main_daemon)
      assert.equal(30, conf.lua_socket_pool_size)
      assert.True(conf.anonymous_reports)
      assert.False(conf.cassandra_ssl)
      assert.False(conf.cassandra_ssl_verify)
      assert.False(conf.pg_ssl)
      assert.False(conf.pg_ssl_verify)

      conf = assert(conf_loader(nil, {
        cassandra_ssl = true,
        pg_ssl = true
      }))
      assert.True(conf.cassandra_ssl)
      assert.True(conf.pg_ssl)

      conf = assert(conf_loader(nil, {
        cassandra_ssl = "on",
        pg_ssl = "on"
      }))
      assert.True(conf.cassandra_ssl)
      assert.True(conf.pg_ssl)

      conf = assert(conf_loader(nil, {
        cassandra_ssl = "true",
        pg_ssl = "true"
      }))
      assert.True(conf.cassandra_ssl)
      assert.True(conf.pg_ssl)
    end)
    it("#flaky infer arrays (comma-separated strings)", function()
      local conf = assert(conf_loader())
      assert.same({"127.0.0.1"}, conf.cassandra_contact_points)
      assert.same({"dc1:2", "dc2:3"}, conf.cassandra_data_centers)
      assert.is_nil(getmetatable(conf.cassandra_contact_points))
      assert.is_nil(getmetatable(conf.cassandra_data_centers))
    end)
    it("trims array values", function()
      local conf = assert(conf_loader("spec/fixtures/to-strip.conf"))
      assert.same({"dc1:2", "dc2:3", "dc3:4"}, conf.cassandra_data_centers)
    end)
    it("infer ngx_boolean", function()
      local conf = assert(conf_loader(nil, {
        nginx_main_daemon = true
      }))
      assert.equal("on", conf.nginx_main_daemon)

      conf = assert(conf_loader(nil, {
        nginx_main_daemon = false
      }))
      assert.equal("off", conf.nginx_main_daemon)

      conf = assert(conf_loader(nil, {
        nginx_main_daemon = "off"
      }))
      assert.equal("off", conf.nginx_main_daemon)
    end)
  end)

  describe("validations", function()
    it("enforces properties types", function()
      local conf, err = conf_loader(nil, {
        lua_package_path = 123
      })
      assert.equal("lua_package_path is not a string: '123'", err)
      assert.is_nil(conf)
    end)
    it("enforces enums", function()
      local conf, err = conf_loader(nil, {
        database = "mysql"
      })
      assert.equal("database has an invalid value: 'mysql' (postgres, cassandra, off)", err)
      assert.is_nil(conf)

      local conf, err = conf_loader(nil, {
        worker_consistency = "magical"
      })
      assert.equal("worker_consistency has an invalid value: 'magical' (strict, eventual)", err)
      assert.is_nil(conf)

      conf, err = conf_loader(nil, {
        cassandra_write_consistency = "FOUR"
      })
      assert.equal("cassandra_write_consistency has an invalid value: 'FOUR'" ..
                   " (ALL, EACH_QUORUM, QUORUM, LOCAL_QUORUM, ONE, TWO," ..
                   " THREE, LOCAL_ONE)", err)
      assert.is_nil(conf)

      conf, err = conf_loader(nil, {
        cassandra_read_consistency = "FOUR"
      })
      assert.equal("cassandra_read_consistency has an invalid value: 'FOUR'" ..
                   " (ALL, EACH_QUORUM, QUORUM, LOCAL_QUORUM, ONE, TWO," ..
                   " THREE, LOCAL_ONE)", err)
      assert.is_nil(conf)
    end)
    it("enforces listen addresses format", function()
      local conf, err = conf_loader(nil, {
        admin_listen = "127.0.0.1"
      })
      assert.is_nil(conf)
      assert.equal("admin_listen must be of form: [off] | <ip>:<port> [ssl] [http2] [proxy_protocol] [deferred] [bind] [reuseport] [backlog=%d+] [ipv6only=on] [ipv6only=off] [so_keepalive=on] [so_keepalive=off] [so_keepalive=%w*:%w*:%d*], [... next entry ...]", err)

      conf, err = conf_loader(nil, {
        proxy_listen = "127.0.0.1"
      })
      assert.is_nil(conf)
      assert.equal("proxy_listen must be of form: [off] | <ip>:<port> [ssl] [http2] [proxy_protocol] [deferred] [bind] [reuseport] [backlog=%d+] [ipv6only=on] [ipv6only=off] [so_keepalive=on] [so_keepalive=off] [so_keepalive=%w*:%w*:%d*], [... next entry ...]", err)
    end)
    it("rejects empty string in listen addresses", function()
      local conf, err = conf_loader(nil, {
        admin_listen = ""
      })
      assert.is_nil(conf)
      assert.equal("admin_listen must be of form: [off] | <ip>:<port> [ssl] [http2] [proxy_protocol] [deferred] [bind] [reuseport] [backlog=%d+] [ipv6only=on] [ipv6only=off] [so_keepalive=on] [so_keepalive=off] [so_keepalive=%w*:%w*:%d*], [... next entry ...]", err)

      conf, err = conf_loader(nil, {
        proxy_listen = ""
      })
      assert.is_nil(conf)
      assert.equal("proxy_listen must be of form: [off] | <ip>:<port> [ssl] [http2] [proxy_protocol] [deferred] [bind] [reuseport] [backlog=%d+] [ipv6only=on] [ipv6only=off] [so_keepalive=on] [so_keepalive=off] [so_keepalive=%w*:%w*:%d*], [... next entry ...]", err)
    end)
    it("errors when dns_resolver is not a list in ipv4/6[:port] format", function()
      local conf, err = conf_loader(nil, {
        dns_resolver = "1.2.3.4:53;4.3.2.1" -- ; as separator
      })
      assert.equal("dns_resolver must be a comma separated list in the form of IPv4/6 or IPv4/6:port, got '1.2.3.4:53;4.3.2.1'", err)
      assert.is_nil(conf)

      conf, err = conf_loader(nil, {
        dns_resolver = "198.51.100.0:53"
      })
      assert.is_nil(err)
      assert.is_table(conf)

      conf, err = conf_loader(nil, {
        dns_resolver = "[::1]:53"
      })
      assert.is_nil(err)
      assert.is_table(conf)

      conf, err = conf_loader(nil, {
        dns_resolver = "198.51.100.0,1.2.3.4:53,::1,[::1]:53"
      })
      assert.is_nil(err)
      assert.is_table(conf)
    end)
    it("errors when node_id is not a valid uuid", function()
      local conf, err = conf_loader(nil, {
        node_id = "foobar",
      })
      assert.equal("node_id must be a valid UUID", err)
      assert.is_nil(conf)
    end)
    it("accepts a valid UUID as node_id", function()
      local conf, err = conf_loader(nil, {
        node_id = "8b7de2ba-0477-4667-a811-8bca46073ca9",
      })
      assert.is_nil(err)
      assert.equal("8b7de2ba-0477-4667-a811-8bca46073ca9", conf.node_id)
    end)
    it("errors when the hosts file does not exist", function()
      local tmpfile = "/a_file_that_does_not_exist"
      local conf, err = conf_loader(nil, {
        dns_hostsfile = tmpfile,
      })
      assert.equal([[dns_hostsfile: file does not exist]], err)
      assert.is_nil(conf)
    end)
    it("accepts an existing hosts file", function()
      local tmpfile = require("pl.path").tmpname()  -- this creates the file!
      finally(function() os.remove(tmpfile) end)
      local conf, err = conf_loader(nil, {
        dns_hostsfile = tmpfile,
      })
      assert.is_nil(err)
      assert.equal(tmpfile, conf.dns_hostsfile)
    end)
    it("errors on bad entries in the order list", function()
      local conf, err = conf_loader(nil, {
        dns_order = "A,CXAME,SRV",
      })
      assert.is_nil(conf)
      assert.equal([[dns_order: invalid entry 'CXAME']], err)
    end)
    it("errors on bad entries in headers", function()
      local conf, err = conf_loader(nil, {
        headers = "server_tokens,Foo-Bar",
      })
      assert.is_nil(conf)
      assert.equal([[headers: invalid entry 'Foo-Bar']], err)
    end)
    it("errors when hosts have a bad format in cassandra_contact_points", function()
      local conf, err = conf_loader(nil, {
          database                 = "cassandra",
          cassandra_contact_points = [[some/really\bad/host\name,addr2]]
      })
      assert.equal([[bad cassandra contact point 'some/really\bad/host\name': invalid hostname: some/really\bad/host\name]], err)
      assert.is_nil(conf)
    end)
    it("errors cassandra_refresh_frequency is < 0", function()
      local conf, err = conf_loader(nil, {
          database                    = "cassandra",
          cassandra_refresh_frequency = -1,
      })
      assert.equal("cassandra_refresh_frequency must be 0 or greater", err)
      assert.is_nil(conf)
    end)
    it("errors when specifying a port in cassandra_contact_points", function()
      local conf, err = conf_loader(nil, {
          database                 = "cassandra",
          cassandra_contact_points = "addr1:9042,addr2"
      })
      assert.equal("bad cassandra contact point 'addr1:9042': port must be specified in cassandra_port", err)
      assert.is_nil(conf)
    end)
    describe("SSL", function()
      it("accepts and decodes valid base64 values", function()
        local ssl_fixtures = require "spec.fixtures.ssl"
        local cert = ssl_fixtures.cert
        local cacert = ssl_fixtures.cert_ca
        local key = ssl_fixtures.key
        local dhparam = ssl_fixtures.dhparam

        local properties = {
          ssl_cert = cert,
          ssl_cert_key = key,
          admin_ssl_cert = cert,
          admin_ssl_cert_key = key,
          status_ssl_cert = cert,
          status_ssl_cert_key = key,
          client_ssl_cert = cert,
          client_ssl_cert_key = key,
          cluster_cert = cert,
          cluster_cert_key = key,
          cluster_ca_cert = cacert,
          ssl_dhparam = dhparam,
          lua_ssl_trusted_certificate = cacert
        }
        local conf_params = {
          ssl_cipher_suite = "old",
          client_ssl = "on",
          role = "control_plane",
          status_listen = "127.0.0.1:123 ssl",
          proxy_listen = "127.0.0.1:456 ssl",
          admin_listen = "127.0.0.1:789 ssl"
        }

        for n, v in pairs(properties) do
          conf_params[n] = ngx.encode_base64(v)
        end
        local conf, err = conf_loader(nil, conf_params)

        assert.is_nil(err)
        assert.is_table(conf)
        for name, decoded_val in pairs(properties) do
          local values = conf[name]
          if type(values) == "table" then
            for i = 1, #values do
              assert.equals(decoded_val, values[i])
            end
          end

          if type(values) == "string" then
            assert.equals(decoded_val, values)
          end
        end
      end)
      describe("proxy", function()
        it("does not check SSL cert and key if SSL is off", function()
          local conf, err = conf_loader(nil, {
            proxy_listen = "127.0.0.1:123",
            ssl_cert = "/path/cert.pem"
          })
          assert.is_nil(err)
          assert.is_table(conf)
          -- specific case with 'ssl' in the name
          local conf, err = conf_loader(nil, {
            proxy_listen = "ssl:23",
            proxy_ssl_cert = "/path/cert.pem"
          })
          assert.is_nil(err)
          assert.is_table(conf)
        end)
        it("requires both proxy SSL cert and key", function()
          local conf, err = conf_loader(nil, {
            ssl_cert = "/path/cert.pem"
          })
          assert.equal("ssl_cert_key must be specified", err)
          assert.is_nil(conf)

          conf, err = conf_loader(nil, {
            ssl_cert_key = "/path/key.pem"
          })
          assert.equal("ssl_cert must be specified", err)
          assert.is_nil(conf)

          conf, err = conf_loader(nil, {
            ssl_cert = "spec/fixtures/kong_spec.crt",
            ssl_cert_key = "spec/fixtures/kong_spec.key"
          })
          assert.is_nil(err)
          assert.is_table(conf)
        end)
        it("requires SSL cert and key to exist", function()
          local conf, _, errors = conf_loader(nil, {
            ssl_cert = "/path/cert.pem",
            ssl_cert_key = "/path/cert_key.pem"
          })
          assert.equal(2, #errors)
          assert.contains("ssl_cert: failed loading certificate from /path/cert.pem", errors)
          assert.contains("ssl_cert_key: failed loading key from /path/cert_key.pem", errors)
          assert.is_nil(conf)

          conf, _, errors = conf_loader(nil, {
            ssl_cert = "spec/fixtures/kong_spec.crt",
            ssl_cert_key = "/path/cert_key.pem"
          })
          assert.equal(1, #errors)
          assert.contains("ssl_cert_key: failed loading key from /path/cert_key.pem", errors)
          assert.is_nil(conf)
        end)
        it("requires SSL DH param file to exist", function()
          local conf, _, errors = conf_loader(nil, {
            ssl_cipher_suite = "custom",
            ssl_dhparam = "/path/dhparam.pem"
          })
          assert.equal(1, #errors)
          assert.contains("ssl_dhparam: failed loading certificate from /path/dhparam.pem", errors)
          assert.is_nil(conf)

          conf, _, errors = conf_loader(nil, {
            ssl_cipher_suite = "custom",
            nginx_http_ssl_dhparam = "/path/dhparam-http.pem",
            nginx_stream_ssl_dhparam = "/path/dhparam-stream.pem",
          })
          assert.equal(2, #errors)
          assert.contains("nginx_http_ssl_dhparam: no such file at /path/dhparam-http.pem", errors)
          assert.contains("nginx_stream_ssl_dhparam: no such file at /path/dhparam-stream.pem", errors)
          assert.is_nil(conf)
        end)
        it("requires trusted CA cert file to exist", function()
          local conf, _, errors = conf_loader(nil, {
            lua_ssl_trusted_certificate = "/path/cert.pem",
          })
          assert.equal(1, #errors)
          assert.contains("lua_ssl_trusted_certificate: failed loading certificate from /path/cert.pem", errors)
          assert.is_nil(conf)
        end)
        it("accepts several CA certs in lua_ssl_trusted_certificate, setting lua_ssl_trusted_certificate_combined", function()
          local conf, _, errors = conf_loader(nil, {
            lua_ssl_trusted_certificate = "spec/fixtures/kong_spec.crt,spec/fixtures/kong_clustering.crt",
          })
          assert.is_nil(errors)
          assert.same({
            pl_path.abspath("spec/fixtures/kong_spec.crt"),
            pl_path.abspath("spec/fixtures/kong_clustering.crt"),
          }, conf.lua_ssl_trusted_certificate)
          assert.matches(".ca_combined", conf.lua_ssl_trusted_certificate_combined)
        end)
        it("expands the `system` property in lua_ssl_trusted_certificate", function()
          local old_gstcf = utils.get_system_trusted_certs_filepath
          local old_exists = pl_path.exists
          finally(function()
            utils.get_system_trusted_certs_filepath = old_gstcf
            pl_path.exists = old_exists
          end)
          local system_path = "spec/fixtures/kong_spec.crt"
          utils.get_system_trusted_certs_filepath = function()
            return system_path
          end
          pl_path.exists = function(path)
            return path == system_path or old_exists(path)
          end

          local conf, _, errors = conf_loader(nil, {
            lua_ssl_trusted_certificate = "system",
          })
          assert.is_nil(errors)
          assert.same({
            pl_path.abspath(system_path),
          }, conf.lua_ssl_trusted_certificate)
          assert.matches(".ca_combined", conf.lua_ssl_trusted_certificate_combined)

          -- test default
          local conf, _, errors = conf_loader(nil, {})
          assert.is_nil(errors)
          assert.same({
            pl_path.abspath(system_path),
          }, conf.lua_ssl_trusted_certificate)
          assert.matches(".ca_combined", conf.lua_ssl_trusted_certificate_combined)
        end)
        it("does not throw errors if the host doesn't have system certificates", function()
          local old_exists = pl_path.exists
          finally(function()
            pl_path.exists = old_exists
          end)
          pl_path.exists = function(path)
            return false
          end
          local _, _, errors = conf_loader(nil, {
            lua_ssl_trusted_certificate = "system",
          })
          assert.is_nil(errors)
        end)
        it("requires cluster_cert and key files to exist", function()
          local conf, _, errors = conf_loader(nil, {
            role = "data_plane",
            database = "off",
            cluster_cert = "path/kong_clustering.crt",
            cluster_cert_key = "path/kong_clustering.key",
          })
          assert.equal(2, #errors)
          assert.contains("cluster_cert: failed loading certificate from path/kong_clustering.crt", errors)
          assert.contains("cluster_cert_key: failed loading key from path/kong_clustering.key", errors)
          assert.is_nil(conf)
        end)
        it("requires cluster_ca_cert file to exist", function()
          local conf, _, errors = conf_loader(nil, {
            role = "data_plane",
            database = "off",
            cluster_ca_cert = "path/kong_clustering_ca.crt",
            cluster_cert = "spec/fixtures/kong_clustering.crt",
            cluster_cert_key = "spec/fixtures/kong_clustering.key",
          })
          assert.equal(1, #errors)
          assert.contains("cluster_ca_cert: failed loading certificate from path/kong_clustering_ca.crt", errors)
          assert.is_nil(conf)
        end)
        it("autoload cluster_cert or cluster_ca_cert for data plane in lua_ssl_trusted_certificate", function()
          local conf, _, errors = conf_loader(nil, {
            role = "data_plane",
            database = "off",
            cluster_cert = "spec/fixtures/kong_clustering.crt",
            cluster_cert_key = "spec/fixtures/kong_clustering.key",
          })
          assert.is_nil(errors)
          assert.contains(
            pl_path.abspath("spec/fixtures/kong_clustering.crt"),
            conf.lua_ssl_trusted_certificate
          )
          assert.matches(".ca_combined", conf.lua_ssl_trusted_certificate_combined)

          local conf, _, errors = conf_loader(nil, {
            role = "data_plane",
            database = "off",
            cluster_mtls = "pki",
            cluster_cert = "spec/fixtures/kong_clustering.crt",
            cluster_cert_key = "spec/fixtures/kong_clustering.key",
            cluster_ca_cert = "spec/fixtures/kong_clustering_ca.crt",
          })
          assert.is_nil(errors)
          assert.contains(
            pl_path.abspath("spec/fixtures/kong_clustering_ca.crt"),
            conf.lua_ssl_trusted_certificate
          )
          assert.matches(".ca_combined", conf.lua_ssl_trusted_certificate_combined)
        end)

        it("validates proxy_server", function()
          local conf, _, errors = conf_loader(nil, {
            proxy_server = "http://cool:pwd@localhost:2333",
          })
          assert.is_nil(errors)
          assert.is_table(conf)

          local conf, _, errors = conf_loader(nil, {
            proxy_server = "://localhost:2333",
          })
          assert.contains("proxy_server missing scheme", errors)
          assert.is_nil(conf)


          local conf, _, errors = conf_loader(nil, {
            proxy_server = "cool://localhost:2333",
          })
          assert.contains("proxy_server only supports \"http\" and \"https\", got cool", errors)
          assert.is_nil(conf)

          local conf, _, errors = conf_loader(nil, {
            proxy_server = "http://:2333",
          })
          assert.contains("proxy_server missing host", errors)
          assert.is_nil(conf)


          local conf, _, errors = conf_loader(nil, {
            proxy_server = "http://localhost:2333/?a=1",
          })
          assert.contains("fragments, query strings or parameters are meaningless in proxy configuration", errors)
          assert.is_nil(conf)
        end)

        it("doesn't allow cluster_use_proxy on CP but allows on DP", function()
          local conf, _, errors = conf_loader(nil, {
            role = "data_plane",
            database = "off",
            cluster_cert = "spec/fixtures/kong_clustering.crt",
            cluster_cert_key = "spec/fixtures/kong_clustering.key",
            cluster_use_proxy = "on",
          })
          assert.contains("cluster_use_proxy is turned on but no proxy_server is configured", errors)
          assert.is_nil(conf)

          local conf, _, errors = conf_loader(nil, {
            role = "data_plane",
            database = "off",
            cluster_cert = "spec/fixtures/kong_clustering.crt",
            cluster_cert_key = "spec/fixtures/kong_clustering.key",
            cluster_use_proxy = "on",
            proxy_server = "http://user:pass@localhost:2333/",
          })
          assert.is_nil(errors)
          assert.is_table(conf)

          local conf, _, errors = conf_loader(nil, {
            role = "control_plane",
            cluster_cert = "spec/fixtures/kong_clustering.crt",
            cluster_cert_key = "spec/fixtures/kong_clustering.key",
            cluster_use_proxy = "on",
          })
          assert.contains("cluster_use_proxy can not be used when role = \"control_plane\"", errors)
          assert.is_nil(conf)
        end)

        it("doen't overwrite lua_ssl_trusted_certificate when autoload cluster_cert or cluster_ca_cert", function()
          local conf, _, errors = conf_loader(nil, {
            role = "data_plane",
            database = "off",
            lua_ssl_trusted_certificate = "spec/fixtures/kong_spec.crt,spec/fixtures/kong_clustering_client.crt",
            cluster_cert = "spec/fixtures/kong_clustering.crt",
            cluster_cert_key = "spec/fixtures/kong_clustering.key",
          })
          assert.is_nil(errors)
          assert.same({
            pl_path.abspath("spec/fixtures/kong_spec.crt"),
            pl_path.abspath("spec/fixtures/kong_clustering_client.crt"),
            pl_path.abspath("spec/fixtures/kong_clustering.crt"),
          }, conf.lua_ssl_trusted_certificate)
          assert.matches(".ca_combined", conf.lua_ssl_trusted_certificate_combined)

          local conf, _, errors = conf_loader(nil, {
            role = "data_plane",
            database = "off",
            lua_ssl_trusted_certificate = "spec/fixtures/kong_spec.crt,spec/fixtures/kong_clustering_client.crt",
            cluster_mtls = "pki",
            cluster_cert = "spec/fixtures/kong_clustering.crt",
            cluster_cert_key = "spec/fixtures/kong_clustering.key",
            cluster_ca_cert = "spec/fixtures/kong_clustering_ca.crt",
          })
          assert.is_nil(errors)
          assert.same({
            pl_path.abspath("spec/fixtures/kong_spec.crt"),
            pl_path.abspath("spec/fixtures/kong_clustering_client.crt"),
            pl_path.abspath("spec/fixtures/kong_clustering_ca.crt"),
          }, conf.lua_ssl_trusted_certificate)
          assert.matches(".ca_combined", conf.lua_ssl_trusted_certificate_combined)
        end)
        it("doesn't load cluster_cert or cluster_ca_cert for control plane", function()
          local conf, _, errors = conf_loader(nil, {
            role = "control_plane",
            cluster_cert = "spec/fixtures/kong_clustering.crt",
            cluster_cert_key = "spec/fixtures/kong_clustering.key",
            cluster_ca_cert = "spec/fixtures/kong_clustering_ca.crt",
          })
          assert.is_nil(errors)
          assert.not_contains(
            pl_path.abspath("spec/fixtures/kong_clustering_ca.crt"),
            conf.lua_ssl_trusted_certificate
          )
        end)
        it("resolves SSL cert/key to absolute path", function()
          local conf, err = conf_loader(nil, {
            ssl_cert = "spec/fixtures/kong_spec.crt",
            ssl_cert_key = "spec/fixtures/kong_spec.key"
          })
          assert.is_nil(err)
          assert.is_table(conf)
          for i = 1, #conf.ssl_cert do
            assert.True(helpers.path.isabs(conf.ssl_cert[i]))
            assert.True(helpers.path.isabs(conf.ssl_cert_key[i]))
          end
        end)
        it("defines ssl_ciphers by default", function()
          local conf, err = conf_loader(nil, {})
          assert.is_nil(err)
          if not helpers.is_fips_build() then
            assert.equal("ECDHE-ECDSA-AES128-GCM-SHA256:ECDHE-RSA-AES128-GCM-SHA256:ECDHE-ECDSA-AES256-GCM-SHA384:ECDHE-RSA-AES256-GCM-SHA384:ECDHE-ECDSA-CHACHA20-POLY1305:ECDHE-RSA-CHACHA20-POLY1305:DHE-RSA-AES128-GCM-SHA256:DHE-RSA-AES256-GCM-SHA384", conf.ssl_ciphers)
          elseif require("resty.openssl.version").BORINGSSL then
            assert.equal("ECDHE-RSA-AES256-GCM-SHA384:DHE-DSS-AES256-GCM-SHA384:DHE-RSA-AES256-GCM-SHA384:ECDHE-ECDSA-AES128-GCM-SHA256:ECDHE-RSA-AES128-GCM-SHA256:DHE-DSS-AES128-GCM-SHA256:DHE-RSA-AES128-GCM-SHA256:ECDHE-ECDSA-AES256-SHA384:ECDHE-RSA-AES256-SHA384:DHE-RSA-AES256-SHA256:DHE-DSS-AES256-SHA256:ECDHE-ECDSA-AES128-SHA256:ECDHE-RSA-AES128-SHA256:DHE-RSA-AES128-SHA256:DHE-DSS-AES128-SHA256:RSA-PSK-AES256-GCM-SHA384:DHE-PSK-AES256-GCM-SHA384:AES256-GCM-SHA384:PSK-AES256-GCM-SHA384:RSA-PSK-AES128-GCM-SHA256:DHE-PSK-AES128-GCM-SHA256:AES128-GCM-SHA256:PSK-AES128-GCM-SHA256:AES256-SHA256:AES128-SHA256:AES256-SHA:AES128-SHA",  conf.ssl_ciphers)
          else
            assert.equal("TLSv1.2+FIPS:kRSA+FIPS:!eNULL:!aNULL", conf.ssl_ciphers)
          end
        end)
        it("explicitly defines ssl_ciphers", function()
          local conf, err = conf_loader(nil, {
            ssl_cipher_suite = "old"
          })
          assert.is_nil(err)
          -- looks kinda like a cipher suite
          assert.matches(":", conf.ssl_ciphers, nil, true)
        end)
        it("errors on invalid ssl_cipher_suite", function()
          local conf, _, errors = conf_loader(nil, {
            ssl_cipher_suite = "foo"
          })
          assert.is_nil(conf)
          assert.equal(1, #errors)
          assert.matches("Undefined cipher suite foo", errors[1], nil, true)
        end)
        it("overrides ssl_ciphers when ssl_cipher_suite is custom", function()
          local conf, err = conf_loader(nil, {
            ssl_cipher_suite = "custom",
            ssl_ciphers      = "foo:bar",
          })
          assert.is_nil(err)
          assert.equals("foo:bar", conf.ssl_ciphers)
        end)
        it("doesn't override ssl_ciphers when undefined", function()
          local conf, err = conf_loader(nil, {
            ssl_cipher_suite = "custom",
          })
          assert.is_nil(err)
          assert.same(nil, conf.ssl_ciphers)
        end)
        it("defines ssl_dhparam with default cipher suite", function()
          local conf, err = conf_loader()
          assert.is_nil(err)
          if not helpers.is_fips_build() then
            assert.equal("ffdhe2048", conf.nginx_http_ssl_dhparam)
            assert.equal("ffdhe2048", conf.nginx_stream_ssl_dhparam)
          else
            assert.equal(nil, conf.nginx_http_ssl_dhparam)
            assert.equal(nil, conf.nginx_stream_ssl_dhparam)
          end
        end)
        it("defines ssl_dhparam with intermediate cipher suite", function()
          if helpers.is_fips_build() then
            return
          end

          local conf, err = conf_loader(nil, {
            ssl_cipher_suite = "intermediate",
          })
          assert.is_nil(err)
          assert.equal("ffdhe2048", conf.nginx_http_ssl_dhparam)
          assert.equal("ffdhe2048", conf.nginx_stream_ssl_dhparam)
        end)
        it("doesn't define ssl_dhparam with modern cipher suite", function()
          local conf, err = conf_loader(nil, {
            ssl_cipher_suite = "modern",
          })
          assert.is_nil(err)
          assert.equal(nil, conf.nginx_http_ssl_dhparam)
          assert.equal(nil, conf.nginx_stream_ssl_dhparam)
        end)
        it("doesn't define ssl_dhparam with old cipher suite (#todo)", function()
          local conf, err = conf_loader(nil, {
            ssl_cipher_suite = "old",
          })
          assert.is_nil(err)
          assert.equal(nil, conf.nginx_http_ssl_dhparam)
          assert.equal(nil, conf.nginx_stream_ssl_dhparam)
        end)
      end)
      describe("client", function()
        it("requires both proxy SSL cert and key", function()
          local conf, err = conf_loader(nil, {
            client_ssl = true,
            client_ssl_cert = "/path/cert.pem"
          })
          assert.equal("client_ssl_cert_key must be specified", err)
          assert.is_nil(conf)

          conf, err = conf_loader(nil, {
            client_ssl = true,
            client_ssl_cert_key = "/path/key.pem"
          })
          assert.equal("client_ssl_cert must be specified", err)
          assert.is_nil(conf)

          conf, err = conf_loader(nil, {
            client_ssl = true,
            client_ssl_cert = "spec/fixtures/kong_spec.crt",
            client_ssl_cert_key = "spec/fixtures/kong_spec.key"
          })
          assert.is_nil(err)
          assert.is_table(conf)
        end)
        it("requires SSL cert and key to exist", function()
          local conf, _, errors = conf_loader(nil, {
            client_ssl = true,
            client_ssl_cert = "/path/cert.pem",
            client_ssl_cert_key = "/path/cert_key.pem"
          })
          assert.equal(2, #errors)
          assert.contains("client_ssl_cert: failed loading certificate from /path/cert.pem", errors)
          assert.contains("client_ssl_cert_key: failed loading key from /path/cert_key.pem", errors)
          assert.is_nil(conf)

          conf, _, errors = conf_loader(nil, {
            client_ssl = true,
            client_ssl_cert = "spec/fixtures/kong_spec.crt",
            client_ssl_cert_key = "/path/cert_key.pem"
          })
          assert.equal(1, #errors)
          assert.contains("client_ssl_cert_key: failed loading key from /path/cert_key.pem", errors)
          assert.is_nil(conf)
        end)
        it("resolves SSL cert/key to absolute path", function()
          local conf, err = conf_loader(nil, {
            client_ssl = true,
            client_ssl_cert = "spec/fixtures/kong_spec.crt",
            client_ssl_cert_key = "spec/fixtures/kong_spec.key"
          })
          assert.is_nil(err)
          assert.is_table(conf)
          assert.True(helpers.path.isabs(conf.client_ssl_cert))
          assert.True(helpers.path.isabs(conf.client_ssl_cert_key))
        end)
      end)
      describe("admin", function()
        it("does not check SSL cert and key if SSL is off", function()
          local conf, err = conf_loader(nil, {
            admin_listen = "127.0.0.1:123",
            admin_ssl_cert = "/path/cert.pem"
          })
          assert.is_nil(err)
          assert.is_table(conf)
          -- specific case with 'ssl' in the name
          local conf, err = conf_loader(nil, {
            admin_listen = "ssl:23",
            admin_ssl_cert = "/path/cert.pem"
          })
          assert.is_nil(err)
          assert.is_table(conf)
        end)
        it("requires both admin SSL cert and key", function()
          local conf, err = conf_loader(nil, {
            admin_ssl_cert = "/path/cert.pem"
          })
          assert.equal("admin_ssl_cert_key must be specified", err)
          assert.is_nil(conf)

          conf, err = conf_loader(nil, {
            admin_ssl_cert_key = "/path/key.pem"
          })
          assert.equal("admin_ssl_cert must be specified", err)
          assert.is_nil(conf)

          conf, err = conf_loader(nil, {
            admin_ssl_cert = "spec/fixtures/kong_spec.crt",
            admin_ssl_cert_key = "spec/fixtures/kong_spec.key"
          })
          assert.is_nil(err)
          assert.is_table(conf)
        end)
        it("requires SSL cert and key to exist", function()
          local conf, _, errors = conf_loader(nil, {
            admin_ssl_cert = "/path/cert.pem",
            admin_ssl_cert_key = "/path/cert_key.pem"
          })
          assert.equal(2, #errors)
          assert.contains("admin_ssl_cert: failed loading certificate from /path/cert.pem", errors)
          assert.contains("admin_ssl_cert_key: failed loading key from /path/cert_key.pem", errors)
          assert.is_nil(conf)

          conf, _, errors = conf_loader(nil, {
            admin_ssl_cert = "spec/fixtures/kong_spec.crt",
            admin_ssl_cert_key = "/path/cert_key.pem"
          })
          assert.equal(1, #errors)
          assert.contains("admin_ssl_cert_key: failed loading key from /path/cert_key.pem", errors)
          assert.is_nil(conf)
        end)
        it("resolves SSL cert/key to absolute path", function()
          local conf, err = conf_loader(nil, {
            admin_ssl_cert = "spec/fixtures/kong_spec.crt",
            admin_ssl_cert_key = "spec/fixtures/kong_spec.key"
          })
          assert.is_nil(err)
          assert.is_table(conf)
          for i = 1, #conf.admin_ssl_cert do
            assert.True(helpers.path.isabs(conf.admin_ssl_cert[i]))
            assert.True(helpers.path.isabs(conf.admin_ssl_cert_key[i]))
          end
        end)
      end)
      describe("status", function()
        it("does not check SSL cert and key if SSL is off", function()
          local conf, err = conf_loader(nil, {
            status_listen = "127.0.0.1:123",
            status_ssl_cert = "/path/cert.pem"
          })
          assert.is_nil(err)
          assert.is_table(conf)
          -- specific case with 'ssl' in the name
          local conf, err = conf_loader(nil, {
            status_listen = "ssl:23",
            status_ssl_cert = "/path/cert.pem"
          })
          assert.is_nil(err)
          assert.is_table(conf)
        end)
        it("requires both status SSL cert and key", function()
          local conf, err = conf_loader(nil, {
            status_listen = "127.0.0.1:123 ssl",
            status_ssl_cert = "/path/cert.pem"
          })
          assert.equal("status_ssl_cert_key must be specified", err)
          assert.is_nil(conf)

          conf, err = conf_loader(nil, {
            status_listen = "127.0.0.1:123 ssl",
            status_ssl_cert_key = "/path/key.pem"
          })
          assert.equal("status_ssl_cert must be specified", err)
          assert.is_nil(conf)

          conf, err = conf_loader(nil, {
            status_listen = "127.0.0.1:123 ssl",
            status_ssl_cert = "spec/fixtures/kong_spec.crt",
            status_ssl_cert_key = "spec/fixtures/kong_spec.key"
          })
          assert.is_nil(err)
          assert.is_table(conf)
        end)
        it("requires SSL cert and key to exist", function()
          local conf, _, errors = conf_loader(nil, {
            status_listen = "127.0.0.1:123 ssl",
            status_ssl_cert = "/path/cert.pem",
            status_ssl_cert_key = "/path/cert_key.pem"
          })
          assert.equal(2, #errors)
          assert.contains("status_ssl_cert: failed loading certificate from /path/cert.pem", errors)
          assert.contains("status_ssl_cert_key: failed loading key from /path/cert_key.pem", errors)
          assert.is_nil(conf)

          conf, _, errors = conf_loader(nil, {
            status_listen = "127.0.0.1:123 ssl",
            status_ssl_cert = "spec/fixtures/kong_spec.crt",
            status_ssl_cert_key = "/path/cert_key.pem"
          })
          assert.equal(1, #errors)
          assert.contains("status_ssl_cert_key: failed loading key from /path/cert_key.pem", errors)
          assert.is_nil(conf)
        end)
        it("resolves SSL cert/key to absolute path", function()
          local conf, err = conf_loader(nil, {
            status_listen = "127.0.0.1:123 ssl",
            status_ssl_cert = "spec/fixtures/kong_spec.crt",
            status_ssl_cert_key = "spec/fixtures/kong_spec.key"
          })
          assert.is_nil(err)
          assert.is_table(conf)
          for i = 1, #conf.status_ssl_cert do
            assert.True(helpers.path.isabs(conf.status_ssl_cert[i]))
            assert.True(helpers.path.isabs(conf.status_ssl_cert_key[i]))
          end
        end)
        it("supports HTTP/2", function()
          local conf, err = conf_loader(nil, {
            status_listen = "127.0.0.1:123 ssl http2",
          })
          assert.is_nil(err)
          assert.is_table(conf)
          assert.same({ "127.0.0.1:123 ssl http2" }, conf.status_listen)
        end)
      end)

      -- [[ XXX EE: admin_gui, portal_api, portal_gui
      describe("admin_gui", function()
        it("does not check SSL cert and key if SSL is off", function()
          local conf, err = conf_loader(nil, {
            admin_gui_listen = "127.0.0.1:123",
            admin_gui_ssl_cert = "/path/cert.pem"
          })
          assert.is_nil(err)
          assert.is_table(conf)
          -- specific case with 'ssl' in the name
          local conf, err = conf_loader(nil, {
            admin_gui_listen = "ssl:23",
            admin_gui_ssl_cert = "/path/cert.pem"
          })
          assert.is_nil(err)
          assert.is_table(conf)
        end)
        it("requires both admin_gui SSL cert and key", function()
          local conf, err = conf_loader(nil, {
            admin_gui_listen = "127.0.0.1:123 ssl",
            admin_gui_ssl_cert = "/path/cert.pem"
          })
          assert.equal("admin_gui_ssl_cert_key must be specified", err)
          assert.is_nil(conf)

          conf, err = conf_loader(nil, {
            admin_gui_listen = "127.0.0.1:123 ssl",
            admin_gui_ssl_cert_key = "/path/key.pem"
          })
          assert.equal("admin_gui_ssl_cert must be specified", err)
          assert.is_nil(conf)

          conf, err = conf_loader(nil, {
            admin_gui_listen = "127.0.0.1:123 ssl",
            admin_gui_ssl_cert = "spec/fixtures/kong_spec.crt",
            admin_gui_ssl_cert_key = "spec/fixtures/kong_spec.key"
          })
          assert.is_nil(err)
          assert.is_table(conf)
        end)
        it("requires SSL cert and key to exist", function()
          local conf, _, errors = conf_loader(nil, {
            admin_gui_listen = "127.0.0.1:123 ssl",
            admin_gui_ssl_cert = "/path/cert.pem",
            admin_gui_ssl_cert_key = "/path/cert_key.pem"
          })
          assert.equal(2, #errors)
          assert.contains("admin_gui_ssl_cert: failed loading certificate from /path/cert.pem", errors)
          assert.contains("admin_gui_ssl_cert_key: failed loading key from /path/cert_key.pem", errors)
          assert.is_nil(conf)

          conf, _, errors = conf_loader(nil, {
            admin_gui_listen = "127.0.0.1:123 ssl",
            admin_gui_ssl_cert = "spec/fixtures/kong_spec.crt",
            admin_gui_ssl_cert_key = "/path/cert_key.pem"
          })
          assert.equal(1, #errors)
          assert.contains("admin_gui_ssl_cert_key: failed loading key from /path/cert_key.pem", errors)
          assert.is_nil(conf)
        end)
        it("resolves SSL cert/key to absolute path", function()
          local conf, err = conf_loader(nil, {
            admin_gui_listen = "127.0.0.1:123 ssl",
            admin_gui_ssl_cert = "spec/fixtures/kong_spec.crt",
            admin_gui_ssl_cert_key = "spec/fixtures/kong_spec.key"
          })
          assert.is_nil(err)
          assert.is_table(conf)
          for i = 1, #conf.admin_gui_ssl_cert do
            assert.True(helpers.path.isabs(conf.admin_gui_ssl_cert[i]))
            assert.True(helpers.path.isabs(conf.admin_gui_ssl_cert_key[i]))
          end
        end)
      end)

      describe("portal_api", function()
        it("does not check SSL cert and key if SSL is off", function()
          local conf, err = conf_loader(nil, {
            portal = "on",
            portal_api_listen = "127.0.0.1:123",
            portal_api_ssl_cert = "/path/cert.pem"
          })
          assert.is_nil(err)
          assert.is_table(conf)
          -- specific case with 'ssl' in the name
          local conf, err = conf_loader(nil, {
            portal = "on",
            portal_api_listen = "ssl:23",
            portal_api_ssl_cert = "/path/cert.pem"
          })
          assert.is_nil(err)
          assert.is_table(conf)
        end)
        it("requires both portal_api SSL cert and key", function()
          local conf, err = conf_loader(nil, {
            portal = "on",
            portal_api_listen = "127.0.0.1:123 ssl",
            portal_api_ssl_cert = "/path/cert.pem"
          })
          assert.equal("portal_api_ssl_cert_key must be specified", err)
          assert.is_nil(conf)

          conf, err = conf_loader(nil, {
            portal = "on",
            portal_api_listen = "127.0.0.1:123 ssl",
            portal_api_ssl_cert_key = "/path/key.pem"
          })
          assert.equal("portal_api_ssl_cert must be specified", err)
          assert.is_nil(conf)

          conf, err = conf_loader(nil, {
            portal = "on",
            portal_api_listen = "127.0.0.1:123 ssl",
            portal_api_ssl_cert = "spec/fixtures/kong_spec.crt",
            portal_api_ssl_cert_key = "spec/fixtures/kong_spec.key"
          })
          assert.is_nil(err)
          assert.is_table(conf)
        end)
        it("requires SSL cert and key to exist", function()
          local conf, _, errors = conf_loader(nil, {
            portal = "on",
            portal_api_listen = "127.0.0.1:123 ssl",
            portal_api_ssl_cert = "/path/cert.pem",
            portal_api_ssl_cert_key = "/path/cert_key.pem"
          })
          assert.equal(2, #errors)
          assert.contains("portal_api_ssl_cert: failed loading certificate from /path/cert.pem", errors)
          assert.contains("portal_api_ssl_cert_key: failed loading key from /path/cert_key.pem", errors)
          assert.is_nil(conf)

          conf, _, errors = conf_loader(nil, {
            portal = "on",
            portal_api_listen = "127.0.0.1:123 ssl",
            portal_api_ssl_cert = "spec/fixtures/kong_spec.crt",
            portal_api_ssl_cert_key = "/path/cert_key.pem"
          })
          assert.equal(1, #errors)
          assert.contains("portal_api_ssl_cert_key: failed loading key from /path/cert_key.pem", errors)
          assert.is_nil(conf)
        end)
        it("resolves SSL cert/key to absolute path", function()
          local conf, err = conf_loader(nil, {
            portal = "on",
            portal_api_listen = "127.0.0.1:123 ssl",
            portal_api_ssl_cert = "spec/fixtures/kong_spec.crt",
            portal_api_ssl_cert_key = "spec/fixtures/kong_spec.key"
          })
          assert.is_nil(err)
          assert.is_table(conf)
          for i = 1, #conf.portal_api_ssl_cert do
            assert.True(helpers.path.isabs(conf.portal_api_ssl_cert[i]))
            assert.True(helpers.path.isabs(conf.portal_api_ssl_cert_key[i]))
          end
        end)
      end)

      describe("portal_gui", function()
        it("does not check SSL cert and key if SSL is off", function()
          local conf, err = conf_loader(nil, {
            portal = "on",
            portal_gui_listen = "127.0.0.1:123",
            portal_gui_ssl_cert = "/path/cert.pem"
          })
          assert.is_nil(err)
          assert.is_table(conf)
          -- specific case with 'ssl' in the name
          local conf, err = conf_loader(nil, {
            portal = "on",
            portal_gui_listen = "ssl:23",
            portal_gui_ssl_cert = "/path/cert.pem"
          })
          assert.is_nil(err)
          assert.is_table(conf)
        end)
        it("requires both portal_gui SSL cert and key", function()
          local conf, err = conf_loader(nil, {
            portal = "on",
            portal_gui_listen = "127.0.0.1:123 ssl",
            portal_gui_ssl_cert = "/path/cert.pem"
          })
          assert.equal("portal_gui_ssl_cert_key must be specified", err)
          assert.is_nil(conf)

          conf, err = conf_loader(nil, {
            portal = "on",
            portal_gui_listen = "127.0.0.1:123 ssl",
            portal_gui_ssl_cert_key = "/path/key.pem"
          })
          assert.equal("portal_gui_ssl_cert must be specified", err)
          assert.is_nil(conf)

          conf, err = conf_loader(nil, {
            portal = "on",
            portal_gui_listen = "127.0.0.1:123 ssl",
            portal_gui_ssl_cert = "spec/fixtures/kong_spec.crt",
            portal_gui_ssl_cert_key = "spec/fixtures/kong_spec.key"
          })
          assert.is_nil(err)
          assert.is_table(conf)
        end)
        it("requires SSL cert and key to exist", function()
          local conf, _, errors = conf_loader(nil, {
            portal = "on",
            portal_gui_listen = "127.0.0.1:123 ssl",
            portal_gui_ssl_cert = "/path/cert.pem",
            portal_gui_ssl_cert_key = "/path/cert_key.pem"
          })
          assert.equal(2, #errors)
          assert.contains("portal_gui_ssl_cert: failed loading certificate from /path/cert.pem", errors)
          assert.contains("portal_gui_ssl_cert_key: failed loading key from /path/cert_key.pem", errors)
          assert.is_nil(conf)

          conf, _, errors = conf_loader(nil, {
            portal = "on",
            portal_gui_listen = "127.0.0.1:123 ssl",
            portal_gui_ssl_cert = "spec/fixtures/kong_spec.crt",
            portal_gui_ssl_cert_key = "/path/cert_key.pem"
          })
          assert.equal(1, #errors)
          assert.contains("portal_gui_ssl_cert_key: failed loading key from /path/cert_key.pem", errors)
          assert.is_nil(conf)
        end)
        it("resolves SSL cert/key to absolute path", function()
          local conf, err = conf_loader(nil, {
            portal = "on",
            portal_gui_listen = "127.0.0.1:123 ssl",
            portal_gui_ssl_cert = "spec/fixtures/kong_spec.crt",
            portal_gui_ssl_cert_key = "spec/fixtures/kong_spec.key"
          })
          assert.is_nil(err)
          assert.is_table(conf)
          for i = 1, #conf.portal_gui_ssl_cert do
            assert.True(helpers.path.isabs(conf.portal_gui_ssl_cert[i]))
            assert.True(helpers.path.isabs(conf.portal_gui_ssl_cert_key[i]))
          end
        end)
      end)
      -- ]]
      describe("lua_ssl_protocls", function()
        it("sets both lua_ssl_protocls in http and stream subsystem to TLS 1.2-1.3 by default", function()
          local conf, err = conf_loader()
          assert.is_nil(err)
          assert.is_table(conf)

          assert.equal("TLSv1.1 TLSv1.2 TLSv1.3", conf.nginx_http_lua_ssl_protocols)
          assert.equal("TLSv1.1 TLSv1.2 TLSv1.3", conf.nginx_stream_lua_ssl_protocols)
        end)

        it("sets both lua_ssl_protocls in http and stream subsystem to user specified value", function()
          local conf, err = conf_loader(nil, {
            lua_ssl_protocols = "TLSv1.1"
          })
          assert.is_nil(err)
          assert.is_table(conf)

          assert.equal("TLSv1.1", conf.nginx_http_lua_ssl_protocols)
          assert.equal("TLSv1.1", conf.nginx_stream_lua_ssl_protocols)
        end)
      end)
    end)
    it("honors path if provided even if a default file exists", function()
      conf_loader.add_default_path("spec/fixtures/to-strip.conf")

      local _os_getenv = os.getenv
      finally(function()
        os.getenv = _os_getenv -- luacheck: ignore
        package.loaded["kong.conf_loader"] = nil
        conf_loader = require "kong.conf_loader"
      end)
      os.getenv = function() end -- luacheck: ignore

      local conf = assert(conf_loader(helpers.test_conf_path))
      assert.equal("postgres", conf.database)
    end)
    it("requires cassandra_local_datacenter if DCAware LB policy is in use", function()
      for _, policy in ipairs({ "DCAwareRoundRobin", "RequestDCAwareRoundRobin" }) do
        local conf, err = conf_loader(nil, {
          database            = "cassandra",
          cassandra_lb_policy = policy,
        })
        assert.is_nil(conf)
        assert.equal("must specify 'cassandra_local_datacenter' when " ..
                     policy .. " policy is in use", err)
      end
    end)
    it("honors path if provided even if a default file exists", function()
      conf_loader.add_default_path("spec/fixtures/to-strip.conf")

      local _os_getenv = os.getenv
      finally(function()
        os.getenv = _os_getenv -- luacheck: ignore
        package.loaded["kong.conf_loader"] = nil
        conf_loader = require "kong.conf_loader"
      end)
      os.getenv = function() end -- luacheck: ignore

      local conf = assert(conf_loader(helpers.test_conf_path))
      assert.equal("postgres", conf.database)
    end)
  end)

  describe("pg_semaphore options", function()
    it("rejects a pg_max_concurrent_queries with a negative number", function()
      local conf, err = conf_loader(nil, {
        pg_max_concurrent_queries = -1,
      })
      assert.is_nil(conf)
      assert.equal("pg_max_concurrent_queries must be greater than 0", err)
    end)

    it("rejects a pg_max_concurrent_queries with a decimal", function()
      local conf, err = conf_loader(nil, {
        pg_max_concurrent_queries = 0.1,
      })
      assert.is_nil(conf)
      assert.equal("pg_max_concurrent_queries must be an integer greater than 0", err)
    end)

    it("rejects a pg_semaphore_timeout with a negative number", function()
      local conf, err = conf_loader(nil, {
        pg_semaphore_timeout = -1,
      })
      assert.is_nil(conf)
      assert.equal("pg_semaphore_timeout must be greater than 0", err)
    end)

    it("rejects a pg_semaphore_timeout with a decimal", function()
      local conf, err = conf_loader(nil, {
        pg_semaphore_timeout = 0.1,
      })
      assert.is_nil(conf)
      assert.equal("pg_semaphore_timeout must be an integer greater than 0", err)
    end)
  end)

  describe("pg connection pool options", function()
    it("rejects a pg_keepalive_timeout with a negative number", function()
      local conf, err = conf_loader(nil, {
        pg_keepalive_timeout = -1,
      })
      assert.is_nil(conf)
      assert.equal("pg_keepalive_timeout must be greater than 0", err)
    end)

    it("rejects a pg_keepalive_timeout with a decimal", function()
      local conf, err = conf_loader(nil, {
        pg_keepalive_timeout = 0.1,
      })
      assert.is_nil(conf)
      assert.equal("pg_keepalive_timeout must be an integer greater than 0", err)
    end)

    it("rejects a pg_pool_size with a negative number", function()
      local conf, err = conf_loader(nil, {
        pg_pool_size = -1,
      })
      assert.is_nil(conf)
      assert.equal("pg_pool_size must be greater than 0", err)
    end)

    it("rejects a pg_pool_size with a decimal", function()
      local conf, err = conf_loader(nil, {
        pg_pool_size = 0.1,
      })
      assert.is_nil(conf)
      assert.equal("pg_pool_size must be an integer greater than 0", err)
    end)

    it("rejects a pg_backlog with a negative number", function()
      local conf, err = conf_loader(nil, {
        pg_backlog = -1,
      })
      assert.is_nil(conf)
      assert.equal("pg_backlog must be greater than 0", err)
    end)

    it("rejects a pg_backlog with a decimal", function()
      local conf, err = conf_loader(nil, {
        pg_backlog = 0.1,
      })
      assert.is_nil(conf)
      assert.equal("pg_backlog must be an integer greater than 0", err)
    end)
  end)

  describe("pg read-only connection pool options", function()
    it("rejects a pg_ro_keepalive_timeout with a negative number", function()
      local conf, err = conf_loader(nil, {
        pg_ro_keepalive_timeout = -1,
      })
      assert.is_nil(conf)
      assert.equal("pg_ro_keepalive_timeout must be greater than 0", err)
    end)

    it("rejects a pg_ro_keepalive_timeout with a decimal", function()
      local conf, err = conf_loader(nil, {
        pg_ro_keepalive_timeout = 0.1,
      })
      assert.is_nil(conf)
      assert.equal("pg_ro_keepalive_timeout must be an integer greater than 0", err)
    end)

    it("rejects a pg_ro_pool_size with a negative number", function()
      local conf, err = conf_loader(nil, {
        pg_ro_pool_size = -1,
      })
      assert.is_nil(conf)
      assert.equal("pg_ro_pool_size must be greater than 0", err)
    end)

    it("rejects a pg_ro_pool_size with a decimal", function()
      local conf, err = conf_loader(nil, {
        pg_ro_pool_size = 0.1,
      })
      assert.is_nil(conf)
      assert.equal("pg_ro_pool_size must be an integer greater than 0", err)
    end)

    it("rejects a pg_ro_backlog with a negative number", function()
      local conf, err = conf_loader(nil, {
        pg_ro_backlog = -1,
      })
      assert.is_nil(conf)
      assert.equal("pg_ro_backlog must be greater than 0", err)
    end)

    it("rejects a pg_ro_backlog with a decimal", function()
      local conf, err = conf_loader(nil, {
        pg_ro_backlog = 0.1,
      })
      assert.is_nil(conf)
      assert.equal("pg_ro_backlog must be an integer greater than 0", err)
    end)
  end)

  describe("worker_state_update_frequency option", function()
    it("is rejected with a zero", function()
      local conf, err = conf_loader(nil, {
        worker_state_update_frequency = 0,
      })
      assert.is_nil(conf)
      assert.equal("worker_state_update_frequency must be greater than 0", err)
    end)
    it("is rejected with a negative number", function()
      local conf, err = conf_loader(nil, {
        worker_state_update_frequency = -1,
      })
      assert.is_nil(conf)
      assert.equal("worker_state_update_frequency must be greater than 0", err)
    end)
    it("accepts decimal numbers", function()
      local conf, err = conf_loader(nil, {
        worker_state_update_frequency = 0.01,
      })
      assert.equal(conf.worker_state_update_frequency, 0.01)
      assert.is_nil(err)
    end)
  end)

  describe("clustering properties", function()
    it("cluster_data_plane_purge_delay is accepted", function()
      local conf = assert(conf_loader(nil, {
        cluster_data_plane_purge_delay = 100,
      }))
      assert.equal(100, conf.cluster_data_plane_purge_delay)

      conf = assert(conf_loader(nil, {
        cluster_data_plane_purge_delay = 60,
      }))
      assert.equal(60, conf.cluster_data_plane_purge_delay)
    end)

    it("cluster_data_plane_purge_delay < 60 is rejected", function()
      local conf, err = conf_loader(nil, {
        cluster_data_plane_purge_delay = 59,
      })
      assert.is_nil(conf)
      assert.equal("cluster_data_plane_purge_delay must be 60 or greater", err)
    end)

    it("cluster_max_payload is accepted", function()
      local conf = assert(conf_loader(nil, {
        cluster_max_payload = 4194304,
      }))
      assert.equal(4194304, conf.cluster_max_payload)

      conf = assert(conf_loader(nil, {
        cluster_max_payload = 8388608,
      }))
      assert.equal(8388608, conf.cluster_max_payload)
    end)

    it("cluster_max_payload < 4Mb rejected", function()
      local conf, err = conf_loader(nil, {
        cluster_max_payload = 1048576,
      })
      assert.is_nil(conf)
      assert.equal("cluster_max_payload must be 4194304 (4MB) or greater", err)
    end)
  end)

  describe("upstream keepalive properties", function()
    it("are accepted", function()
      local conf = assert(conf_loader(nil, {
        upstream_keepalive_pool_size = 10,
        upstream_keepalive_max_requests = 20,
        upstream_keepalive_idle_timeout = 30,
      }))
      assert.equal(10, conf.upstream_keepalive_pool_size)
      assert.equal(20, conf.upstream_keepalive_max_requests)
      assert.equal(30, conf.upstream_keepalive_idle_timeout)
    end)

    it("accepts upstream_keepalive_pool_size = 0", function()
      local conf = assert(conf_loader(nil, {
        upstream_keepalive_pool_size = 0,
      }))
      assert.equal(0, conf.upstream_keepalive_pool_size)
    end)

    it("accepts upstream_keepalive_max_requests = 0", function()
      local conf = assert(conf_loader(nil, {
        upstream_keepalive_max_requests = 0,
      }))
      assert.equal(0, conf.upstream_keepalive_max_requests)
    end)

    it("accepts upstream_keepalive_idle_timeout = 0", function()
      local conf = assert(conf_loader(nil, {
        upstream_keepalive_idle_timeout = 0,
      }))
      assert.equal(0, conf.upstream_keepalive_idle_timeout)
    end)

    it("rejects negative values", function()
      local conf, err = conf_loader(nil, {
        upstream_keepalive_pool_size = -1,
      })
      assert.is_nil(conf)
      assert.equal("upstream_keepalive_pool_size must be 0 or greater", err)

      local conf, err = conf_loader(nil, {
        upstream_keepalive_max_requests = -1,
      })
      assert.is_nil(conf)
      assert.equal("upstream_keepalive_max_requests must be 0 or greater", err)

      local conf, err = conf_loader(nil, {
        upstream_keepalive_idle_timeout = -1,
      })
      assert.is_nil(conf)
      assert.equal("upstream_keepalive_idle_timeout must be 0 or greater", err)
    end)
  end)

  describe("errors", function()
    it("returns inexistent file", function()
      local conf, err = conf_loader "inexistent"
      assert.equal("no file at: inexistent", err)
      assert.is_nil(conf)
    end)
    it("returns all errors in ret value #3", function()
      local conf, _, errors = conf_loader(nil, {
        cassandra_repl_strategy = "foo",
        ssl_cert_key = "spec/fixtures/kong_spec.key"
      })
      assert.equal(2, #errors)
      assert.is_nil(conf)
      assert.contains("cassandra_repl_strategy has", errors, true)
      assert.contains("ssl_cert must be specified", errors)
    end)
  end)

  describe("remove_sensitive()", function()
    it("replaces sensitive settings", function()
      local conf = assert(conf_loader(nil, {
        pg_password = "hide_me",
        cassandra_password = "hide_me",
      }))

      local purged_conf = conf_loader.remove_sensitive(conf)
      assert.not_equal("hide_me", purged_conf.pg_password)
      assert.not_equal("hide_me", purged_conf.cassandra_password)
    end)

    it("replaces sensitive vault resolved settings", function()
      finally(function()
        helpers.unsetenv("PG_PASSWORD")
        helpers.unsetenv("PG_DATABASE")
        helpers.unsetenv("CASSANDRA_PASSWORD")
        helpers.unsetenv("CASSANDRA_KEYSPACE")
      end)

      helpers.setenv("PG_PASSWORD", "pg-password")
      helpers.setenv("PG_DATABASE", "pg-database")
      helpers.setenv("CASSANDRA_PASSWORD", "cassandra-password")
      helpers.setenv("CASSANDRA_KEYSPACE", "cassandra-keyspace")

      local conf = assert(conf_loader(nil, {
        pg_password = "{vault://env/pg-password}",
        pg_database = "{vault://env/pg-database}",
        cassandra_password = "{vault://env/cassandra-password}",
        cassandra_keyspace = "{vault://env/cassandra-keyspace}",
      }))

      local purged_conf = conf_loader.remove_sensitive(conf)
      assert.equal("******", purged_conf.pg_password)
      assert.equal("{vault://env/pg-database}", purged_conf.pg_database)
      assert.equal("******", purged_conf.cassandra_password)
      assert.equal("{vault://env/cassandra-keyspace}", purged_conf.cassandra_keyspace)
      assert.is_nil(purged_conf["$refs"])
    end)

    it("does not insert placeholder if no value", function()
      local conf = assert(conf_loader())
      local purged_conf = conf_loader.remove_sensitive(conf)
      assert.is_nil(purged_conf.pg_password)
      assert.is_nil(purged_conf.cassandra_password)
    end)
  end)

  describe("number as string", function()
    it("force the numeric pg_password/cassandra_password to a string", function()
      local conf = assert(conf_loader(nil, {
        pg_password = 123456,
        cassandra_password = 123456
      }))

      assert.equal("123456", conf.pg_password)
      assert.equal("123456", conf.cassandra_password)
    end)
  end)

  describe("deprecated properties", function()
    it("worker_consistency -> deprecate value <strict>", function()
      local conf, err = assert(conf_loader(nil, {
        worker_consistency = "strict"
      }))
      assert.equal("strict", conf.worker_consistency)
      assert.equal(nil, err)
    end)

    it("opentelemetry_tracing", function()
      local conf, err = assert(conf_loader(nil, {
        opentelemetry_tracing = "request,router",
      }))
      assert.same({"request", "router"}, conf.tracing_instrumentations)
      assert.equal(nil, err)

      -- no clobber
      conf, err = assert(conf_loader(nil, {
        opentelemetry_tracing = "request,router",
        tracing_instrumentations = "balancer",
      }))
      assert.same({ "balancer" }, conf.tracing_instrumentations)
      assert.equal(nil, err)
    end)

    it("opentelemetry_tracing_sampling_rate", function()
      local conf, err = assert(conf_loader(nil, {
        opentelemetry_tracing_sampling_rate = 0.5,
      }))
      assert.same(0.5, conf.tracing_sampling_rate)
      assert.equal(nil, err)

      -- no clobber
      conf, err = assert(conf_loader(nil, {
        opentelemetry_tracing_sampling_rate = 0.5,
        tracing_sampling_rate = 0.75,
      }))
      assert.same(0.75, conf.tracing_sampling_rate)
      assert.equal(nil, err)
    end)
  end)

  describe("vault references", function()
    it("are collected under $refs property", function()
      finally(function()
        helpers.unsetenv("PG_DATABASE")
      end)

      helpers.setenv("PG_DATABASE", "resolved-kong-database")

      local conf = assert(conf_loader(nil, {
        pg_database = "{vault://env/pg-database}",
      }))

      assert.equal("resolved-kong-database", conf.pg_database)
      assert.equal("{vault://env/pg-database}", conf["$refs"].pg_database)
    end)
    it("are inferred and collected under $refs property", function()
      finally(function()
        helpers.unsetenv("PG_PORT")
      end)

      helpers.setenv("PG_PORT", "5000")

      local conf = assert(conf_loader(nil, {
        pg_port = "{vault://env/pg-port#0}",
      }))

      assert.equal(5000, conf.pg_port)
      assert.equal("{vault://env/pg-port#0}", conf["$refs"].pg_port)
    end)
  end)

  describe("comments", function()
    it("are stripped", function()
      local conf = assert(conf_loader(helpers.test_conf_path))
      assert.equal("foo#bar", conf.pg_password)
    end)
  end)

<<<<<<< HEAD
=======
  describe("lua max limits for request/response headers and request uri/post args", function()
    it("are accepted", function()
      local conf, err = assert(conf_loader(nil, {
        lua_max_req_headers = 1,
        lua_max_resp_headers = 100,
        lua_max_uri_args = 500,
        lua_max_post_args = 1000,
      }))

      assert.is_nil(err)

      assert.equal(1, conf.lua_max_req_headers)
      assert.equal(100, conf.lua_max_resp_headers)
      assert.equal(500, conf.lua_max_uri_args)
      assert.equal(1000, conf.lua_max_post_args)
    end)

    it("are not accepted with limits below 1", function()
      local _, err = conf_loader(nil, {
        lua_max_req_headers = 0,
      })
      assert.equal("lua_max_req_headers must be an integer between 1 and 1000", err)

      local _, err = conf_loader(nil, {
        lua_max_resp_headers = 0,
      })
      assert.equal("lua_max_resp_headers must be an integer between 1 and 1000", err)

      local _, err = conf_loader(nil, {
        lua_max_uri_args = 0,
      })
      assert.equal("lua_max_uri_args must be an integer between 1 and 1000", err)

      local _, err = conf_loader(nil, {
        lua_max_post_args = 0,
      })
      assert.equal("lua_max_post_args must be an integer between 1 and 1000", err)
    end)

    it("are not accepted with limits above 1000", function()
      local _, err = conf_loader(nil, {
        lua_max_req_headers = 1001,
      })
      assert.equal("lua_max_req_headers must be an integer between 1 and 1000", err)

      local _, err = conf_loader(nil, {
        lua_max_resp_headers = 1001,
      })
      assert.equal("lua_max_resp_headers must be an integer between 1 and 1000", err)

      local _, err = conf_loader(nil, {
        lua_max_uri_args = 1001,
      })
      assert.equal("lua_max_uri_args must be an integer between 1 and 1000", err)

      local _, err = conf_loader(nil, {
        lua_max_post_args = 1001,
      })
      assert.equal("lua_max_post_args must be an integer between 1 and 1000", err)
    end)
  end)

>>>>>>> 3794d112
  describe("Labels", function()
    local pattern_match_err = ".+ is invalid. Must match pattern: .+"
    local size_err = ".* must have between 1 and %d+ characters"
    local invalid_key_err = "label key validation failed: "
    local invalid_val_err = "label value validation failed: "
    local valid_labels = {
      "deployment:mycloud,region:us-east-1",
      "label_0_name:label-1-value,label-1-name:label_1_value",
      "MY-LaB3L.nam_e:my_lA831..val",
      "super_kong:yey",
      "best_gateway:kong",
      "This_Key_Is_Just_The_Right_Maximum_Length_To_Pass_TheValidation:value",
      "key:This_Val_Is_Just_The_Right_Maximum_Length_To_Pass_TheValidation",
    }
    local invalid_labels = {
      {
        l = "t:h,e:s,E:a,r:e,T:o,o:m,a:n,y:l,A:b,ee:l,S:s",
        err = "labels validation failed: count exceeded %d+ max elements",
      },{
        l = "_must:start",
        err = invalid_key_err .. pattern_match_err,
      },{
        l = "and:.end",
        err = invalid_val_err .. pattern_match_err,
      },{
        l = "with-:alpha",
        err = invalid_key_err .. pattern_match_err,
      },{
        l = "numeric:characters_",
        err = invalid_val_err .. pattern_match_err,
      },{
        l = "kong_key:is_reserved",
        err = invalid_key_err .. pattern_match_err,
      },{
        l = "invalid!@chars:fail",
        err = invalid_key_err .. pattern_match_err,
      },{
        l = "the:val!dation",
        err = invalid_val_err .. pattern_match_err,
      },{
        l = "lonelykeywithnoval:",
        err = invalid_val_err .. size_err,
      },{
        l = "__look_this_key_is_way_too_long_no_way_it_will_pass_validation__:value",
        err = invalid_key_err .. size_err,
      },{
        l = "key:__look_this_val_is_way_too_long_no_way_it_will_pass_validation__",
        err = invalid_val_err .. size_err,
      },{
        l = "key",
        err = invalid_key_err .. size_err,
      }
    }

    it("succeeds to validate valid labels", function()
      for _, label in ipairs(valid_labels) do
        local conf, err = assert(conf_loader(nil, {
          role = "data_plane",
          database = "off",
          cluster_cert = "spec/fixtures/kong_clustering.crt",
          cluster_cert_key = "spec/fixtures/kong_clustering.key",
          cluster_dp_labels = label,
        }))
        assert.is_nil(err)
        assert.is_not_nil(conf.cluster_dp_labels)
      end
    end)

    it("fails validation for invalid labels", function()
      for _, label in ipairs(invalid_labels) do
        local _, err = conf_loader(nil, {
          role = "data_plane",
          database = "off",
          cluster_cert = "spec/fixtures/kong_clustering.crt",
          cluster_cert_key = "spec/fixtures/kong_clustering.key",
          cluster_dp_labels = label.l,
        })
        assert.is_not_nil(err)
        assert.matches(label.err, err)
      end
    end)
  end)

end)<|MERGE_RESOLUTION|>--- conflicted
+++ resolved
@@ -2132,8 +2132,6 @@
     end)
   end)
 
-<<<<<<< HEAD
-=======
   describe("lua max limits for request/response headers and request uri/post args", function()
     it("are accepted", function()
       local conf, err = assert(conf_loader(nil, {
@@ -2196,7 +2194,6 @@
     end)
   end)
 
->>>>>>> 3794d112
   describe("Labels", function()
     local pattern_match_err = ".+ is invalid. Must match pattern: .+"
     local size_err = ".* must have between 1 and %d+ characters"
