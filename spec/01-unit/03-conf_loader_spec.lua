-- This software is copyright Kong Inc. and its licensors.
-- Use of the software is subject to the agreement between your organization
-- and Kong Inc. If there is no such agreement, use is governed by and
-- subject to the terms of the Kong Master Software License Agreement found
-- at https://konghq.com/enterprisesoftwarelicense/.
-- [ END OF LICENSE 0867164ffc95e54f04670b5169c09574bdbd9bba ]

local conf_loader = require "kong.conf_loader"
local utils = require "kong.tools.utils"
local helpers = require "spec.helpers"
local tablex = require "pl.tablex"
local pl_path = require "pl.path"
local ffi = require "ffi"


local C = ffi.C


ffi.cdef([[
  struct group *getgrnam(const char *name);
  struct passwd *getpwnam(const char *name);
]])


local function kong_user_group_exists()
  if C.getpwnam("kong") == nil or C.getgrnam("kong") == nil then
    return false
  else
    return true
  end
end


local function search_directive(tbl, directive_name, directive_value)
  for _, directive in pairs(tbl) do
    if directive.name == directive_name
       and directive.value == directive_value then
      return true
    end
  end

  return false
end


describe("Configuration loader", function()
  it("loads the defaults", function()
    local conf = assert(conf_loader())
    assert.is_string(conf.lua_package_path)
    if kong_user_group_exists() == true then
      assert.equal("kong kong", conf.nginx_main_user)
    else
      assert.is_nil(conf.nginx_main_user)
    end
    assert.equal("auto", conf.nginx_main_worker_processes)
    assert.equal("eventual", conf.worker_consistency)
    assert.same({"127.0.0.1:8001 reuseport backlog=16384", "127.0.0.1:8444 http2 ssl reuseport backlog=16384"}, conf.admin_listen)
    assert.same({"0.0.0.0:8000 reuseport backlog=16384", "0.0.0.0:8443 http2 ssl reuseport backlog=16384"}, conf.proxy_listen)
    assert.same({}, conf.ssl_cert) -- check placeholder value
    assert.same({}, conf.ssl_cert_key)
    assert.same({}, conf.admin_ssl_cert)
    assert.same({}, conf.admin_ssl_cert_key)
    assert.same({}, conf.status_ssl_cert)
    assert.same({}, conf.status_ssl_cert_key)
<<<<<<< HEAD

    -- [[ XXX EE
    assert.same({}, conf.admin_gui_ssl_cert)
    assert.same({}, conf.admin_gui_ssl_cert_key)
    assert.same({}, conf.portal_api_ssl_cert)
    assert.same({}, conf.portal_api_ssl_cert_key)
    assert.same({}, conf.portal_gui_ssl_cert)
    assert.same({}, conf.portal_gui_ssl_cert_key)
    -- ]]

=======
    assert.same(false, conf.allow_debug_header)
>>>>>>> 2b2201c9
    assert.is_nil(getmetatable(conf))
  end)
  it("loads a given file, with higher precedence", function()
    local conf = assert(conf_loader(helpers.test_conf_path))
    -- defaults
    assert.equal("on", conf.nginx_main_daemon)
    -- overrides
    if kong_user_group_exists() == true then
      assert.equal("kong kong", conf.nginx_main_user)
    else
      assert.is_nil(conf.nginx_main_user)
    end
    assert.equal("1", conf.nginx_main_worker_processes)
    assert.same({"127.0.0.1:9001"}, conf.admin_listen)
    assert.same({"0.0.0.0:9000", "0.0.0.0:9443 http2 ssl",
                 "0.0.0.0:9002 http2", "0.0.0.0:9445 http2 ssl"}, conf.proxy_listen)
    assert.is_nil(getmetatable(conf))
  end)
  it("preserves default properties if not in given file", function()
    local conf = assert(conf_loader(helpers.test_conf_path))
    assert.is_string(conf.lua_package_path) -- still there
  end)
  it("accepts custom params, with highest precedence", function()
    local conf = assert(conf_loader(helpers.test_conf_path, {
      admin_listen = "127.0.0.1:9001",
      nginx_main_worker_processes = "auto"
    }))
    -- defaults
    assert.equal("on", conf.nginx_main_daemon)
    -- overrides
    if kong_user_group_exists() == true then
      assert.equal("kong kong", conf.nginx_main_user)
    else
      assert.is_nil(conf.nginx_main_user)
    end
    assert.equal("auto", conf.nginx_main_worker_processes)
    assert.same({"127.0.0.1:9001"}, conf.admin_listen)
    assert.same({"0.0.0.0:9000", "0.0.0.0:9443 http2 ssl",
                 "0.0.0.0:9002 http2", "0.0.0.0:9445 http2 ssl"}, conf.proxy_listen)
    assert.is_nil(getmetatable(conf))
  end)
  it("strips extraneous properties (not in defaults)", function()
    local conf = assert(conf_loader(nil, {
      stub_property = "leave me alone"
    }))
    assert.is_nil(conf.stub_property)
  end)
  it("returns a plugins table", function()
    local constants = require "kong.constants"
    local conf = assert(conf_loader())
    assert.same(constants.BUNDLED_PLUGINS, conf.loaded_plugins)
  end)
  it("loads custom plugins", function()
    local conf = assert(conf_loader(nil, {
      plugins = "hello-world,my-plugin"
    }))
    assert.True(conf.loaded_plugins["hello-world"])
    assert.True(conf.loaded_plugins["my-plugin"])
  end)
  it("merges plugins and custom plugins", function()
    local conf = assert(conf_loader(nil, {
      plugins = "foo, bar",
    }))
    assert.is_not_nil(conf.loaded_plugins)
    -- this is to account for ee_conf_loader adding required "cors" and "session" plugin
    assert.same(4, tablex.size(conf.loaded_plugins))
    assert.True(conf.loaded_plugins["cors"])
    assert.True(conf.loaded_plugins["session"])
    assert.True(conf.loaded_plugins["foo"])
    assert.True(conf.loaded_plugins["bar"])
  end)
  it("no longer applies # transformations when loading from .kong_env (issue #5761)", function()
    local conf = assert(conf_loader(nil, {
      pg_password = "!abCDefGHijKL4\\#1MN2OP3",
    }, { from_kong_env = true, }))
    assert.same("!abCDefGHijKL4\\#1MN2OP3", conf.pg_password)
  end)
  it("loads custom plugins surrounded by spaces", function()
    local conf = assert(conf_loader(nil, {
      plugins = " hello-world ,   another-one  "
    }))
    assert.True(conf.loaded_plugins["hello-world"])
    assert.True(conf.loaded_plugins["another-one"])
  end)
  it("extracts flags, ports and listen ips from proxy_listen/admin_listen", function()
    local conf = assert(conf_loader())
    assert.equal("127.0.0.1", conf.admin_listeners[1].ip)
    assert.equal(8001, conf.admin_listeners[1].port)
    assert.equal(false, conf.admin_listeners[1].ssl)
    assert.equal(false, conf.admin_listeners[1].http2)
    assert.equal("127.0.0.1:8001 reuseport backlog=16384", conf.admin_listeners[1].listener)

    assert.equal("127.0.0.1", conf.admin_listeners[2].ip)
    assert.equal(8444, conf.admin_listeners[2].port)
    assert.equal(true, conf.admin_listeners[2].ssl)
    assert.equal(true, conf.admin_listeners[2].http2)
    assert.equal("127.0.0.1:8444 ssl http2 reuseport backlog=16384", conf.admin_listeners[2].listener)

    assert.equal("0.0.0.0", conf.proxy_listeners[1].ip)
    assert.equal(8000, conf.proxy_listeners[1].port)
    assert.equal(false, conf.proxy_listeners[1].ssl)
    assert.equal(false, conf.proxy_listeners[1].http2)
    assert.equal("0.0.0.0:8000 reuseport backlog=16384", conf.proxy_listeners[1].listener)

    assert.equal("0.0.0.0", conf.proxy_listeners[2].ip)
    assert.equal(8443, conf.proxy_listeners[2].port)
    assert.equal(true, conf.proxy_listeners[2].ssl)
    assert.equal(true, conf.proxy_listeners[2].http2)
    assert.equal("0.0.0.0:8443 ssl http2 reuseport backlog=16384", conf.proxy_listeners[2].listener)
  end)
  it("parses IPv6 from proxy_listen/admin_listen", function()
    local conf = assert(conf_loader(nil, {
      proxy_listen = "[::]:8000, [::]:8443 ssl",
      admin_listen = "[::1]:8001, [::1]:8444 ssl",
    }))
    assert.equal("[0000:0000:0000:0000:0000:0000:0000:0001]", conf.admin_listeners[1].ip)
    assert.equal(8001, conf.admin_listeners[1].port)
    assert.equal(false, conf.admin_listeners[1].ssl)
    assert.equal(false, conf.admin_listeners[1].http2)
    assert.equal("[0000:0000:0000:0000:0000:0000:0000:0001]:8001", conf.admin_listeners[1].listener)

    assert.equal("[0000:0000:0000:0000:0000:0000:0000:0001]", conf.admin_listeners[2].ip)
    assert.equal(8444, conf.admin_listeners[2].port)
    assert.equal(true, conf.admin_listeners[2].ssl)
    assert.equal(false, conf.admin_listeners[2].http2)
    assert.equal("[0000:0000:0000:0000:0000:0000:0000:0001]:8444 ssl", conf.admin_listeners[2].listener)

    assert.equal("[0000:0000:0000:0000:0000:0000:0000:0000]", conf.proxy_listeners[1].ip)
    assert.equal(8000, conf.proxy_listeners[1].port)
    assert.equal(false, conf.proxy_listeners[1].ssl)
    assert.equal(false, conf.proxy_listeners[1].http2)
    assert.equal("[0000:0000:0000:0000:0000:0000:0000:0000]:8000", conf.proxy_listeners[1].listener)

    assert.equal("[0000:0000:0000:0000:0000:0000:0000:0000]", conf.proxy_listeners[2].ip)
    assert.equal(8443, conf.proxy_listeners[2].port)
    assert.equal(true, conf.proxy_listeners[2].ssl)
    assert.equal(false, conf.proxy_listeners[2].http2)
    assert.equal("[0000:0000:0000:0000:0000:0000:0000:0000]:8443 ssl", conf.proxy_listeners[2].listener)
  end)
  it("extracts ssl flags properly when hostnames contain them", function()
    local conf
    conf = assert(conf_loader(nil, {
      proxy_listen = "ssl.myname.com:8000",
      admin_listen = "ssl.myname.com:8001",
    }))
    assert.equal("ssl.myname.com", conf.proxy_listeners[1].ip)
    assert.equal(false, conf.proxy_listeners[1].ssl)
    assert.equal("ssl.myname.com", conf.admin_listeners[1].ip)
    assert.equal(false, conf.admin_listeners[1].ssl)

    conf = assert(conf_loader(nil, {
      proxy_listen = "ssl_myname.com:8000 ssl",
      admin_listen = "ssl_myname.com:8001 ssl",
    }))
    assert.equal("ssl_myname.com", conf.proxy_listeners[1].ip)
    assert.equal(true, conf.proxy_listeners[1].ssl)
    assert.equal("ssl_myname.com", conf.admin_listeners[1].ip)
    assert.equal(true, conf.admin_listeners[1].ssl)
  end)
  it("extracts 'off' from proxy_listen/admin_listen", function()
    local conf
    conf = assert(conf_loader(nil, {
      proxy_listen = "off",
      admin_listen = "off",
    }))
    assert.same({}, conf.proxy_listeners)
    assert.same({}, conf.admin_listeners)
    -- off with multiple entries
    conf = assert(conf_loader(nil, {
      proxy_listen = "off, 0.0.0.0:9000",
      admin_listen = "off, 127.0.0.1:9001",
    }))
    assert.same({}, conf.proxy_listeners)
    assert.same({}, conf.admin_listeners)
    -- not off with names containing 'off'
    conf = assert(conf_loader(nil, {
      proxy_listen = "offshore.com:9000",
      admin_listen = "offshore.com:9001",
    }))
    assert.same("offshore.com", conf.proxy_listeners[1].ip)
    assert.same("offshore.com", conf.admin_listeners[1].ip)
  end)
  it("attaches prefix paths", function()
    local conf = assert(conf_loader())
    assert.equal("/usr/local/kong/pids/nginx.pid", conf.nginx_pid)
    assert.equal("/usr/local/kong/logs/error.log", conf.nginx_err_logs)
    assert.equal("/usr/local/kong/logs/access.log", conf.nginx_acc_logs)
    assert.equal("/usr/local/kong/logs/admin_access.log", conf.admin_acc_logs)
    assert.equal("/usr/local/kong/nginx.conf", conf.nginx_conf)
    assert.equal("/usr/local/kong/nginx-kong.conf", conf.nginx_kong_conf)
    assert.equal("/usr/local/kong/.kong_env", conf.kong_env)
    -- ssl default paths
    assert.equal("/usr/local/kong/ssl/kong-default.crt", conf.ssl_cert_default)
    assert.equal("/usr/local/kong/ssl/kong-default.key", conf.ssl_cert_key_default)
    assert.equal("/usr/local/kong/ssl/admin-kong-default.crt", conf.admin_ssl_cert_default)
    assert.equal("/usr/local/kong/ssl/admin-kong-default.key", conf.admin_ssl_cert_key_default)
    assert.equal("/usr/local/kong/ssl/status-kong-default.crt", conf.status_ssl_cert_default)
    assert.equal("/usr/local/kong/ssl/status-kong-default.key", conf.status_ssl_cert_key_default)

    -- [[ XXX EE
    assert.equal("/usr/local/kong/ssl/admin-gui-kong-default.crt", conf.admin_gui_ssl_cert_default)
    assert.equal("/usr/local/kong/ssl/admin-gui-kong-default.key", conf.admin_gui_ssl_cert_key_default)
    assert.equal("/usr/local/kong/ssl/portal-api-kong-default.crt", conf.portal_api_ssl_cert_default)
    assert.equal("/usr/local/kong/ssl/portal-api-kong-default.key", conf.portal_api_ssl_cert_key_default)
    assert.equal("/usr/local/kong/ssl/portal-gui-kong-default.crt", conf.portal_gui_ssl_cert_default)
    assert.equal("/usr/local/kong/ssl/portal-gui-kong-default.key", conf.portal_gui_ssl_cert_key_default)
    -- ]]
  end)
  it("strips comments ending settings", function()
    local _os_getenv = os.getenv
    finally(function()
      os.getenv = _os_getenv -- luacheck: ignore
    end)
    os.getenv = function() end -- luacheck: ignore

    local conf = assert(conf_loader("spec/fixtures/to-strip.conf"))

    assert.equal("cassandra", conf.database)
    assert.equal("debug", conf.log_level)
  end)
  it("overcomes penlight's list_delim option", function()
    local conf = assert(conf_loader("spec/fixtures/to-strip.conf"))
    assert.False(conf.pg_ssl)
    assert.True(conf.loaded_plugins.foobar)
    assert.True(conf.loaded_plugins["hello-world"])
  end)
  it("correctly parses values containing an octothorpe", function()
    local conf = assert(conf_loader("spec/fixtures/to-strip.conf"))
    assert.equal("test#123", conf.pg_password)
  end)
  it("escapes unescaped octothorpes in environment variables", function()
    finally(function()
      helpers.unsetenv("KONG_PG_PASSWORD")
    end)
    helpers.setenv("KONG_PG_PASSWORD", "test#123")
    local conf = assert(conf_loader())
    assert.equal("test#123", conf.pg_password)

    helpers.setenv("KONG_PG_PASSWORD", "test#12#3")
    local conf = assert(conf_loader())
    assert.equal("test#12#3", conf.pg_password)

    helpers.setenv("KONG_PG_PASSWORD", "test##12##3#")
    local conf = assert(conf_loader())
    assert.equal("test##12##3#", conf.pg_password)
  end)
  it("escapes unescaped octothorpes in custom_conf overrides", function()
    local conf = assert(conf_loader(nil, {
      pg_password = "test#123",
    }))
    assert.equal("test#123", conf.pg_password)

    local conf = assert(conf_loader(nil, {
      pg_password = "test#12#3",
    }))
    assert.equal("test#12#3", conf.pg_password)

    local conf = assert(conf_loader(nil, {
      pg_password = "test##12##3#",
    }))
    assert.equal("test##12##3#", conf.pg_password)
  end)
  it("does not modify existing octothorpes in environment variables", function()
    finally(function()
      helpers.unsetenv("KONG_PG_PASSWORD")
    end)
    helpers.setenv("KONG_PG_PASSWORD", [[test#123]])
    local conf = assert(conf_loader())
    assert.equal("test#123", conf.pg_password)

    helpers.setenv("KONG_PG_PASSWORD", [[test##12##3#]])
    local conf = assert(conf_loader())
    assert.equal("test##12##3#", conf.pg_password)
  end)
  it("does not modify existing octothorpes in custom_conf overrides", function()
    local conf = assert(conf_loader(nil, {
      pg_password = [[test#123]],
    }))
    assert.equal("test#123", conf.pg_password)

    local conf = assert(conf_loader(nil, {
      pg_password = [[test##12##3#]],
    }))
    assert.equal("test##12##3#", conf.pg_password)
  end)

  describe("dynamic directives", function()
    it("loads flexible prefix based configs from a file", function()
      local conf = assert(conf_loader("spec/fixtures/nginx-directives.conf", {
        plugins = "off",
      }))
      assert.True(search_directive(conf.nginx_http_directives,
                                   "variables_hash_bucket_size", "128"))
      assert.True(search_directive(conf.nginx_stream_directives,
                                   "variables_hash_bucket_size", "128"))

      assert.True(search_directive(conf.nginx_http_directives,
                                   "lua_shared_dict", "custom_cache 5m"))
      assert.True(search_directive(conf.nginx_stream_directives,
                                   "lua_shared_dict", "custom_cache 5m"))

      assert.True(search_directive(conf.nginx_proxy_directives,
                                   "proxy_bind", "127.0.0.1"))
      assert.True(search_directive(conf.nginx_sproxy_directives,
                                   "proxy_bind", "127.0.0.1"))

      assert.True(search_directive(conf.nginx_admin_directives,
                                   "server_tokens", "off"))
    end)

    it("quotes numeric flexible prefix based configs", function()
      local conf, err = conf_loader(nil, {
        ["nginx_http_max_pending_timers"] = 4096,
      })
      assert.is_nil(err)

      assert.True(search_directive(conf.nginx_http_directives,
                  "max_pending_timers", "4096"))
    end)

    it("accepts flexible config values with precedence", function()
      local conf = assert(conf_loader("spec/fixtures/nginx-directives.conf", {
        ["nginx_http_variables_hash_bucket_size"] = "256",
        ["nginx_stream_variables_hash_bucket_size"] = "256",
        ["nginx_http_lua_shared_dict"] = "custom_cache 2m",
        ["nginx_stream_lua_shared_dict"] = "custom_cache 2m",
        ["nginx_proxy_proxy_bind"] = "127.0.0.2",
        ["nginx_sproxy_proxy_bind"] = "127.0.0.2",
        ["nginx_admin_server_tokens"] = "build",
        plugins = "off",
      }))

      assert.True(search_directive(conf.nginx_http_directives,
                                   "variables_hash_bucket_size", "256"))
      assert.True(search_directive(conf.nginx_stream_directives,
                                   "variables_hash_bucket_size", "256"))

      assert.True(search_directive(conf.nginx_http_directives,
                                   "lua_shared_dict", "custom_cache 2m"))
      assert.True(search_directive(conf.nginx_stream_directives,
                                   "lua_shared_dict", "custom_cache 2m"))

      assert.True(search_directive(conf.nginx_proxy_directives,
                                   "proxy_bind", "127.0.0.2"))
      assert.True(search_directive(conf.nginx_sproxy_directives,
                                   "proxy_bind", "127.0.0.2"))

      assert.True(search_directive(conf.nginx_admin_directives,
                                   "server_tokens", "build"))
      assert.True(search_directive(conf.nginx_status_directives,
                                   "client_body_buffer_size", "8k"))
    end)
  end)

  describe("prometheus_metrics shm", function()
    it("is injected if not provided via nginx_http_* directives", function()
      local conf = assert(conf_loader())
      assert.True(search_directive(conf.nginx_http_directives,
                  "lua_shared_dict", "prometheus_metrics 5m"))
    end)
    it("size is not modified if provided via nginx_http_* directives", function()
      local conf = assert(conf_loader(nil, {
        plugins = "bundled",
        nginx_http_lua_shared_dict = "prometheus_metrics 2m",
      }))
      assert.True(search_directive(conf.nginx_http_directives,
                  "lua_shared_dict", "prometheus_metrics 2m"))
    end)
    it("is injected in addition to any shm provided via nginx_http_* directive", function()
      local conf = assert(conf_loader(nil, {
        plugins = "bundled",
        nginx_http_lua_shared_dict = "custom_cache 2m",
      }))
      assert.True(search_directive(conf.nginx_http_directives,
                  "lua_shared_dict", "custom_cache 2m"))
      assert.True(search_directive(conf.nginx_http_directives,
                  "lua_shared_dict", "prometheus_metrics 5m"))
    end)
    it("is not injected if prometheus plugin is disabled", function()
      local conf = assert(conf_loader(nil, {
        plugins = "off",
      }))
      assert.is_nil(conf.nginx_http_directives["lua_shared_dict"])
    end)
  end)

  describe("nginx_main_user", function()
    it("is 'kong kong' by default if the kong user/group exist", function()
      local conf = assert(conf_loader(helpers.test_conf_path))
      if kong_user_group_exists() == true then
        assert.equal("kong kong", conf.nginx_main_user)
      else
        assert.is_nil(conf.nginx_main_user)
      end
    end)
    it("is nil when 'nobody'", function()
      local conf = assert(conf_loader(helpers.test_conf_path, {
        nginx_main_user = "nobody"
      }))
      assert.is_nil(conf.nginx_main_user)
    end)
    it("is nil when 'nobody nobody'", function()
      local conf = assert(conf_loader(helpers.test_conf_path, {
        nginx_main_user = "nobody nobody"
      }))
      assert.is_nil(conf.nginx_main_user)
    end)
    it("is 'www_data www_data' when 'www_data www_data'", function()
      local conf = assert(conf_loader(helpers.test_conf_path, {
        nginx_main_user = "www_data www_data"
      }))
      assert.equal("www_data www_data", conf.nginx_main_user)
    end)
  end)

  describe("nginx_user", function()
    it("is 'kong kong' by default if the kong user/group exist", function()
      local conf = assert(conf_loader(helpers.test_conf_path))
      if kong_user_group_exists() == true then
        assert.equal("kong kong", conf.nginx_user)
      else
        assert.is_nil(conf.nginx_user)
      end
    end)

    it("is nil when 'nobody'", function()
      local conf = assert(conf_loader(helpers.test_conf_path, {
        nginx_user = "nobody"
      }))
      assert.is_nil(conf.nginx_user)
    end)
    it("is nil when 'nobody nobody'", function()
      local conf = assert(conf_loader(helpers.test_conf_path, {
        nginx_user = "nobody nobody"
      }))
      assert.is_nil(conf.nginx_user)
    end)
    it("is 'www_data www_data' when 'www_data www_data'", function()
      local conf = assert(conf_loader(helpers.test_conf_path, {
        nginx_user = "www_data www_data"
      }))
      assert.equal("www_data www_data", conf.nginx_user)
    end)
  end)

  describe("port_maps and host_ports", function()
    it("are empty tables when not specified", function()
      local conf = assert(conf_loader(helpers.test_conf_path, {}))
      assert.same({}, conf.port_maps)
      assert.same({}, conf.host_ports)
    end)
    it("are tables when specified", function()
      local conf = assert(conf_loader(helpers.test_conf_path, {
        port_maps = "80:8000,443:8443",
      }))
      assert.same({
        "80:8000",
        "443:8443",
      }, conf.port_maps)
      assert.same({
        [8000]   = 80,
        ["8000"] = 80,
        [8443]   = 443,
        ["8443"] = 443,
      }, conf.host_ports)
    end)
    it("gives an error with invalid value", function()
      local _, err = conf_loader(helpers.test_conf_path, {
        port_maps = "src:dst",
      })
      assert.equal("invalid port mapping (`port_maps`): src:dst", err)
    end)
  end)

  describe("inferences", function()
    it("infer booleans (on/off/true/false strings)", function()
      local conf = assert(conf_loader())
      assert.equal("on", conf.nginx_main_daemon)
      assert.equal(30, conf.lua_socket_pool_size)
      assert.True(conf.anonymous_reports)
      assert.False(conf.cassandra_ssl)
      assert.False(conf.cassandra_ssl_verify)
      assert.False(conf.pg_ssl)
      assert.False(conf.pg_ssl_verify)

      conf = assert(conf_loader(nil, {
        cassandra_ssl = true,
        pg_ssl = true
      }))
      assert.True(conf.cassandra_ssl)
      assert.True(conf.pg_ssl)

      conf = assert(conf_loader(nil, {
        cassandra_ssl = "on",
        pg_ssl = "on"
      }))
      assert.True(conf.cassandra_ssl)
      assert.True(conf.pg_ssl)

      conf = assert(conf_loader(nil, {
        cassandra_ssl = "true",
        pg_ssl = "true"
      }))
      assert.True(conf.cassandra_ssl)
      assert.True(conf.pg_ssl)
    end)
    it("#flaky infer arrays (comma-separated strings)", function()
      local conf = assert(conf_loader())
      assert.same({"127.0.0.1"}, conf.cassandra_contact_points)
      assert.same({"dc1:2", "dc2:3"}, conf.cassandra_data_centers)
      assert.is_nil(getmetatable(conf.cassandra_contact_points))
      assert.is_nil(getmetatable(conf.cassandra_data_centers))
    end)
    it("trims array values", function()
      local conf = assert(conf_loader("spec/fixtures/to-strip.conf"))
      assert.same({"dc1:2", "dc2:3", "dc3:4"}, conf.cassandra_data_centers)
    end)
    it("infer ngx_boolean", function()
      local conf = assert(conf_loader(nil, {
        nginx_main_daemon = true
      }))
      assert.equal("on", conf.nginx_main_daemon)

      conf = assert(conf_loader(nil, {
        nginx_main_daemon = false
      }))
      assert.equal("off", conf.nginx_main_daemon)

      conf = assert(conf_loader(nil, {
        nginx_main_daemon = "off"
      }))
      assert.equal("off", conf.nginx_main_daemon)
    end)
  end)

  describe("validations", function()
    it("enforces properties types", function()
      local conf, err = conf_loader(nil, {
        lua_package_path = 123
      })
      assert.equal("lua_package_path is not a string: '123'", err)
      assert.is_nil(conf)
    end)
    it("enforces enums", function()
      local conf, err = conf_loader(nil, {
        database = "mysql"
      })
      assert.equal("database has an invalid value: 'mysql' (postgres, cassandra, off)", err)
      assert.is_nil(conf)

      local conf, err = conf_loader(nil, {
        worker_consistency = "magical"
      })
      assert.equal("worker_consistency has an invalid value: 'magical' (strict, eventual)", err)
      assert.is_nil(conf)

      conf, err = conf_loader(nil, {
        cassandra_write_consistency = "FOUR"
      })
      assert.equal("cassandra_write_consistency has an invalid value: 'FOUR'" ..
                   " (ALL, EACH_QUORUM, QUORUM, LOCAL_QUORUM, ONE, TWO," ..
                   " THREE, LOCAL_ONE)", err)
      assert.is_nil(conf)

      conf, err = conf_loader(nil, {
        cassandra_read_consistency = "FOUR"
      })
      assert.equal("cassandra_read_consistency has an invalid value: 'FOUR'" ..
                   " (ALL, EACH_QUORUM, QUORUM, LOCAL_QUORUM, ONE, TWO," ..
                   " THREE, LOCAL_ONE)", err)
      assert.is_nil(conf)
    end)
    it("enforces listen addresses format", function()
      local conf, err = conf_loader(nil, {
        admin_listen = "127.0.0.1"
      })
      assert.is_nil(conf)
      assert.equal("admin_listen must be of form: [off] | <ip>:<port> [ssl] [http2] [proxy_protocol] [deferred] [bind] [reuseport] [backlog=%d+] [ipv6only=on] [ipv6only=off] [so_keepalive=on] [so_keepalive=off] [so_keepalive=%w*:%w*:%d*], [... next entry ...]", err)

      conf, err = conf_loader(nil, {
        proxy_listen = "127.0.0.1"
      })
      assert.is_nil(conf)
      assert.equal("proxy_listen must be of form: [off] | <ip>:<port> [ssl] [http2] [proxy_protocol] [deferred] [bind] [reuseport] [backlog=%d+] [ipv6only=on] [ipv6only=off] [so_keepalive=on] [so_keepalive=off] [so_keepalive=%w*:%w*:%d*], [... next entry ...]", err)
    end)
    it("rejects empty string in listen addresses", function()
      local conf, err = conf_loader(nil, {
        admin_listen = ""
      })
      assert.is_nil(conf)
      assert.equal("admin_listen must be of form: [off] | <ip>:<port> [ssl] [http2] [proxy_protocol] [deferred] [bind] [reuseport] [backlog=%d+] [ipv6only=on] [ipv6only=off] [so_keepalive=on] [so_keepalive=off] [so_keepalive=%w*:%w*:%d*], [... next entry ...]", err)

      conf, err = conf_loader(nil, {
        proxy_listen = ""
      })
      assert.is_nil(conf)
      assert.equal("proxy_listen must be of form: [off] | <ip>:<port> [ssl] [http2] [proxy_protocol] [deferred] [bind] [reuseport] [backlog=%d+] [ipv6only=on] [ipv6only=off] [so_keepalive=on] [so_keepalive=off] [so_keepalive=%w*:%w*:%d*], [... next entry ...]", err)
    end)
    it("errors when dns_resolver is not a list in ipv4/6[:port] format", function()
      local conf, err = conf_loader(nil, {
        dns_resolver = "1.2.3.4:53;4.3.2.1" -- ; as separator
      })
      assert.equal("dns_resolver must be a comma separated list in the form of IPv4/6 or IPv4/6:port, got '1.2.3.4:53;4.3.2.1'", err)
      assert.is_nil(conf)

      conf, err = conf_loader(nil, {
        dns_resolver = "198.51.100.0:53"
      })
      assert.is_nil(err)
      assert.is_table(conf)

      conf, err = conf_loader(nil, {
        dns_resolver = "[::1]:53"
      })
      assert.is_nil(err)
      assert.is_table(conf)

      conf, err = conf_loader(nil, {
        dns_resolver = "198.51.100.0,1.2.3.4:53,::1,[::1]:53"
      })
      assert.is_nil(err)
      assert.is_table(conf)
    end)
    it("errors when the hosts file does not exist", function()
      local tmpfile = "/a_file_that_does_not_exist"
      local conf, err = conf_loader(nil, {
        dns_hostsfile = tmpfile,
      })
      assert.equal([[dns_hostsfile: file does not exist]], err)
      assert.is_nil(conf)
    end)
    it("accepts an existing hosts file", function()
      local tmpfile = require("pl.path").tmpname()  -- this creates the file!
      finally(function() os.remove(tmpfile) end)
      local conf, err = conf_loader(nil, {
        dns_hostsfile = tmpfile,
      })
      assert.is_nil(err)
      assert.equal(tmpfile, conf.dns_hostsfile)
    end)
    it("errors on bad entries in the order list", function()
      local conf, err = conf_loader(nil, {
        dns_order = "A,CXAME,SRV",
      })
      assert.is_nil(conf)
      assert.equal([[dns_order: invalid entry 'CXAME']], err)
    end)
    it("errors on bad entries in headers", function()
      local conf, err = conf_loader(nil, {
        headers = "server_tokens,Foo-Bar",
      })
      assert.is_nil(conf)
      assert.equal([[headers: invalid entry 'Foo-Bar']], err)
    end)
    it("errors when hosts have a bad format in cassandra_contact_points", function()
      local conf, err = conf_loader(nil, {
          database                 = "cassandra",
          cassandra_contact_points = [[some/really\bad/host\name,addr2]]
      })
      assert.equal([[bad cassandra contact point 'some/really\bad/host\name': invalid hostname: some/really\bad/host\name]], err)
      assert.is_nil(conf)
    end)
    it("errors cassandra_refresh_frequency is < 0", function()
      local conf, err = conf_loader(nil, {
          database                    = "cassandra",
          cassandra_refresh_frequency = -1,
      })
      assert.equal("cassandra_refresh_frequency must be 0 or greater", err)
      assert.is_nil(conf)
    end)
    it("errors when specifying a port in cassandra_contact_points", function()
      local conf, err = conf_loader(nil, {
          database                 = "cassandra",
          cassandra_contact_points = "addr1:9042,addr2"
      })
      assert.equal("bad cassandra contact point 'addr1:9042': port must be specified in cassandra_port", err)
      assert.is_nil(conf)
    end)
    describe("SSL", function()
      it("accepts and decodes valid base64 values", function()
        local ssl_fixtures = require "spec.fixtures.ssl"
        local cert = ssl_fixtures.cert
        local cacert = ssl_fixtures.cert_ca
        local key = ssl_fixtures.key
        local dhparam = ssl_fixtures.dhparam

        local properties = {
          ssl_cert = cert,
          ssl_cert_key = key,
          admin_ssl_cert = cert,
          admin_ssl_cert_key = key,
          status_ssl_cert = cert,
          status_ssl_cert_key = key,
          client_ssl_cert = cert,
          client_ssl_cert_key = key,
          cluster_cert = cert,
          cluster_cert_key = key,
          cluster_ca_cert = cacert,
          ssl_dhparam = dhparam,
          lua_ssl_trusted_certificate = cacert
        }
        local conf_params = {
          ssl_cipher_suite = "old",
          client_ssl = "on",
          role = "control_plane",
          status_listen = "127.0.0.1:123 ssl",
          proxy_listen = "127.0.0.1:456 ssl",
          admin_listen = "127.0.0.1:789 ssl"
        }

        for n, v in pairs(properties) do
          conf_params[n] = ngx.encode_base64(v)
        end
        local conf, err = conf_loader(nil, conf_params)

        assert.is_nil(err)
        assert.is_table(conf)
        for name, decoded_val in pairs(properties) do
          local values = conf[name]
          if type(values) == "table" then
            for i = 1, #values do
              assert.equals(decoded_val, values[i])
            end
          end

          if type(values) == "string" then
            assert.equals(decoded_val, values)
          end
        end
      end)
      describe("proxy", function()
        it("does not check SSL cert and key if SSL is off", function()
          local conf, err = conf_loader(nil, {
            proxy_listen = "127.0.0.1:123",
            ssl_cert = "/path/cert.pem"
          })
          assert.is_nil(err)
          assert.is_table(conf)
          -- specific case with 'ssl' in the name
          local conf, err = conf_loader(nil, {
            proxy_listen = "ssl:23",
            proxy_ssl_cert = "/path/cert.pem"
          })
          assert.is_nil(err)
          assert.is_table(conf)
        end)
        it("requires both proxy SSL cert and key", function()
          local conf, err = conf_loader(nil, {
            ssl_cert = "/path/cert.pem"
          })
          assert.equal("ssl_cert_key must be specified", err)
          assert.is_nil(conf)

          conf, err = conf_loader(nil, {
            ssl_cert_key = "/path/key.pem"
          })
          assert.equal("ssl_cert must be specified", err)
          assert.is_nil(conf)

          conf, err = conf_loader(nil, {
            ssl_cert = "spec/fixtures/kong_spec.crt",
            ssl_cert_key = "spec/fixtures/kong_spec.key"
          })
          assert.is_nil(err)
          assert.is_table(conf)
        end)
        it("requires SSL cert and key to exist", function()
          local conf, _, errors = conf_loader(nil, {
            ssl_cert = "/path/cert.pem",
            ssl_cert_key = "/path/cert_key.pem"
          })
          assert.equal(2, #errors)
          assert.contains("ssl_cert: failed loading certificate from /path/cert.pem", errors)
          assert.contains("ssl_cert_key: failed loading key from /path/cert_key.pem", errors)
          assert.is_nil(conf)

          conf, _, errors = conf_loader(nil, {
            ssl_cert = "spec/fixtures/kong_spec.crt",
            ssl_cert_key = "/path/cert_key.pem"
          })
          assert.equal(1, #errors)
          assert.contains("ssl_cert_key: failed loading key from /path/cert_key.pem", errors)
          assert.is_nil(conf)
        end)
        it("requires SSL DH param file to exist", function()
          local conf, _, errors = conf_loader(nil, {
            ssl_cipher_suite = "custom",
            ssl_dhparam = "/path/dhparam.pem"
          })
          assert.equal(1, #errors)
          assert.contains("ssl_dhparam: failed loading certificate from /path/dhparam.pem", errors)
          assert.is_nil(conf)

          conf, _, errors = conf_loader(nil, {
            ssl_cipher_suite = "custom",
            nginx_http_ssl_dhparam = "/path/dhparam-http.pem",
            nginx_stream_ssl_dhparam = "/path/dhparam-stream.pem",
          })
          assert.equal(2, #errors)
          assert.contains("nginx_http_ssl_dhparam: no such file at /path/dhparam-http.pem", errors)
          assert.contains("nginx_stream_ssl_dhparam: no such file at /path/dhparam-stream.pem", errors)
          assert.is_nil(conf)
        end)
        it("requires trusted CA cert file to exist", function()
          local conf, _, errors = conf_loader(nil, {
            lua_ssl_trusted_certificate = "/path/cert.pem",
          })
          assert.equal(1, #errors)
          assert.contains("lua_ssl_trusted_certificate: failed loading certificate from /path/cert.pem", errors)
          assert.is_nil(conf)
        end)
        it("accepts several CA certs in lua_ssl_trusted_certificate, setting lua_ssl_trusted_certificate_combined", function()
          local conf, _, errors = conf_loader(nil, {
            lua_ssl_trusted_certificate = "spec/fixtures/kong_spec.crt,spec/fixtures/kong_clustering.crt",
          })
          assert.is_nil(errors)
          assert.same({
            pl_path.abspath("spec/fixtures/kong_spec.crt"),
            pl_path.abspath("spec/fixtures/kong_clustering.crt"),
          }, conf.lua_ssl_trusted_certificate)
          assert.matches(".ca_combined", conf.lua_ssl_trusted_certificate_combined)
        end)
        it("expands the `system` property in lua_ssl_trusted_certificate", function()
          local old_gstcf = utils.get_system_trusted_certs_filepath
          local old_exists = pl_path.exists
          finally(function()
            utils.get_system_trusted_certs_filepath = old_gstcf
            pl_path.exists = old_exists
          end)
          local system_path = "spec/fixtures/kong_spec.crt"
          utils.get_system_trusted_certs_filepath = function()
            return system_path
          end
          pl_path.exists = function(path)
            return path == system_path or old_exists(path)
          end

          local conf, _, errors = conf_loader(nil, {
            lua_ssl_trusted_certificate = "system",
          })
          assert.is_nil(errors)
          assert.same({
            pl_path.abspath(system_path),
          }, conf.lua_ssl_trusted_certificate)
          assert.matches(".ca_combined", conf.lua_ssl_trusted_certificate_combined)

          -- test default
          local conf, _, errors = conf_loader(nil, {})
          assert.is_nil(errors)
          assert.same({
            pl_path.abspath(system_path),
          }, conf.lua_ssl_trusted_certificate)
          assert.matches(".ca_combined", conf.lua_ssl_trusted_certificate_combined)
        end)
        it("does not throw errors if the host doesn't have system certificates", function()
          local old_exists = pl_path.exists
          finally(function()
            pl_path.exists = old_exists
          end)
          pl_path.exists = function(path)
            return false
          end
          local _, _, errors = conf_loader(nil, {
            lua_ssl_trusted_certificate = "system",
          })
          assert.is_nil(errors)
        end)
        it("requires cluster_cert and key files to exist", function()
          local conf, _, errors = conf_loader(nil, {
            role = "data_plane",
            database = "off",
            cluster_cert = "path/kong_clustering.crt",
            cluster_cert_key = "path/kong_clustering.key",
          })
          assert.equal(2, #errors)
          assert.contains("cluster_cert: failed loading certificate from path/kong_clustering.crt", errors)
          assert.contains("cluster_cert_key: failed loading key from path/kong_clustering.key", errors)
          assert.is_nil(conf)
        end)
        it("requires cluster_ca_cert file to exist", function()
          local conf, _, errors = conf_loader(nil, {
            role = "data_plane",
            database = "off",
            cluster_ca_cert = "path/kong_clustering_ca.crt",
            cluster_cert = "spec/fixtures/kong_clustering.crt",
            cluster_cert_key = "spec/fixtures/kong_clustering.key",
          })
          assert.equal(1, #errors)
          assert.contains("cluster_ca_cert: failed loading certificate from path/kong_clustering_ca.crt", errors)
          assert.is_nil(conf)
        end)
        it("autoload cluster_cert or cluster_ca_cert for data plane in lua_ssl_trusted_certificate", function()
          local conf, _, errors = conf_loader(nil, {
            role = "data_plane",
            database = "off",
            cluster_cert = "spec/fixtures/kong_clustering.crt",
            cluster_cert_key = "spec/fixtures/kong_clustering.key",
          })
          assert.is_nil(errors)
          assert.contains(
            pl_path.abspath("spec/fixtures/kong_clustering.crt"),
            conf.lua_ssl_trusted_certificate
          )
          assert.matches(".ca_combined", conf.lua_ssl_trusted_certificate_combined)

          local conf, _, errors = conf_loader(nil, {
            role = "data_plane",
            database = "off",
            cluster_mtls = "pki",
            cluster_cert = "spec/fixtures/kong_clustering.crt",
            cluster_cert_key = "spec/fixtures/kong_clustering.key",
            cluster_ca_cert = "spec/fixtures/kong_clustering_ca.crt",
          })
          assert.is_nil(errors)
          assert.contains(
            pl_path.abspath("spec/fixtures/kong_clustering_ca.crt"),
            conf.lua_ssl_trusted_certificate
          )
          assert.matches(".ca_combined", conf.lua_ssl_trusted_certificate_combined)
        end)

        it("validates proxy_server", function()
          local conf, _, errors = conf_loader(nil, {
            proxy_server = "http://cool:pwd@localhost:2333",
          })
          assert.is_nil(errors)
          assert.is_table(conf)

          local conf, _, errors = conf_loader(nil, {
            proxy_server = "://localhost:2333",
          })
          assert.contains("proxy_server missing scheme", errors)
          assert.is_nil(conf)


          local conf, _, errors = conf_loader(nil, {
            proxy_server = "cool://localhost:2333",
          })
          assert.contains("proxy_server only supports \"http\" and \"https\", got cool", errors)
          assert.is_nil(conf)

          local conf, _, errors = conf_loader(nil, {
            proxy_server = "http://:2333",
          })
          assert.contains("proxy_server missing host", errors)
          assert.is_nil(conf)


          local conf, _, errors = conf_loader(nil, {
            proxy_server = "http://localhost:2333/?a=1",
          })
          assert.contains("fragments, query strings or parameters are meaningless in proxy configuration", errors)
          assert.is_nil(conf)
        end)

        it("doesn't allow cluster_use_proxy on CP but allows on DP", function()
          local conf, _, errors = conf_loader(nil, {
            role = "data_plane",
            database = "off",
            cluster_cert = "spec/fixtures/kong_clustering.crt",
            cluster_cert_key = "spec/fixtures/kong_clustering.key",
            cluster_use_proxy = "on",
          })
          assert.contains("cluster_use_proxy is turned on but no proxy_server is configured", errors)
          assert.is_nil(conf)

          local conf, _, errors = conf_loader(nil, {
            role = "data_plane",
            database = "off",
            cluster_cert = "spec/fixtures/kong_clustering.crt",
            cluster_cert_key = "spec/fixtures/kong_clustering.key",
            cluster_use_proxy = "on",
            proxy_server = "http://user:pass@localhost:2333/",
          })
          assert.is_nil(errors)
          assert.is_table(conf)

          local conf, _, errors = conf_loader(nil, {
            role = "control_plane",
            cluster_cert = "spec/fixtures/kong_clustering.crt",
            cluster_cert_key = "spec/fixtures/kong_clustering.key",
            cluster_use_proxy = "on",
          })
          assert.contains("cluster_use_proxy can not be used when role = \"control_plane\"", errors)
          assert.is_nil(conf)
        end)

        it("doen't overwrite lua_ssl_trusted_certificate when autoload cluster_cert or cluster_ca_cert", function()
          local conf, _, errors = conf_loader(nil, {
            role = "data_plane",
            database = "off",
            lua_ssl_trusted_certificate = "spec/fixtures/kong_spec.crt,spec/fixtures/kong_clustering_client.crt",
            cluster_cert = "spec/fixtures/kong_clustering.crt",
            cluster_cert_key = "spec/fixtures/kong_clustering.key",
          })
          assert.is_nil(errors)
          assert.same({
            pl_path.abspath("spec/fixtures/kong_spec.crt"),
            pl_path.abspath("spec/fixtures/kong_clustering_client.crt"),
            pl_path.abspath("spec/fixtures/kong_clustering.crt"),
          }, conf.lua_ssl_trusted_certificate)
          assert.matches(".ca_combined", conf.lua_ssl_trusted_certificate_combined)

          local conf, _, errors = conf_loader(nil, {
            role = "data_plane",
            database = "off",
            lua_ssl_trusted_certificate = "spec/fixtures/kong_spec.crt,spec/fixtures/kong_clustering_client.crt",
            cluster_mtls = "pki",
            cluster_cert = "spec/fixtures/kong_clustering.crt",
            cluster_cert_key = "spec/fixtures/kong_clustering.key",
            cluster_ca_cert = "spec/fixtures/kong_clustering_ca.crt",
          })
          assert.is_nil(errors)
          assert.same({
            pl_path.abspath("spec/fixtures/kong_spec.crt"),
            pl_path.abspath("spec/fixtures/kong_clustering_client.crt"),
            pl_path.abspath("spec/fixtures/kong_clustering_ca.crt"),
          }, conf.lua_ssl_trusted_certificate)
          assert.matches(".ca_combined", conf.lua_ssl_trusted_certificate_combined)
        end)
        it("doesn't load cluster_cert or cluster_ca_cert for control plane", function()
          local conf, _, errors = conf_loader(nil, {
            role = "control_plane",
            cluster_cert = "spec/fixtures/kong_clustering.crt",
            cluster_cert_key = "spec/fixtures/kong_clustering.key",
            cluster_ca_cert = "spec/fixtures/kong_clustering_ca.crt",
          })
          assert.is_nil(errors)
          assert.not_contains(
            pl_path.abspath("spec/fixtures/kong_clustering_ca.crt"),
            conf.lua_ssl_trusted_certificate
          )
        end)
        it("resolves SSL cert/key to absolute path", function()
          local conf, err = conf_loader(nil, {
            ssl_cert = "spec/fixtures/kong_spec.crt",
            ssl_cert_key = "spec/fixtures/kong_spec.key"
          })
          assert.is_nil(err)
          assert.is_table(conf)
          for i = 1, #conf.ssl_cert do
            assert.True(helpers.path.isabs(conf.ssl_cert[i]))
            assert.True(helpers.path.isabs(conf.ssl_cert_key[i]))
          end
        end)
        it("defines ssl_ciphers by default", function()
          local conf, err = conf_loader(nil, {})
          assert.is_nil(err)
          if not helpers.is_fips_build() then
            assert.equal("ECDHE-ECDSA-AES128-GCM-SHA256:ECDHE-RSA-AES128-GCM-SHA256:ECDHE-ECDSA-AES256-GCM-SHA384:ECDHE-RSA-AES256-GCM-SHA384:ECDHE-ECDSA-CHACHA20-POLY1305:ECDHE-RSA-CHACHA20-POLY1305:DHE-RSA-AES128-GCM-SHA256:DHE-RSA-AES256-GCM-SHA384", conf.ssl_ciphers)
          elseif require("resty.openssl.version").BORINGSSL then
            assert.equal("ECDHE-RSA-AES256-GCM-SHA384:DHE-DSS-AES256-GCM-SHA384:DHE-RSA-AES256-GCM-SHA384:ECDHE-ECDSA-AES128-GCM-SHA256:ECDHE-RSA-AES128-GCM-SHA256:DHE-DSS-AES128-GCM-SHA256:DHE-RSA-AES128-GCM-SHA256:ECDHE-ECDSA-AES256-SHA384:ECDHE-RSA-AES256-SHA384:DHE-RSA-AES256-SHA256:DHE-DSS-AES256-SHA256:ECDHE-ECDSA-AES128-SHA256:ECDHE-RSA-AES128-SHA256:DHE-RSA-AES128-SHA256:DHE-DSS-AES128-SHA256:RSA-PSK-AES256-GCM-SHA384:DHE-PSK-AES256-GCM-SHA384:AES256-GCM-SHA384:PSK-AES256-GCM-SHA384:RSA-PSK-AES128-GCM-SHA256:DHE-PSK-AES128-GCM-SHA256:AES128-GCM-SHA256:PSK-AES128-GCM-SHA256:AES256-SHA256:AES128-SHA256:AES256-SHA:AES128-SHA",  conf.ssl_ciphers)
          else
            assert.equal("TLSv1.2+FIPS:kRSA+FIPS:!eNULL:!aNULL", conf.ssl_ciphers)
          end
        end)
        it("explicitly defines ssl_ciphers", function()
          local conf, err = conf_loader(nil, {
            ssl_cipher_suite = "old"
          })
          assert.is_nil(err)
          -- looks kinda like a cipher suite
          assert.matches(":", conf.ssl_ciphers, nil, true)
        end)
        it("errors on invalid ssl_cipher_suite", function()
          local conf, _, errors = conf_loader(nil, {
            ssl_cipher_suite = "foo"
          })
          assert.is_nil(conf)
          assert.equal(1, #errors)
          assert.matches("Undefined cipher suite foo", errors[1], nil, true)
        end)
        it("overrides ssl_ciphers when ssl_cipher_suite is custom", function()
          local conf, err = conf_loader(nil, {
            ssl_cipher_suite = "custom",
            ssl_ciphers      = "foo:bar",
          })
          assert.is_nil(err)
          assert.equals("foo:bar", conf.ssl_ciphers)
        end)
        it("doesn't override ssl_ciphers when undefined", function()
          local conf, err = conf_loader(nil, {
            ssl_cipher_suite = "custom",
          })
          assert.is_nil(err)
          assert.same(nil, conf.ssl_ciphers)
        end)
        it("defines ssl_dhparam with default cipher suite", function()
          local conf, err = conf_loader()
          assert.is_nil(err)
          if not helpers.is_fips_build() then
            assert.equal("ffdhe2048", conf.nginx_http_ssl_dhparam)
            assert.equal("ffdhe2048", conf.nginx_stream_ssl_dhparam)
          else
            assert.equal(nil, conf.nginx_http_ssl_dhparam)
            assert.equal(nil, conf.nginx_stream_ssl_dhparam)
          end
        end)
        it("defines ssl_dhparam with intermediate cipher suite", function()
          if helpers.is_fips_build() then
            return
          end

          local conf, err = conf_loader(nil, {
            ssl_cipher_suite = "intermediate",
          })
          assert.is_nil(err)
          assert.equal("ffdhe2048", conf.nginx_http_ssl_dhparam)
          assert.equal("ffdhe2048", conf.nginx_stream_ssl_dhparam)
        end)
        it("doesn't define ssl_dhparam with modern cipher suite", function()
          local conf, err = conf_loader(nil, {
            ssl_cipher_suite = "modern",
          })
          assert.is_nil(err)
          assert.equal(nil, conf.nginx_http_ssl_dhparam)
          assert.equal(nil, conf.nginx_stream_ssl_dhparam)
        end)
        it("doesn't define ssl_dhparam with old cipher suite (#todo)", function()
          local conf, err = conf_loader(nil, {
            ssl_cipher_suite = "old",
          })
          assert.is_nil(err)
          assert.equal(nil, conf.nginx_http_ssl_dhparam)
          assert.equal(nil, conf.nginx_stream_ssl_dhparam)
        end)
      end)
      describe("client", function()
        it("requires both proxy SSL cert and key", function()
          local conf, err = conf_loader(nil, {
            client_ssl = true,
            client_ssl_cert = "/path/cert.pem"
          })
          assert.equal("client_ssl_cert_key must be specified", err)
          assert.is_nil(conf)

          conf, err = conf_loader(nil, {
            client_ssl = true,
            client_ssl_cert_key = "/path/key.pem"
          })
          assert.equal("client_ssl_cert must be specified", err)
          assert.is_nil(conf)

          conf, err = conf_loader(nil, {
            client_ssl = true,
            client_ssl_cert = "spec/fixtures/kong_spec.crt",
            client_ssl_cert_key = "spec/fixtures/kong_spec.key"
          })
          assert.is_nil(err)
          assert.is_table(conf)
        end)
        it("requires SSL cert and key to exist", function()
          local conf, _, errors = conf_loader(nil, {
            client_ssl = true,
            client_ssl_cert = "/path/cert.pem",
            client_ssl_cert_key = "/path/cert_key.pem"
          })
          assert.equal(2, #errors)
          assert.contains("client_ssl_cert: failed loading certificate from /path/cert.pem", errors)
          assert.contains("client_ssl_cert_key: failed loading key from /path/cert_key.pem", errors)
          assert.is_nil(conf)

          conf, _, errors = conf_loader(nil, {
            client_ssl = true,
            client_ssl_cert = "spec/fixtures/kong_spec.crt",
            client_ssl_cert_key = "/path/cert_key.pem"
          })
          assert.equal(1, #errors)
          assert.contains("client_ssl_cert_key: failed loading key from /path/cert_key.pem", errors)
          assert.is_nil(conf)
        end)
        it("resolves SSL cert/key to absolute path", function()
          local conf, err = conf_loader(nil, {
            client_ssl = true,
            client_ssl_cert = "spec/fixtures/kong_spec.crt",
            client_ssl_cert_key = "spec/fixtures/kong_spec.key"
          })
          assert.is_nil(err)
          assert.is_table(conf)
          assert.True(helpers.path.isabs(conf.client_ssl_cert))
          assert.True(helpers.path.isabs(conf.client_ssl_cert_key))
        end)
      end)
      describe("admin", function()
        it("does not check SSL cert and key if SSL is off", function()
          local conf, err = conf_loader(nil, {
            admin_listen = "127.0.0.1:123",
            admin_ssl_cert = "/path/cert.pem"
          })
          assert.is_nil(err)
          assert.is_table(conf)
          -- specific case with 'ssl' in the name
          local conf, err = conf_loader(nil, {
            admin_listen = "ssl:23",
            admin_ssl_cert = "/path/cert.pem"
          })
          assert.is_nil(err)
          assert.is_table(conf)
        end)
        it("requires both admin SSL cert and key", function()
          local conf, err = conf_loader(nil, {
            admin_ssl_cert = "/path/cert.pem"
          })
          assert.equal("admin_ssl_cert_key must be specified", err)
          assert.is_nil(conf)

          conf, err = conf_loader(nil, {
            admin_ssl_cert_key = "/path/key.pem"
          })
          assert.equal("admin_ssl_cert must be specified", err)
          assert.is_nil(conf)

          conf, err = conf_loader(nil, {
            admin_ssl_cert = "spec/fixtures/kong_spec.crt",
            admin_ssl_cert_key = "spec/fixtures/kong_spec.key"
          })
          assert.is_nil(err)
          assert.is_table(conf)
        end)
        it("requires SSL cert and key to exist", function()
          local conf, _, errors = conf_loader(nil, {
            admin_ssl_cert = "/path/cert.pem",
            admin_ssl_cert_key = "/path/cert_key.pem"
          })
          assert.equal(2, #errors)
          assert.contains("admin_ssl_cert: failed loading certificate from /path/cert.pem", errors)
          assert.contains("admin_ssl_cert_key: failed loading key from /path/cert_key.pem", errors)
          assert.is_nil(conf)

          conf, _, errors = conf_loader(nil, {
            admin_ssl_cert = "spec/fixtures/kong_spec.crt",
            admin_ssl_cert_key = "/path/cert_key.pem"
          })
          assert.equal(1, #errors)
          assert.contains("admin_ssl_cert_key: failed loading key from /path/cert_key.pem", errors)
          assert.is_nil(conf)
        end)
        it("resolves SSL cert/key to absolute path", function()
          local conf, err = conf_loader(nil, {
            admin_ssl_cert = "spec/fixtures/kong_spec.crt",
            admin_ssl_cert_key = "spec/fixtures/kong_spec.key"
          })
          assert.is_nil(err)
          assert.is_table(conf)
          for i = 1, #conf.admin_ssl_cert do
            assert.True(helpers.path.isabs(conf.admin_ssl_cert[i]))
            assert.True(helpers.path.isabs(conf.admin_ssl_cert_key[i]))
          end
        end)
      end)
      describe("status", function()
        it("does not check SSL cert and key if SSL is off", function()
          local conf, err = conf_loader(nil, {
            status_listen = "127.0.0.1:123",
            status_ssl_cert = "/path/cert.pem"
          })
          assert.is_nil(err)
          assert.is_table(conf)
          -- specific case with 'ssl' in the name
          local conf, err = conf_loader(nil, {
            status_listen = "ssl:23",
            status_ssl_cert = "/path/cert.pem"
          })
          assert.is_nil(err)
          assert.is_table(conf)
        end)
        it("requires both status SSL cert and key", function()
          local conf, err = conf_loader(nil, {
            status_listen = "127.0.0.1:123 ssl",
            status_ssl_cert = "/path/cert.pem"
          })
          assert.equal("status_ssl_cert_key must be specified", err)
          assert.is_nil(conf)

          conf, err = conf_loader(nil, {
            status_listen = "127.0.0.1:123 ssl",
            status_ssl_cert_key = "/path/key.pem"
          })
          assert.equal("status_ssl_cert must be specified", err)
          assert.is_nil(conf)

          conf, err = conf_loader(nil, {
            status_listen = "127.0.0.1:123 ssl",
            status_ssl_cert = "spec/fixtures/kong_spec.crt",
            status_ssl_cert_key = "spec/fixtures/kong_spec.key"
          })
          assert.is_nil(err)
          assert.is_table(conf)
        end)
        it("requires SSL cert and key to exist", function()
          local conf, _, errors = conf_loader(nil, {
            status_listen = "127.0.0.1:123 ssl",
            status_ssl_cert = "/path/cert.pem",
            status_ssl_cert_key = "/path/cert_key.pem"
          })
          assert.equal(2, #errors)
          assert.contains("status_ssl_cert: failed loading certificate from /path/cert.pem", errors)
          assert.contains("status_ssl_cert_key: failed loading key from /path/cert_key.pem", errors)
          assert.is_nil(conf)

          conf, _, errors = conf_loader(nil, {
            status_listen = "127.0.0.1:123 ssl",
            status_ssl_cert = "spec/fixtures/kong_spec.crt",
            status_ssl_cert_key = "/path/cert_key.pem"
          })
          assert.equal(1, #errors)
          assert.contains("status_ssl_cert_key: failed loading key from /path/cert_key.pem", errors)
          assert.is_nil(conf)
        end)
        it("resolves SSL cert/key to absolute path", function()
          local conf, err = conf_loader(nil, {
            status_listen = "127.0.0.1:123 ssl",
            status_ssl_cert = "spec/fixtures/kong_spec.crt",
            status_ssl_cert_key = "spec/fixtures/kong_spec.key"
          })
          assert.is_nil(err)
          assert.is_table(conf)
          for i = 1, #conf.status_ssl_cert do
            assert.True(helpers.path.isabs(conf.status_ssl_cert[i]))
            assert.True(helpers.path.isabs(conf.status_ssl_cert_key[i]))
          end
        end)
        it("supports HTTP/2", function()
          local conf, err = conf_loader(nil, {
            status_listen = "127.0.0.1:123 ssl http2",
          })
          assert.is_nil(err)
          assert.is_table(conf)
          assert.same({ "127.0.0.1:123 ssl http2" }, conf.status_listen)
        end)
      end)

      -- [[ XXX EE: admin_gui, portal_api, portal_gui
      describe("admin_gui", function()
        it("does not check SSL cert and key if SSL is off", function()
          local conf, err = conf_loader(nil, {
            admin_gui_listen = "127.0.0.1:123",
            admin_gui_ssl_cert = "/path/cert.pem"
          })
          assert.is_nil(err)
          assert.is_table(conf)
          -- specific case with 'ssl' in the name
          local conf, err = conf_loader(nil, {
            admin_gui_listen = "ssl:23",
            admin_gui_ssl_cert = "/path/cert.pem"
          })
          assert.is_nil(err)
          assert.is_table(conf)
        end)
        it("requires both admin_gui SSL cert and key", function()
          local conf, err = conf_loader(nil, {
            admin_gui_listen = "127.0.0.1:123 ssl",
            admin_gui_ssl_cert = "/path/cert.pem"
          })
          assert.equal("admin_gui_ssl_cert_key must be specified", err)
          assert.is_nil(conf)

          conf, err = conf_loader(nil, {
            admin_gui_listen = "127.0.0.1:123 ssl",
            admin_gui_ssl_cert_key = "/path/key.pem"
          })
          assert.equal("admin_gui_ssl_cert must be specified", err)
          assert.is_nil(conf)

          conf, err = conf_loader(nil, {
            admin_gui_listen = "127.0.0.1:123 ssl",
            admin_gui_ssl_cert = "spec/fixtures/kong_spec.crt",
            admin_gui_ssl_cert_key = "spec/fixtures/kong_spec.key"
          })
          assert.is_nil(err)
          assert.is_table(conf)
        end)
        it("requires SSL cert and key to exist", function()
          local conf, _, errors = conf_loader(nil, {
            admin_gui_listen = "127.0.0.1:123 ssl",
            admin_gui_ssl_cert = "/path/cert.pem",
            admin_gui_ssl_cert_key = "/path/cert_key.pem"
          })
          assert.equal(2, #errors)
          assert.contains("admin_gui_ssl_cert: failed loading certificate from /path/cert.pem", errors)
          assert.contains("admin_gui_ssl_cert_key: failed loading key from /path/cert_key.pem", errors)
          assert.is_nil(conf)

          conf, _, errors = conf_loader(nil, {
            admin_gui_listen = "127.0.0.1:123 ssl",
            admin_gui_ssl_cert = "spec/fixtures/kong_spec.crt",
            admin_gui_ssl_cert_key = "/path/cert_key.pem"
          })
          assert.equal(1, #errors)
          assert.contains("admin_gui_ssl_cert_key: failed loading key from /path/cert_key.pem", errors)
          assert.is_nil(conf)
        end)
        it("resolves SSL cert/key to absolute path", function()
          local conf, err = conf_loader(nil, {
            admin_gui_listen = "127.0.0.1:123 ssl",
            admin_gui_ssl_cert = "spec/fixtures/kong_spec.crt",
            admin_gui_ssl_cert_key = "spec/fixtures/kong_spec.key"
          })
          assert.is_nil(err)
          assert.is_table(conf)
          for i = 1, #conf.admin_gui_ssl_cert do
            assert.True(helpers.path.isabs(conf.admin_gui_ssl_cert[i]))
            assert.True(helpers.path.isabs(conf.admin_gui_ssl_cert_key[i]))
          end
        end)
      end)

      describe("portal_api", function()
        it("does not check SSL cert and key if SSL is off", function()
          local conf, err = conf_loader(nil, {
            portal = "on",
            portal_api_listen = "127.0.0.1:123",
            portal_api_ssl_cert = "/path/cert.pem"
          })
          assert.is_nil(err)
          assert.is_table(conf)
          -- specific case with 'ssl' in the name
          local conf, err = conf_loader(nil, {
            portal = "on",
            portal_api_listen = "ssl:23",
            portal_api_ssl_cert = "/path/cert.pem"
          })
          assert.is_nil(err)
          assert.is_table(conf)
        end)
        it("requires both portal_api SSL cert and key", function()
          local conf, err = conf_loader(nil, {
            portal = "on",
            portal_api_listen = "127.0.0.1:123 ssl",
            portal_api_ssl_cert = "/path/cert.pem"
          })
          assert.equal("portal_api_ssl_cert_key must be specified", err)
          assert.is_nil(conf)

          conf, err = conf_loader(nil, {
            portal = "on",
            portal_api_listen = "127.0.0.1:123 ssl",
            portal_api_ssl_cert_key = "/path/key.pem"
          })
          assert.equal("portal_api_ssl_cert must be specified", err)
          assert.is_nil(conf)

          conf, err = conf_loader(nil, {
            portal = "on",
            portal_api_listen = "127.0.0.1:123 ssl",
            portal_api_ssl_cert = "spec/fixtures/kong_spec.crt",
            portal_api_ssl_cert_key = "spec/fixtures/kong_spec.key"
          })
          assert.is_nil(err)
          assert.is_table(conf)
        end)
        it("requires SSL cert and key to exist", function()
          local conf, _, errors = conf_loader(nil, {
            portal = "on",
            portal_api_listen = "127.0.0.1:123 ssl",
            portal_api_ssl_cert = "/path/cert.pem",
            portal_api_ssl_cert_key = "/path/cert_key.pem"
          })
          assert.equal(2, #errors)
          assert.contains("portal_api_ssl_cert: failed loading certificate from /path/cert.pem", errors)
          assert.contains("portal_api_ssl_cert_key: failed loading key from /path/cert_key.pem", errors)
          assert.is_nil(conf)

          conf, _, errors = conf_loader(nil, {
            portal = "on",
            portal_api_listen = "127.0.0.1:123 ssl",
            portal_api_ssl_cert = "spec/fixtures/kong_spec.crt",
            portal_api_ssl_cert_key = "/path/cert_key.pem"
          })
          assert.equal(1, #errors)
          assert.contains("portal_api_ssl_cert_key: failed loading key from /path/cert_key.pem", errors)
          assert.is_nil(conf)
        end)
        it("resolves SSL cert/key to absolute path", function()
          local conf, err = conf_loader(nil, {
            portal = "on",
            portal_api_listen = "127.0.0.1:123 ssl",
            portal_api_ssl_cert = "spec/fixtures/kong_spec.crt",
            portal_api_ssl_cert_key = "spec/fixtures/kong_spec.key"
          })
          assert.is_nil(err)
          assert.is_table(conf)
          for i = 1, #conf.portal_api_ssl_cert do
            assert.True(helpers.path.isabs(conf.portal_api_ssl_cert[i]))
            assert.True(helpers.path.isabs(conf.portal_api_ssl_cert_key[i]))
          end
        end)
      end)

      describe("portal_gui", function()
        it("does not check SSL cert and key if SSL is off", function()
          local conf, err = conf_loader(nil, {
            portal = "on",
            portal_gui_listen = "127.0.0.1:123",
            portal_gui_ssl_cert = "/path/cert.pem"
          })
          assert.is_nil(err)
          assert.is_table(conf)
          -- specific case with 'ssl' in the name
          local conf, err = conf_loader(nil, {
            portal = "on",
            portal_gui_listen = "ssl:23",
            portal_gui_ssl_cert = "/path/cert.pem"
          })
          assert.is_nil(err)
          assert.is_table(conf)
        end)
        it("requires both portal_gui SSL cert and key", function()
          local conf, err = conf_loader(nil, {
            portal = "on",
            portal_gui_listen = "127.0.0.1:123 ssl",
            portal_gui_ssl_cert = "/path/cert.pem"
          })
          assert.equal("portal_gui_ssl_cert_key must be specified", err)
          assert.is_nil(conf)

          conf, err = conf_loader(nil, {
            portal = "on",
            portal_gui_listen = "127.0.0.1:123 ssl",
            portal_gui_ssl_cert_key = "/path/key.pem"
          })
          assert.equal("portal_gui_ssl_cert must be specified", err)
          assert.is_nil(conf)

          conf, err = conf_loader(nil, {
            portal = "on",
            portal_gui_listen = "127.0.0.1:123 ssl",
            portal_gui_ssl_cert = "spec/fixtures/kong_spec.crt",
            portal_gui_ssl_cert_key = "spec/fixtures/kong_spec.key"
          })
          assert.is_nil(err)
          assert.is_table(conf)
        end)
        it("requires SSL cert and key to exist", function()
          local conf, _, errors = conf_loader(nil, {
            portal = "on",
            portal_gui_listen = "127.0.0.1:123 ssl",
            portal_gui_ssl_cert = "/path/cert.pem",
            portal_gui_ssl_cert_key = "/path/cert_key.pem"
          })
          assert.equal(2, #errors)
          assert.contains("portal_gui_ssl_cert: failed loading certificate from /path/cert.pem", errors)
          assert.contains("portal_gui_ssl_cert_key: failed loading key from /path/cert_key.pem", errors)
          assert.is_nil(conf)

          conf, _, errors = conf_loader(nil, {
            portal = "on",
            portal_gui_listen = "127.0.0.1:123 ssl",
            portal_gui_ssl_cert = "spec/fixtures/kong_spec.crt",
            portal_gui_ssl_cert_key = "/path/cert_key.pem"
          })
          assert.equal(1, #errors)
          assert.contains("portal_gui_ssl_cert_key: failed loading key from /path/cert_key.pem", errors)
          assert.is_nil(conf)
        end)
        it("resolves SSL cert/key to absolute path", function()
          local conf, err = conf_loader(nil, {
            portal = "on",
            portal_gui_listen = "127.0.0.1:123 ssl",
            portal_gui_ssl_cert = "spec/fixtures/kong_spec.crt",
            portal_gui_ssl_cert_key = "spec/fixtures/kong_spec.key"
          })
          assert.is_nil(err)
          assert.is_table(conf)
          for i = 1, #conf.portal_gui_ssl_cert do
            assert.True(helpers.path.isabs(conf.portal_gui_ssl_cert[i]))
            assert.True(helpers.path.isabs(conf.portal_gui_ssl_cert_key[i]))
          end
        end)
      end)
      -- ]]
      describe("lua_ssl_protocls", function()
        it("sets both lua_ssl_protocls in http and stream subsystem to TLS 1.2-1.3 by default", function()
          local conf, err = conf_loader()
          assert.is_nil(err)
          assert.is_table(conf)

          assert.equal("TLSv1.1 TLSv1.2 TLSv1.3", conf.nginx_http_lua_ssl_protocols)
          assert.equal("TLSv1.1 TLSv1.2 TLSv1.3", conf.nginx_stream_lua_ssl_protocols)
        end)

        it("sets both lua_ssl_protocls in http and stream subsystem to user specified value", function()
          local conf, err = conf_loader(nil, {
            lua_ssl_protocols = "TLSv1.1"
          })
          assert.is_nil(err)
          assert.is_table(conf)

          assert.equal("TLSv1.1", conf.nginx_http_lua_ssl_protocols)
          assert.equal("TLSv1.1", conf.nginx_stream_lua_ssl_protocols)
        end)
      end)
    end)
    it("honors path if provided even if a default file exists", function()
      conf_loader.add_default_path("spec/fixtures/to-strip.conf")

      local _os_getenv = os.getenv
      finally(function()
        os.getenv = _os_getenv -- luacheck: ignore
        package.loaded["kong.conf_loader"] = nil
        conf_loader = require "kong.conf_loader"
      end)
      os.getenv = function() end -- luacheck: ignore

      local conf = assert(conf_loader(helpers.test_conf_path))
      assert.equal("postgres", conf.database)
    end)
    it("requires cassandra_local_datacenter if DCAware LB policy is in use", function()
      for _, policy in ipairs({ "DCAwareRoundRobin", "RequestDCAwareRoundRobin" }) do
        local conf, err = conf_loader(nil, {
          database            = "cassandra",
          cassandra_lb_policy = policy,
        })
        assert.is_nil(conf)
        assert.equal("must specify 'cassandra_local_datacenter' when " ..
                     policy .. " policy is in use", err)
      end
    end)
    it("honors path if provided even if a default file exists", function()
      conf_loader.add_default_path("spec/fixtures/to-strip.conf")

      local _os_getenv = os.getenv
      finally(function()
        os.getenv = _os_getenv -- luacheck: ignore
        package.loaded["kong.conf_loader"] = nil
        conf_loader = require "kong.conf_loader"
      end)
      os.getenv = function() end -- luacheck: ignore

      local conf = assert(conf_loader(helpers.test_conf_path))
      assert.equal("postgres", conf.database)
    end)
  end)

  describe("pg_semaphore options", function()
    it("rejects a pg_max_concurrent_queries with a negative number", function()
      local conf, err = conf_loader(nil, {
        pg_max_concurrent_queries = -1,
      })
      assert.is_nil(conf)
      assert.equal("pg_max_concurrent_queries must be greater than 0", err)
    end)

    it("rejects a pg_max_concurrent_queries with a decimal", function()
      local conf, err = conf_loader(nil, {
        pg_max_concurrent_queries = 0.1,
      })
      assert.is_nil(conf)
      assert.equal("pg_max_concurrent_queries must be an integer greater than 0", err)
    end)

    it("rejects a pg_semaphore_timeout with a negative number", function()
      local conf, err = conf_loader(nil, {
        pg_semaphore_timeout = -1,
      })
      assert.is_nil(conf)
      assert.equal("pg_semaphore_timeout must be greater than 0", err)
    end)

    it("rejects a pg_semaphore_timeout with a decimal", function()
      local conf, err = conf_loader(nil, {
        pg_semaphore_timeout = 0.1,
      })
      assert.is_nil(conf)
      assert.equal("pg_semaphore_timeout must be an integer greater than 0", err)
    end)
  end)

  describe("pg connection pool options", function()
    it("rejects a pg_keepalive_timeout with a negative number", function()
      local conf, err = conf_loader(nil, {
        pg_keepalive_timeout = -1,
      })
      assert.is_nil(conf)
      assert.equal("pg_keepalive_timeout must be greater than 0", err)
    end)

    it("rejects a pg_keepalive_timeout with a decimal", function()
      local conf, err = conf_loader(nil, {
        pg_keepalive_timeout = 0.1,
      })
      assert.is_nil(conf)
      assert.equal("pg_keepalive_timeout must be an integer greater than 0", err)
    end)

    it("rejects a pg_pool_size with a negative number", function()
      local conf, err = conf_loader(nil, {
        pg_pool_size = -1,
      })
      assert.is_nil(conf)
      assert.equal("pg_pool_size must be greater than 0", err)
    end)

    it("rejects a pg_pool_size with a decimal", function()
      local conf, err = conf_loader(nil, {
        pg_pool_size = 0.1,
      })
      assert.is_nil(conf)
      assert.equal("pg_pool_size must be an integer greater than 0", err)
    end)

    it("rejects a pg_backlog with a negative number", function()
      local conf, err = conf_loader(nil, {
        pg_backlog = -1,
      })
      assert.is_nil(conf)
      assert.equal("pg_backlog must be greater than 0", err)
    end)

    it("rejects a pg_backlog with a decimal", function()
      local conf, err = conf_loader(nil, {
        pg_backlog = 0.1,
      })
      assert.is_nil(conf)
      assert.equal("pg_backlog must be an integer greater than 0", err)
    end)
  end)

  describe("pg read-only connection pool options", function()
    it("rejects a pg_ro_keepalive_timeout with a negative number", function()
      local conf, err = conf_loader(nil, {
        pg_ro_keepalive_timeout = -1,
      })
      assert.is_nil(conf)
      assert.equal("pg_ro_keepalive_timeout must be greater than 0", err)
    end)

    it("rejects a pg_ro_keepalive_timeout with a decimal", function()
      local conf, err = conf_loader(nil, {
        pg_ro_keepalive_timeout = 0.1,
      })
      assert.is_nil(conf)
      assert.equal("pg_ro_keepalive_timeout must be an integer greater than 0", err)
    end)

    it("rejects a pg_ro_pool_size with a negative number", function()
      local conf, err = conf_loader(nil, {
        pg_ro_pool_size = -1,
      })
      assert.is_nil(conf)
      assert.equal("pg_ro_pool_size must be greater than 0", err)
    end)

    it("rejects a pg_ro_pool_size with a decimal", function()
      local conf, err = conf_loader(nil, {
        pg_ro_pool_size = 0.1,
      })
      assert.is_nil(conf)
      assert.equal("pg_ro_pool_size must be an integer greater than 0", err)
    end)

    it("rejects a pg_ro_backlog with a negative number", function()
      local conf, err = conf_loader(nil, {
        pg_ro_backlog = -1,
      })
      assert.is_nil(conf)
      assert.equal("pg_ro_backlog must be greater than 0", err)
    end)

    it("rejects a pg_ro_backlog with a decimal", function()
      local conf, err = conf_loader(nil, {
        pg_ro_backlog = 0.1,
      })
      assert.is_nil(conf)
      assert.equal("pg_ro_backlog must be an integer greater than 0", err)
    end)
  end)

  describe("worker_state_update_frequency option", function()
    it("is rejected with a zero", function()
      local conf, err = conf_loader(nil, {
        worker_state_update_frequency = 0,
      })
      assert.is_nil(conf)
      assert.equal("worker_state_update_frequency must be greater than 0", err)
    end)
    it("is rejected with a negative number", function()
      local conf, err = conf_loader(nil, {
        worker_state_update_frequency = -1,
      })
      assert.is_nil(conf)
      assert.equal("worker_state_update_frequency must be greater than 0", err)
    end)
    it("accepts decimal numbers", function()
      local conf, err = conf_loader(nil, {
        worker_state_update_frequency = 0.01,
      })
      assert.equal(conf.worker_state_update_frequency, 0.01)
      assert.is_nil(err)
    end)
  end)

  describe("clustering properties", function()
    it("cluster_data_plane_purge_delay is accepted", function()
      local conf = assert(conf_loader(nil, {
        cluster_data_plane_purge_delay = 100,
      }))
      assert.equal(100, conf.cluster_data_plane_purge_delay)

      conf = assert(conf_loader(nil, {
        cluster_data_plane_purge_delay = 60,
      }))
      assert.equal(60, conf.cluster_data_plane_purge_delay)
    end)

    it("cluster_data_plane_purge_delay < 60 is rejected", function()
      local conf, err = conf_loader(nil, {
        cluster_data_plane_purge_delay = 59,
      })
      assert.is_nil(conf)
      assert.equal("cluster_data_plane_purge_delay must be 60 or greater", err)
    end)

    it("cluster_max_payload is accepted", function()
      local conf = assert(conf_loader(nil, {
        cluster_max_payload = 4194304,
      }))
      assert.equal(4194304, conf.cluster_max_payload)

      conf = assert(conf_loader(nil, {
        cluster_max_payload = 8388608,
      }))
      assert.equal(8388608, conf.cluster_max_payload)
    end)

    it("cluster_max_payload < 4Mb rejected", function()
      local conf, err = conf_loader(nil, {
        cluster_max_payload = 1048576,
      })
      assert.is_nil(conf)
      assert.equal("cluster_max_payload must be 4194304 (4MB) or greater", err)
    end)
  end)

  describe("upstream keepalive properties", function()
    it("are accepted", function()
      local conf = assert(conf_loader(nil, {
        upstream_keepalive_pool_size = 10,
        upstream_keepalive_max_requests = 20,
        upstream_keepalive_idle_timeout = 30,
      }))
      assert.equal(10, conf.upstream_keepalive_pool_size)
      assert.equal(20, conf.upstream_keepalive_max_requests)
      assert.equal(30, conf.upstream_keepalive_idle_timeout)
    end)

    it("accepts upstream_keepalive_pool_size = 0", function()
      local conf = assert(conf_loader(nil, {
        upstream_keepalive_pool_size = 0,
      }))
      assert.equal(0, conf.upstream_keepalive_pool_size)
    end)

    it("accepts upstream_keepalive_max_requests = 0", function()
      local conf = assert(conf_loader(nil, {
        upstream_keepalive_max_requests = 0,
      }))
      assert.equal(0, conf.upstream_keepalive_max_requests)
    end)

    it("accepts upstream_keepalive_idle_timeout = 0", function()
      local conf = assert(conf_loader(nil, {
        upstream_keepalive_idle_timeout = 0,
      }))
      assert.equal(0, conf.upstream_keepalive_idle_timeout)
    end)

    it("rejects negative values", function()
      local conf, err = conf_loader(nil, {
        upstream_keepalive_pool_size = -1,
      })
      assert.is_nil(conf)
      assert.equal("upstream_keepalive_pool_size must be 0 or greater", err)

      local conf, err = conf_loader(nil, {
        upstream_keepalive_max_requests = -1,
      })
      assert.is_nil(conf)
      assert.equal("upstream_keepalive_max_requests must be 0 or greater", err)

      local conf, err = conf_loader(nil, {
        upstream_keepalive_idle_timeout = -1,
      })
      assert.is_nil(conf)
      assert.equal("upstream_keepalive_idle_timeout must be 0 or greater", err)
    end)
  end)

  describe("errors", function()
    it("returns inexistent file", function()
      local conf, err = conf_loader "inexistent"
      assert.equal("no file at: inexistent", err)
      assert.is_nil(conf)
    end)
    it("returns all errors in ret value #3", function()
      local conf, _, errors = conf_loader(nil, {
        cassandra_repl_strategy = "foo",
        ssl_cert_key = "spec/fixtures/kong_spec.key"
      })
      assert.equal(2, #errors)
      assert.is_nil(conf)
      assert.contains("cassandra_repl_strategy has", errors, true)
      assert.contains("ssl_cert must be specified", errors)
    end)
  end)

  describe("remove_sensitive()", function()
    it("replaces sensitive settings", function()
      local conf = assert(conf_loader(nil, {
        pg_password = "hide_me",
        cassandra_password = "hide_me",
      }))

      local purged_conf = conf_loader.remove_sensitive(conf)
      assert.not_equal("hide_me", purged_conf.pg_password)
      assert.not_equal("hide_me", purged_conf.cassandra_password)
    end)

    it("replaces sensitive vault resolved settings", function()
      finally(function()
        helpers.unsetenv("PG_PASSWORD")
        helpers.unsetenv("PG_DATABASE")
        helpers.unsetenv("CASSANDRA_PASSWORD")
        helpers.unsetenv("CASSANDRA_KEYSPACE")
      end)

      helpers.setenv("PG_PASSWORD", "pg-password")
      helpers.setenv("PG_DATABASE", "pg-database")
      helpers.setenv("CASSANDRA_PASSWORD", "cassandra-password")
      helpers.setenv("CASSANDRA_KEYSPACE", "cassandra-keyspace")

      local conf = assert(conf_loader(nil, {
        pg_password = "{vault://env/pg-password}",
        pg_database = "{vault://env/pg-database}",
        cassandra_password = "{vault://env/cassandra-password}",
        cassandra_keyspace = "{vault://env/cassandra-keyspace}",
      }))

      local purged_conf = conf_loader.remove_sensitive(conf)
      assert.equal("******", purged_conf.pg_password)
      assert.equal("{vault://env/pg-database}", purged_conf.pg_database)
      assert.equal("******", purged_conf.cassandra_password)
      assert.equal("{vault://env/cassandra-keyspace}", purged_conf.cassandra_keyspace)
      assert.is_nil(purged_conf["$refs"])
    end)

    it("does not insert placeholder if no value", function()
      local conf = assert(conf_loader())
      local purged_conf = conf_loader.remove_sensitive(conf)
      assert.is_nil(purged_conf.pg_password)
      assert.is_nil(purged_conf.cassandra_password)
    end)
  end)

  describe("number as string", function()
    it("force the numeric pg_password/cassandra_password to a string", function()
      local conf = assert(conf_loader(nil, {
        pg_password = 123456,
        cassandra_password = 123456
      }))

      assert.equal("123456", conf.pg_password)
      assert.equal("123456", conf.cassandra_password)
    end)
  end)

  describe("deprecated properties", function()
    it("worker_consistency -> deprecate value <strict>", function()
      local conf, err = assert(conf_loader(nil, {
        worker_consistency = "strict"
      }))
      assert.equal("strict", conf.worker_consistency)
      assert.equal(nil, err)
    end)
  end)

  describe("vault references", function()
    it("are collected under $refs property", function()
      finally(function()
        helpers.unsetenv("PG_DATABASE")
      end)

      helpers.setenv("PG_DATABASE", "resolved-kong-database")

      local conf = assert(conf_loader(nil, {
        pg_database = "{vault://env/pg-database}",
      }))

      assert.equal("resolved-kong-database", conf.pg_database)
      assert.equal("{vault://env/pg-database}", conf["$refs"].pg_database)
    end)
    it("are inferred and collected under $refs property", function()
      finally(function()
        helpers.unsetenv("PG_PORT")
      end)

      helpers.setenv("PG_PORT", "5000")

      local conf = assert(conf_loader(nil, {
        pg_port = "{vault://env/pg-port#0}",
      }))

      assert.equal(5000, conf.pg_port)
      assert.equal("{vault://env/pg-port#0}", conf["$refs"].pg_port)
    end)
  end)

  describe("comments", function()
    it("are stripped", function()
      local conf = assert(conf_loader(helpers.test_conf_path))
      assert.equal("foo#bar", conf.pg_password)
    end)
  end)
end)<|MERGE_RESOLUTION|>--- conflicted
+++ resolved
@@ -62,7 +62,6 @@
     assert.same({}, conf.admin_ssl_cert_key)
     assert.same({}, conf.status_ssl_cert)
     assert.same({}, conf.status_ssl_cert_key)
-<<<<<<< HEAD
 
     -- [[ XXX EE
     assert.same({}, conf.admin_gui_ssl_cert)
@@ -73,9 +72,6 @@
     assert.same({}, conf.portal_gui_ssl_cert_key)
     -- ]]
 
-=======
-    assert.same(false, conf.allow_debug_header)
->>>>>>> 2b2201c9
     assert.is_nil(getmetatable(conf))
   end)
   it("loads a given file, with higher precedence", function()
