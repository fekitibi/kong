require("spec.helpers")
local basic = require("kong.plugins.log-serializers.basic")
local LOG_PHASE = require("kong.pdk.private.phases").phases.log

describe("kong.log.serialize", function()
  describe("#http", function()
    before_each(function()
      _G.ngx = {
        config = {
          subsystem = "http",
        },
        ctx = {
          balancer_data = {
            tries = {
              {
                ip = "127.0.0.1",
                port = 8000,
              },
            },
          },
        },
        var = {
          request_uri = "/request_uri",
          upstream_uri = "/upstream_uri",
          scheme = "http",
          host = "test.com",
<<<<<<< HEAD
          server_port = 80,
          request_length = 200,
          bytes_sent = 99,
          request_time = 2,
=======
          server_port = "80",
          request_length = "200",
          bytes_sent = "99",
          request_time = "2",
>>>>>>> 834ce3e8
          remote_addr = "1.1.1.1"
        },
        update_time = ngx.update_time,
        sleep = ngx.sleep,
        time = ngx.time,
        req = {
          get_uri_args = function() return {"arg1", "arg2"} end,
          get_method = function() return "POST" end,
          get_headers = function() return {header1 = "header1", header2 = "header2", authorization = "authorization"} end,
          start_time = function() return 3 end
        },
        resp = {
          get_headers = function() return {header1 = "respheader1", header2 = "respheader2", ["set-cookie"] = "delicious=delicacy"} end
        },
      }

      package.loaded["kong.pdk.request"] = nil
      local pdk_request = require "kong.pdk.request"
      kong.request = pdk_request.new(kong)
      kong.ctx.core.phase = LOG_PHASE
    end)

    describe("Basic", function()
      it("serializes without API, Consumer or Authenticated entity", function()
        local res = kong.log.serialize({ngx = ngx, kong = kong, })
        assert.is_table(res)

        -- Simple properties
        assert.equals("1.1.1.1", res.client_ip)
        assert.equals(3000, res.started_at)

        -- Latencies
        assert.is_table(res.latencies)
        assert.equal(0, res.latencies.kong)
        assert.equal(-1, res.latencies.proxy)
        assert.equal(2000, res.latencies.request)

        -- Request
        assert.is_table(res.request)
        assert.same({header1 = "header1", header2 = "header2", authorization = "REDACTED"}, res.request.headers)
        assert.equal("POST", res.request.method)
        assert.same({"arg1", "arg2"}, res.request.querystring)
        assert.equal("http://test.com:80/request_uri", res.request.url)
        assert.equal("/upstream_uri", res.upstream_uri)
        assert.equal(200, res.request.size)
        assert.equal("/request_uri", res.request.uri)

        -- Response
        assert.is_table(res.response)
        assert.same({header1 = "respheader1", header2 = "respheader2", ["set-cookie"] = "delicious=delicacy"}, res.response.headers)
        assert.equal(99, res.response.size)

        assert.is_nil(res.api)
        assert.is_nil(res.consumer)
        assert.is_nil(res.authenticated_entity)

        -- Tries
        assert.is_table(res.tries)
      end)

      it("uses port map (ngx.ctx.host_port) for request url ", function()
        ngx.ctx.host_port = 5000
        local res = kong.log.serialize({ngx = ngx, kong = kong, })
        assert.is_table(res)
        assert.is_table(res.request)
        assert.equal("http://test.com:5000/request_uri", res.request.url)
      end)

      it("serializes the matching Route and Services", function()
        ngx.ctx.route = { id = "my_route" }
        ngx.ctx.service = { id = "my_service" }

        local res = kong.log.serialize({ngx = ngx, kong = kong, })
        assert.is_table(res)

        assert.equal("my_route", res.route.id)
        assert.equal("my_service", res.service.id)
        assert.is_nil(res.consumer)
        assert.is_nil(res.authenticated_entity)
      end)

      it("serializes the Consumer object", function()
        ngx.ctx.authenticated_consumer = {id = "someconsumer"}

        local res = kong.log.serialize({ngx = ngx, kong = kong, })
        assert.is_table(res)

        assert.equal("someconsumer", res.consumer.id)
        assert.is_nil(res.api)
        assert.is_nil(res.authenticated_entity)
      end)

      it("serializes the Authenticated Entity object", function()
        ngx.ctx.authenticated_credential = {id = "somecred",
                                            consumer_id = "user1"}

        local res = kong.log.serialize({ngx = ngx, kong = kong, })
        assert.is_table(res)

        assert.same({id = "somecred", consumer_id = "user1"},
                    res.authenticated_entity)
        assert.is_nil(res.consumer)
        assert.is_nil(res.api)
      end)

      it("serializes the tries and failure information", function()
        ngx.ctx.balancer_data.tries = {
          { ip = "127.0.0.1", port = 1234, state = "next",   code = 502 },
          { ip = "127.0.0.1", port = 1234, state = "failed", code = nil },
          { ip = "127.0.0.1", port = 1234 },
        }

        local res = kong.log.serialize({ngx = ngx, kong = kong, })
        assert.is_table(res)

        assert.same({
            {
              code  = 502,
              ip    = '127.0.0.1',
              port  = 1234,
              state = 'next',
            }, {
              ip    = '127.0.0.1',
              port  = 1234,
              state = 'failed',
            }, {
              ip    = '127.0.0.1',
              port  = 1234,
            },
          }, res.tries)
      end)

      it("does not fail when the 'balancer_data' structure is missing", function()
        ngx.ctx.balancer_data = nil

        local res = kong.log.serialize({ngx = ngx, kong = kong, })
        assert.is_table(res)

        assert.is_nil(res.tries)
      end)

      it("basic serializer proxy works with a deprecation warning", function()
        local warned = false
        local orig_warn = kong.log.warn

        kong.log.warn = function(msg)
          assert.is_false(warned, "duplicate warning")

          warned = true

          return orig_warn(msg)
        end

        local res = basic.serialize(ngx, kong)
        assert.is_table(res)

        assert.equals("1.1.1.1", res.client_ip)

        -- 2nd time
        res = basic.serialize(ngx, kong)
        assert.is_table(res)

        kong.log.warn = orig_warn
      end)
    end)
  end)

  describe("#stream", function()
    before_each(function()
      _G.ngx = {
        config = {
          subsystem = "stream",
        },
        ctx = {
          balancer_data = {
            tries = {
              {
                ip = "127.0.0.1",
                port = 8000,
              },
            },
          },
        },
        var = {
<<<<<<< HEAD
          bytes_received = 99,
          bytes_sent = 100,
          upstream_bytes_received = 200,
          upstream_bytes_sent = 300,
=======
          bytes_received = "99",
          bytes_sent = "100",
          upstream_bytes_received = "200",
          upstream_bytes_sent = "300",
>>>>>>> 834ce3e8
          session_time = "2.123",
          remote_addr = "1.1.1.1",
          server_port = "12345"
        },
        update_time = ngx.update_time,
        sleep = ngx.sleep,
        time = ngx.time,
        req = {
          start_time = function() return 3 end
        },
        status = 200,
      }

      package.loaded["kong.pdk.request"] = nil
      local pdk_request = require "kong.pdk.request"
      kong.request = pdk_request.new(kong)
      kong.ctx.core.phase = LOG_PHASE

      -- reload log module, after ngx.config.subsystem has been patched
      -- to make sure the correct variant is used
      package.loaded["kong.pdk.log"] = nil
      local pdk_log = require "kong.pdk.log"
      kong.log = pdk_log.new(kong)
    end)

    describe("Basic", function()
      it("serializes without API, Consumer or Authenticated entity", function()
        local res = kong.log.serialize({ngx = ngx, kong = kong, })
        assert.is_table(res)

        -- Simple properties
        assert.equals("1.1.1.1", res.client_ip)
        assert.equals(3000, res.started_at)

        -- Latencies
        assert.is_table(res.latencies)
        assert.equal(0, res.latencies.kong)
        assert.equal(2123, res.latencies.session)

        -- Session
        assert.is_table(res.session)
        assert.equal(99, res.session.received)
        assert.equal(100, res.session.sent)
        assert.equal(200, res.session.status)
        assert.equal(12345, res.session.server_port)

        -- Upstream
        assert.is_table(res.upstream)
        assert.equal(300, res.upstream.sent)
        assert.equal(200, res.upstream.received)

        assert.is_nil(res.api)
        assert.is_nil(res.consumer)
        assert.is_nil(res.authenticated_entity)

        -- Tries
        assert.is_table(res.tries)
      end)

      it("serializes the matching Route and Services", function()
        ngx.ctx.route = { id = "my_route" }
        ngx.ctx.service = { id = "my_service" }

        local res = kong.log.serialize({ngx = ngx, kong = kong, })
        assert.is_table(res)

        assert.equal("my_route", res.route.id)
        assert.equal("my_service", res.service.id)
        assert.is_nil(res.consumer)
        assert.is_nil(res.authenticated_entity)
      end)

      it("serializes the Consumer object", function()
        ngx.ctx.authenticated_consumer = {id = "someconsumer"}

        local res = kong.log.serialize({ngx = ngx, kong = kong, })
        assert.is_table(res)

        assert.equal("someconsumer", res.consumer.id)
        assert.is_nil(res.api)
        assert.is_nil(res.authenticated_entity)
      end)

      it("serializes the Authenticated Entity object", function()
        ngx.ctx.authenticated_credential = {id = "somecred",
                                            consumer_id = "user1"}

        local res = kong.log.serialize({ngx = ngx, kong = kong, })
        assert.is_table(res)

        assert.same({id = "somecred", consumer_id = "user1"},
                    res.authenticated_entity)
        assert.is_nil(res.consumer)
        assert.is_nil(res.api)
      end)

      it("serializes the tries and failure information", function()
        ngx.ctx.balancer_data.tries = {
          { ip = "127.0.0.1", port = 1234, state = "next",   code = 502 },
          { ip = "127.0.0.1", port = 1234, state = "failed", code = nil },
          { ip = "127.0.0.1", port = 1234 },
        }

        local res = kong.log.serialize({ngx = ngx, kong = kong, })
        assert.is_table(res)

        assert.same({
            {
              code  = 502,
              ip    = '127.0.0.1',
              port  = 1234,
              state = 'next',
            }, {
              ip    = '127.0.0.1',
              port  = 1234,
              state = 'failed',
            }, {
              ip    = '127.0.0.1',
              port  = 1234,
            },
          }, res.tries)
      end)

      it("does not fail when the 'balancer_data' structure is missing", function()
        ngx.ctx.balancer_data = nil

        local res = kong.log.serialize({ngx = ngx, kong = kong, })
        assert.is_table(res)

        assert.is_nil(res.tries)
      end)
    end)
  end)
end)<|MERGE_RESOLUTION|>--- conflicted
+++ resolved
@@ -24,17 +24,10 @@
           upstream_uri = "/upstream_uri",
           scheme = "http",
           host = "test.com",
-<<<<<<< HEAD
-          server_port = 80,
-          request_length = 200,
-          bytes_sent = 99,
-          request_time = 2,
-=======
           server_port = "80",
           request_length = "200",
           bytes_sent = "99",
           request_time = "2",
->>>>>>> 834ce3e8
           remote_addr = "1.1.1.1"
         },
         update_time = ngx.update_time,
@@ -219,17 +212,10 @@
           },
         },
         var = {
-<<<<<<< HEAD
-          bytes_received = 99,
-          bytes_sent = 100,
-          upstream_bytes_received = 200,
-          upstream_bytes_sent = 300,
-=======
           bytes_received = "99",
           bytes_sent = "100",
           upstream_bytes_received = "200",
           upstream_bytes_sent = "300",
->>>>>>> 834ce3e8
           session_time = "2.123",
           remote_addr = "1.1.1.1",
           server_port = "12345"
