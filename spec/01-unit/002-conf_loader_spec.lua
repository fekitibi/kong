--- conflicted
+++ resolved
@@ -7,11 +7,9 @@
     assert.is_string(conf.lua_package_path)
     assert.is_nil(conf.nginx_user)
     assert.equal("auto", conf.nginx_worker_processes)
-<<<<<<< HEAD
-    assert.equal("127.0.0.1:8001", conf.admin_listen)
-    assert.equal("0.0.0.0:8000", conf.proxy_listen)
-    assert.equal("0.0.0.0:8443", conf.proxy_listen_ssl)
-    assert.equal("127.0.0.1:8444", conf.admin_listen_ssl)
+    -- TODO fix tests after listeners were adapted
+    assert.same({"127.0.0.1:8001", "127.0.0.1:8444 ssl"}, conf.admin_listen)
+    assert.same({"0.0.0.0:8000", "0.0.0.0:8443 ssl"}, conf.proxy_listen)
     assert.equal("0.0.0.0:8002", conf.admin_gui_listen)
     assert.equal("0.0.0.0:8445", conf.admin_gui_listen_ssl)
     assert.equal("0.0.0.0:8003", conf.portal_gui_listen)
@@ -20,10 +18,6 @@
     assert.equal("0.0.0.0:8447", conf.portal_api_listen_ssl)
     assert.equal("logs/admin_gui_access.log", conf.admin_gui_access_log)
     assert.equal("logs/admin_gui_error.log", conf.admin_gui_error_log)
-=======
-    assert.same({"127.0.0.1:8001", "127.0.0.1:8444 ssl"}, conf.admin_listen)
-    assert.same({"0.0.0.0:8000", "0.0.0.0:8443 ssl"}, conf.proxy_listen)
->>>>>>> cff0bae8
     assert.is_nil(conf.ssl_cert) -- check placeholder value
     assert.is_nil(conf.ssl_cert_key)
     assert.is_nil(conf.admin_ssl_cert)
@@ -43,11 +37,10 @@
     -- overrides
     assert.is_nil(conf.nginx_user)
     assert.equal("1",            conf.nginx_worker_processes)
-<<<<<<< HEAD
+    -- TODO fix tests after gui/portal listeners were adapted
+    assert.same({"127.0.0.1:9001"}, conf.admin_listen)
+    assert.same({"0.0.0.0:9000", "0.0.0.0:9443 ssl"}, conf.proxy_listen)
     assert.equal("0.0.0.0:9002", conf.admin_gui_listen)
-    assert.equal("127.0.0.1:9001", conf.admin_listen)
-    assert.equal("0.0.0.0:9000", conf.proxy_listen)
-    assert.equal("0.0.0.0:9443", conf.proxy_listen_ssl)
     assert.equal("0.0.0.0:8003", conf.portal_gui_listen)
     assert.equal("0.0.0.0:8446", conf.portal_gui_listen_ssl)
     assert.equal("127.0.0.1:8003", conf.portal_gui_uri)
@@ -56,10 +49,6 @@
     assert.equal("0.0.0.0:8447", conf.portal_api_listen_ssl)
     assert.equal("127.0.0.1:8004", conf.portal_api_uri)
     assert.equal("127.0.0.1:8447", conf.portal_api_uri_ssl)
-=======
-    assert.same({"127.0.0.1:9001"}, conf.admin_listen)
-    assert.same({"0.0.0.0:9000", "0.0.0.0:9443 ssl"}, conf.proxy_listen)
->>>>>>> cff0bae8
     assert.is_nil(getmetatable(conf))
   end)
   it("preserves default properties if not in given file", function()
@@ -107,19 +96,11 @@
   end)
   it("extracts flags, ports and listen ips from proxy_listen/admin_listen", function()
     local conf = assert(conf_loader())
-<<<<<<< HEAD
-    assert.equal("127.0.0.1", conf.admin_ip)
-    assert.equal(8001, conf.admin_port)
+    -- TODO fix these after listeners were adapted
     assert.equal("0.0.0.0", conf.admin_gui_ip)
     assert.equal(8002, conf.admin_gui_port)
-    assert.equal("127.0.0.1", conf.admin_ssl_ip)
-    assert.equal(8444, conf.admin_ssl_port)
     assert.equal("0.0.0.0", conf.admin_gui_ssl_ip)
     assert.equal(8445, conf.admin_gui_ssl_port)
-    assert.equal("0.0.0.0", conf.proxy_ip)
-    assert.equal(8000, conf.proxy_port)
-    assert.equal("0.0.0.0", conf.proxy_ssl_ip)
-    assert.equal(8443, conf.proxy_ssl_port)
     -- portal is disabled by default
     assert.equal(nil, conf.portal_gui_ip)
     assert.equal(nil, conf.portal_gui_port)
@@ -129,7 +110,7 @@
     assert.equal(nil, conf.portal_api_port)
     assert.equal(nil, conf.portal_api_ssl_ip)
     assert.equal(nil, conf.portal_api_ssl_port)
-=======
+
     assert.equal("127.0.0.1", conf.admin_listeners[1].ip)
     assert.equal(8001, conf.admin_listeners[1].port)
     assert.equal(false, conf.admin_listeners[1].ssl)
@@ -196,7 +177,6 @@
     }))
     assert.same("offshore.com", conf.proxy_listeners[1].ip)
     assert.same("offshore.com", conf.admin_listeners[1].ip)
->>>>>>> cff0bae8
   end)
   it("attaches prefix paths", function()
     local conf = assert(conf_loader())
@@ -360,15 +340,9 @@
         proxy_listen = "127.0.0.1"
       })
       assert.is_nil(conf)
-<<<<<<< HEAD
-      assert.equal("proxy_listen must be of form 'address:port'", err)
-
-      conf, err = conf_loader(nil, {
-        proxy_listen_ssl = "127.0.0.1"
-      })
-      assert.is_nil(conf)
-      assert.equal("proxy_listen_ssl must be of form 'address:port'", err)
-
+      assert.equal("proxy_listen must be of form: [off] | <ip>:<port> [ssl] [http2] [proxy_protocol], [... next entry ...]", err)
+
+      -- TODO fix listener tests after gui/portal listeners were adapted
       conf, err = conf_loader(nil, {
         admin_gui_listen_ssl = "127.0.0.1"
       })
@@ -402,9 +376,6 @@
       })
       assert.is_nil(conf)
       assert.equal("portal_api_listen_ssl must be of form 'address:port'", err)
-=======
-      assert.equal("proxy_listen must be of form: [off] | <ip>:<port> [ssl] [http2] [proxy_protocol], [... next entry ...]", err)
->>>>>>> cff0bae8
     end)
     it("errors when dns_resolver is not a list in ipv4/6[:port] format", function()
       local conf, err = conf_loader(nil, {
