local conf_loader = require "kong.conf_loader"
local helpers = require "spec.helpers"

describe("Configuration loader", function()
  it("loads the defaults", function()
    local conf = assert(conf_loader())
    assert.is_string(conf.lua_package_path)
    assert.is_nil(conf.nginx_user)
    assert.equal("auto", conf.nginx_worker_processes)
    assert.equal("127.0.0.1:8001", conf.admin_listen)
    assert.equal("0.0.0.0:8000", conf.proxy_listen)
    assert.equal("0.0.0.0:8443", conf.proxy_listen_ssl)
<<<<<<< HEAD
    assert.equal("0.0.0.0:8444", conf.admin_listen_ssl)
    assert.equal("0.0.0.0:8002", conf.admin_gui_listen)
    assert.equal("0.0.0.0:8445", conf.admin_gui_listen_ssl)
=======
    assert.equal("127.0.0.1:8444", conf.admin_listen_ssl)
>>>>>>> 6ec53931
    assert.is_nil(conf.ssl_cert) -- check placeholder value
    assert.is_nil(conf.ssl_cert_key)
    assert.is_nil(conf.admin_ssl_cert)
    assert.is_nil(conf.admin_ssl_cert_key)
    assert.is_nil(getmetatable(conf))
  end)
  it("loads a given file, with higher precedence", function()
    local conf = assert(conf_loader(helpers.test_conf_path))
    -- defaults
    assert.equal("on", conf.nginx_daemon)
    -- overrides
    assert.is_nil(conf.nginx_user)
    assert.equal("1",            conf.nginx_worker_processes)
<<<<<<< HEAD
    assert.equal("0.0.0.0:9001", conf.admin_listen)
    assert.equal("0.0.0.0:9002", conf.admin_gui_listen)
=======
    assert.equal("127.0.0.1:9001", conf.admin_listen)
>>>>>>> 6ec53931
    assert.equal("0.0.0.0:9000", conf.proxy_listen)
    assert.equal("0.0.0.0:9443", conf.proxy_listen_ssl)
    assert.is_nil(getmetatable(conf))
  end)
  it("preserves default properties if not in given file", function()
    local conf = assert(conf_loader(helpers.test_conf_path))
    assert.is_string(conf.lua_package_path) -- still there
  end)
  it("accepts custom params, with highest precedence", function()
    local conf = assert(conf_loader(helpers.test_conf_path, {
      admin_listen = "127.0.0.1:9001",
      nginx_worker_processes = "auto"
    }))
    -- defaults
    assert.equal("on", conf.nginx_daemon)
    -- overrides
    assert.is_nil(conf.nginx_user)
    assert.equal("auto",           conf.nginx_worker_processes)
    assert.equal("127.0.0.1:9001", conf.admin_listen)
    assert.equal("0.0.0.0:9000",   conf.proxy_listen)
    assert.equal("0.0.0.0:9443",   conf.proxy_listen_ssl)
    assert.is_nil(getmetatable(conf))
  end)
  it("strips extraneous properties (not in defaults)", function()
    local conf = assert(conf_loader(nil, {
      stub_property = "leave me alone"
    }))
    assert.is_nil(conf.stub_property)
  end)
  it("returns a plugins table", function()
    local constants = require "kong.constants"
    local conf = assert(conf_loader())
    assert.same(constants.PLUGINS_AVAILABLE, conf.plugins)
  end)
  it("loads custom plugins", function()
    local conf = assert(conf_loader(nil, {
      custom_plugins = "hello-world,my-plugin"
    }))
    assert.True(conf.plugins["hello-world"])
    assert.True(conf.plugins["my-plugin"])
  end)
  it("loads custom plugins surrounded by spaces", function()
    local conf = assert(conf_loader(nil, {
      custom_plugins = " hello-world ,   another-one  "
    }))
    assert.True(conf.plugins["hello-world"])
    assert.True(conf.plugins["another-one"])
  end)
  it("extracts ports and listen ips from proxy_listen/admin_listen", function()
    local conf = assert(conf_loader())
    assert.equal("127.0.0.1", conf.admin_ip)
    assert.equal(8001, conf.admin_port)
<<<<<<< HEAD
    assert.equal("0.0.0.0", conf.admin_gui_ip)
    assert.equal(8002, conf.admin_gui_port)
    assert.equal("0.0.0.0", conf.admin_ssl_ip)
=======
    assert.equal("127.0.0.1", conf.admin_ssl_ip)
>>>>>>> 6ec53931
    assert.equal(8444, conf.admin_ssl_port)
    assert.equal("0.0.0.0", conf.admin_gui_ssl_ip)
    assert.equal(8445, conf.admin_gui_ssl_port)
    assert.equal("0.0.0.0", conf.proxy_ip)
    assert.equal(8000, conf.proxy_port)
    assert.equal("0.0.0.0", conf.proxy_ssl_ip)
    assert.equal(8443, conf.proxy_ssl_port)
  end)
  it("attaches prefix paths", function()
    local conf = assert(conf_loader())
    assert.equal("/usr/local/kong/pids/nginx.pid", conf.nginx_pid)
    assert.equal("/usr/local/kong/logs/error.log", conf.nginx_err_logs)
    assert.equal("/usr/local/kong/logs/access.log", conf.nginx_acc_logs)
    assert.equal("/usr/local/kong/logs/admin_access.log", conf.nginx_admin_acc_logs)
    assert.equal("/usr/local/kong/nginx.conf", conf.nginx_conf)
    assert.equal("/usr/local/kong/nginx-kong.conf", conf.nginx_kong_conf)
    assert.equal("/usr/local/kong/.kong_env", conf.kong_env)
    -- ssl default paths
    assert.equal("/usr/local/kong/ssl/kong-default.crt", conf.ssl_cert_default)
    assert.equal("/usr/local/kong/ssl/kong-default.key", conf.ssl_cert_key_default)
    assert.equal("/usr/local/kong/ssl/kong-default.csr", conf.ssl_cert_csr_default)
    assert.equal("/usr/local/kong/ssl/admin-kong-default.crt", conf.admin_ssl_cert_default)
    assert.equal("/usr/local/kong/ssl/admin-kong-default.key", conf.admin_ssl_cert_key_default)
    assert.equal("/usr/local/kong/ssl/admin-kong-default.csr", conf.admin_ssl_cert_csr_default)
  end)
  it("strips comments ending settings", function()
    local conf = assert(conf_loader("spec/fixtures/to-strip.conf"))
    assert.equal("cassandra", conf.database)
    assert.equal("debug", conf.log_level)
  end)
  it("overcomes penlight's list_delim option", function()
    local conf = assert(conf_loader("spec/fixtures/to-strip.conf"))
    assert.False(conf.pg_ssl)
    assert.True(conf.plugins.foobar)
    assert.True(conf.plugins["hello-world"])
  end)
  it("correctly parses values containing an octothorpe", function()
    local conf = assert(conf_loader("spec/fixtures/to-strip.conf"))
    assert.equal("test#123", conf.pg_password)
  end)

  describe("nginx_user", function()
    it("is nil by default", function()
      local conf = assert(conf_loader(helpers.test_conf_path))
      assert.is_nil(conf.nginx_user)
    end)
    it("is nil when 'nobody'", function()
      local conf = assert(conf_loader(helpers.test_conf_path, {
        nginx_user = "nobody"
      }))
      assert.is_nil(conf.nginx_user)
    end)
    it("is nil when 'nobody nobody'", function()
      local conf = assert(conf_loader(helpers.test_conf_path, {
        nginx_user = "nobody nobody"
      }))
      assert.is_nil(conf.nginx_user)
    end)
    it("is 'www_data www_data' when 'www_data www_data'", function()
      local conf = assert(conf_loader(helpers.test_conf_path, {
        nginx_user = "www_data www_data"
      }))
      assert.equal("www_data www_data", conf.nginx_user)
    end)
  end)

  describe("inferences", function()
    it("infer booleans (on/off/true/false strings)", function()
      local conf = assert(conf_loader())
      assert.equal("on", conf.nginx_daemon)
      assert.equal(30, conf.lua_socket_pool_size)
      assert.True(conf.anonymous_reports)
      assert.False(conf.cassandra_ssl)
      assert.False(conf.cassandra_ssl_verify)
      assert.False(conf.pg_ssl)
      assert.False(conf.pg_ssl_verify)

      conf = assert(conf_loader(nil, {
        cassandra_ssl = true,
        pg_ssl = true
      }))
      assert.True(conf.cassandra_ssl)
      assert.True(conf.pg_ssl)

      conf = assert(conf_loader(nil, {
        cassandra_ssl = "on",
        pg_ssl = "on"
      }))
      assert.True(conf.cassandra_ssl)
      assert.True(conf.pg_ssl)

      conf = assert(conf_loader(nil, {
        cassandra_ssl = "true",
        pg_ssl = "true"
      }))
      assert.True(conf.cassandra_ssl)
      assert.True(conf.pg_ssl)
    end)
    it("infer arrays (comma-separated strings)", function()
      local conf = assert(conf_loader())
      assert.same({"127.0.0.1"}, conf.cassandra_contact_points)
      assert.same({"dc1:2", "dc2:3"}, conf.cassandra_data_centers)
      assert.is_nil(getmetatable(conf.cassandra_contact_points))
      assert.is_nil(getmetatable(conf.cassandra_data_centers))
    end)
    it("trims array values", function()
      local conf = assert(conf_loader("spec/fixtures/to-strip.conf"))
      assert.same({"dc1:2", "dc2:3", "dc3:4"}, conf.cassandra_data_centers)
    end)
    it("infer ngx_boolean", function()
      local conf = assert(conf_loader(nil, {
        nginx_daemon = true
      }))
      assert.equal("on", conf.nginx_daemon)

      conf = assert(conf_loader(nil, {
        nginx_daemon = false
      }))
      assert.equal("off", conf.nginx_daemon)

      conf = assert(conf_loader(nil, {
        nginx_daemon = "off"
      }))
      assert.equal("off", conf.nginx_daemon)
    end)
  end)

  describe("validations", function()
    it("enforces properties types", function()
      local conf, err = conf_loader(nil, {
        lua_package_path = 123
      })
      assert.equal("lua_package_path is not a string: '123'", err)
      assert.is_nil(conf)
    end)
    it("enforces enums", function()
      local conf, err = conf_loader(nil, {
        database = "mysql"
      })
      assert.equal("database has an invalid value: 'mysql' (postgres, cassandra)", err)
      assert.is_nil(conf)

      conf, err = conf_loader(nil, {
        cassandra_consistency = "FOUR"
      })
      assert.equal("cassandra_consistency has an invalid value: 'FOUR'"
                 .. " (ALL, EACH_QUORUM, QUORUM, LOCAL_QUORUM, ONE, TWO,"
                 .. " THREE, LOCAL_ONE)", err)
      assert.is_nil(conf)
    end)
    it("enforces listen addresses format", function()
      local conf, err = conf_loader(nil, {
        admin_listen = "127.0.0.1"
      })
      assert.is_nil(conf)
      assert.equal("admin_listen must be of form 'address:port'", err)

      conf, err = conf_loader(nil, {
        admin_listen_ssl = "127.0.0.1"
      })
      assert.is_nil(conf)
      assert.equal("admin_listen_ssl must be of form 'address:port'", err)

      conf, err = conf_loader(nil, {
        proxy_listen = "127.0.0.1"
      })
      assert.is_nil(conf)
      assert.equal("proxy_listen must be of form 'address:port'", err)

      conf, err = conf_loader(nil, {
        proxy_listen_ssl = "127.0.0.1"
      })
      assert.is_nil(conf)
      assert.equal("proxy_listen_ssl must be of form 'address:port'", err)
    end)
    it("errors when dns_resolver is not a list in ipv4/6[:port] format", function()
      local conf, err = conf_loader(nil, {
        dns_resolver = "1.2.3.4:53;4.3.2.1" -- ; as separator
      })
      assert.equal("dns_resolver must be a comma separated list in the form of IPv4/6 or IPv4/6:port, got '1.2.3.4:53;4.3.2.1'", err)
      assert.is_nil(conf)

      conf, err = conf_loader(nil, {
        dns_resolver = "8.8.8.8:53"
      })
      assert.is_nil(err)
      assert.is_table(conf)

      conf, err = conf_loader(nil, {
        dns_resolver = "[::1]:53"
      })
      assert.is_nil(err)
      assert.is_table(conf)

      conf, err = conf_loader(nil, {
        dns_resolver = "8.8.8.8,1.2.3.4:53,::1,[::1]:53"
      })
      assert.is_nil(err)
      assert.is_table(conf)
    end)
    it("errors when the hosts file does not exist", function()
      local tmpfile = "/a_file_that_does_not_exist"
      local conf, err = conf_loader(nil, {
        dns_hostsfile = tmpfile,
      })
      assert.equal([[dns_hostsfile: file does not exist]], err)
      assert.is_nil(conf)
    end)
    it("accepts an existing hosts file", function()
      local tmpfile = require("pl.path").tmpname()  -- this creates the file!
      finally(function() os.remove(tmpfile) end)
      local conf, err = conf_loader(nil, {
        dns_hostsfile = tmpfile,
      })
      assert.is_nil(err)
      assert.equal(tmpfile, conf.dns_hostsfile)
    end)
    it("errors on bad entries in the order list", function()
      local conf, err = conf_loader(nil, {
        dns_order = "A,CXAME,SRV",
      })
      assert.is_nil(conf)
      assert.equal([[dns_order: invalid entry 'CXAME']], err)
    end)
    it("errors when hosts have a bad format in cassandra_contact_points", function()
      local conf, err = conf_loader(nil, {
          database                 = "cassandra",
          cassandra_contact_points = [[some/really\bad/host\name,addr2]]
      })
      assert.equal([[bad cassandra contact point 'some/really\bad/host\name': invalid hostname: some/really\bad/host\name]], err)
      assert.is_nil(conf)
    end)
    it("errors when specifying a port in cassandra_contact_points", function()
      local conf, err = conf_loader(nil, {
          database                 = "cassandra",
          cassandra_contact_points = "addr1:9042,addr2"
      })
      assert.equal("bad cassandra contact point 'addr1:9042': port must be specified in cassandra_port", err)
      assert.is_nil(conf)
    end)
    it("does not check SSL cert and key if SSL is off", function()
      local conf, err = conf_loader(nil, {
        ssl = false,
        ssl_cert = "/path/cert.pem"
      })
      assert.is_nil(err)
      assert.is_table(conf)
    end)
    describe("SSL", function()
      describe("proxy", function()
        it("requires both proxy SSL cert and key", function()
          local conf, err = conf_loader(nil, {
            ssl_cert = "/path/cert.pem"
          })
          assert.equal("ssl_cert_key must be specified", err)
          assert.is_nil(conf)

          conf, err = conf_loader(nil, {
            ssl_cert_key = "/path/key.pem"
          })
          assert.equal("ssl_cert must be specified", err)
          assert.is_nil(conf)

          conf, err = conf_loader(nil, {
            ssl_cert = "spec/fixtures/kong_spec.crt",
            ssl_cert_key = "spec/fixtures/kong_spec.key"
          })
          assert.is_nil(err)
          assert.is_table(conf)
        end)
        it("requires SSL cert and key to exist", function()
          local conf, _, errors = conf_loader(nil, {
            ssl_cert = "/path/cert.pem",
            ssl_cert_key = "/path/cert_key.pem"
          })
          assert.equal(2, #errors)
          assert.contains("ssl_cert: no such file at /path/cert.pem", errors)
          assert.contains("ssl_cert_key: no such file at /path/cert_key.pem", errors)
          assert.is_nil(conf)

          conf, _, errors = conf_loader(nil, {
            ssl_cert = "spec/fixtures/kong_spec.crt",
            ssl_cert_key = "/path/cert_key.pem"
          })
          assert.equal(1, #errors)
          assert.contains("ssl_cert_key: no such file at /path/cert_key.pem", errors)
          assert.is_nil(conf)
        end)
        it("resolves SSL cert/key to absolute path", function()
          local conf, err = conf_loader(nil, {
            ssl_cert = "spec/fixtures/kong_spec.crt",
            ssl_cert_key = "spec/fixtures/kong_spec.key"
          })
          assert.is_nil(err)
          assert.is_table(conf)
          assert.True(helpers.path.isabs(conf.ssl_cert))
          assert.True(helpers.path.isabs(conf.ssl_cert_key))
        end)
        it("defines ssl_ciphers by default", function()
          local conf, err = conf_loader(nil, {})
          assert.is_nil(err)
          -- looks kinda like a cipher suite
          assert.matches(":", conf.ssl_ciphers, nil, true)
        end)
        it("explicitly defines ssl_ciphers", function()
          local conf, err = conf_loader(nil, {
            ssl_cipher_suite = "old"
          })
          assert.is_nil(err)
          -- looks kinda like a cipher suite
          assert.matches(":", conf.ssl_ciphers, nil, true)
        end)
        it("errors on invalid ssl_cipher_suite", function()
          local conf, _, errors = conf_loader(nil, {
            ssl_cipher_suite = "foo"
          })
          assert.is_nil(conf)
          assert.equal(1, #errors)
          assert.matches("Undefined cipher suite foo", errors[1], nil, true)
        end)
        it("overrides ssl_ciphers when ssl_cipher_suite is custom", function()
          local conf, err = conf_loader(nil, {
            ssl_cipher_suite = "custom",
            ssl_ciphers      = "foo:bar",
          })
          assert.is_nil(err)
          assert.equals("foo:bar", conf.ssl_ciphers)
        end)
        it("doesn't override ssl_ciphers when undefined", function()
          local ciphers = require "kong.tools.ciphers"
          local conf, err = conf_loader(nil, {
            ssl_cipher_suite = "custom",
          })
          assert.is_nil(err)
          assert.same(ciphers("modern"), conf.ssl_ciphers)
        end)
      end)
      describe("client", function()
        it("requires both proxy SSL cert and key", function()
          local conf, err = conf_loader(nil, {
            client_ssl = true,
            client_ssl_cert = "/path/cert.pem"
          })
          assert.equal("client_ssl_cert_key must be specified", err)
          assert.is_nil(conf)

          conf, err = conf_loader(nil, {
            client_ssl = true,
            client_ssl_cert_key = "/path/key.pem"
          })
          assert.equal("client_ssl_cert must be specified", err)
          assert.is_nil(conf)

          conf, err = conf_loader(nil, {
            client_ssl = true,
            client_ssl_cert = "spec/fixtures/kong_spec.crt",
            client_ssl_cert_key = "spec/fixtures/kong_spec.key"
          })
          assert.is_nil(err)
          assert.is_table(conf)
        end)
        it("requires SSL cert and key to exist", function()
          local conf, _, errors = conf_loader(nil, {
            client_ssl = true,
            client_ssl_cert = "/path/cert.pem",
            client_ssl_cert_key = "/path/cert_key.pem"
          })
          assert.equal(2, #errors)
          assert.contains("client_ssl_cert: no such file at /path/cert.pem", errors)
          assert.contains("client_ssl_cert_key: no such file at /path/cert_key.pem", errors)
          assert.is_nil(conf)

          conf, _, errors = conf_loader(nil, {
            client_ssl = true,
            client_ssl_cert = "spec/fixtures/kong_spec.crt",
            client_ssl_cert_key = "/path/cert_key.pem"
          })
          assert.equal(1, #errors)
          assert.contains("client_ssl_cert_key: no such file at /path/cert_key.pem", errors)
          assert.is_nil(conf)
        end)
        it("resolves SSL cert/key to absolute path", function()
          local conf, err = conf_loader(nil, {
            client_ssl = true,
            client_ssl_cert = "spec/fixtures/kong_spec.crt",
            client_ssl_cert_key = "spec/fixtures/kong_spec.key"
          })
          assert.is_nil(err)
          assert.is_table(conf)
          assert.True(helpers.path.isabs(conf.client_ssl_cert))
          assert.True(helpers.path.isabs(conf.client_ssl_cert_key))
        end)
      end)
      describe("admin", function()
        it("requires both admin SSL cert and key", function()
          local conf, err = conf_loader(nil, {
            admin_ssl_cert = "/path/cert.pem"
          })
          assert.equal("admin_ssl_cert_key must be specified", err)
          assert.is_nil(conf)

          conf, err = conf_loader(nil, {
            admin_ssl_cert_key = "/path/key.pem"
          })
          assert.equal("admin_ssl_cert must be specified", err)
          assert.is_nil(conf)

          conf, err = conf_loader(nil, {
            admin_ssl_cert = "spec/fixtures/kong_spec.crt",
            admin_ssl_cert_key = "spec/fixtures/kong_spec.key"
          })
          assert.is_nil(err)
          assert.is_table(conf)
        end)
        it("requires SSL cert and key to exist", function()
          local conf, _, errors = conf_loader(nil, {
            admin_ssl_cert = "/path/cert.pem",
            admin_ssl_cert_key = "/path/cert_key.pem"
          })
          assert.equal(2, #errors)
          assert.contains("admin_ssl_cert: no such file at /path/cert.pem", errors)
          assert.contains("admin_ssl_cert_key: no such file at /path/cert_key.pem", errors)
          assert.is_nil(conf)

          conf, _, errors = conf_loader(nil, {
            admin_ssl_cert = "spec/fixtures/kong_spec.crt",
            admin_ssl_cert_key = "/path/cert_key.pem"
          })
          assert.equal(1, #errors)
          assert.contains("admin_ssl_cert_key: no such file at /path/cert_key.pem", errors)
          assert.is_nil(conf)
        end)
        it("resolves SSL cert/key to absolute path", function()
          local conf, err = conf_loader(nil, {
            admin_ssl_cert = "spec/fixtures/kong_spec.crt",
            admin_ssl_cert_key = "spec/fixtures/kong_spec.key"
          })
          assert.is_nil(err)
          assert.is_table(conf)
          assert.True(helpers.path.isabs(conf.admin_ssl_cert))
          assert.True(helpers.path.isabs(conf.admin_ssl_cert_key))
        end)
      end)
    end)
    it("honors path if provided even if a default file exists", function()
      conf_loader.add_default_path("spec/fixtures/to-strip.conf")

      finally(function()
        package.loaded["kong.conf_loader"] = nil
        conf_loader = require "kong.conf_loader"
      end)

      local conf = assert(conf_loader(helpers.test_conf_path))
      assert.equal("postgres", conf.database)
    end)
    it("requires cassandra_local_datacenter if DCAwareRoundRobin is in use", function()
      local conf, err = conf_loader(nil, {
        database            = "cassandra",
        cassandra_lb_policy = "DCAwareRoundRobin"
      })
      assert.is_nil(conf)
      assert.equal("must specify 'cassandra_local_datacenter' when DCAwareRoundRobin policy is in use", err)
    end)
    it("honors path if provided even if a default file exists", function()
      conf_loader.add_default_path("spec/fixtures/to-strip.conf")

      finally(function()
        package.loaded["kong.conf_loader"] = nil
        conf_loader = require "kong.conf_loader"
      end)

      local conf = assert(conf_loader(helpers.test_conf_path))
      assert.equal("postgres", conf.database)
    end)
  end)

  describe("errors", function()
    it("returns inexistent file", function()
      local conf, err = conf_loader "inexistent"
      assert.equal("no file at: inexistent", err)
      assert.is_nil(conf)
    end)
    it("returns all errors in ret value #3", function()
      local conf, _, errors = conf_loader(nil, {
        cassandra_repl_strategy = "foo",
        ssl_cert_key = "spec/fixtures/kong_spec.key"
      })
      assert.equal(2, #errors)
      assert.is_nil(conf)
      assert.contains("cassandra_repl_strategy has", errors, true)
      assert.contains("ssl_cert must be specified", errors)
    end)
  end)

  describe("remove_sensitive()", function()
    it("replaces sensitive settings", function()
      local conf = assert(conf_loader(nil, {
        pg_password = "hide_me",
        cassandra_password = "hide_me",
      }))

      local purged_conf = conf_loader.remove_sensitive(conf)
      assert.not_equal("hide_me", purged_conf.pg_password)
      assert.not_equal("hide_me", purged_conf.cassandra_password)
    end)
    it("does not insert placeholder if no value", function()
      local conf = assert(conf_loader())
      local purged_conf = conf_loader.remove_sensitive(conf)
      assert.is_nil(purged_conf.pg_password)
      assert.is_nil(purged_conf.cassandra_password)
    end)
  end)

  describe("number as string", function()
    it("force the numeric pg_password/cassandra_password to a string", function()
      local conf = assert(conf_loader(nil, {
        pg_password = 123456,
        cassandra_password = 123456
      }))

      assert.equal("123456", conf.pg_password)
      assert.equal("123456", conf.cassandra_password)
    end)
  end)
end)<|MERGE_RESOLUTION|>--- conflicted
+++ resolved
@@ -10,13 +10,9 @@
     assert.equal("127.0.0.1:8001", conf.admin_listen)
     assert.equal("0.0.0.0:8000", conf.proxy_listen)
     assert.equal("0.0.0.0:8443", conf.proxy_listen_ssl)
-<<<<<<< HEAD
-    assert.equal("0.0.0.0:8444", conf.admin_listen_ssl)
     assert.equal("0.0.0.0:8002", conf.admin_gui_listen)
     assert.equal("0.0.0.0:8445", conf.admin_gui_listen_ssl)
-=======
     assert.equal("127.0.0.1:8444", conf.admin_listen_ssl)
->>>>>>> 6ec53931
     assert.is_nil(conf.ssl_cert) -- check placeholder value
     assert.is_nil(conf.ssl_cert_key)
     assert.is_nil(conf.admin_ssl_cert)
@@ -30,12 +26,8 @@
     -- overrides
     assert.is_nil(conf.nginx_user)
     assert.equal("1",            conf.nginx_worker_processes)
-<<<<<<< HEAD
-    assert.equal("0.0.0.0:9001", conf.admin_listen)
     assert.equal("0.0.0.0:9002", conf.admin_gui_listen)
-=======
     assert.equal("127.0.0.1:9001", conf.admin_listen)
->>>>>>> 6ec53931
     assert.equal("0.0.0.0:9000", conf.proxy_listen)
     assert.equal("0.0.0.0:9443", conf.proxy_listen_ssl)
     assert.is_nil(getmetatable(conf))
@@ -88,13 +80,9 @@
     local conf = assert(conf_loader())
     assert.equal("127.0.0.1", conf.admin_ip)
     assert.equal(8001, conf.admin_port)
-<<<<<<< HEAD
     assert.equal("0.0.0.0", conf.admin_gui_ip)
     assert.equal(8002, conf.admin_gui_port)
-    assert.equal("0.0.0.0", conf.admin_ssl_ip)
-=======
     assert.equal("127.0.0.1", conf.admin_ssl_ip)
->>>>>>> 6ec53931
     assert.equal(8444, conf.admin_ssl_port)
     assert.equal("0.0.0.0", conf.admin_gui_ssl_ip)
     assert.equal(8445, conf.admin_gui_ssl_port)
