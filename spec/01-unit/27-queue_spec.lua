-- This software is copyright Kong Inc. and its licensors.
-- Use of the software is subject to the agreement between your organization
-- and Kong Inc. If there is no such agreement, use is governed by and
-- subject to the terms of the Kong Master Software License Agreement found
-- at https://konghq.com/enterprisesoftwarelicense/.
-- [ END OF LICENSE 0867164ffc95e54f04670b5169c09574bdbd9bba ]

local Queue = require "kong.tools.queue"
local helpers = require "spec.helpers"
local mocker = require "spec.fixtures.mocker"
local timerng = require "resty.timerng"
local queue_schema = require "kong.tools.queue_schema"
local queue_num = 1


local function queue_conf(conf)
  local defaulted_conf = {}
  if conf.name then
    defaulted_conf.name = conf.name
  else
    defaulted_conf.name = "test-" .. tostring(queue_num)
    queue_num = queue_num + 1
  end
  for _, field in ipairs(queue_schema.fields) do
    for name, attrs in pairs(field) do
      defaulted_conf[name] = conf[name] or attrs.default
    end
  end
  return defaulted_conf
end


local function wait_until_queue_done(name)
  helpers.wait_until(function()
    return not Queue._exists(name)
  end, 10)
end

describe("plugin queue", function()
<<<<<<< HEAD

=======
>>>>>>> 38a26a6e
  lazy_setup(function()
    kong.timer = timerng.new()
    kong.timer:start()
    -- make sure our workspace is explicitly set so that we test behavior in the presence of workspaces
    ngx.ctx.workspace = "queue-tests"
  end)

  lazy_teardown(function()
    kong.timer:destroy()
    ngx.ctx.workspace = nil
  end)

  local unmock
<<<<<<< HEAD
  local now_offset = 0
  local log_messages

=======
  local now_offset
  local log_messages

  local function count_matching_log_messages(s)
    return select(2, string.gsub(log_messages, s, ""))
  end

>>>>>>> 38a26a6e
  before_each(function()
    local real_now = ngx.now
    now_offset = 0
    log_messages = ""
    local function log(level, message) -- luacheck: ignore
      log_messages = log_messages .. level .. " " .. message .. "\n"
    end

    mocker.setup(function(f)
      unmock = f
    end, {
      kong = {
        log = {
          debug = function(message) return log('DEBUG', message) end,
          info = function(message) return log('INFO', message) end,
          warn = function(message) return log('WARN', message) end,
          err = function(message) return log('ERR', message) end,
        }
      },
      ngx = {
        ctx = {
          -- make sure our workspace is nil to begin with to prevent leakage from
          -- other tests
          workspace = nil
        },
        -- We want to be able to fake the time returned by ngx.now() only in the queue module and leave everything
        -- else alone so that we can see what effects changing the system time has on queues.
        now = function()
          local called_from = debug.getinfo(2, "nSl")
          if string.match(called_from.short_src, "/queue.lua$") then
            return real_now() + now_offset
          else
            return real_now()
          end
        end
      }
    })
  end)
  after_each(unmock)

  after_each(unmock)

  it("passes configuration to handler", function ()
    local handler_invoked
    local configuration_sent = { foo = "bar" }
    local configuration_received
    Queue.enqueue(
      queue_conf({ name = "handler-configuration" }),
      function (conf)
        handler_invoked = true
        configuration_received = conf
        return true
      end,
      configuration_sent,
      "ENTRY"
    )
    wait_until_queue_done("handler-configuration")
    helpers.wait_until(
      function ()
        if handler_invoked then
          assert.same(configuration_sent, configuration_received)
          return true
        end
      end,
      10)
  end)

  it("configuration changes are observed for older entries", function ()
    local handler_invoked
    local first_configuration_sent = { foo = "bar" }
    local second_configuration_sent = { foo = "bar" }
    local configuration_received
    local number_of_entries_received
    local function enqueue(conf, entry)
      Queue.enqueue(
        queue_conf({
          name = "handler-configuration-change",
          max_batch_size = 10,
          max_coalescing_delay = 0.1
        }),
        function (c, entries)
          handler_invoked = true
          configuration_received = c
          number_of_entries_received = #entries
          return true
        end,
        conf,
        entry
      )
    end
    enqueue(first_configuration_sent, "ENTRY1")
    enqueue(second_configuration_sent, "ENTRY2")
    wait_until_queue_done("handler-configuration-change")
    helpers.wait_until(
      function ()
        if handler_invoked then
          assert.same(configuration_received, second_configuration_sent)
          assert.equals(2, number_of_entries_received)
          return true
        end
      end,
      10)
  end)

  it("does not batch messages when `max_batch_size` is 1", function()
    local process_count = 0
    local function enqueue(entry)
      Queue.enqueue(
        queue_conf({ name = "no-batch", max_batch_size = 1 }),
        function()
          process_count = process_count + 1
          return true
        end,
        nil,
        entry
      )
    end
    enqueue("One")
    enqueue("Two")
    wait_until_queue_done("no-batch")
    assert.equals(2, process_count)
  end)

  it("batches messages when `max_batch_size` is 2", function()
    local process_count = 0
    local first_entry, last_entry
    local function enqueue(entry)
      Queue.enqueue(
        queue_conf({
          name = "batch",
          max_batch_size = 2,
          max_coalescing_delay = 0.1,
        }),
        function(_, batch)
          first_entry = first_entry or batch[1]
          last_entry = batch[#batch]
          process_count = process_count + 1
          return true
        end,
        nil,
        entry
      )
    end
    enqueue("One")
    enqueue("Two")
    enqueue("Three")
    enqueue("Four")
    enqueue("Five")
    wait_until_queue_done("batch")
    assert.equals(3, process_count)
    assert.equals("One", first_entry)
    assert.equals("Five", last_entry)
  end)

  it("observes the `max_coalescing_delay` parameter", function()
    local process_count = 0
    local first_entry, last_entry
    local function enqueue(entry)
      Queue.enqueue(
        queue_conf({
          name = "batch",
          max_batch_size = 2,
          max_coalescing_delay = 3,
        }),
        function(_, batch)
          first_entry = first_entry or batch[1]
          last_entry = batch[#batch]
          process_count = process_count + 1
          return true
        end,
        nil,
        entry
      )
    end
    enqueue("One")
    ngx.sleep(1)
    enqueue("Two")
    wait_until_queue_done("batch")
    assert.equals(1, process_count)
    assert.equals("One", first_entry)
    assert.equals("Two", last_entry)
  end)

  it("retries sending messages", function()
    local process_count = 0
    local entry
    Queue.enqueue(
      queue_conf({
        name = "retry",
        max_batch_size = 1,
        max_coalescing_delay = 0.1,
      }),
      function(_, batch)
        entry = batch[1]
        process_count = process_count + 1
        return process_count == 2
      end,
      nil,
      "Hello"
    )
    wait_until_queue_done("retry")
    assert.equal(2, process_count)
    assert.equal("Hello", entry)
  end)

  it("gives up sending after retrying", function()
    Queue.enqueue(
      queue_conf({
        name = "retry-give-up",
        max_batch_size = 1,
        max_retry_time = 1,
        max_coalescing_delay = 0.1,
      }),
      function()
        return false, "FAIL FAIL FAIL"
      end,
      nil,
      "Hello"
    )
    wait_until_queue_done("retry-give-up")
    assert.match_re(log_messages, 'WARN .* handler could not process entries: FAIL FAIL FAIL')
    assert.match_re(log_messages, 'ERR .*1 queue entries were lost')
  end)

  it("drops entries when queue reaches its capacity", function()
    local processed
    local function enqueue(entry)
      Queue.enqueue(
        queue_conf({
          name = "capacity-exceeded",
          max_batch_size = 2,
          max_entries = 2,
          max_coalescing_delay = 0.1,
        }),
        function(_, batch)
          processed = batch
          return true
        end,
        nil,
        entry
      )
    end
    enqueue("One")
    enqueue("Two")
    enqueue("Three")
    enqueue("Four")
    enqueue("Five")
    wait_until_queue_done("capacity-exceeded")
    assert.equal("Four", processed[1])
    assert.equal("Five", processed[2])
    assert.match_re(log_messages, "ERR .*queue full")
    enqueue("Six")
    wait_until_queue_done("capacity-exceeded")
    assert.equal("Six", processed[1])
    assert.match_re(log_messages, "INFO .*queue resumed processing")
  end)

  it("drops entries when it reaches its max_bytes", function()
    local processed
    local function enqueue(entry)
      Queue.enqueue(
        queue_conf({
          name = "string-capacity-exceeded",
          max_batch_size = 1,
          max_bytes = 6,
          max_retry_time = 1,
        }),
        function(_, entries)
          processed = entries
          return true
        end,
        nil,
        entry
      )
    end
    enqueue("1")
    enqueue("22")
    enqueue("333")
    enqueue("4444")
    wait_until_queue_done("string-capacity-exceeded")
    assert.equal("4444", processed[1])
    assert.match_re(log_messages, "ERR .*byte capacity exceeded, 3 queue entries were dropped")

    enqueue("55555")
    wait_until_queue_done("string-capacity-exceeded")
    assert.equal("55555", processed[1])

    enqueue("666666")
    wait_until_queue_done("string-capacity-exceeded")
    assert.equal("666666", processed[1])
  end)

  it("warns about improper max_bytes setting", function()
    local function enqueue(entry)
      Queue.enqueue(
        queue_conf({
          name = "string-capacity-warnings",
          max_batch_size = 1,
          max_bytes = 1,
        }),
        function ()
          return true
        end,
        nil,
        entry
      )
    end

    enqueue("23")
    assert.match_re(log_messages,
      [[ERR .*string to be queued is longer \(2 bytes\) than the queue's max_bytes \(1 bytes\)]])
    log_messages = ""

    enqueue({ foo = "bar" })
    assert.match_re(log_messages,
      "ERR .*queuing non-string entry to a queue that has queue.max_bytes set, capacity monitoring will not be correct")
  end)

  it("queue is deleted when it is done sending", function()
    local process_count = 0
    local function enqueue(entry)
      Queue.enqueue(
        queue_conf({ name = "no-garbage" }),
        function()
          process_count = process_count + 1
          return true
        end,
        nil,
        entry
      )
    end
    enqueue("Hello World")
    assert.is_truthy(Queue.exists("no-garbage"))
    helpers.wait_until(
      function()
        return not Queue.exists("no-garbage")
      end,
      10)
    enqueue("and some more")
    helpers.wait_until(
      function()
        return process_count == 2
      end,
      10)
  end)

  it("sends data quickly", function()
    local entry_count = 1000
    local last
    for i = 1,entry_count do
      Queue.enqueue(
        queue_conf({
          name = "speedy-sending",
          max_batch_size = 10,
          max_coalescing_delay = 0.1,
        }),
        function(_, entries)
          last = entries[#entries]
          return true
        end,
        nil,
        i
      )
    end
    helpers.wait_until(
      function ()
        return last == entry_count
      end,
      1
    )
  end)

  it("works when time is moved forward while items are being queued", function()
    local number_of_entries = 1000
    local number_of_entries_processed = 0
    now_offset = 1
    for i = 1, number_of_entries do
      Queue.enqueue(
        queue_conf({
          name = "time-forwards-adjust",
          max_batch_size = 10,
          max_coalescing_delay = 10,
        }),
        function(_, entries)
          number_of_entries_processed = number_of_entries_processed + #entries
          return true
        end,
        nil,
        i
      )
      -- manipulate the current time forwards to simulate multiple time changes while entries are added to the queue
      now_offset = now_offset + now_offset
    end
    helpers.wait_until(
      function ()
        return number_of_entries_processed == number_of_entries
      end,
      10
    )
  end)

  it("works when time is moved backward while items are being queued", function()
    -- In this test, we move the time forward while we're sending out items.  The parameters are chosen so that
    -- time changes are likely to occur while enqueuing and while sending.
    local number_of_entries = 100
    local number_of_entries_processed = 0
    now_offset = -1
    for i = 1, number_of_entries do
      Queue.enqueue(
        queue_conf({
          name = "time-backwards-adjust",
          max_batch_size = 10,
          max_coalescing_delay = 10,
        }),
        function(_, entries)
          number_of_entries_processed = number_of_entries_processed + #entries
          ngx.sleep(0.2)
          return true
        end,
        nil,
        i
      )
      ngx.sleep(0.01)
      now_offset = now_offset + now_offset
    end
    helpers.wait_until(
      function ()
        return number_of_entries_processed == number_of_entries
      end,
      10
    )
  end)

  it("works when time is moved backward while items are on the queue and not yet processed", function()
    -- In this test, we manipulate the time backwards while we're sending out items.  The parameters are chosen so that
    -- time changes are likely to occur while enqueuing and while sending.
    local number_of_entries = 100
    local last
    local qconf = queue_conf({
      name = "time-backwards-blocked-adjust",
      max_batch_size = 10,
      max_coalescing_delay = 0.1,
    })
    local handler = function(_, entries)
      last = entries[#entries]
      ngx.sleep(0.2)
      return true
    end
    now_offset = -1
    for i = 1, number_of_entries do
      Queue.enqueue(qconf, handler, nil, i)
      ngx.sleep(0.01)
      now_offset = now_offset - 1000
    end
    helpers.wait_until(
      function()
        return not Queue._exists(qconf.name)
      end,
      10
    )
    Queue.enqueue(qconf, handler, nil, "last")
    helpers.wait_until(
      function()
        return last == "last"
      end,
      10
    )
  end)

  it("works when time is moved forward while items are on the queue and not yet processed", function()
    local number_of_entries = 100
    local last
    local qconf = queue_conf({
      name = "time-forwards-blocked-adjust",
      max_batch_size = 10,
      max_coalescing_delay = 0.1,
    })
    local handler = function(_, entries)
      last = entries[#entries]
      ngx.sleep(0.2)
      return true
    end
    now_offset = 1
    for i = 1, number_of_entries do
      Queue.enqueue(qconf, handler, nil, i)
      now_offset = now_offset + 1000
    end
    helpers.wait_until(
      function()
        return not Queue._exists(qconf.name)
      end,
      10
    )
    Queue.enqueue(qconf, handler, nil, "last")
    helpers.wait_until(
      function()
        return last == "last"
      end,
      10
    )
  end)

  it("converts common legacy queue parameters", function()
    local legacy_parameters = {
      retry_count = 123,
      queue_size = 234,
      flush_timeout = 345,
      queue = {
        name = "common-legacy-conversion-test",
      },
    }
    local converted_parameters = Queue.get_params(legacy_parameters)
    assert.match_re(log_messages, 'the retry_count parameter no longer works, please update your configuration to use initial_retry_delay and max_retry_time instead')
    assert.equals(legacy_parameters.queue_size, converted_parameters.max_batch_size)
    assert.match_re(log_messages, 'the queue_size parameter is deprecated, please update your configuration to use queue.max_batch_size instead')
    assert.equals(legacy_parameters.flush_timeout, converted_parameters.max_coalescing_delay)
    assert.match_re(log_messages, 'the flush_timeout parameter is deprecated, please update your configuration to use queue.max_coalescing_delay instead')
  end)

  it("converts opentelemetry plugin legacy queue parameters", function()
    local legacy_parameters = {
      batch_span_count = 234,
      batch_flush_delay = 345,
      queue = {
        name = "opentelemetry-legacy-conversion-test",
      },
    }
    local converted_parameters = Queue.get_params(legacy_parameters)
    assert.equals(legacy_parameters.batch_span_count, converted_parameters.max_batch_size)
    assert.match_re(log_messages, 'the batch_span_count parameter is deprecated, please update your configuration to use queue.max_batch_size instead')
    assert.equals(legacy_parameters.batch_flush_delay, converted_parameters.max_coalescing_delay)
    assert.match_re(log_messages, 'the batch_flush_delay parameter is deprecated, please update your configuration to use queue.max_coalescing_delay instead')
  end)

  it("logs deprecation messages only every so often", function()
    local legacy_parameters = {
      retry_count = 123,
      queue = {
        name = "legacy-warning-suppression",
      },
    }
    for _ = 1,10 do
      Queue.get_params(legacy_parameters)
    end
    assert.equals(1, count_matching_log_messages('the retry_count parameter no longer works'))
    now_offset = 1000
    for _ = 1,10 do
      Queue.get_params(legacy_parameters)
    end
    assert.equals(2, count_matching_log_messages('the retry_count parameter no longer works'))
  end)

  it("defaulted legacy parameters are ignored when converting", function()
    local legacy_parameters = {
      queue_size = 1,
      flush_timeout = 2,
      batch_span_count = 200,
      batch_flush_delay = 3,
      queue = {
        max_batch_size = 123,
        max_coalescing_delay = 234,
      }
    }
    local converted_parameters = Queue.get_params(legacy_parameters)
    assert.equals(123, converted_parameters.max_batch_size)
    assert.equals(234, converted_parameters.max_coalescing_delay)
  end)
end)<|MERGE_RESOLUTION|>--- conflicted
+++ resolved
@@ -37,10 +37,6 @@
 end
 
 describe("plugin queue", function()
-<<<<<<< HEAD
-
-=======
->>>>>>> 38a26a6e
   lazy_setup(function()
     kong.timer = timerng.new()
     kong.timer:start()
@@ -54,11 +50,6 @@
   end)
 
   local unmock
-<<<<<<< HEAD
-  local now_offset = 0
-  local log_messages
-
-=======
   local now_offset
   local log_messages
 
@@ -66,7 +57,6 @@
     return select(2, string.gsub(log_messages, s, ""))
   end
 
->>>>>>> 38a26a6e
   before_each(function()
     local real_now = ngx.now
     now_offset = 0
@@ -105,7 +95,6 @@
       }
     })
   end)
-  after_each(unmock)
 
   after_each(unmock)
 
