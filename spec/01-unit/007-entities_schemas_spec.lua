--- conflicted
+++ resolved
@@ -656,15 +656,11 @@
       assert.is_true(valid)
 
       -- Failure
-<<<<<<< HEAD
-      plugin = {name = "cors", api_id = "stub", config = { max_age = "hello" }}
-=======
       plugin = {name = "rate-limiting", service_id = "stub", config = { second = "hello" }}
->>>>>>> cff0bae8
 
       local valid, errors = validate_entity(plugin, plugins_schema, {dao = dao_stub})
       assert.is_false(valid)
-      assert.equal("max_age is not a number", errors["config.max_age"])
+      assert.equal("second is not a number", errors["config.second"])
     end)
     it("should have an empty config if none is specified and if the config schema does not have default", function()
       -- Insert key-auth, whose config has some default values that should be set
