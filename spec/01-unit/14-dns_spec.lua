-- simple debug function
local function dump(...)
  print(require("pl.pretty").write({...}))
end


describe("DNS", function()
  local balancer, resolver, query_func, old_new
  local mock_records, singletons, client

  lazy_setup(function()
    stub(ngx, "log")
    singletons = require "kong.singletons"

<<<<<<< HEAD
    ngx.ctx.workspaces = {}

    singletons.cache = {
=======
    singletons.core_cache = {
>>>>>>> 28e4baf3
      get = function() return {} end
    }

    --[[
    singletons.db = {}
    singletons.db.upstreams = {
      find_all = function(self) return {} end
    }
    --]]

<<<<<<< HEAD
    singletons.db = {}
    singletons.db.workspaces = {
      select_all = function()
        return {}
      end
    }

    singletons.origins = {}

=======
>>>>>>> 28e4baf3
    balancer = require "kong.runloop.balancer"
    balancer.init()

    resolver = require "resty.dns.resolver"
    client = require "resty.dns.client"
  end)

  lazy_teardown(function()
    if type(ngx.log) == "table" then
      ngx.log:revert() -- luacheck: ignore
    end
  end)

  before_each(function()
    mock_records = {}

    -- you can replace this `query_func` upvalue to spy on resolver query calls.
    -- This default will look for a mock-record and if not found call the
    -- original resolver
    query_func = function(self, original_query_func, name, options)
      if mock_records[name .. ":" .. options.qtype] then
        return mock_records[name .. ":" .. options.qtype]
      end

      print("now looking for: ", name .. ":" .. options.qtype)

      return original_query_func(self, name, options)
    end

    -- patch the resolver lib, such that any new resolver created will query
    -- using the `query_func` upvalue defined above
    old_new = resolver.new
    resolver.new = function(...)
      local r = old_new(...)
      local original_query_func = r.query

      r.query = function(self, ...)
        if not query_func then
          print(debug.traceback("WARNING: query_func is not set"))
          dump(self, ...)
          return
        end

        return query_func(self, original_query_func, ...)
      end

      return r
    end

    client.init {
      hosts = {},
      resolvConf = {},
      nameservers = { "8.8.8.8" },
      enable_ipv6 = true,
      order = { "LAST", "SRV", "A", "CNAME" },
    }
  end)

  after_each(function()
    resolver.new = old_new
  end)

  it("returns an error and 503 on a Name Error (3)", function()
    mock_records = {
      ["konghq.com:" .. resolver.TYPE_A] = { errcode = 3, errstr = "name error" },
      ["konghq.com:" .. resolver.TYPE_AAAA] = { errcode = 3, errstr = "name error" },
      ["konghq.com:" .. resolver.TYPE_CNAME] = { errcode = 3, errstr = "name error" },
      ["konghq.com:" .. resolver.TYPE_SRV] = { errcode = 3, errstr = "name error" },
    }

    local ip, port, code = balancer.execute({
      type = "name",
      port = nil,
      host = "konghq.com",
      try_count = 0,
    })
    assert.is_nil(ip)
    assert.equals("name resolution failed", port)
    assert.equals(503, code)
  end)

  it("returns an error and 503 on an empty record", function()
    mock_records = {
      ["konghq.com:" .. resolver.TYPE_A] = {},
      ["konghq.com:" .. resolver.TYPE_AAAA] = {},
      ["konghq.com:" .. resolver.TYPE_CNAME] = {},
      ["konghq.com:" .. resolver.TYPE_SRV] = {},
    }

    local ip, port, code = balancer.execute({
      type = "name",
      port = nil,
      host = "konghq.com",
      try_count = 0,
    })
    assert.is_nil(ip)
    assert.equals("name resolution failed", port)
    assert.equals(503, code)
  end)
end)<|MERGE_RESOLUTION|>--- conflicted
+++ resolved
@@ -12,13 +12,9 @@
     stub(ngx, "log")
     singletons = require "kong.singletons"
 
-<<<<<<< HEAD
     ngx.ctx.workspaces = {}
 
-    singletons.cache = {
-=======
     singletons.core_cache = {
->>>>>>> 28e4baf3
       get = function() return {} end
     }
 
@@ -29,7 +25,6 @@
     }
     --]]
 
-<<<<<<< HEAD
     singletons.db = {}
     singletons.db.workspaces = {
       select_all = function()
@@ -39,8 +34,6 @@
 
     singletons.origins = {}
 
-=======
->>>>>>> 28e4baf3
     balancer = require "kong.runloop.balancer"
     balancer.init()
 
