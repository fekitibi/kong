local mocker = require "spec.fixtures.mocker"
local balancer = require "kong.runloop.balancer"

local function setup_it_block()
  local cache_table = {}

  local function mock_cache(cache_table, limit)
    return {
      safe_set = function(self, k, v)
        if limit then
          local n = 0
          for _, _ in pairs(cache_table) do
            n = n + 1
          end
          if n >= limit then
            return nil, "no memory"
          end
        end
        cache_table[k] = v
        return true
      end,
      get = function(self, k, _, fn, arg)
        if cache_table[k] == nil then
          cache_table[k] = fn(arg)
        end
        return cache_table[k]
      end,
    }
  end

  mocker.setup(finally, {
    kong = {
      configuration = {
        worker_consistency = "strict",
      },
      core_cache = mock_cache(cache_table),
    }
  })
  balancer.init()
end

-- simple debug function
local function dump(...)
  print(require("pl.pretty").write({...}))
end


describe("DNS", function()
  local resolver, query_func, old_new
  local mock_records, singletons, client

  lazy_setup(function()
    stub(ngx, "log")
    singletons = require "kong.singletons"
    _G.kong = singletons


    ngx.ctx.workspaces = {}

    singletons.core_cache = {
      get = function() return {} end
    }

    --[[
    singletons.db = {}
    singletons.db.upstreams = {
      find_all = function(self) return {} end
    }
    --]]

<<<<<<< HEAD
    singletons.db = {}
    singletons.db.workspaces = {
      select_all = function()
        return {}
      end,
      each = function()
        return function() return nil end
      end
    }

    singletons.origins = {}

    balancer = require "kong.runloop.balancer"
    balancer.init()
=======
    singletons.origins = {}
>>>>>>> 5e7a9b47

    resolver = require "resty.dns.resolver"
    client = require "resty.dns.client"
  end)

  lazy_teardown(function()
    if type(ngx.log) == "table" then
      ngx.log:revert() -- luacheck: ignore
    end
  end)

  before_each(function()
    mock_records = {}

    -- you can replace this `query_func` upvalue to spy on resolver query calls.
    -- This default will look for a mock-record and if not found call the
    -- original resolver
    query_func = function(self, original_query_func, name, options)
      if mock_records[name .. ":" .. options.qtype] then
        return mock_records[name .. ":" .. options.qtype]
      end

      print("now looking for: ", name .. ":" .. options.qtype)

      return original_query_func(self, name, options)
    end

    -- patch the resolver lib, such that any new resolver created will query
    -- using the `query_func` upvalue defined above
    old_new = resolver.new
    resolver.new = function(...)
      local r = old_new(...)
      local original_query_func = r.query

      r.query = function(self, ...)
        if not query_func then
          print(debug.traceback("WARNING: query_func is not set"))
          dump(self, ...)
          return
        end

        return query_func(self, original_query_func, ...)
      end

      return r
    end

    client.init {
      hosts = {},
      resolvConf = {},
      nameservers = { "8.8.8.8" },
      enable_ipv6 = true,
      order = { "LAST", "SRV", "A", "CNAME" },
    }
  end)

  after_each(function()
    resolver.new = old_new
  end)

  it("returns an error and 503 on a Name Error (3)", function()
    setup_it_block()
    mock_records = {
      ["konghq.com:" .. resolver.TYPE_A] = { errcode = 3, errstr = "name error" },
      ["konghq.com:" .. resolver.TYPE_AAAA] = { errcode = 3, errstr = "name error" },
      ["konghq.com:" .. resolver.TYPE_CNAME] = { errcode = 3, errstr = "name error" },
      ["konghq.com:" .. resolver.TYPE_SRV] = { errcode = 3, errstr = "name error" },
    }

    local ip, port, code = balancer.execute({
      type = "name",
      port = nil,
      host = "konghq.com",
      try_count = 0,
    })
    assert.is_nil(ip)
    assert.equals("name resolution failed", port)
    assert.equals(503, code)
  end)

  for _, consistency in ipairs({"strict", "eventual"}) do
    it("returns an error and 503 on an empty record", function()
      setup_it_block(consistency)
      mock_records = {
        ["konghq.com:" .. resolver.TYPE_A] = {},
        ["konghq.com:" .. resolver.TYPE_AAAA] = {},
        ["konghq.com:" .. resolver.TYPE_CNAME] = {},
        ["konghq.com:" .. resolver.TYPE_SRV] = {},
      }

      local ip, port, code = balancer.execute({
        type = "name",
        port = nil,
        host = "konghq.com",
        try_count = 0,
      })
      assert.is_nil(ip)
      assert.equals("name resolution failed", port)
      assert.equals(503, code)
    end)
  end
end)<|MERGE_RESOLUTION|>--- conflicted
+++ resolved
@@ -68,7 +68,6 @@
     }
     --]]
 
-<<<<<<< HEAD
     singletons.db = {}
     singletons.db.workspaces = {
       select_all = function()
@@ -80,12 +79,6 @@
     }
 
     singletons.origins = {}
-
-    balancer = require "kong.runloop.balancer"
-    balancer.init()
-=======
-    singletons.origins = {}
->>>>>>> 5e7a9b47
 
     resolver = require "resty.dns.resolver"
     client = require "resty.dns.client"
