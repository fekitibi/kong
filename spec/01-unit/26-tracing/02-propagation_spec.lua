-- This software is copyright Kong Inc. and its licensors.
-- Use of the software is subject to the agreement between your organization
-- and Kong Inc. If there is no such agreement, use is governed by and
-- subject to the terms of the Kong Master Software License Agreement found
-- at https://konghq.com/enterprisesoftwarelicense/.
-- [ END OF LICENSE 0867164ffc95e54f04670b5169c09574bdbd9bba ]

local propagation = require "kong.tracing.propagation"

local to_hex = require "resty.string".to_hex

local bn = require "resty.openssl.bn"
local bn_from_hex = bn.from_hex

local table_merge = require "kong.tools.utils".table_merge

local fmt  = string.format

local function to_hex_ids(arr)
  return { arr[1],
           arr[2] and to_hex(arr[2]) or nil,
           arr[3] and to_hex(arr[3]) or nil,
           arr[4] and to_hex(arr[4]) or nil,
           arr[5] }
end

local function left_pad_zero(str, count)
  return ('0'):rep(count-#str) .. str
end

local function to_id_len(id, len)
  if #id < len then
    return string.rep('0', len - #id) .. id
  elseif #id > len then
    return string.sub(id, -len)
  end

  return id
end

local parse = propagation.parse
local set = propagation.set
local from_hex = propagation.from_hex

local trace_id = "0000000000000001"
local big_trace_id = "fffffffffffffff1"
local big_parent_id = "fffffffffffffff2"
local trace_id_32 = "00000000000000000000000000000001"
local big_trace_id_32 = "fffffffffffffffffffffffffffffff1"
local parent_id = "0000000000000002"
local span_id = "0000000000000003"
local big_span_id = "fffffffffffffff3"
local non_hex_id = "vvvvvvvvvvvvvvvv"
local too_short_id = "123"
local too_long_id = "1234567890123456789012345678901234567890" -- 40 digits
local big_dec_trace_id = bn_from_hex(big_trace_id):to_dec()
local big_dec_trace_id_32 = bn_from_hex(big_trace_id_32):to_dec()
local big_dec_span_id = bn_from_hex(big_span_id):to_dec()

describe("propagation.parse", function()

  _G.kong = {
    log = {},
  }

  describe("b3 single header parsing", function()
    local warn, debug
    setup(function()
      warn = spy.on(kong.log, "warn")
      debug = spy.on(kong.log, "debug")
    end)
    before_each(function()
      warn:clear()
      debug:clear()
    end)
    teardown(function()
      warn:revert()
      debug:clear()
    end)

    it("does not parse headers with ignore type", function()
      local b3 = fmt("%s-%s-%s-%s", trace_id, span_id, "1", parent_id)
      local t = { parse({ tracestate = "b3=" .. b3 }, "ignore") }
      assert.spy(warn).not_called()
      assert.same({}, t)
    end)

    it("1-char", function()
      local t  = { parse({ b3 = "1" }) }
      assert.same({ "b3-single", nil, nil, nil, true }, t)
      assert.spy(warn).not_called()

      t  = { parse({ b3 = "d" }) }
      assert.same({ "b3-single", nil, nil, nil, true }, t)
      assert.spy(warn).not_called()

      t  = { parse({ b3 = "0" }) }
      assert.same({ "b3-single", nil, nil, nil, false }, t)
      assert.spy(warn).not_called()
    end)

    it("4 fields", function()
      local b3 = fmt("%s-%s-%s-%s", trace_id, span_id, "1", parent_id)
      local t = { parse({ b3 = b3 }) }
      assert.same({ "b3-single", trace_id, span_id, parent_id, true }, to_hex_ids(t))
      assert.spy(warn).not_called()
    end)

    it("4 fields inside traceparent", function()
      local b3 = fmt("%s-%s-%s-%s", trace_id, span_id, "1", parent_id)
      local t = { parse({ tracestate = "b3=" .. b3 }) }
      assert.same({ "b3-single", trace_id, span_id, parent_id, true }, to_hex_ids(t))
      assert.spy(warn).not_called()
    end)

    it("32-digit trace_id", function()
      local b3 = fmt("%s-%s-%s-%s", trace_id_32, span_id, "1", parent_id)
      local t = { parse({ b3 = b3 }) }
      assert.same({ "b3-single", trace_id_32, span_id, parent_id, true }, to_hex_ids(t))
      assert.spy(warn).not_called()
    end)

    it("trace_id and span_id, no sample or parent_id", function()
      local b3 = fmt("%s-%s", trace_id, span_id)
      local t = { parse({ b3 = b3 }) }
      assert.same({ "b3-single", trace_id, span_id }, to_hex_ids(t))
      assert.spy(warn).not_called()
    end)

    it("32-digit trace_id and span_id, no sample or parent_id", function()
      local b3 = fmt("%s-%s", trace_id_32, span_id)
      local t = { parse({ b3 = b3 }) }
      assert.same({ "b3-single", trace_id_32, span_id }, to_hex_ids(t))
      assert.spy(warn).not_called()
    end)

    it("trace_id, span_id and sample, no parent_id", function()
      local b3 = fmt("%s-%s-%s", trace_id, span_id, "1")
      local t = { parse({ b3 = b3 }) }
      assert.same({ "b3-single", trace_id, span_id, nil, true }, to_hex_ids(t))
      assert.spy(warn).not_called()
    end)

    it("32-digit trace_id, span_id and sample, no parent_id", function()
      local b3 = fmt("%s-%s-%s", trace_id_32, span_id, "1")
      local t = { parse({ b3 = b3 }) }
      assert.same({ "b3-single", trace_id_32, span_id, nil, true }, to_hex_ids(t))
      assert.spy(warn).not_called()
    end)

    it("big 32-digit trace_id, span_id and sample, no parent_id", function()
      local b3 = fmt("%s-%s-%s", big_trace_id_32, span_id, "1")
      local t = { parse({ b3 = b3 }) }
      assert.same({ "b3-single", big_trace_id_32, span_id, nil, true }, to_hex_ids(t))
      assert.spy(warn).not_called()
    end)

    it("sample debug = always sample", function()
      local b3 = fmt("%s-%s-%s-%s", trace_id, span_id, "d", parent_id)
      local t  = { parse({ b3 = b3 }) }
      assert.same({ "b3-single", trace_id, span_id, parent_id, true }, to_hex_ids(t))
      assert.spy(warn).not_called()
    end)

    it("sample 0 = don't sample", function()
      local b3 = fmt("%s-%s-%s-%s", trace_id, span_id, "0", parent_id)
      local t  = { parse({ b3 = b3 }) }
      assert.same({ "b3-single", trace_id, span_id, parent_id, false }, to_hex_ids(t))
      assert.spy(warn).not_called()
    end)

    it("sample 0 overridden by x-b3-sampled", function()
      local b3 = fmt("%s-%s-%s-%s", trace_id, span_id, "0", parent_id)
      local t  = { parse({ b3 = b3, ["x-b3-sampled"] = "1" }) }
      assert.same({ "b3-single", trace_id, span_id, parent_id, true }, to_hex_ids(t))
      assert.spy(warn).not_called()
    end)

    it("multi value tracestate header", function()
      local tracestate_header = { "test", trace_id, span_id }
      local t = { parse({ tracestate =  tracestate_header }) }
      assert.same({ }, to_hex_ids(t))
      assert.spy(debug).called(1)
    end)

    describe("errors", function()
      it("requires trace id", function()
        local t = { parse({ b3 = "" }) }
        assert.same({"b3-single"}, t)
        assert.spy(warn).called_with("b3 single header invalid; ignoring.")
      end)

      it("rejects existing but invalid trace_id", function()
        local t = { parse({ b3 = non_hex_id .. "-" .. span_id }) }
        assert.same({"b3-single"}, t)
        assert.spy(warn).called_with("b3 single header invalid; ignoring.")

        t = { parse({ b3 = too_short_id .. "-" .. span_id }) }
        assert.same({"b3-single"}, t)
        assert.spy(warn).called_with("b3 single header invalid; ignoring.")

        -- too long
        t = { parse({ b3 = too_long_id .. "-" .. span_id }) }
        assert.same({"b3-single"}, t)
        assert.spy(warn).called_with("b3 single header invalid; ignoring.")
      end)

      it("requires span_id", function()
        local t = { parse({ b3 = trace_id .. "-" }) }
        assert.same({"b3-single"}, t)
        assert.spy(warn).called_with("b3 single header invalid; ignoring.")
      end)

      it("rejects existing but invalid span_id", function()
        local t = { parse({ b3 = trace_id .. non_hex_id }) }
        assert.same({"b3-single"}, t)
        assert.spy(warn).called_with("b3 single header invalid; ignoring.")

        t = { parse({ b3 = trace_id .. too_short_id }) }
        assert.same({"b3-single"}, t)
        assert.spy(warn).called_with("b3 single header invalid; ignoring.")

        t = { parse({ b3 = trace_id .. too_long_id }) }
        assert.same({"b3-single"}, t)
        assert.spy(warn).called_with("b3 single header invalid; ignoring.")
      end)

      it("rejects invalid sampled section", function()
        local b3 = fmt("%s-%s-%s-%s", trace_id, span_id, "x", parent_id)
        local t  = { parse({ b3 = b3 }) }
        assert.same({"b3-single"}, t)
        assert.spy(warn).called_with("b3 single header invalid; ignoring.")
      end)

      it("rejects invalid parent_id section", function()
        local b3 = fmt("%s-%s-%s-%s", trace_id, span_id, "d", non_hex_id)
        local t  = { parse({ b3 = b3 }) }
        assert.same({"b3-single"}, t)
        assert.spy(warn).called_with("b3 single header invalid; ignoring.")

        b3 = fmt("%s-%s-%s-%s", trace_id, span_id, "d", too_short_id)
        t  = { parse({ b3 = b3 }) }
        assert.same({"b3-single"}, t)
        assert.spy(warn).called_with("b3 single header invalid; ignoring.")

        b3 = fmt("%s-%s-%s-%s", trace_id, span_id, "d", too_long_id)
        t  = { parse({ b3 = b3 }) }
        assert.same({"b3-single"}, t)
        assert.spy(warn).called_with("b3 single header invalid; ignoring.")
      end)
    end)
  end)

  describe("W3C header parsing", function()
    local warn
    setup(function()
      warn = spy.on(kong.log, "warn")
    end)
    before_each(function()
      warn:clear()
    end)
    teardown(function()
      warn:revert()
    end)

    it("valid traceparent with sampling", function()
      local traceparent = fmt("00-%s-%s-01", trace_id_32, parent_id)
      local t = { parse({ traceparent = traceparent }) }
      assert.same({ "w3c", trace_id_32, nil, parent_id, true }, to_hex_ids(t))
      assert.spy(warn).not_called()
    end)

    it("valid traceparent without sampling", function()
      local traceparent = fmt("00-%s-%s-00", trace_id_32, parent_id)
      local t = { parse({ traceparent = traceparent }) }
      assert.same({ "w3c", trace_id_32, nil, parent_id, false }, to_hex_ids(t))
      assert.spy(warn).not_called()
    end)

    it("sampling with mask", function()
      local traceparent = fmt("00-%s-%s-09", trace_id_32, parent_id)
      local t = { parse({ traceparent = traceparent }) }
      assert.same({ "w3c", trace_id_32, nil, parent_id, true }, to_hex_ids(t))
      assert.spy(warn).not_called()
    end)

    it("no sampling with mask", function()
      local traceparent = fmt("00-%s-%s-08", trace_id_32, parent_id)
      local t = { parse({ traceparent = traceparent }) }
      assert.same({ "w3c", trace_id_32, nil, parent_id, false }, to_hex_ids(t))
      assert.spy(warn).not_called()
    end)

    describe("errors", function()
      it("rejects traceparent versions other than 00", function()
        local traceparent = fmt("01-%s-%s-00", trace_id_32, parent_id)
        local t = { parse({ traceparent = traceparent }) }
        assert.same({ "w3c" }, t)
        assert.spy(warn).was_called_with("invalid W3C Trace Context version; ignoring.")
      end)

      it("rejects invalid header", function()
        local traceparent = "vv-00000000000000000000000000000001-0000000000000001-00"
        local t = { parse({ traceparent = traceparent }) }
        assert.same({ "w3c" }, t)
        assert.spy(warn).was_called_with("invalid W3C traceparent header; ignoring.")

        traceparent = "00-vvvvvvvvvvvvvvvvvvvvvvvvvvvvvvvv-0000000000000001-00"
        t = { parse({ traceparent = traceparent }) }
        assert.same({ "w3c" }, t)
        assert.spy(warn).was_called_with("invalid W3C traceparent header; ignoring.")

        traceparent = "00-00000000000000000000000000000001-vvvvvvvvvvvvvvvv-00"
        t = { parse({ traceparent = traceparent }) }
        assert.same({ "w3c" }, t)
        assert.spy(warn).was_called_with("invalid W3C traceparent header; ignoring.")

        traceparent = "00-00000000000000000000000000000001-0000000000000001-vv"
        t = { parse({ traceparent = traceparent }) }
        assert.same({ "w3c" }, t)
        assert.spy(warn).was_called_with("invalid W3C traceparent header; ignoring.")
      end)

      it("rejects invalid trace IDs", function()
        local traceparent = fmt("00-%s-%s-00", too_short_id, parent_id)
        local t = { parse({ traceparent = traceparent }) }
        assert.same({ "w3c" }, t)
        assert.spy(warn).was_called_with("invalid W3C trace context trace ID; ignoring.")

        traceparent = fmt("00-%s-%s-00", too_long_id, parent_id)
        t = { parse({ traceparent = traceparent }) }
        assert.same({ "w3c" }, t)
        assert.spy(warn).was_called_with("invalid W3C trace context trace ID; ignoring.")

        -- cannot be all zeros
        traceparent = fmt("00-00000000000000000000000000000000-%s-00", too_long_id, parent_id)
        t = { parse({ traceparent = traceparent }) }
        assert.same({ "w3c" }, t)
        assert.spy(warn).was_called_with("invalid W3C trace context trace ID; ignoring.")
      end)

      it("rejects invalid parent IDs", function()
        local traceparent = fmt("00-%s-%s-00", trace_id_32, too_short_id)
        local t = { parse({ traceparent = traceparent }) }
        assert.same({ "w3c" }, t)
        assert.spy(warn).was_called_with("invalid W3C trace context parent ID; ignoring.")

        traceparent = fmt("00-%s-%s-00", trace_id_32, too_long_id)
        t = { parse({ traceparent = traceparent }) }
        assert.same({ "w3c" }, t)
        assert.spy(warn).was_called_with("invalid W3C trace context parent ID; ignoring.")

        -- cannot be all zeros
        traceparent = fmt("00-%s-0000000000000000-01", trace_id_32)
        t = { parse({ traceparent = traceparent }) }
        assert.same({ "w3c" }, t)
        assert.spy(warn).was_called_with("invalid W3C trace context parent ID; ignoring.")
      end)

      it("rejects invalid trace flags", function()
        local traceparent = fmt("00-%s-%s-000", trace_id_32, parent_id)
        local t = { parse({ traceparent = traceparent }) }
        assert.same({ "w3c" }, t)
        assert.spy(warn).was_called_with("invalid W3C trace context flags; ignoring.")

        traceparent = fmt("00-%s-%s-0", trace_id_32, parent_id)
        t = { parse({ traceparent = traceparent }) }
        assert.same({ "w3c" }, t)
        assert.spy(warn).was_called_with("invalid W3C trace context flags; ignoring.")
      end)
    end)
  end)


  describe("Jaeger header parsing", function()
    local warn
    setup(function()
      warn = spy.on(kong.log, "warn")
    end)
    before_each(function()
      warn:clear()
    end)
    teardown(function()
      warn:revert()
    end)

    it("valid uber-trace-id with sampling", function()
      local ubertraceid = fmt("%s:%s:%s:%s", trace_id, span_id, parent_id, "1")
      local t = { parse({ ["uber-trace-id"] = ubertraceid }) }
      assert.same({ "jaeger", left_pad_zero(trace_id, 32), span_id, parent_id, true }, to_hex_ids(t))
      assert.spy(warn).not_called()
    end)

    it("valid uber-trace-id without sampling", function()
      local ubertraceid = fmt("%s:%s:%s:%s", trace_id, span_id, parent_id, "0")
      local t = { parse({ ["uber-trace-id"] = ubertraceid }) }
      assert.same({ "jaeger", left_pad_zero(trace_id, 32), span_id, parent_id, false }, to_hex_ids(t))
      assert.spy(warn).not_called()
    end)

    it("valid uber-trace-id 128bit with sampling", function()
      local ubertraceid = fmt("%s:%s:%s:%s", trace_id_32, span_id, parent_id, "1")
      local t = { parse({ ["uber-trace-id"] = ubertraceid }) }
      assert.same({ "jaeger", trace_id_32, span_id, parent_id, true }, to_hex_ids(t))
      assert.spy(warn).not_called()
    end)

    it("valid uber-trace-id 128bit without sampling", function()
      local ubertraceid = fmt("%s:%s:%s:%s", trace_id_32, span_id, parent_id, "0")
      local t = { parse({ ["uber-trace-id"] = ubertraceid }) }
      assert.same({ "jaeger", trace_id_32, span_id, parent_id, false }, to_hex_ids(t))
      assert.spy(warn).not_called()
    end)

    it("valid uber-trace-id with parent_id 0", function()
      local ubertraceid = fmt("%s:%s:%s:%s", trace_id, span_id, "0", "1")
      local t = { parse({ ["uber-trace-id"] = ubertraceid }) }
      assert.same({ "jaeger", left_pad_zero(trace_id, 32), span_id, to_hex("0"), true }, to_hex_ids(t))
      assert.spy(warn).not_called()
    end)

    describe("errors", function()
      it("rejects invalid header", function()
        local ubertraceid = fmt("vv:%s:%s:%s", span_id, parent_id, "0")
        local t = { parse({ ["uber-trace-id"] = ubertraceid }) }
        assert.same({ "jaeger" }, t)
        assert.spy(warn).was_called_with("invalid jaeger uber-trace-id header; ignoring.")

        ubertraceid = fmt("%s:vv:%s:%s", trace_id, parent_id, "0")
        t = { parse({ ["uber-trace-id"] = ubertraceid }) }
        assert.same({ "jaeger" }, t)
        assert.spy(warn).was_called_with("invalid jaeger uber-trace-id header; ignoring.")

        ubertraceid = fmt("%s:%s:vv:%s", trace_id, span_id,  "0")
        t = { parse({ ["uber-trace-id"] = ubertraceid }) }
        assert.same({ "jaeger" }, t)
        assert.spy(warn).was_called_with("invalid jaeger uber-trace-id header; ignoring.")

        ubertraceid = fmt("%s:%s:%s:vv", trace_id, span_id, parent_id)
        t = { parse({ ["uber-trace-id"] = ubertraceid }) }
        assert.same({ "jaeger" }, t)
        assert.spy(warn).was_called_with("invalid jaeger uber-trace-id header; ignoring.")
      end)

      it("rejects invalid trace IDs", function()
        local ubertraceid = fmt("%s:%s:%s:%s", too_long_id, span_id, parent_id, "1")
        local t = { parse({ ["uber-trace-id"] = ubertraceid }) }
        assert.same({ "jaeger" }, t)
        assert.spy(warn).was_called_with("invalid jaeger trace ID; ignoring.")

        -- cannot be all zeros
        ubertraceid = fmt("%s:%s:%s:%s", "00000000000000000000000000000000", span_id, parent_id, "1")
        t = { parse({ ["uber-trace-id"] = ubertraceid }) }
        assert.same({ "jaeger" }, t)
        assert.spy(warn).was_called_with("invalid jaeger trace ID; ignoring.")
      end)

      it("rejects invalid parent IDs", function()
        -- Ignores invalid parent id and logs
        local ubertraceid = fmt("%s:%s:%s:%s", trace_id, span_id, too_short_id, "1")
        local t = { parse({ ["uber-trace-id"] = ubertraceid }) }
        -- Note: to_hex(from_hex()) for too_short_id as the binary conversion from hex is resulting in a different number
        assert.same({ "jaeger", left_pad_zero(trace_id, 32), span_id, to_hex(from_hex(too_short_id)), true }, to_hex_ids(t))
        assert.spy(warn).was_called_with("invalid jaeger parent ID; ignoring.")

        -- Ignores invalid parent id and logs
        ubertraceid = fmt("%s:%s:%s:%s", trace_id, span_id, too_long_id, "1")
        t = { parse({ ["uber-trace-id"] = ubertraceid }) }
        assert.same({ "jaeger", left_pad_zero(trace_id, 32), span_id, too_long_id, true }, to_hex_ids(t))
        assert.spy(warn).was_called_with("invalid jaeger parent ID; ignoring.")
      end)

      it("rejects invalid span IDs", function()
        local ubertraceid = fmt("%s:%s:%s:%s", trace_id, too_long_id, parent_id, "1")
        local t = { parse({ ["uber-trace-id"] = ubertraceid }) }
        assert.same({ "jaeger" }, t)
        assert.spy(warn).was_called_with("invalid jaeger span ID; ignoring.")

        -- cannot be all zeros
        ubertraceid = fmt("%s:%s:%s:%s", trace_id, "00000000000000000000000000000000", parent_id, "1")
        t = { parse({ ["uber-trace-id"] = ubertraceid }) }
        assert.same({ "jaeger" }, t)
        assert.spy(warn).was_called_with("invalid jaeger span ID; ignoring.")
      end)

      it("rejects invalid trace flags", function()
        local ubertraceid = fmt("%s:%s:%s:%s", trace_id, span_id, parent_id, "123")
        local t = { parse({ ["uber-trace-id"] = ubertraceid }) }
        assert.same({ "jaeger" }, t)
        assert.spy(warn).was_called_with("invalid jaeger flags; ignoring.")
      end)

      it("0-pad shorter span IDs", function()
        local ubertraceid = fmt("%s:%s:%s:%s", trace_id, too_short_id, parent_id, "1")
        local t = { parse({ ["uber-trace-id"] = ubertraceid }) }
        assert.same({ "jaeger", left_pad_zero(trace_id, 32), left_pad_zero(too_short_id, 16), parent_id, true }, to_hex_ids(t))
      end)

      it("0-pad shorter trace IDs", function()
        local ubertraceid = fmt("%s:%s:%s:%s", too_short_id, span_id, parent_id, "1")
        local t = { parse({ ["uber-trace-id"] = ubertraceid }) }
        assert.same({ "jaeger", left_pad_zero(too_short_id, 32), span_id, parent_id, true }, to_hex_ids(t))
      end)
    end)
  end)


  describe("OT header parsing", function()
    local warn
    setup(function()
      warn = spy.on(kong.log, "warn")
    end)
    before_each(function()
      warn:clear()
    end)
    teardown(function()
      warn:revert()
    end)

    it("valid trace_id, valid span_id, sampled", function()
      local t = { parse({
        ["ot-tracer-traceid"] = trace_id,
        ["ot-tracer-spanid"] = span_id,
        ["ot-tracer-sampled"] = "1",
      })}
      assert.same({ "ot", trace_id, nil, span_id, true }, to_hex_ids(t))
      assert.spy(warn).not_called()
    end)

    it("valid big trace_id, valid big span_id, sampled", function()
      local t = { parse({
        ["ot-tracer-traceid"] = big_trace_id,
        ["ot-tracer-spanid"] = big_span_id,
        ["ot-tracer-sampled"] = "1",
      })}
      assert.same({ "ot", big_trace_id, nil, big_span_id, true }, to_hex_ids(t))
      assert.spy(warn).not_called()
    end)

    it("valid trace_id, valid span_id, not sampled", function()
      local t = { parse({
        ["ot-tracer-traceid"] = trace_id,
        ["ot-tracer-spanid"] = span_id,
        ["ot-tracer-sampled"] = "0",
      })}
      assert.same({ "ot", trace_id, nil, span_id, false }, to_hex_ids(t))
      assert.spy(warn).not_called()
    end)

    it("valid trace_id, valid span_id, sampled", function()
      local t = { parse({
        ["ot-tracer-traceid"] = trace_id,
        ["ot-tracer-spanid"] = span_id,
        ["ot-tracer-sampled"] = "1",
      })}
      assert.same({ "ot", trace_id, nil, span_id, true }, to_hex_ids(t))
      assert.spy(warn).not_called()
    end)

    it("valid trace_id, valid span_id, no sampled flag", function()
      local t = { parse({
        ["ot-tracer-traceid"] = trace_id,
        ["ot-tracer-spanid"] = span_id,
      })}
      assert.same({ "ot", trace_id, nil, span_id }, to_hex_ids(t))
      assert.spy(warn).not_called()
    end)

    it("32 trace_id, valid span_id, no sampled flag", function()
      local t = { parse({
        ["ot-tracer-traceid"] = trace_id_32,
        ["ot-tracer-spanid"] = span_id,
      })}
      assert.same({ "ot", trace_id_32, nil, span_id }, to_hex_ids(t))
      assert.spy(warn).not_called()
    end)

    it("big 32 trace_id, valid big_span_id, no sampled flag", function()
      local t = { parse({
        ["ot-tracer-traceid"] = big_trace_id_32,
        ["ot-tracer-spanid"] = big_span_id,
      })}
      assert.same({ "ot", big_trace_id_32, nil, big_span_id }, to_hex_ids(t))
      assert.spy(warn).not_called()
    end)

    it("valid trace_id, valid span_id, sampled, valid baggage added", function()
      local mock_key = "mock_key"
      local mock_value = "mock_value"
      local t = { parse({
        ["ot-tracer-traceid"] = trace_id,
        ["ot-tracer-spanid"] = span_id,
        ["ot-tracer-sampled"] = "1",
        ["ot-baggage-"..mock_key] = mock_value
      })}
      local mock_baggage_index = t[6]
      assert.same({ "ot", trace_id, nil, span_id, true }, to_hex_ids(t))
      assert.same(mock_baggage_index.mock_key, mock_value)
      assert.spy(warn).not_called()
    end)

    it("valid trace_id, valid span_id, sampled, invalid baggage added", function()
      local t = { parse({
        ["ot-tracer-traceid"] = trace_id,
        ["ot-tracer-spanid"] = span_id,
        ["ot-tracer-sampled"] = "1",
        ["ottttttttbaggage-foo"] = "invalid header"
      })}
      local mock_baggage_index = t[6]
      assert.same({ "ot", trace_id, nil, span_id, true }, to_hex_ids(t))
      assert.same(mock_baggage_index, nil)
      assert.spy(warn).not_called()
    end)
  end)

<<<<<<< HEAD
  describe("DataDog header parsing", function()
    local warn
    setup(function()
      warn = spy.on(kong.log, "warn")
    end)
    before_each(function()
      warn:clear()
    end)
    teardown(function()
      warn:revert()
    end)

    it("valid trace_id, valid span_id, sampled", function()
      local t = { parse({
        ["x-datadog-trace-id"] = trace_id,
        ["x-datadog-parent-id"] = span_id,
        ["x-datadog-sampling-priority"] = "1",
      })}
      assert.same({ "datadog", "01", nil, "03", true }, to_hex_ids(t))
      assert.spy(warn).not_called()
    end)

    it("invalid trace_id, invalid span_id, sampled", function()
      local t = { parse({
        ["x-datadog-trace-id"] = big_trace_id,
        ["x-datadog-parent-id"] = big_span_id,
        ["x-datadog-sampling-priority"] = "1",
      })}
      assert.same({ "datadog", nil, nil, nil, true }, t)
      assert.spy(warn).was_called_with("x-datadog-trace-id header invalid; ignoring.")
    end)

    it("valid trace_id, valid span_id, not sampled", function()
      local t = { parse({
        ["x-datadog-trace-id"] = trace_id,
        ["x-datadog-parent-id"] = span_id,
        ["x-datadog-sampling-priority"] = "0",
      })}
      assert.same({ "datadog", "01", nil, "03", false }, to_hex_ids(t))
      assert.spy(warn).not_called()
    end)

    it("valid trace_id, valid span_id, no sampled flag", function()
      local t = { parse({
        ["x-datadog-trace-id"] = trace_id,
        ["x-datadog-parent-id"] = span_id,
      })}
      assert.same({ "datadog", "01", nil, "03" }, to_hex_ids(t))
      assert.spy(warn).not_called()
    end)

    it("empty trace_id, valid span_id, sampled", function()
      local t = { parse({
        ["x-datadog-trace-id"] = "",
        ["x-datadog-parent-id"] = span_id,
        ["x-datadog-sampling-priority"] = "1",
      })}
      assert.same({ "datadog", nil, nil, nil, true }, to_hex_ids(t))
      assert.spy(warn).was_called_with("x-datadog-trace-id header invalid; ignoring.")
    end)

    it("missing trace_id, valid span_id, sampled", function()
      local t = { parse({
        ["x-datadog-trace-id"] = nil,
        ["x-datadog-parent-id"] = span_id,
        ["x-datadog-sampling-priority"] = "1",
      })}
      assert.same({ }, to_hex_ids(t))
      assert.spy(warn).not_called()
    end)

    it("valid trace_id, empty parent_id, sampled", function()
      local t = { parse({
        ["x-datadog-trace-id"] = trace_id,
        ["x-datadog-parent-id"] = "",
        ["x-datadog-sampling-priority"] = "1",
      })}
      assert.same({ "datadog", nil, nil, nil, true }, to_hex_ids(t))
      assert.spy(warn).was_called_with("x-datadog-parent-id header invalid; ignoring.")
    end)

    it("valid trace_id, missing parent_id, sampled", function()
      local t = { parse({
        ["x-datadog-trace-id"] = trace_id,
        ["x-datadog-parent-id"] = nil,
        ["x-datadog-sampling-priority"] = "1",
      })}
      assert.same({ "datadog", "01", nil, nil, true }, to_hex_ids(t))
      assert.spy(warn).not_called()
    end)

    it("valid big_dec_trace_id, valid big_dec_span_id, no sampled flag", function()
      local t = { parse({
        ["x-datadog-trace-id"] = big_dec_trace_id,
        ["x-datadog-parent-id"] = big_dec_span_id,
      })}
      assert.same({ "datadog", big_trace_id, nil, big_span_id }, to_hex_ids(t))
      assert.spy(warn).not_called()
    end)

    it("valid big_dec_trace_id_32, valid big_dec_span_id, no sampled flag", function()
      local t = { parse({
        ["x-datadog-trace-id"] = big_dec_trace_id_32,
        ["x-datadog-parent-id"] = big_dec_span_id,
      })}
      assert.same({ "datadog", big_trace_id_32, nil, big_span_id }, to_hex_ids(t))
      assert.spy(warn).not_called()
=======
  describe("aws single header parsing", function()
    local warn, debug
    setup(function()
      warn = spy.on(kong.log, "warn")
      debug = spy.on(kong.log, "debug")
    end)
    before_each(function()
      warn:clear()
      debug:clear()
    end)
    teardown(function()
      warn:revert()
      debug:clear()
    end)

    it("valid aws with sampling", function()
      local aws = fmt("Root=1-%s-%s;Parent=%s;Sampled=%s", string.sub(trace_id_32, 1, 8), string.sub(trace_id_32, 9, #trace_id_32), span_id, "1")
      local t = { parse({["x-amzn-trace-id"] = aws}) }
      assert.spy(warn).not_called()
      assert.same({ "aws", trace_id_32, span_id, nil, true }, to_hex_ids(t))
    end)
    it("valid aws with spaces", function()
      local aws = fmt("    Root =    1-%s-%s   ;   Parent= %s;  Sampled   =%s", string.sub(trace_id_32, 1, 8), string.sub(trace_id_32, 9, #trace_id_32), span_id, "1")
      local t = { parse({["x-amzn-trace-id"] = aws}) }
      assert.spy(warn).not_called()
      assert.same({ "aws", trace_id_32, span_id, nil, true }, to_hex_ids(t))
    end)
    it("valid aws with parent first", function()
      local aws = fmt("Parent=%s;Root=1-%s-%s;Sampled=%s", span_id, string.sub(trace_id_32, 1, 8), string.sub(trace_id_32, 9, #trace_id_32), "1")
      local t = { parse({["x-amzn-trace-id"] = aws}) }
      assert.spy(warn).not_called()
      assert.same({ "aws", trace_id_32, span_id, nil, true }, to_hex_ids(t))
    end)
    it("valid aws with extra fields", function()
      local aws = fmt("Foo=bar;Root=1-%s-%s;Parent=%s;Sampled=%s", string.sub(trace_id_32, 1, 8), string.sub(trace_id_32, 9, #trace_id_32), span_id, "1")
      local t = { parse({["x-amzn-trace-id"] = aws}) }
      assert.spy(warn).not_called()
      assert.same({ "aws", trace_id_32, span_id, nil, true }, to_hex_ids(t))
    end)
    it("valid aws without sampling", function()
      local aws = fmt("Root=1-%s-%s;Parent=%s;Sampled=%s", string.sub(trace_id_32, 1, 8), string.sub(trace_id_32, 9, #trace_id_32), span_id, "0")
      local t = { parse({["x-amzn-trace-id"] = aws}) }
      assert.spy(warn).not_called()
      assert.same({ "aws", trace_id_32, span_id, nil, false }, to_hex_ids(t))
    end)
    it("valid aws with sampling big", function()
      local aws = fmt("Root=1-%s-%s;Parent=%s;Sampled=%s", string.sub(big_trace_id_32, 1, 8), string.sub(big_trace_id_32, 9, #big_trace_id_32), big_span_id, "0")
      local t = { parse({["x-amzn-trace-id"] = aws}) }
      assert.spy(warn).not_called()
      assert.same({ "aws", big_trace_id_32, big_span_id, nil, false }, to_hex_ids(t))
    end)
    describe("errors", function()
      it("rejects invalid trace IDs", function()
        local aws = fmt("Root=0-%s-%s;Parent=%s;Sampled=%s", string.sub(trace_id_32, 1, 8), string.sub(trace_id_32, 9, #trace_id_32), big_span_id, "0")
        local t = { parse({["x-amzn-trace-id"] = aws}) }
        assert.same({ "aws" }, t)
        assert.spy(warn).was_called_with("invalid aws header trace id; ignoring.")

        aws = fmt("Root=1-vv-%s;Parent=%s;Sampled=%s", string.sub(trace_id_32, 9, #trace_id_32), span_id, "0")
        t = { parse({["x-amzn-trace-id"] = aws}) }
        assert.same({ "aws" }, t)
        assert.spy(warn).was_called_with("invalid aws header trace id; ignoring.")

        aws = fmt("Root=1-%s-vv;Parent=%s;Sampled=%s", string.sub(trace_id_32, 1, 8), span_id, "0")
        t = { parse({["x-amzn-trace-id"] = aws}) }
        assert.same({ "aws" }, t)
        assert.spy(warn).was_called_with("invalid aws header trace id; ignoring.")

        aws = fmt("Root=1-%s-%s;Parent=%s;Sampled=%s", string.sub(too_long_id, 1, 8), string.sub(too_long_id, 9, #too_long_id), big_span_id, "0")
        t = { parse({["x-amzn-trace-id"] = aws}) }
        assert.same({ "aws" }, t)
        assert.spy(warn).was_called_with("invalid aws header trace id; ignoring.")

        aws = fmt("Root=1-%s-%s;Parent=%s;Sampled=%s", string.sub(too_short_id, 1, 1), string.sub(too_short_id, 2, #too_short_id), big_span_id, "0")
        t = { parse({["x-amzn-trace-id"] = aws}) }
        assert.same({ "aws" }, t)
        assert.spy(warn).was_called_with("invalid aws header trace id; ignoring.")

        aws = fmt("Root=;Parent=%s;Sampled=%s", big_span_id, "0")
        t = { parse({["x-amzn-trace-id"] = aws}) }
        assert.same({ "aws" }, t)
        assert.spy(warn).was_called_with("invalid aws header trace id; ignoring.")
      end)

      it("rejects invalid parent IDs", function()
        local aws = fmt("Root=1-%s-%s;Parent=vv;Sampled=%s", string.sub(trace_id_32, 1, 8), string.sub(trace_id_32, 9, #trace_id_32), "0")
        local t = { parse({["x-amzn-trace-id"] = aws}) }
        assert.same({ "aws" }, t)
        assert.spy(warn).was_called_with("invalid aws header parent id; ignoring.")

        aws = fmt("Root=1-%s-%s;Parent=%s;Sampled=%s", string.sub(trace_id_32, 1, 8), string.sub(trace_id_32, 9, #trace_id_32), too_long_id, "0")
        t = { parse({["x-amzn-trace-id"] = aws}) }
        assert.same({ "aws" }, t)
        assert.spy(warn).was_called_with("invalid aws header parent id; ignoring.")

        aws = fmt("Root=1-%s-%s;Parent=%s;Sampled=%s", string.sub(trace_id_32, 1, 8), string.sub(trace_id_32, 2, #trace_id_32), too_short_id, "0")
        t = { parse({["x-amzn-trace-id"] = aws}) }
        assert.same({ "aws" }, t)
        assert.spy(warn).was_called_with("invalid aws header parent id; ignoring.")

        aws = fmt("Root=1-%s-%s;Parent=;Sampled=%s", string.sub(trace_id_32, 1, 8), string.sub(trace_id_32, 2, #trace_id_32), "0")
        t = { parse({["x-amzn-trace-id"] = aws}) }
        assert.same({ "aws" }, t)
        assert.spy(warn).was_called_with("invalid aws header parent id; ignoring.")
      end)

      it("rejects invalid sample flag", function()
        local aws = fmt("Root=1-%s-%s;Parent=%s;Sampled=2", string.sub(trace_id_32, 1, 8), string.sub(trace_id_32, 9, #trace_id_32), span_id)
        local t = { parse({["x-amzn-trace-id"] = aws}) }
        assert.same({ "aws" }, t)
        assert.spy(warn).was_called_with("invalid aws header sampled flag; ignoring.")

        aws = fmt("Root=1-%s-%s;Parent=%s;Sampled=", string.sub(trace_id_32, 1, 8), string.sub(trace_id_32, 9, #trace_id_32), span_id)
        t = { parse({["x-amzn-trace-id"] = aws}) }
        assert.same({ "aws" }, t)
        assert.spy(warn).was_called_with("invalid aws header sampled flag; ignoring.")
      end)
>>>>>>> f74342db
    end)
  end)
end)


describe("propagation.set", function()
  local nop = function() end

  local headers
  local warnings

  _G.kong = {
    service = {
      request = {
        set_header = function(name, value)
          headers[name] = value
        end,
      },
    },
    request = {
      get_header = nop,
    },
    log = {
      warn = function(msg)
        warnings[#warnings + 1] = msg
      end
    }
  }

  for k, ids in ipairs({ {trace_id, span_id, parent_id},
                         {big_trace_id, big_span_id, big_parent_id},
                         {trace_id_32, span_id, parent_id},
                         {big_trace_id_32, big_span_id, big_parent_id}, }) do
    local trace_id = ids[1]
    local span_id = ids[2]
    local parent_id = ids[3]

    local w3c_trace_id = to_id_len(trace_id, 32)
    local ot_trace_id = to_id_len(trace_id, 32)

    local proxy_span = {
      trace_id = from_hex(trace_id),
      span_id = from_hex(span_id),
      parent_id = from_hex(parent_id),
      should_sample = true,
      each_baggage_item = function() return nop end,
    }

    local b3_headers = {
      ["x-b3-traceid"] = trace_id,
      ["x-b3-spanid"] = span_id,
      ["x-b3-parentspanid"] = parent_id,
      ["x-b3-sampled"] = "1"
    }

    local b3_single_headers = {
      b3 = fmt("%s-%s-1-%s", trace_id, span_id, parent_id)
    }

    local w3c_headers = {
      traceparent = fmt("00-%s-%s-01", w3c_trace_id, span_id)
    }

    local jaeger_headers = {
      ["uber-trace-id"] = fmt("%s:%s:%s:%s", trace_id, span_id, parent_id, "01")
    }

    local ot_headers = {
      ["ot-tracer-traceid"] = ot_trace_id,
      ["ot-tracer-spanid"] = span_id,
      ["ot-tracer-sampled"] = "1"
    }

<<<<<<< HEAD
    local datadog_headers = {
      -- datadog will truncate the trace_id to 64 bits
      ["x-datadog-trace-id"] = bn_from_hex(trace_id:sub(-16)):to_dec(),
      ["x-datadog-parent-id"] = bn_from_hex(span_id):to_dec(),
      ["x-datadog-sampling-priority"] = "1"
=======
    local aws_headers = {
      ["x-amzn-trace-id"] = fmt("Root=1-%s-%s;Parent=%s;Sampled=%s",
        string.sub(trace_id, 1, 8),
        string.sub(trace_id, 9, #trace_id),
        span_id,
        "1"
      )
>>>>>>> f74342db
    }

    before_each(function()
      headers = {}
      warnings = {}
    end)

    describe("conf.header_type = 'preserve', ids group #" .. k, function()
      it("sets headers according to their found state when conf.header_type = preserve", function()
        set("preserve", "b3", proxy_span)
        assert.same(b3_headers, headers)

        headers = {}

        set("preserve", "b3-single", proxy_span)
        assert.same(b3_single_headers, headers)

        headers = {}

        set("preserve", "w3c", proxy_span)
        assert.same(w3c_headers, headers)

        headers = {}

        set("preserve", "jaeger", proxy_span)
        assert.same(jaeger_headers, headers)

        headers = {}

<<<<<<< HEAD
        set("preserve", "datadog", proxy_span)
        assert.same(datadog_headers, headers)
=======
        set("preserve", "aws", proxy_span)
        assert.same(aws_headers, headers)
>>>>>>> f74342db

        assert.same({}, warnings)
      end)

      it("sets headers according to default_header_type when no headers are provided", function()
        set("preserve", nil, proxy_span)
        assert.same(b3_headers, headers)

        headers = {}

        set("preserve", nil, proxy_span, "b3")
        assert.same(b3_headers, headers)

        headers = {}

        set("preserve", nil, proxy_span, "b3-single")
        assert.same(b3_single_headers, headers)

        headers = {}

        set("preserve", "w3c", proxy_span, "w3c")
        assert.same(w3c_headers, headers)

        headers = {}

        set("preserve", nil, proxy_span, "jaeger")
        assert.same(jaeger_headers, headers)

        headers = {}

        set("preserve", "ot", proxy_span, "ot")
        assert.same(ot_headers, headers)

        headers = {}

<<<<<<< HEAD
        set("preserve", nil, proxy_span, "datadog")
        assert.same(datadog_headers, headers)
=======
        set("preserve", "aws", proxy_span, "aws")
        assert.same(aws_headers, headers)
>>>>>>> f74342db
      end)
    end)

    describe("conf.header_type = 'b3', ids group #" .. k, function()
      it("sets headers to b3 when conf.header_type = b3", function()
        set("b3", "b3", proxy_span)
        assert.same(b3_headers, headers)

        headers = {}

        set("b3", nil, proxy_span)
        assert.same(b3_headers, headers)

        assert.same({}, warnings)
      end)

      it("sets both the b3 and b3-single headers when a b3-single header is encountered.", function()
        set("b3", "b3-single", proxy_span)
        assert.same(table_merge(b3_headers, b3_single_headers), headers)

        -- but it generates a warning
        assert.equals(1, #warnings)
        assert.matches("Mismatched header types", warnings[1])
      end)

      it("sets both the b3 and w3c headers when a w3c header is encountered.", function()
        set("b3", "w3c", proxy_span)
        assert.same(table_merge(b3_headers, w3c_headers), headers)

        -- but it generates a warning
        assert.equals(1, #warnings)
        assert.matches("Mismatched header types", warnings[1])
      end)

      it("sets both the b3 and w3c headers when a jaeger header is encountered.", function()
        set("b3", "jaeger", proxy_span)
        assert.same(table_merge(b3_headers, jaeger_headers), headers)

        -- but it generates a warning
        assert.equals(1, #warnings)
        assert.matches("Mismatched header types", warnings[1])
      end)

      it("sets both the b3 and datadog headers when a datadog header is encountered.", function()
        set("b3", "datadog", proxy_span)
        assert.same(table_merge(b3_headers, datadog_headers), headers)

        -- but it generates a warning
        assert.equals(1, #warnings)
        assert.matches("Mismatched header types", warnings[1])
      end)
    end)

    describe("conf.header_type = 'b3-single', ids group #", function()
      it("sets headers to b3-single when conf.header_type = b3-single", function()
        set("b3-single", "b3-single", proxy_span)
        assert.same(b3_single_headers, headers)
        assert.same({}, warnings)
      end)

      it("sets both the b3 and b3-single headers when a b3 header is encountered.", function()
        set("b3-single", "b3", proxy_span)
        assert.same(table_merge(b3_headers, b3_single_headers), headers)

        -- but it generates a warning
        assert.equals(1, #warnings)
        assert.matches("Mismatched header types", warnings[1])
      end)

      it("sets both the b3 and w3c headers when a jaeger header is encountered.", function()
        set("b3-single", "w3c", proxy_span)
        assert.same(table_merge(b3_single_headers, w3c_headers), headers)

        -- but it generates a warning
        assert.equals(1, #warnings)
        assert.matches("Mismatched header types", warnings[1])
      end)

      it("sets both the b3 and w3c headers when a w3c header is encountered.", function()
        set("b3-single", "jaeger", proxy_span)
        assert.same(table_merge(b3_single_headers, jaeger_headers), headers)

        -- but it generates a warning
        assert.equals(1, #warnings)
        assert.matches("Mismatched header types", warnings[1])
      end)

      it("sets both the b3 and datadog headers when a datadog header is encountered.", function()
        set("b3-single", "datadog", proxy_span)
        assert.same(table_merge(b3_single_headers, datadog_headers), headers)

        -- but it generates a warning
        assert.equals(1, #warnings)
        assert.matches("Mismatched header types", warnings[1])
      end)
    end)

    describe("conf.header_type = 'w3c', ids group #", function()
      it("sets headers to w3c when conf.header_type = w3c", function()
        set("w3c", "w3c", proxy_span)
        assert.same(w3c_headers, headers)
        assert.same({}, warnings)
      end)

      it("sets both the b3 and w3c headers when a b3 header is encountered.", function()
        set("w3c", "b3", proxy_span)
        assert.same(table_merge(b3_headers, w3c_headers), headers)

        -- but it generates a warning
        assert.equals(1, #warnings)
        assert.matches("Mismatched header types", warnings[1])
      end)

      it("sets both the b3-single and w3c headers when a b3-single header is encountered.", function()
        set("w3c", "b3-single", proxy_span)
        assert.same(table_merge(b3_single_headers, w3c_headers), headers)

        -- but it generates a warning
        assert.equals(1, #warnings)
        assert.matches("Mismatched header types", warnings[1])
      end)

      it("sets both the jaeger and w3c headers when a jaeger header is encountered.", function()
        set("w3c", "jaeger", proxy_span)
        assert.same(table_merge(jaeger_headers, w3c_headers), headers)

        -- but it generates a warning
        assert.equals(1, #warnings)
        assert.matches("Mismatched header types", warnings[1])
      end)

      it("sets both the jaeger and datadog headers when a datadog header is encountered.", function()
        set("w3c", "datadog", proxy_span)
        assert.same(table_merge(datadog_headers, w3c_headers), headers)

        -- but it generates a warning
        assert.equals(1, #warnings)
        assert.matches("Mismatched header types", warnings[1])
      end)
    end)

    describe("conf.header_type = 'jaeger', ids group #", function()
      it("sets headers to jaeger when conf.header_type = jaeger", function()
        set("jaeger", "jaeger", proxy_span)
        assert.same(jaeger_headers, headers)
        assert.same({}, warnings)
      end)

      it("sets both the b3 and jaeger headers when a b3 header is encountered.", function()
        set("jaeger", "b3", proxy_span)
        assert.same(table_merge(b3_headers, jaeger_headers), headers)

        -- but it generates a warning
        assert.equals(1, #warnings)
        assert.matches("Mismatched header types", warnings[1])
      end)

      it("sets both the b3-single and jaeger headers when a b3-single header is encountered.", function()
        set("jaeger", "b3-single", proxy_span)
        assert.same(table_merge(b3_single_headers, jaeger_headers), headers)

        -- but it generates a warning
        assert.equals(1, #warnings)
        assert.matches("Mismatched header types", warnings[1])
      end)

      it("sets both the jaeger and w3c headers when a w3c header is encountered.", function()
        set("jaeger", "w3c", proxy_span)
        assert.same(table_merge(jaeger_headers, w3c_headers), headers)

        -- but it generates a warning
        assert.equals(1, #warnings)
        assert.matches("Mismatched header types", warnings[1])
      end)

      it("sets both the jaeger and ot headers when a ot header is encountered.", function()
        set("jaeger", "ot", proxy_span)
        assert.same(table_merge(jaeger_headers, ot_headers), headers)

        -- but it generates a warning
        assert.equals(1, #warnings)
        assert.matches("Mismatched header types", warnings[1])
      end)

<<<<<<< HEAD
      it("sets both the jaeger and datadog headers when a datadog header is encountered.", function()
        set("jaeger", "datadog", proxy_span)
        assert.same(table_merge(jaeger_headers, datadog_headers), headers)
=======
      it("sets both the jaeger and aws headers when an aws header is encountered.", function()
        set("jaeger", "aws", proxy_span)
        assert.same(table_merge(jaeger_headers, aws_headers), headers)
>>>>>>> f74342db

        -- but it generates a warning
        assert.equals(1, #warnings)
        assert.matches("Mismatched header types", warnings[1])
      end)
    end)

    describe("conf.header_type = 'ot', ids group #", function()
      it("sets headers to ot when conf.header_type = ot", function()
        set("ot", "ot", proxy_span)
        assert.same(ot_headers, headers)
        assert.same({}, warnings)
      end)

      it("sets both the b3 and ot headers when a b3 header is encountered.", function()
        set("ot", "b3", proxy_span)
        assert.same(table_merge(b3_headers, ot_headers), headers)

        -- but it generates a warning
        assert.equals(1, #warnings)
        assert.matches("Mismatched header types", warnings[1])
      end)

      it("sets both the b3-single and ot headers when a b3-single header is encountered.", function()
        set("ot", "b3-single", proxy_span)
        assert.same(table_merge(b3_single_headers, ot_headers), headers)

        -- but it generates a warning
        assert.equals(1, #warnings)
        assert.matches("Mismatched header types", warnings[1])
      end)

      it("sets both the w3c and ot headers when a w3c header is encountered.", function()
        set("ot", "w3c", proxy_span)
        assert.same(table_merge(w3c_headers, ot_headers), headers)

        -- but it generates a warning
        assert.equals(1, #warnings)
        assert.matches("Mismatched header types", warnings[1])
      end)

      it("sets both the ot and jaeger headers when a jaeger header is encountered.", function()
        set("ot", "jaeger", proxy_span)
        assert.same(table_merge(ot_headers, jaeger_headers), headers)

        -- but it generates a warning
        assert.equals(1, #warnings)
        assert.matches("Mismatched header types", warnings[1])
      end)

<<<<<<< HEAD
      it("sets both the ot and datadog headers when a datadog header is encountered.", function()
        set("ot", "datadog", proxy_span)
        assert.same(table_merge(ot_headers, datadog_headers), headers)
=======
      it("sets both the ot and aws headers when a aws header is encountered.", function()
        set("ot", "aws", proxy_span)
        assert.same(table_merge(ot_headers, aws_headers), headers)
>>>>>>> f74342db

        -- but it generates a warning
        assert.equals(1, #warnings)
        assert.matches("Mismatched header types", warnings[1])
      end)
    end)

<<<<<<< HEAD
    describe("conf.header_type = 'datadog'", function()
      it("sets headers to datadog when conf.header_type = datadog", function()
        set("datadog", "datadog", proxy_span)
        assert.same(datadog_headers, headers)
        assert.same({}, warnings)
      end)

      it("sets both the b3 and datadog headers when a b3 header is encountered.", function()
        set("datadog", "b3", proxy_span)
        assert.same(table_merge(b3_headers, datadog_headers), headers)
=======
    describe("conf.header_type = 'aws', ids group #", function()
      it("sets headers to ot when conf.header_type = aws", function()
        set("aws", "aws", proxy_span)
        assert.same(aws_headers, headers)
        assert.same({}, warnings)
      end)

      it("sets both the b3 and aws headers when a b3 header is encountered.", function()
        set("aws", "b3", proxy_span)
        assert.same(table_merge(b3_headers, aws_headers), headers)
>>>>>>> f74342db

        -- but it generates a warning
        assert.equals(1, #warnings)
        assert.matches("Mismatched header types", warnings[1])
      end)

<<<<<<< HEAD
      it("sets both the b3-single and datadog headers when a b3-single header is encountered.", function()
        set("datadog", "b3-single", proxy_span)
        assert.same(table_merge(b3_single_headers, datadog_headers), headers)
=======
      it("sets both the b3-single and aws headers when a b3-single header is encountered.", function()
        set("aws", "b3-single", proxy_span)
        assert.same(table_merge(b3_single_headers, aws_headers), headers)
>>>>>>> f74342db

        -- but it generates a warning
        assert.equals(1, #warnings)
        assert.matches("Mismatched header types", warnings[1])
      end)

<<<<<<< HEAD
      it("sets both the w3c and datadog headers when a w3c header is encountered.", function()
        set("datadog", "w3c", proxy_span)
        assert.same(table_merge(w3c_headers, datadog_headers), headers)
=======
      it("sets both the w3c and aws headers when a w3c header is encountered.", function()
        set("aws", "w3c", proxy_span)
        assert.same(table_merge(w3c_headers, aws_headers), headers)
>>>>>>> f74342db

        -- but it generates a warning
        assert.equals(1, #warnings)
        assert.matches("Mismatched header types", warnings[1])
      end)

<<<<<<< HEAD
      it("sets both the datadog and jaeger headers when a jaeger header is encountered.", function()
        set("datadog", "jaeger", proxy_span)
        assert.same(table_merge(datadog_headers, jaeger_headers), headers)
=======
      it("sets both the aws and jaeger headers when a jaeger header is encountered.", function()
        set("aws", "jaeger", proxy_span)
        assert.same(table_merge(aws_headers, jaeger_headers), headers)
>>>>>>> f74342db

        -- but it generates a warning
        assert.equals(1, #warnings)
        assert.matches("Mismatched header types", warnings[1])
      end)
    end)
  end
end)<|MERGE_RESOLUTION|>--- conflicted
+++ resolved
@@ -613,7 +613,6 @@
     end)
   end)
 
-<<<<<<< HEAD
   describe("DataDog header parsing", function()
     local warn
     setup(function()
@@ -721,7 +720,8 @@
       })}
       assert.same({ "datadog", big_trace_id_32, nil, big_span_id }, to_hex_ids(t))
       assert.spy(warn).not_called()
-=======
+    end)
+  end)
   describe("aws single header parsing", function()
     local warn, debug
     setup(function()
@@ -839,7 +839,6 @@
         assert.same({ "aws" }, t)
         assert.spy(warn).was_called_with("invalid aws header sampled flag; ignoring.")
       end)
->>>>>>> f74342db
     end)
   end)
 end)
@@ -913,13 +912,13 @@
       ["ot-tracer-sampled"] = "1"
     }
 
-<<<<<<< HEAD
     local datadog_headers = {
       -- datadog will truncate the trace_id to 64 bits
       ["x-datadog-trace-id"] = bn_from_hex(trace_id:sub(-16)):to_dec(),
       ["x-datadog-parent-id"] = bn_from_hex(span_id):to_dec(),
       ["x-datadog-sampling-priority"] = "1"
-=======
+    }
+
     local aws_headers = {
       ["x-amzn-trace-id"] = fmt("Root=1-%s-%s;Parent=%s;Sampled=%s",
         string.sub(trace_id, 1, 8),
@@ -927,7 +926,6 @@
         span_id,
         "1"
       )
->>>>>>> f74342db
     }
 
     before_each(function()
@@ -957,13 +955,11 @@
 
         headers = {}
 
-<<<<<<< HEAD
         set("preserve", "datadog", proxy_span)
         assert.same(datadog_headers, headers)
-=======
+
         set("preserve", "aws", proxy_span)
         assert.same(aws_headers, headers)
->>>>>>> f74342db
 
         assert.same({}, warnings)
       end)
@@ -999,13 +995,11 @@
 
         headers = {}
 
-<<<<<<< HEAD
         set("preserve", nil, proxy_span, "datadog")
         assert.same(datadog_headers, headers)
-=======
+
         set("preserve", "aws", proxy_span, "aws")
         assert.same(aws_headers, headers)
->>>>>>> f74342db
       end)
     end)
 
@@ -1190,15 +1184,18 @@
         assert.matches("Mismatched header types", warnings[1])
       end)
 
-<<<<<<< HEAD
       it("sets both the jaeger and datadog headers when a datadog header is encountered.", function()
         set("jaeger", "datadog", proxy_span)
         assert.same(table_merge(jaeger_headers, datadog_headers), headers)
-=======
+
+        -- but it generates a warning
+        assert.equals(1, #warnings)
+        assert.matches("Mismatched header types", warnings[1])
+      end)
+
       it("sets both the jaeger and aws headers when an aws header is encountered.", function()
         set("jaeger", "aws", proxy_span)
         assert.same(table_merge(jaeger_headers, aws_headers), headers)
->>>>>>> f74342db
 
         -- but it generates a warning
         assert.equals(1, #warnings)
@@ -1249,23 +1246,25 @@
         assert.matches("Mismatched header types", warnings[1])
       end)
 
-<<<<<<< HEAD
       it("sets both the ot and datadog headers when a datadog header is encountered.", function()
         set("ot", "datadog", proxy_span)
         assert.same(table_merge(ot_headers, datadog_headers), headers)
-=======
+
+        -- but it generates a warning
+        assert.equals(1, #warnings)
+        assert.matches("Mismatched header types", warnings[1])
+      end)
+
       it("sets both the ot and aws headers when a aws header is encountered.", function()
         set("ot", "aws", proxy_span)
         assert.same(table_merge(ot_headers, aws_headers), headers)
->>>>>>> f74342db
-
-        -- but it generates a warning
-        assert.equals(1, #warnings)
-        assert.matches("Mismatched header types", warnings[1])
-      end)
-    end)
-
-<<<<<<< HEAD
+
+        -- but it generates a warning
+        assert.equals(1, #warnings)
+        assert.matches("Mismatched header types", warnings[1])
+      end)
+    end)
+
     describe("conf.header_type = 'datadog'", function()
       it("sets headers to datadog when conf.header_type = datadog", function()
         set("datadog", "datadog", proxy_span)
@@ -1276,7 +1275,40 @@
       it("sets both the b3 and datadog headers when a b3 header is encountered.", function()
         set("datadog", "b3", proxy_span)
         assert.same(table_merge(b3_headers, datadog_headers), headers)
-=======
+
+        -- but it generates a warning
+        assert.equals(1, #warnings)
+        assert.matches("Mismatched header types", warnings[1])
+      end)
+
+      it("sets both the b3-single and datadog headers when a b3-single header is encountered.", function()
+        set("datadog", "b3-single", proxy_span)
+        assert.same(table_merge(b3_single_headers, datadog_headers), headers)
+
+        -- but it generates a warning
+        assert.equals(1, #warnings)
+        assert.matches("Mismatched header types", warnings[1])
+      end)
+
+      it("sets both the w3c and datadog headers when a w3c header is encountered.", function()
+        set("datadog", "w3c", proxy_span)
+        assert.same(table_merge(w3c_headers, datadog_headers), headers)
+
+        -- but it generates a warning
+        assert.equals(1, #warnings)
+        assert.matches("Mismatched header types", warnings[1])
+      end)
+
+      it("sets both the datadog and jaeger headers when a jaeger header is encountered.", function()
+        set("datadog", "jaeger", proxy_span)
+        assert.same(table_merge(datadog_headers, jaeger_headers), headers)
+
+        -- but it generates a warning
+        assert.equals(1, #warnings)
+        assert.matches("Mismatched header types", warnings[1])
+      end)
+    end)
+
     describe("conf.header_type = 'aws', ids group #", function()
       it("sets headers to ot when conf.header_type = aws", function()
         set("aws", "aws", proxy_span)
@@ -1287,52 +1319,33 @@
       it("sets both the b3 and aws headers when a b3 header is encountered.", function()
         set("aws", "b3", proxy_span)
         assert.same(table_merge(b3_headers, aws_headers), headers)
->>>>>>> f74342db
-
-        -- but it generates a warning
-        assert.equals(1, #warnings)
-        assert.matches("Mismatched header types", warnings[1])
-      end)
-
-<<<<<<< HEAD
-      it("sets both the b3-single and datadog headers when a b3-single header is encountered.", function()
-        set("datadog", "b3-single", proxy_span)
-        assert.same(table_merge(b3_single_headers, datadog_headers), headers)
-=======
+
+        -- but it generates a warning
+        assert.equals(1, #warnings)
+        assert.matches("Mismatched header types", warnings[1])
+      end)
+
       it("sets both the b3-single and aws headers when a b3-single header is encountered.", function()
         set("aws", "b3-single", proxy_span)
         assert.same(table_merge(b3_single_headers, aws_headers), headers)
->>>>>>> f74342db
-
-        -- but it generates a warning
-        assert.equals(1, #warnings)
-        assert.matches("Mismatched header types", warnings[1])
-      end)
-
-<<<<<<< HEAD
-      it("sets both the w3c and datadog headers when a w3c header is encountered.", function()
-        set("datadog", "w3c", proxy_span)
-        assert.same(table_merge(w3c_headers, datadog_headers), headers)
-=======
+
+        -- but it generates a warning
+        assert.equals(1, #warnings)
+        assert.matches("Mismatched header types", warnings[1])
+      end)
+
       it("sets both the w3c and aws headers when a w3c header is encountered.", function()
         set("aws", "w3c", proxy_span)
         assert.same(table_merge(w3c_headers, aws_headers), headers)
->>>>>>> f74342db
-
-        -- but it generates a warning
-        assert.equals(1, #warnings)
-        assert.matches("Mismatched header types", warnings[1])
-      end)
-
-<<<<<<< HEAD
-      it("sets both the datadog and jaeger headers when a jaeger header is encountered.", function()
-        set("datadog", "jaeger", proxy_span)
-        assert.same(table_merge(datadog_headers, jaeger_headers), headers)
-=======
+
+        -- but it generates a warning
+        assert.equals(1, #warnings)
+        assert.matches("Mismatched header types", warnings[1])
+      end)
+
       it("sets both the aws and jaeger headers when a jaeger header is encountered.", function()
         set("aws", "jaeger", proxy_span)
         assert.same(table_merge(aws_headers, jaeger_headers), headers)
->>>>>>> f74342db
 
         -- but it generates a warning
         assert.equals(1, #warnings)
