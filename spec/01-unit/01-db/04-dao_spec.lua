-- This software is copyright Kong Inc. and its licensors.
-- Use of the software is subject to the agreement between your organization
-- and Kong Inc. If there is no such agreement, use is governed by and
-- subject to the terms of the Kong Master Software License Agreement found
-- at https://konghq.com/enterprisesoftwarelicense/.
-- [ END OF LICENSE 0867164ffc95e54f04670b5169c09574bdbd9bba ]

local Schema = require("kong.db.schema.init")
local Entity = require("kong.db.schema.entity")
local DAO = require("kong.db.dao.init")
local errors = require("kong.db.errors")
local utils = require("kong.tools.utils")

local null = ngx.null

local nullable_schema_definition = {
  name = "Foo",
  primary_key = { "a" },
  fields = {
    { a = { type = "number" }, },
    { b = { type = "string", default = "hello" }, },
    { u = { type = "string" }, },
    { r = { type = "record",
            required = false,
            fields = {
              { f1 = { type = "number" } },
              { f2 = { type = "string", default = "world" } },
            } } },
  }
}

local non_nullable_schema_definition = {
  name = "Foo",
  primary_key = { "a" },
  fields = {
    { a = { type = "number" }, },
    { b = { type = "string", default = "hello", required = true }, },
    { u = { type = "string" }, },
    { r = { type = "record",
            fields = {
              { f1 = { type = "number" } },
              { f2 = { type = "string", default = "world", required = true } },
            } } },
  }
}

local ttl_schema_definition = {
  name = "Foo",
  ttl = true,
  primary_key = { "a" },
  fields = {
    { a = { type = "number" }, },
  }
}

local optional_cache_key_fields_schema = {
  name = "Foo",
  primary_key = { "a" },
  cache_key = { "b", "u" },
  fields = {
    { a = { type = "number" }, },
    { b = { type = "string" }, },
    { u = { type = "string" }, },
  },
}

local parent_cascade_delete_schema = {
  name = "Foo",
  primary_key = { "a" },
  fields = {
    { a = { type = "number" }, },
  },
}

local cascade_delete_schema = {
  name = "Bar",
  primary_key = { "b" },
  fields = {
    { b = { type = "number" }, },
    { c = { type = "foreign", reference = "Foo", on_delete = "cascade" }, },
  },
}

local mock_db = {}


describe("DAO", function()

  describe("select", function()

    it("applies defaults if strategy returns column as nil and is nullable in schema", function()
      local schema = assert(Schema.new(nullable_schema_definition))

      -- mock strategy
      local strategy = {
        select = function()
          return { a = 42, b = nil, r = { f1 = 10 } }
        end,
      }

      local dao = DAO.new(mock_db, schema, strategy, errors)

      local row = dao:select({ a = 42 })
      assert.same(42, row.a)
      assert.same("hello", row.b)
      assert.same(10, row.r.f1)
      assert.same("world", row.r.f2)
    end)

    it("applies defaults if strategy returns column as nil and is not nullable in schema", function()
      local schema = assert(Schema.new(non_nullable_schema_definition))

      -- mock strategy
      local strategy = {
        select = function()
          return { a = 42, b = nil, r = { f1 = 10 } }
        end,
      }

      local dao = DAO.new(mock_db, schema, strategy, errors)

      local row = dao:select({ a = 42 })
      assert.same(42, row.a)
      assert.same("hello", row.b)
      assert.same(10, row.r.f1)
      assert.same("world", row.r.f2)
    end)

    it("applies defaults if strategy returns column as null and is not nullable in schema", function()
      local schema = assert(Schema.new(non_nullable_schema_definition))

      -- mock strategy
      local strategy = {
        select = function()
          return { a = 42, b = null, r = { f1 = 10, f2 = null } }
        end,
      }

      local dao = DAO.new(mock_db, schema, strategy, errors)

      local row = dao:select({ a = 42 })
      assert.same(42, row.a)
      assert.same("hello", row.b)
      assert.same(10, row.r.f1)
      assert.same("world", row.r.f2)
    end)

    it("preserves null if strategy returns column as null and is nullable in schema", function()
      local schema = assert(Schema.new(nullable_schema_definition))

      -- mock strategy
      local strategy = {
        select = function()
          return { a = 42, b = null, r = { f1 = 10, f2 = null } }
        end,
      }

      local dao = DAO.new(mock_db, schema, strategy, errors)

      local row = dao:select({ a = 42 }, { nulls = true })
      assert.same(42, row.a)
      assert.same(null, row.b)
      assert.same(10, row.r.f1)
      assert.same(null, row.r.f2)
    end)

    it("only returns a null ttl if nulls is given (#5185)", function()
      local schema = assert(Schema.new(ttl_schema_definition))

      -- mock strategy
      local strategy = {
        select = function()
          return { a = 42, ttl = null }
        end,
      }

      local dao = DAO.new(mock_db, schema, strategy, errors)

      local row = dao:select({ a = 42 }, { nulls = true })
      assert.same(42, row.a)
      assert.same(null, row.ttl)

      row = dao:select({ a = 42 }, { nulls = false })
      assert.same(42, row.a)
      assert.same(nil, row.ttl)
    end)
  end)

  describe("update", function()

    it("does pre-apply defaults on partial update if field is nullable in schema", function()
      local schema = assert(Schema.new(nullable_schema_definition))

      -- mock strategy
      local data
      local strategy = {
        select = function()
          return data
        end,
        update = function(_, _, value)
          -- defaults pre-applied before partial update
          assert(value.b == "hello")
          data = utils.deep_merge(data, value)
          return data
        end,
      }

      local dao = DAO.new(mock_db, schema, strategy, errors)

      data = { a = 42, b = nil, u = nil, r = nil }
      local row, err = dao:update({ a = 42 }, { u = "foo" })
      assert.falsy(err)
      assert.same({ a = 42, b = "hello", u = "foo" }, row)
    end)

    it("does not pre-apply defaults on record fields if field is nullable in schema", function()
      local schema = assert(Schema.new(nullable_schema_definition))

      -- mock strategy
      local data
      local strategy = {
        select = function()
          return data
        end,
        update = function(_, _, value)
          -- no defaults pre-applied before partial update
          assert(value.r.f2 == nil)
          data = utils.deep_merge(data, value)
          return data
        end,
      }

      local dao = DAO.new(mock_db, schema, strategy, errors)

      data = { a = 42, b = nil, u = nil, r = nil }
      local row, err = dao:update({ a = 42 }, { u = "foo", r = { f1 = 10 } })
      assert.falsy(err)
      assert.same({ a = 42, b = "hello", u = "foo", r = { f1 = 10, f2 = "world" } }, row)
    end)

    it("always returns the structure of records when using Entities", function()
      local entity = assert(Entity.new(non_nullable_schema_definition))

      -- mock strategy
      local data
      local strategy = {
        select = function()
          return data
        end,
        update = function(_, _, value)
          -- defaults pre-applied before partial update
          assert.equal("hello", value.b)
          assert.same({
            f1 = null,
            f2 = "world",
          }, value.r)
          data = utils.deep_merge(data, value)
          return data
        end,
      }

      local dao = DAO.new(mock_db, entity, strategy, errors)

      data = { a = 42, b = nil, u = nil, r = nil }
      local row, err = dao:update({ a = 42 }, { u = "foo" }, { nulls = true })
      assert.falsy(err)
      assert.same({ a = 42, b = "hello", u = "foo", r = { f1 = ngx.null, f2 = "world" } }, row)
    end)

    it("does apply defaults on entity if record is nullable in schema", function()
      local schema = assert(Schema.new(non_nullable_schema_definition))

      -- mock strategy
      local data
      local strategy = {
        select = function()
          return data
        end,
        update = function(_, _, value)
          -- defaults pre-applied before partial update
          assert.equal("hello", value.b)
          assert.same(null, value.r)
          data = utils.deep_merge(data, value)
          return data
        end,
      }

      local dao = DAO.new(mock_db, schema, strategy, errors)

      data = { a = 42, b = nil, u = nil, r = nil }
      local row, err = dao:update({ a = 42 }, { u = "foo" }, { nulls = true })
      assert.falsy(err)
      -- defaults are applied when returning the full updated entity
      assert.same({ a = 42, b = "hello", u = "foo", r = null }, row)
    end)

    it("applies defaults on entity for record in Entity", function()
      local schema = assert(Entity.new(non_nullable_schema_definition))

      -- mock strategy
      local data
      local strategy = {
        select = function()
          return data
        end,
        update = function(_, _, value)
          data = utils.deep_merge(data, value)
          return data
        end,
      }

      local dao = DAO.new(mock_db, schema, strategy, errors)

      data = { a = 42, b = nil, u = nil, r = nil }
      local row, err = dao:update({ a = 42 }, { u = "foo" }, { nulls = true })
      assert.falsy(err)
      -- defaults are applied when returning the full updated entity
      assert.same({ a = 42, b = "hello", u = "foo", r = { f1 = null, f2 = "world" } }, row)

      -- likewise for record update:

      data = { a = 42, b = nil, u = nil, r = nil }
      row, err = dao:update({ a = 43 }, { u = "foo", r = { f1 = 10 } })
      assert.falsy(err)
      assert.same({ a = 42, b = "hello", u = "foo", r = { f1 = 10, f2 = "world" } }, row)
    end)

    it("applies defaults if strategy returns column as null and is not nullable in schema", function()
      local schema = assert(Schema.new(non_nullable_schema_definition))

      -- mock strategy
      local strategy = {
        select = function()
          return {}
        end,
        update = function()
          return { a = 42, b = null, r = { f1 = 10, f2 = null } }
        end,
      }

      local dao = DAO.new(mock_db, schema, strategy, errors)
      local row = dao:update({ a = 42 }, { u = "foo" })
      assert.same(42, row.a)
      assert.same("hello", row.b)
      assert.same(10, row.r.f1)
      assert.same("world", row.r.f2)
    end)

    it("preserves null if strategy returns column as null and is nullable in schema", function()
      local schema = assert(Schema.new(nullable_schema_definition))

      -- mock strategy
      local data
      local strategy = {
        select = function()
          return data
        end,
        update = function(_, _, value)
          data = utils.deep_merge(data, value)
          return data
        end,
      }

      local dao = DAO.new(mock_db, schema, strategy, errors)

      data = { a = 42, b = null, u = null, r = null }
      local row, err = dao:update({ a = 42 }, { u = "foo" }, { nulls = true })
      assert.falsy(err)
      assert.same({ a = 42, b = null, u = "foo", r = null }, row)
    end)

    it("sets default in r.f2 when setting r.f1 and r is currently nil", function()
      local schema = assert(Schema.new(nullable_schema_definition))

      -- mock strategy
      local data
      local strategy = {
        select = function()
          return data
        end,
        update = function(_, _, value)
          data = utils.deep_merge(data, value)
          return data
        end,
      }

      local dao = DAO.new(mock_db, schema, strategy, errors)

      data = { a = 42, b = null, u = null, r = nil }
      local row, err = dao:update({ a = 43 }, { u = "foo", r = { f1 = 10 } }, { nulls = true })
      assert.falsy(err)
      assert.same({ a = 42, b = null, u = "foo", r = { f1 = 10, f2 = "world" } }, row)
    end)

    it("sets default in r.f2 when setting r.f1 and r is currently nil", function()
      local schema = assert(Schema.new(non_nullable_schema_definition))

      -- mock strategy
      local data
      local strategy = {
        select = function()
          return data
        end,
        update = function(_, _, value)
          data = utils.deep_merge(data, value)
          return data
        end,
      }

      local dao = DAO.new(mock_db, schema, strategy, errors)

      data = { a = 42, b = nil, u = null, r = nil }
      local row, err = dao:update({ a = 43 }, { u = "foo", r = { f1 = 10 } }, { nulls = true })
      assert.falsy(err)
      assert.same({ a = 42, b = "hello", u = "foo", r = { f1 = 10, f2 = "world" } }, row)
    end)

    it("sets default in r.f2 when setting r.f1 and r is currently null", function()
      local schema = assert(Schema.new(nullable_schema_definition))

      -- mock strategy
      local data
      local strategy = {
        select = function()
          return data
        end,
        update = function(_, _, value)
          data = utils.deep_merge(data, value)
          return data
        end,
      }

      local dao = DAO.new(mock_db, schema, strategy, errors)

      data = { a = 42, b = null, u = nil, r = nil }
      local row, err = dao:update({ a = 43 }, { u = "foo", r = { f1 = 10 } }, { nulls = true })
      assert.falsy(err)
      assert.same({ a = 42, b = null, u = "foo", r = { f1 = 10, f2 = "world" } }, row)
    end)

    it("preserves null in r.f2 when setting r.f1", function()
      local schema = assert(Schema.new(nullable_schema_definition))

      -- mock strategy
      local data
      local strategy = {
        select = function()
          return data
        end,
        update = function(_, _, value)
          data = utils.deep_merge(data, value)
          return data
        end,
      }

      local dao = DAO.new(mock_db, schema, strategy, errors)

      -- setting r.f2 as an explicit null
      data = { a = 42, b = null, u = null, r = { f1 = 9, f2 = null } }
      local row, err = dao:update({ a = 43 }, { u = "foo", r = { f1 = 10, f2 = null } }, { nulls = true })
      assert.falsy(err)
      assert.same({ a = 42, b = null, u = "foo", r = { f1 = 10, f2 = null } }, row)
    end)
  end)

  describe("delete", function()

    lazy_setup(function()

      local kong_global = require "kong.global"
      _G.kong = kong_global.new()

    end)

    it("deletes the entity and cascades the delete notifications", function()
      local parent_schema = assert(Schema.new(parent_cascade_delete_schema))
      local child_schema = assert(Schema.new(cascade_delete_schema))

      -- mock strategy
      local data = { a = 42, b = nil, u = nil, r = nil }
      local child_strategy = {
        each_for_c = function()
          return {}, nil
        end,
        page_for_c = function()
          return {}, nil
        end
      }
      local child_dao = DAO.new(mock_db, child_schema, child_strategy, errors)
      mock_db = {
        daos = {
          Bar = child_dao
        }
      }

      local parent_strategy = {
        select = function(_, pk, opt)
          assert.are.same({ ["a"] = 42 }, pk)
          assert.are.same({ show_ws_id = true, foo = "bar" }, opt)
          return data
        end,
        delete = function(_, pk, opt)
          assert.are.same({ ["a"] = 42 }, pk)
          assert.are.same({ foo = "bar" }, opt)
          return nil, nil
        end
      }
      local parent_dao = DAO.new(mock_db, parent_schema, parent_strategy, errors)

<<<<<<< HEAD
      local _, err = parent_dao:delete({ a = 42 }, { foo = "bar" })
=======
      local _, err = parent_dao:delete({ a = 42 })
>>>>>>> 7975c903
      assert.falsy(err)
    end)
  end)

  describe("cache_key", function()

    it("converts null in composite cache_key to empty string", function()
      local schema = assert(Schema.new(optional_cache_key_fields_schema))
      local dao = DAO.new(mock_db, schema, {}, errors)

      -- setting u as an explicit null
      local data = { a = 42, b = "foo", u = null }
      local cache_key = dao:cache_key(data)
      assert.equals("Foo:foo:::::", cache_key)
    end)

    it("converts nil in composite cache_key to empty string", function()
      local schema = assert(Schema.new(optional_cache_key_fields_schema))
      local dao = DAO.new(mock_db, schema, {}, errors)

      local data = { a = 42, b = "foo", u = nil }
      local cache_key = dao:cache_key(data)
      assert.equals("Foo:foo:::::", cache_key)
    end)

    it("fallbacks to primary_key if nothing in cache_key is found", function()
      local schema = assert(Schema.new(optional_cache_key_fields_schema))
      local dao = DAO.new(mock_db, schema, {}, errors)

      local data = { a = 42 }
      local cache_key = dao:cache_key(data)
      assert.equals("Foo:42:::::", cache_key)
    end)

  end)
end)<|MERGE_RESOLUTION|>--- conflicted
+++ resolved
@@ -507,11 +507,7 @@
       }
       local parent_dao = DAO.new(mock_db, parent_schema, parent_strategy, errors)
 
-<<<<<<< HEAD
       local _, err = parent_dao:delete({ a = 42 }, { foo = "bar" })
-=======
-      local _, err = parent_dao:delete({ a = 42 })
->>>>>>> 7975c903
       assert.falsy(err)
     end)
   end)
