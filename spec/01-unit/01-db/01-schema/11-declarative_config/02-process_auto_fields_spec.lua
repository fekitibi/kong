--- conflicted
+++ resolved
@@ -23,15 +23,10 @@
         ]])
         config = DeclarativeConfig:process_auto_fields(config, "select", false)
         assert.same({
-<<<<<<< HEAD
           _format_version = "1.1",
+          _workspace = "default",
           _transform = true,
           services = {}
-=======
-         _format_version = "1.1",
-         _workspace = DEFAULT_WORKSPACE,
-         services = {},
->>>>>>> 67061373
         }, config)
       end)
 
@@ -55,11 +50,8 @@
         config = DeclarativeConfig:process_auto_fields(config, "select", false)
         assert.same({
           _format_version = "1.1",
-<<<<<<< HEAD
+          _workspace = "default",
           _transform = true,
-=======
-          _workspace = DEFAULT_WORKSPACE,
->>>>>>> 67061373
           services = {
             {
               name = "foo",
@@ -100,11 +92,8 @@
         config = DeclarativeConfig:process_auto_fields(config, "select", false)
         assert.same({
           _format_version = "1.1",
-<<<<<<< HEAD
+          _workspace = "default",
           _transform = true,
-=======
-          _workspace = DEFAULT_WORKSPACE,
->>>>>>> 67061373
           services = {
             {
               name = "foo",
@@ -131,11 +120,8 @@
         config = DeclarativeConfig:process_auto_fields(config, "select", false)
         assert.same({
           _format_version = "1.1",
-<<<<<<< HEAD
+          _workspace = "default",
           _transform = true,
-=======
-          _workspace = DEFAULT_WORKSPACE,
->>>>>>> 67061373
           plugins = {}
         }, config)
       end)
@@ -158,11 +144,8 @@
         config = DeclarativeConfig:process_auto_fields(config, "select", false)
         assert.same({
           _format_version = "1.1",
-<<<<<<< HEAD
+          _workspace = "default",
           _transform = true,
-=======
-          _workspace = DEFAULT_WORKSPACE,
->>>>>>> 67061373
           plugins = {
             {
               _comment = "my comment",
@@ -213,11 +196,8 @@
         config = DeclarativeConfig:process_auto_fields(config, "select", false)
         assert.same({
           _format_version = "1.1",
-<<<<<<< HEAD
+          _workspace = "default",
           _transform = true,
-=======
-          _workspace = DEFAULT_WORKSPACE,
->>>>>>> 67061373
           plugins = {
             {
               route = "foo",
@@ -266,11 +246,8 @@
           config = DeclarativeConfig:process_auto_fields(config, "select", false)
           assert.same({
             _format_version = "1.1",
-<<<<<<< HEAD
+            _workspace = "default",
             _transform = true,
-=======
-            _workspace = DEFAULT_WORKSPACE,
->>>>>>> 67061373
             services = {
               {
                 name = "foo",
@@ -318,11 +295,8 @@
           config = DeclarativeConfig:process_auto_fields(config, "select", false)
           assert.same({
             _format_version = "1.1",
-<<<<<<< HEAD
-            _transform = true,
-=======
-            _workspace = DEFAULT_WORKSPACE,
->>>>>>> 67061373
+           _workspace = "default",
+           _transform = true,
             services = {
               {
                 name = "foo",
@@ -415,11 +389,8 @@
           config = DeclarativeConfig:process_auto_fields(config, "select", false)
           assert.same({
             _format_version = "1.1",
-<<<<<<< HEAD
+            _workspace = "default",
             _transform = true,
-=======
-            _workspace = DEFAULT_WORKSPACE,
->>>>>>> 67061373
             services = {
               {
                 name = "foo",
@@ -466,11 +437,8 @@
           config = DeclarativeConfig:process_auto_fields(config, "select", false)
           assert.same({
             _format_version = "1.1",
-<<<<<<< HEAD
+            _workspace = "default",
             _transform = true,
-=======
-            _workspace = DEFAULT_WORKSPACE,
->>>>>>> 67061373
             services = {
               {
                 name = "foo",
@@ -556,11 +524,8 @@
           config = DeclarativeConfig:process_auto_fields(config, "select", false)
           assert.same({
             _format_version = "1.1",
-<<<<<<< HEAD
+            _workspace = "default",
             _transform = true,
-=======
-            _workspace = DEFAULT_WORKSPACE,
->>>>>>> 67061373
             services = {
               {
                 name = "foo",
@@ -623,11 +588,8 @@
           config = DeclarativeConfig:process_auto_fields(config, "select", false)
           assert.same({
             _format_version = "1.1",
-<<<<<<< HEAD
+            _workspace = "default",
             _transform = true,
-=======
-            _workspace = DEFAULT_WORKSPACE,
->>>>>>> 67061373
             services = {
               {
                 name = "foo",
@@ -760,11 +722,8 @@
         config = DeclarativeConfig:process_auto_fields(config, "select", false)
         assert.same({
           _format_version = "1.1",
-<<<<<<< HEAD
+          _workspace = "default",
           _transform = true,
-=======
-          _workspace = DEFAULT_WORKSPACE,
->>>>>>> 67061373
           oauth2_credentials = {}
         }, config)
       end)
@@ -784,11 +743,8 @@
         config = DeclarativeConfig:process_auto_fields(config, "select", false)
         assert.same({
           _format_version = "1.1",
-<<<<<<< HEAD
+          _workspace = "default",
           _transform = true,
-=======
-          _workspace = DEFAULT_WORKSPACE,
->>>>>>> 67061373
           oauth2_credentials = {
             {
               client_type = "confidential",
@@ -820,11 +776,8 @@
           config = DeclarativeConfig:process_auto_fields(config, "select", false)
           assert.same({
             _format_version = "1.1",
-<<<<<<< HEAD
+            _workspace = "default",
             _transform = true,
-=======
-            _workspace = DEFAULT_WORKSPACE,
->>>>>>> 67061373
             consumers = {
               {
                 type = 0,
@@ -851,11 +804,8 @@
           config = DeclarativeConfig:process_auto_fields(config, "select", false)
           assert.same({
             _format_version = "1.1",
-<<<<<<< HEAD
+            _workspace = "default",
             _transform = true,
-=======
-            _workspace = DEFAULT_WORKSPACE,
->>>>>>> 67061373
             consumers = {
               {
                 type = 0,
@@ -893,11 +843,8 @@
           config = DeclarativeConfig:process_auto_fields(config, "select", false)
           assert.same({
             _format_version = "1.1",
-<<<<<<< HEAD
+            _workspace = "default",
             _transform = true,
-=======
-            _workspace = DEFAULT_WORKSPACE,
->>>>>>> 67061373
             oauth2_credentials = {
               {
                 client_type = "confidential",
@@ -925,11 +872,8 @@
           config = DeclarativeConfig:process_auto_fields(config, "select", false)
           assert.same({
             _format_version = "1.1",
-<<<<<<< HEAD
+            _workspace = "default",
             _transform = true,
-=======
-            _workspace = DEFAULT_WORKSPACE,
->>>>>>> 67061373
             oauth2_credentials = {
               {
                 client_type = "confidential",
