--- conflicted
+++ resolved
@@ -360,10 +360,7 @@
               custom_id = null,
               id = "UUID",
               username = "my-consumer",
-<<<<<<< HEAD
-=======
               type = 0,
->>>>>>> 67061373
             }
           },
           plugins = {
@@ -1667,12 +1664,8 @@
                 custom_id = null,
                 id = "UUID",
                 tags = null,
-<<<<<<< HEAD
-                username = "foo",
-=======
                 type = 0,
                 username = "foo"
->>>>>>> 67061373
               } },
             jwt_secrets = { {
                 algorithm = "RS256",
@@ -1850,10 +1843,7 @@
                 id = "UUID",
                 tags = null,
                 username = "bob",
-<<<<<<< HEAD
-=======
                 type = 0,
->>>>>>> 67061373
               } }
           }, idempotent(config))
 
@@ -1880,10 +1870,7 @@
                 id = "UUID",
                 tags = null,
                 username = "bob",
-<<<<<<< HEAD
-=======
                 type = 0,
->>>>>>> 67061373
               } },
             oauth2_credentials = { {
                 client_id = "RANDOM",
