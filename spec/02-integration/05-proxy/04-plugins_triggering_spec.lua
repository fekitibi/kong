local helpers = require "spec.helpers"
local utils = require "kong.tools.utils"
local cjson = require "cjson"
local pl_path = require "pl.path"
local pl_file = require "pl.file"
local pl_stringx = require "pl.stringx"


local LOG_WAIT_TIMEOUT = 10


for _, strategy in helpers.each_strategy() do

  describe("Plugins triggering [#" .. strategy .. "]", function()
    local proxy_client
    local db
    local bp

    lazy_setup(function()
      bp, db = helpers.get_db_utils(strategy, {
        "routes",
        "services",
        "plugins",
        "consumers",
        "keyauth_credentials",
      }, {
        "error-handler-log",
        "short-circuit",
        "short-circuit-last",
        "error-generator",
      })

      db:truncate("ratelimiting_metrics")

      ngx.ctx.workspaces = nil
      ngx.ctx.workspaces = db.workspaces:select_all({name = "default"})

      local consumer1 = bp.consumers:insert {
        username = "consumer1"
      }

      bp.keyauth_credentials:insert {
        key      = "secret1",
        consumer = { id = consumer1.id },
      }

      local consumer2 = bp.consumers:insert {
        username = "consumer2"
      }

      bp.keyauth_credentials:insert {
        key      = "secret2",
        consumer = { id = consumer2.id },
      }

      local consumer3 = bp.consumers:insert {
        username = "anonymous"
      }

      -- Global configuration
      local service1 = bp.services:insert {
        name = "global1",
      }

      bp.routes:insert {
        hosts     = { "global1.com" },
        protocols = { "http" },
        service   = service1,
      }
      bp.plugins:insert {
        name   = "key-auth",
        config = {},
      }
      bp.plugins:insert {
        name   = "rate-limiting",
        config = {
          policy = "local",
          hour = 1,
        },
      }

      -- API Specific Configuration
      local service2 = bp.services:insert {
        name = "api1",
      }

      local route1 = bp.routes:insert {
        hosts     = { "api1.com" },
        protocols = { "http" },
        service   = service2,
      }

      bp.plugins:insert {
        name    = "rate-limiting",
        route   = { id = route1.id },
        service = { id = service2.id },
        config  = {
          policy = "local",
          hour  = 2,
        },
      }

      -- Consumer Specific Configuration
      bp.plugins:insert {
        name     = "rate-limiting",
        consumer = { id = consumer2.id },
        config   = {
          policy = "local",
          hour   = 3,
        },
      }

      -- API and Consumer Configuration
      local service3 = bp.services:insert {
        name = "api2",
      }

      local route2 = bp.routes:insert {
        hosts     = { "api2.com" },
        protocols = { "http" },
        service   = service3,
      }

      bp.plugins:insert {
        name     = "rate-limiting",
        route    = { id = route2.id },
        consumer = { id = consumer2.id },
        config   = {
          policy = "local",
          hour   = 4,
        },
      }

      -- API with anonymous configuration
      local service4 = bp.services:insert {
        name = "api3",
      }

      local route3 = bp.routes:insert {
        hosts     = { "api3.com" },
        protocols = { "http" },
        service   = service4,
      }

      bp.plugins:insert {
        name        = "key-auth",
        config      = {
          anonymous = consumer3.id,
        },
        route       = { id = route3.id },
        service     = { id = service4.id },
      }

      bp.plugins:insert {
        name     = "rate-limiting",
        route    = { id = route3.id },
        service  = { id = service4.id },
        consumer = { id = consumer3.id },
        config   = {
          policy = "local",
          hour   = 5,
        }
      }

      assert(helpers.start_kong({
        database   = strategy,
        nginx_conf = "spec/fixtures/custom_nginx.template",
        service_mesh = "on",
      }))

      proxy_client = helpers.proxy_client()
    end)

    lazy_teardown(function()
      if proxy_client then proxy_client:close() end
      helpers.stop_kong(nil, true)
    end)

    it("checks global configuration without credentials", function()
      local res = assert(proxy_client:send {
        method  = "GET",
        path    = "/status/200",
        headers = { Host = "global1.com" }
      })
      assert.res_status(401, res)
    end)

    it("checks global api configuration", function()
      local res = assert(proxy_client:send {
        method  = "GET",
        path    = "/status/200?apikey=secret1",
        headers = { Host = "global1.com" }
      })
      assert.res_status(200, res)
      assert.equal("1", res.headers["x-ratelimit-limit-hour"])
    end)

    it("checks api specific configuration", function()
      local res = assert(proxy_client:send {
        method  = "GET",
        path    = "/status/200?apikey=secret1",
        headers = { Host = "api1.com" }
      })
      assert.res_status(200, res)
      assert.equal("2", res.headers["x-ratelimit-limit-hour"])
    end)

    it("checks global consumer configuration", function()
      local res = assert(proxy_client:send {
        method  = "GET",
        path    = "/status/200?apikey=secret2",
        headers = { Host = "global1.com" }
      })
      assert.res_status(200, res)
      assert.equal("3", res.headers["x-ratelimit-limit-hour"])
    end)

    it("checks consumer specific configuration", function()
      local res = assert(proxy_client:send {
        method  = "GET",
        path    = "/status/200?apikey=secret2",
        headers = { Host = "api2.com" }
      })
      assert.res_status(200, res)
      assert.equal("4", res.headers["x-ratelimit-limit-hour"])
    end)

    it("checks anonymous consumer specific configuration", function()
      local res = assert(proxy_client:send {
        method  = "GET",
        path    = "/status/200",
        headers = { Host = "api3.com" }
      })
      assert.res_status(200, res)
      assert.equal("5", res.headers["x-ratelimit-limit-hour"])
    end)

    describe("short-circuited requests", function()
      local FILE_LOG_PATH = os.tmpname()

      lazy_setup(function()
        if proxy_client then
          proxy_client:close()
        end

        helpers.stop_kong(nil, true)
        db:truncate("routes")
        db:truncate("services")
        db:truncate("consumers")
        db:truncate("plugins")
        db:truncate("keyauth_credentials")

        ngx.ctx.workspaces = nil
        ngx.ctx.workspaces = db.workspaces:select_all({name = "default"})

        do
          local service = bp.services:insert {
            name = "example",
            host = helpers.mock_upstream_host,
            port = helpers.mock_upstream_port,
          }

          local route = assert(bp.routes:insert {
            hosts     = { "mock_upstream" },
            protocols = { "http" },
            service   = service,
          })

          -- plugin able to short-circuit a request
          assert(bp.plugins:insert {
            name  = "key-auth",
            route = { id = route.id },
          })

          -- response/body filter plugin
          assert(bp.plugins:insert {
            name   = "dummy",
            route  = { id = route.id },
            config = {
              append_body = "appended from body filtering",
            }
          })

          -- log phase plugin
          assert(bp.plugins:insert {
            name   = "file-log",
            route  = { id = route.id },
            config = {
              path = FILE_LOG_PATH,
            },
          })
        end

        do
          local service = bp.services:insert {
            name = "example_err",
            host = helpers.mock_upstream_host,
            port = helpers.mock_upstream_port,
          }

          -- route that will produce an error
          local route = assert(bp.routes:insert {
            hosts = { "mock_upstream_err" },
            protocols = { "http" },
            service = service,
          })

          -- plugin that produces an error
          assert(bp.plugins:insert {
            name   = "dummy",
            route  = { id = route.id },
            config = {
              append_body = "obtained even with error",
            }
          })

          -- log phase plugin
          assert(bp.plugins:insert {
            name   = "file-log",
            route  = { id = route.id },
            config = {
              path = FILE_LOG_PATH,
            },
          })
        end

        assert(helpers.start_kong {
          database = strategy,
          nginx_conf = "spec/fixtures/custom_nginx.template",
        })

        proxy_client = helpers.proxy_client()
      end)

      lazy_teardown(function()
        if proxy_client then
          proxy_client:close()
        end

        os.remove(FILE_LOG_PATH)

        helpers.stop_kong(nil, true)
      end)

      before_each(function()
        os.execute("echo -n '' > " .. FILE_LOG_PATH)
        os.execute("chmod 0777 " .. FILE_LOG_PATH)
      end)

      it("execute a log plugin", function()
        local uuid = utils.uuid()

        local res = assert(proxy_client:send {
          method = "GET",
          path = "/status/200",
          headers = {
            ["Host"] = "mock_upstream",
            ["X-UUID"] = uuid,
            -- /!\ no key credential
          }
        })
        assert.res_status(401, res)

        -- TEST: ensure that our logging plugin was executed and wrote
        -- something to disk.

        helpers.wait_until(function()
          return pl_path.exists(FILE_LOG_PATH) and pl_path.getsize(FILE_LOG_PATH) > 0
        end, LOG_WAIT_TIMEOUT)

        local log = pl_file.read(FILE_LOG_PATH)
        local log_message = cjson.decode(pl_stringx.strip(log))
        assert.equal("127.0.0.1", log_message.client_ip)
        assert.equal(uuid, log_message.request.headers["x-uuid"])
      end)

      it("execute a header_filter plugin", function()
        local res = assert(proxy_client:send {
          method = "GET",
          path = "/status/200",
          headers = {
            ["Host"] = "mock_upstream",
          }
        })
        assert.res_status(401, res)

        -- TEST: ensure that the dummy plugin was executed by checking
        -- that headers have been injected in the header_filter phase
        -- Plugins such as CORS need to run on short-circuited requests
        -- as well.

        assert.not_nil(res.headers["dummy-plugin"])
      end)

      it("execute a body_filter plugin", function()
        local res = assert(proxy_client:send {
          method = "GET",
          path = "/status/200",
          headers = {
            ["Host"] = "mock_upstream",
          }
        })
        local body = assert.res_status(401, res)

        -- TEST: ensure that the dummy plugin was executed by checking
        -- that the body filtering phase has run

        assert.matches("appended from body filtering", body, nil, true)
      end)

      -- regression test for bug spotted in 0.12.0rc2
      it("responses.send stops plugin but runloop continues", function()
        local uuid = utils.uuid()

        local res = assert(proxy_client:send {
          method = "GET",
          path = "/status/200?send_error=1",
          headers = {
            ["Host"] = "mock_upstream_err",
            ["X-UUID"] = uuid,
          }
        })
        local body = assert.res_status(404, res)

        -- TEST: ensure that the dummy plugin stopped running after
        -- running responses.send

        assert.not_equal("dummy", res.headers["dummy-plugin-access-header"])

        -- ...but ensure that further phases are still executed

        -- header_filter phase of same plugin
        assert.matches("obtained even with error", body, nil, true)

        -- access phase got a chance to inject the logging plugin
        helpers.wait_until(function()
          return pl_path.exists(FILE_LOG_PATH) and pl_path.getsize(FILE_LOG_PATH) > 0
        end, LOG_WAIT_TIMEOUT)

        local log = pl_file.read(FILE_LOG_PATH)
        local log_message = cjson.decode(pl_stringx.strip(log))
        assert.equal("127.0.0.1", log_message.client_ip)
        assert.equal(uuid, log_message.request.headers["x-uuid"])
      end)
    end)

    describe("anonymous reports execution", function()
      -- anonymous reports are implemented as a plugin which is being executed
      -- by the plugins runloop, but which doesn't have a schema
      --
      -- This is a regression test after:
      --     https://github.com/Kong/kong/issues/2756
      -- to ensure that this plugin plays well when it is being executed by
      -- the runloop (which accesses plugins schemas and is vulnerable to
      -- Lua indexing errors)
      --
      -- At the time of this test, the issue only arises when a request is
      -- authenticated via an auth plugin, and the runloop runs again, and
      -- tries to evaluate is the `schema.no_consumer` flag is set.
      -- Since the reports plugin has no `schema`, this indexing fails.

      lazy_setup(function()
        if proxy_client then
          proxy_client:close()
        end

        helpers.stop_kong(nil, true)

        db:truncate("routes")
        db:truncate("services")
        db:truncate("consumers")
        db:truncate("plugins")
        db:truncate("keyauth_credentials")

        ngx.ctx.workspaces = nil
        ngx.ctx.workspaces = db.workspaces:select_all({name = "default"})

        local service = bp.services:insert {
          name = "example",
        }

        local route = bp.routes:insert {
          hosts     = { "mock_upstream" },
          protocols = { "http" },
          service   = service,
        }

        bp.plugins:insert {
          name    = "key-auth",
          route   = { id = route.id },
          service = { id = service.id },
        }

        local consumer = bp.consumers:insert {
          username = "bob",
        }

        bp.keyauth_credentials:insert {
          key      = "abcd",
          consumer = { id = consumer.id },
        }

        assert(helpers.start_kong {
          database          = strategy,
          nginx_conf        = "spec/fixtures/custom_nginx.template",
          --anonymous_reports = true,
        })

        proxy_client = helpers.proxy_client()
      end)

      lazy_teardown(function()
        if proxy_client then
          proxy_client:close()
        end

        helpers.stop_kong(nil, true)
      end)

      it("runs without causing an internal error", function()
        local res = assert(proxy_client:send {
          method  = "GET",
          path    = "/status/200",
          headers = {
            ["Host"] = "mock_upstream",
          },
        })
        assert.res_status(401, res)

        res = assert(proxy_client:send {
          method  = "GET",
          path    = "/status/200",
          headers = {
            ["Host"]   = "mock_upstream",
            ["apikey"] = "abcd",
          },
        })
        assert.res_status(200, res)
      end)
    end)

    describe("proxy-intercepted error", function()
      local FILE_LOG_PATH = os.tmpname()


      lazy_setup(function()
        db:truncate("routes")
        db:truncate("services")
        db:truncate("consumers")
        db:truncate("plugins")
        db:truncate("keyauth_credentials")

        ngx.ctx.workspaces = nil
        ngx.ctx.workspaces = db.workspaces:select_all({name = "default"})

        do
          -- service to mock HTTP 502
          local mock_service = bp.services:insert {
            name = "conn_refused",
            host = "127.0.0.2",
            port = 26865,
          }

          bp.routes:insert {
            hosts     = { "refused" },
            protocols = { "http" },
            service   = mock_service,
          }

          bp.plugins:insert {
            name     = "file-log",
            service  = { id = mock_service.id },
            config   = {
              path   = FILE_LOG_PATH,
              reopen = true,
            }
          }
        end

        do
          -- service to mock HTTP 503
          local mock_service = bp.services:insert {
            name = "unavailable",
          }

          bp.routes:insert {
            hosts     = { "unavailable" },
            protocols = { "http" },
            service   = mock_service,
          }

          bp.plugins:insert {
            name     = "file-log",
            service  = { id = mock_service.id },
            config   = {
              path   = FILE_LOG_PATH,
              reopen = true,
            }
          }
        end

        do
          -- service to mock HTTP 504
          local blackhole_service = bp.services:insert {
            name            = "timeout",
            host            = helpers.blackhole_host,
            connect_timeout = 1, -- ms
          }

          bp.routes:insert {
            hosts     = { "connect_timeout" },
            protocols = { "http" },
            service   = blackhole_service,
          }

          bp.plugins:insert {
            name     = "file-log",
            service  = { id = blackhole_service.id },
            config   = {
              path   = FILE_LOG_PATH,
              reopen = true,
            }
          }
        end

        do
          -- global plugin to catch Nginx-produced client errors
          bp.plugins:insert {
            name = "file-log",
            config = {
              path = FILE_LOG_PATH,
              reopen = true,
            }
          }

          bp.plugins:insert {
            name = "error-handler-log",
            config = {},
          }
        end

        -- start Kong instance with our services and plugins
        assert(helpers.start_kong {
          database = strategy,
          -- /!\ test with real nginx config
        })

        -- start mock httpbin instance
        assert(helpers.start_kong {
          database = strategy,
          admin_listen = "127.0.0.1:9011",
          proxy_listen = "127.0.0.1:9010",
          proxy_listen_ssl = "127.0.0.1:9453",
          admin_listen_ssl = "127.0.0.1:9454",
          prefix = "servroot2",
          nginx_conf = "spec/fixtures/custom_nginx.template",
        })
      end)


      lazy_teardown(function()
        helpers.stop_kong("servroot2")
        helpers.stop_kong(nil, true)
      end)


      before_each(function()
        proxy_client = helpers.proxy_client()
        os.execute("echo -n '' > " .. FILE_LOG_PATH)
        os.execute("chmod 0777 " .. FILE_LOG_PATH)
      end)


      after_each(function()
        pl_file.delete(FILE_LOG_PATH)

        if proxy_client then
          proxy_client:close()
        end
      end)


      it("executes a log plugin on Bad Gateway (HTTP 502)", function()
        -- triggers error_page directive
        local uuid = utils.uuid()

        local res = assert(proxy_client:send {
          method = "GET",
          path = "/status/200",
          headers = {
            ["Host"] = "refused",
            ["X-UUID"] = uuid,
          }
        })
        assert.res_status(502, res) -- Bad Gateway

        -- TEST: ensure that our logging plugin was executed and wrote
        -- something to disk.

        helpers.wait_until(function()
          return pl_path.exists(FILE_LOG_PATH)
                 and pl_path.getsize(FILE_LOG_PATH) > 0
        end, LOG_WAIT_TIMEOUT)

        local log = pl_file.read(FILE_LOG_PATH)
        local log_message = cjson.decode(pl_stringx.strip(log))
        assert.equal("127.0.0.1", log_message.client_ip)
        assert.equal(uuid, log_message.request.headers["x-uuid"])
      end)


      it("log plugins sees same request in error_page handler (HTTP 502)", function()
        -- triggers error_page directive
        local uuid = utils.uuid()

        local res = assert(proxy_client:send {
          method = "POST",
          path = "/status/200?foo=bar",
          headers = {
            ["Host"] = "refused",
            ["X-UUID"] = uuid,
          },
          --[[ file-log plugin does not log request body
          body = {
            hello = "world",
          }
          --]]
        })
        assert.res_status(502, res) -- Bad Gateway

        -- TEST: ensure that our logging plugin was executed and wrote
        -- something to disk.

        helpers.wait_until(function()
          return pl_path.exists(FILE_LOG_PATH)
                 and pl_path.getsize(FILE_LOG_PATH) > 0
        end, LOG_WAIT_TIMEOUT)

        local log = pl_file.read(FILE_LOG_PATH)
        local log_message = cjson.decode(pl_stringx.strip(log))
        assert.equal(uuid, log_message.request.headers["x-uuid"])
        assert.equal("refused", log_message.request.headers.host)
        assert.equal("POST", log_message.request.method)
        assert.equal("bar", log_message.request.querystring.foo)
        assert.equal("/status/200?foo=bar", log_message.upstream_uri)
      end)


      it("executes a log plugin on Service Unavailable (HTTP 503)", function()
        -- Does not trigger error_page directive (no proxy_intercept_errors)
        local uuid = utils.uuid()

        local res = assert(proxy_client:send {
          method = "GET",
          path = "/status/503",
          headers = {
            ["Host"] = "unavailable",
            ["X-UUID"] = uuid,
          }
        })
        assert.res_status(503, res) -- Service Unavailable

        -- TEST: ensure that our logging plugin was executed and wrote
        -- something to disk.

        helpers.wait_until(function()
          return pl_path.exists(FILE_LOG_PATH)
                 and pl_path.getsize(FILE_LOG_PATH) > 0
        end, LOG_WAIT_TIMEOUT)

        local log = pl_file.read(FILE_LOG_PATH)
        local log_message = cjson.decode(pl_stringx.strip(log))
        assert.equal("127.0.0.1", log_message.client_ip)
        assert.equal(uuid, log_message.request.headers["x-uuid"])
      end)


      it("executes a log plugin on Gateway Timeout (HTTP 504)", function()
        -- triggers error_page directive
        local uuid = utils.uuid()

        local res = assert(proxy_client:send {
          method = "GET",
          path = "/status/200",
          headers = {
            ["Host"] = "connect_timeout",
            ["X-UUID"] = uuid,
          }
        })
        assert.res_status(504, res) -- Gateway Timeout

        -- TEST: ensure that our logging plugin was executed and wrote
        -- something to disk.

        helpers.wait_until(function()
          return pl_path.exists(FILE_LOG_PATH)
                 and pl_path.getsize(FILE_LOG_PATH) > 0
        end, LOG_WAIT_TIMEOUT)

        local log = pl_file.read(FILE_LOG_PATH)
        local log_message = cjson.decode(pl_stringx.strip(log))
        assert.equal("127.0.0.1", log_message.client_ip)
        assert.equal(uuid, log_message.request.headers["x-uuid"])
      end)


      it("log plugins sees same request in error_page handler (HTTP 504)", function()
        -- triggers error_page directive
        local uuid = utils.uuid()

        local res = assert(proxy_client:send {
          method = "POST",
          path = "/status/200?foo=bar",
          headers = {
            ["Host"] = "connect_timeout",
            ["X-UUID"] = uuid,
          },
          --[[ file-log plugin does not log request body
          body = {
            hello = "world",
          }
          --]]
        })
        assert.res_status(504, res) -- Gateway Timeout

        -- TEST: ensure that our logging plugin was executed and wrote
        -- something to disk.

        helpers.wait_until(function()
          return pl_path.exists(FILE_LOG_PATH)
                 and pl_path.getsize(FILE_LOG_PATH) > 0
        end, LOG_WAIT_TIMEOUT)

        local log = pl_file.read(FILE_LOG_PATH)
        local log_message = cjson.decode(pl_stringx.strip(log))
        assert.equal(uuid, log_message.request.headers["x-uuid"])
        assert.equal("connect_timeout", log_message.request.headers.host)
        assert.equal("POST", log_message.request.method)
        assert.equal("bar", log_message.request.querystring.foo)
        assert.equal("/status/200?foo=bar", log_message.upstream_uri)
      end)


      it("executes a global log plugin on Nginx-produced client errors (HTTP 494)", function()
        -- triggers error_page directive
        local uuid = utils.uuid()

        local res = assert(proxy_client:send {
          method = "GET",
          path = "/",
          headers = {
            ["Host"] = "unavailable",
            ["X-Large"] = string.rep("a", 2^10 * 10), -- default large_client_header_buffers is 8k
            ["X-UUID"] = uuid,
          }
        })
        assert.res_status(494, res)

        -- TEST: ensure that our logging plugin was executed and wrote
        -- something to disk.

        helpers.wait_until(function()
          return pl_path.exists(FILE_LOG_PATH)
                 and pl_path.getsize(FILE_LOG_PATH) > 0
        end, LOG_WAIT_TIMEOUT)

        local log = pl_file.read(FILE_LOG_PATH)
        local log_message = cjson.decode(pl_stringx.strip(log))

        assert.equal(uuid, log_message.request.headers["x-uuid"])
        assert.equal(494, log_message.response.status)
      end)


      it("log plugins sees same request in error_page handler (HTTP 494)", function()
        -- triggers error_page directive
        local uuid = utils.uuid()

        local res = assert(proxy_client:send {
          method = "POST",
          path = "/status/200?foo=bar",
          headers = {
            ["Host"] = "unavailable",
            ["X-Large"] = string.rep("a", 2^10 * 10), -- default large_client_header_buffers is 8k
            ["X-UUID"] = uuid,
          },
          --[[ file-log plugin does not log request body
          body = {
            hello = "world",
          }
          --]]
        })
        assert.res_status(494, res)

        -- TEST: ensure that our logging plugin was executed and wrote
        -- something to disk.

        helpers.wait_until(function()
          return pl_path.exists(FILE_LOG_PATH)
                 and pl_path.getsize(FILE_LOG_PATH) > 0
        end, LOG_WAIT_TIMEOUT)

        local log = pl_file.read(FILE_LOG_PATH)
        local log_message = cjson.decode(pl_stringx.strip(log))
        assert.equal("POST", log_message.request.method)
        assert.equal("bar", log_message.request.querystring.foo)
        assert.equal("", log_message.upstream_uri) -- no URI here since Nginx could not parse request
        assert.equal(uuid, log_message.request.headers["x-uuid"])
        assert.is_nil(log_message.request.headers.host) -- none as well
      end)


      it("executes a global log plugin on Nginx-produced client errors (HTTP 414)", function()
        -- triggers error_page directive
        local uuid = utils.uuid()

        local res = assert(proxy_client:send {
          method = "GET",
          path = "/?foo=" .. string.rep("a", 2^10 * 10),
          headers = {
            ["Host"] = "unavailable",
            ["X-UUID"] = uuid,
          }
        })
        assert.res_status(414, res)

        -- TEST: ensure that our logging plugin was executed and wrote
        -- something to disk.

        helpers.wait_until(function()
          return pl_path.exists(FILE_LOG_PATH)
                 and pl_path.getsize(FILE_LOG_PATH) > 0
        end, LOG_WAIT_TIMEOUT)

        local log = pl_file.read(FILE_LOG_PATH)
        local log_message = cjson.decode(pl_stringx.strip(log))

        assert.same({}, log_message.request.headers)
        assert.equal(414, log_message.response.status)
      end)


      it("log plugins sees same request in error_page handler (HTTP 414)", function()
        -- triggers error_page directive
        local uuid = utils.uuid()

        local res = assert(proxy_client:send {
          method = "POST",
          path = "/?foo=" .. string.rep("a", 2^10 * 10),
          headers = {
            ["Host"] = "unavailable",
            ["X-UUID"] = uuid,
          },
          --[[ file-log plugin does not log request body
          body = {
            hello = "world",
          }
          --]]
        })
        assert.res_status(414, res)

        -- TEST: ensure that our logging plugin was executed and wrote
        -- something to disk.

        helpers.wait_until(function()
          return pl_path.exists(FILE_LOG_PATH)
                 and pl_path.getsize(FILE_LOG_PATH) > 0
        end, LOG_WAIT_TIMEOUT)

        local log = pl_file.read(FILE_LOG_PATH)
        local log_message = cjson.decode(pl_stringx.strip(log))
        assert.equal("POST", log_message.request.method)
        assert.equal("", log_message.upstream_uri) -- no URI here since Nginx could not parse request
        assert.is_nil(log_message.request.headers["x-uuid"]) -- none since Nginx could not parse request
        assert.is_nil(log_message.request.headers.host) -- none as well
      end)


      it("executes plugins header_filter/body_filter on Nginx-produced client errors (HTTP 4xx)", function()
        local res = assert(proxy_client:send {
          method = "GET",
          path = "/?foo=" .. string.rep("a", 2^10 * 10),
          headers = {
            ["Host"] = "unavailable",
          }
        })
        local body = assert.res_status(414, res)
        assert.equal("header_filter", res.headers["Log-Plugin-Phases"])
        assert.equal("body_filter", body)
      end)


      it("executes plugins header_filter/body_filter on Nginx-produced server errors (HTTP 5xx)", function()
        local res = assert(proxy_client:send {
          method = "GET",
          path = "/status/200",
          headers = {
            ["Host"] = "connect_timeout",
          }
        })
        local body = assert.res_status(504, res) -- Gateway Timeout
        assert.equal("rewrite,access,header_filter", res.headers["Log-Plugin-Phases"]) -- rewrite + acecss from original request handling
        assert.equal("body_filter", body)
      end)


      it("sees ctx introspection variables on Nginx-produced server errors (HTTP 5xx)", function()
        local res = assert(proxy_client:send {
          method = "GET",
          path = "/status/200",
          headers = {
            ["Host"] = "connect_timeout",
          }
        })
        assert.res_status(504, res) -- Gateway Timeout
        assert.equal("timeout", res.headers["Log-Plugin-Service-Matched"])
      end)
    end)

    pending("plugin with run_on", function()
      describe("#http", function()
        local proxy_ssl_client

        lazy_setup(function()
          if proxy_client then
            proxy_client:close()
          end

          helpers.stop_kong()

          db:truncate("routes")
          db:truncate("services")
          db:truncate("plugins")

          ngx.ctx.workspaces = nil
          ngx.ctx.workspaces = db.workspaces:select_all({name = "default"})

          do
            if strategy == "off" then
              assert(bp.cluster_ca:insert())
            end

            -- never used as the plugins short-circuit
            local mock_service = assert(bp.services:insert {
              name = "mock-service",
              host = helpers.mock_upstream_host,
              port = helpers.mock_upstream_port,
            })

            local receiving_sidecar = assert(bp.services:insert {
              name = "receiving-sidecar",
              host = helpers.mock_upstream_host,
              port = 18443,
              path = "/status/200",
              protocol = "https",
            })

            --

            local first_on_first = assert(bp.routes:insert {
              hosts     = { "first-on-first.org" },
              protocols = { "http" },
              service   = mock_service,
            })

            bp.plugins:insert {
              name = "short-circuit",
              route = { id = first_on_first.id },
              config = {
                status = 500,
                message = "should not be executed"
              },
              run_on = "second",
            }

            bp.plugins:insert {
              name = "short-circuit-last",
              route = { id = first_on_first.id },
              config = {
                status = 503,
                message = "first-on-first"
              },
              run_on = "first",
            }

            --

            local first_on_first_https = assert(bp.routes:insert {
              hosts     = { "first-on-first-https.org" },
              protocols = { "https" },
              service   = mock_service,
            })

            bp.plugins:insert {
              name = "short-circuit",
              route = { id = first_on_first_https.id },
              config = {
                status = 500,
                message = "should not be executed"
              },
              run_on = "second",
            }

            bp.plugins:insert {
              name = "short-circuit-last",
              route = { id = first_on_first_https.id },
              config = {
                status = 503,
                message = "first-on-first-https"
              },
              run_on = "first",
            }

            --

            local first_on_second_a = assert(bp.routes:insert {
              hosts     = { "first-on-second.org" },
              protocols = { "http" },
              service   = receiving_sidecar,
            })

            local first_on_second_b = assert(bp.routes:insert {
              hosts      = { "first-on-second.org" },
              protocols  = { "https" },
              paths      = { "/status/200" },
              strip_path = false,
              service    = mock_service,
            })

            bp.plugins:insert {
              name = "short-circuit",
              route = { id = first_on_second_a.id },
              config = {
                status = 500,
                message = "should not be executed"
              },
              run_on = "second",
            }

            bp.plugins:insert {
              name = "short-circuit",
              route = { id = first_on_second_b.id },
              config = {
                status = 500,
                message = "should not be executed"
              },
              run_on = "first",
            }

            bp.plugins:insert {
              name = "short-circuit-last",
              route = { id = first_on_second_b.id },
              config = {
                status = 503,
                message = "first-on-second"
              },
              run_on = "all",
            }

            --

            local first_on_second_a_https = assert(bp.routes:insert {
              hosts     = { "first-on-second-https.org" },
              protocols = { "https" },
              service   = receiving_sidecar,
            })

            local first_on_second_b_https = assert(bp.routes:insert {
              hosts      = { "first-on-second-https.org" },
              protocols  = { "https" },
              paths      = { "/status/200" },
              strip_path = false,
              service    = mock_service,
            })

            bp.plugins:insert {
              name = "short-circuit",
              route = { id = first_on_second_a_https.id },
              config = {
                status = 500,
                message = "should not be executed"
              },
              run_on = "second",
            }

            bp.plugins:insert {
              name = "short-circuit",
              route = { id = first_on_second_b_https.id },
              config = {
                status = 500,
                message = "should not be executed"
              },
              run_on = "first",
            }

            bp.plugins:insert {
              name = "short-circuit-last",
              route = { id = first_on_second_b_https.id },
              config = {
                status = 503,
                message = "first-on-second"
              },
              run_on = "all",
            }

            --

            local second_on_second_a = assert(bp.routes:insert {
              hosts     = { "second-on-second.org" },
              protocols = { "http" },
              service   = receiving_sidecar,
            })

            local second_on_second_b = assert(bp.routes:insert {
              hosts      = { "second-on-second.org" },
              protocols  = { "https" },
              paths      = { "/status/200" },
              strip_path = false,
              service    = mock_service,
            })

            bp.plugins:insert {
              name = "short-circuit",
              route = { id = second_on_second_a.id },
              config = {
                status = 500,
                message = "should not be executed"
              },
              run_on = "second",
            }

            bp.plugins:insert {
              name = "short-circuit",
              route = { id = second_on_second_b.id },
              config = {
                status = 500,
                message = "should not be executed"
              },
              run_on = "first",
            }

            bp.plugins:insert {
              name = "short-circuit-last",
              route = { id = second_on_second_b.id },
              config = {
                status = 503,
                message = "second-on-second"
              },
              run_on = "second",
            }

            --

            local second_on_second_a_https = assert(bp.routes:insert {
              hosts     = { "second-on-second-https.org" },
              protocols = { "https" },
              service   = receiving_sidecar,
            })

            local second_on_second_b_https = assert(bp.routes:insert {
              hosts      = { "second-on-second-https.org" },
              protocols  = { "https" },
              paths      = { "/status/200" },
              strip_path = false,
              service    = mock_service,
            })

            bp.plugins:insert {
              name = "short-circuit",
              route = { id = second_on_second_a_https.id },
              config = {
                status = 500,
                message = "should not be executed"
              },
              run_on = "second",
            }

            bp.plugins:insert {
              name = "short-circuit",
              route = { id = second_on_second_b_https.id },
              config = {
                status = 500,
                message = "should not be executed"
              },
              run_on = "first",
            }

            bp.plugins:insert {
              name = "short-circuit-last",
              route = { id = second_on_second_b_https.id },
              config = {
                status = 503,
                message = "second-on-second-https"
              },
              run_on = "second",
            }

            --

            local second_on_first = assert(bp.routes:insert {
              hosts     = { "second-on-first.org" },
              protocols = { "http" },
              service   = mock_service,
            })

            bp.plugins:insert {
              name = "short-circuit",
              route = { id = second_on_first.id },
              config = {
                status = 500,
                message = "should not be executed"
              },
              run_on = "second",
            }

            bp.plugins:insert {
              name = "short-circuit-last",
              route = { id = second_on_first.id },
              config = {
                status = 503,
                message = "second-on-first"
              },
              run_on = "all",
            }

            --

            local second_on_first_https = assert(bp.routes:insert {
              hosts     = { "second-on-first-https.org" },
              protocols = { "https" },
              service   = mock_service,
            })

            bp.plugins:insert {
              name = "short-circuit",
              route = { id = second_on_first_https.id },
              config = {
                status = 500,
                message = "should not be executed"
              },
              run_on = "second",
            }

            bp.plugins:insert {
              name = "short-circuit-last",
              route = { id = second_on_first_https.id },
              config = {
                status = 503,
                message = "second-on-first-https"
              },
              run_on = "all",
            }

            --

            local all_on_first = assert(bp.routes:insert {
              hosts     = { "all-on-first.org" },
              protocols = { "http" },
              service   = mock_service,
            })

            bp.plugins:insert {
              name = "short-circuit-last",
              route = { id = all_on_first.id },
              config = {
                status = 500,
                message = "should not be executed"
              },
              run_on = "second",
            }

            bp.plugins:insert {
              name = "short-circuit",
              route = { id = all_on_first.id },
              config = {
                status = 503,
                message = "all-on-first"
              },
              run_on = "all",
            }

            --

            local all_on_first_https = assert(bp.routes:insert {
              hosts     = { "all-on-first-https.org" },
              protocols = { "https" },
              service   = mock_service,
            })

            bp.plugins:insert {
              name = "short-circuit-last",
              route = { id = all_on_first_https.id },
              config = {
                status = 500,
                message = "should not be executed"
              },
              run_on = "second",
            }

            bp.plugins:insert {
              name = "short-circuit",
              route = { id = all_on_first_https.id },
              config = {
                status = 503,
                message = "all-on-first-https"
              },
              run_on = "all",
            }

            --

            local all_on_second_a = assert(bp.routes:insert {
              hosts     = { "all-on-second.org" },
              protocols = { "http" },
              service   = receiving_sidecar,
            })

            local all_on_second_b = assert(bp.routes:insert {
              hosts      = { "all-on-second.org" },
              protocols  = { "https" },
              paths      = { "/status/200" },
              strip_path = false,
              service    = mock_service,
            })

            bp.plugins:insert {
              name = "short-circuit",
              route = { id = all_on_second_a.id },
              config = {
                status = 500,
                message = "should not be executed"
              },
              run_on = "second",
            }

            bp.plugins:insert {
              name = "short-circuit",
              route = { id = all_on_second_b.id },
              config = {
                status = 500,
                message = "should not be executed"
              },
              run_on = "first",
            }

            bp.plugins:insert {
              name = "short-circuit-last",
              route = { id = all_on_second_b.id },
              config = {
                status = 503,
                message = "all-on-second"
              },
              run_on = "all",
            }

            --

            local all_on_second_a_https = assert(bp.routes:insert {
              hosts     = { "all-on-second-https.org" },
              protocols = { "http" },
              service   = receiving_sidecar,
            })

            local all_on_second_b_https = assert(bp.routes:insert {
              hosts      = { "all-on-second-https.org" },
              protocols  = { "https" },
              paths      = { "/status/200" },
              strip_path = false,
              service    = mock_service,
            })

            bp.plugins:insert {
              name = "short-circuit",
              route = { id = all_on_second_a_https.id },
              config = {
                status = 500,
                message = "should not be executed"
              },
              run_on = "second",
            }

            bp.plugins:insert {
              name = "short-circuit",
              route = { id = all_on_second_b_https.id },
              config = {
                status = 500,
                message = "should not be executed"
              },
              run_on = "first",
            }

            bp.plugins:insert {
              name = "short-circuit-last",
              route = { id = all_on_second_b_https.id },
              config = {
                status = 503,
                message = "all-on-second-https"
              },
              run_on = "all",
            }
          end

          assert(helpers.start_kong {
            prefix       = "servroot1",
            database     = strategy,
            nginx_conf = "spec/fixtures/custom_nginx.template",
            service_mesh = "on",
          })

          assert(helpers.start_kong {
            prefix       = "servroot2",
            database     = strategy,
            proxy_listen = "0.0.0.0:18000, 0.0.0.0:18443 ssl",
            admin_listen = "off",
<<<<<<< HEAD
            admin_gui_listen = "off",
=======
            service_mesh = "on",
>>>>>>> 8ee57d88
          })

          proxy_client = helpers.proxy_client()
          proxy_ssl_client = helpers.proxy_ssl_client()
        end)

        lazy_teardown(function()
          if proxy_client then
            proxy_client:close()
          end

          if proxy_ssl_client then
            proxy_ssl_client:close()
          end

          helpers.stop_kong("servroot1", true)
          helpers.stop_kong("servroot2", true)
        end)

        it("= 'first' does get executed when running on first", function()
          local res = assert(proxy_client:get("/status/200", {
            headers = {
              ["Host"] = "first-on-first.org",
            }
          }))

          local body = assert.res_status(503, res)
          local json = cjson.decode(body)

          assert.same({
            status  = 503,
            message = "first-on-first"
          }, json)
        end)

        it("= 'first' does get executed when running on first (https)", function()
          local res = assert(proxy_ssl_client:get("/status/200", {
            headers = {
              ["Host"] = "first-on-first-https.org",
            }
          }))

          local body = assert.res_status(503, res)
          local json = cjson.decode(body)

          assert.same({
            status  = 503,
            message = "first-on-first-https"
          }, json)
        end)

        it("= 'first' does not get executed when running on second", function()
          local res = assert(proxy_client:get("/", {
            headers = {
              ["Host"] = "first-on-second.org",
            }
          }))

          local body = assert.res_status(503, res)
          local json = cjson.decode(body)

          assert.same({
            status  = 503,
            message = "first-on-second"
          }, json)
        end)

        it("= 'first' does not get executed when running on second (https)", function()
          local res = assert(proxy_ssl_client:get("/", {
            headers = {
              ["Host"] = "first-on-second-https.org",
            }
          }))

          local body = assert.res_status(503, res)
          local json = cjson.decode(body)

          assert.same({
            status  = 503,
            message = "first-on-second"
          }, json)
        end)

        it("= 'second' does get executed when running on second", function()
          local res = assert(proxy_client:get("/", {
            headers = {
              ["Host"] = "second-on-second.org",
            }
          }))

          local body = assert.res_status(503, res)
          local json = cjson.decode(body)

          assert.same({
            status  = 503,
            message = "second-on-second"
          }, json)
        end)

        it("= 'second' does get executed when running on second (https)", function()
          local res = assert(proxy_ssl_client:get("/", {
            headers = {
              ["Host"] = "second-on-second-https.org",
            }
          }))

          local body = assert.res_status(503, res)
          local json = cjson.decode(body)

          assert.same({
            status  = 503,
            message = "second-on-second-https"
          }, json)
        end)

        it("= 'second' does not get executed when running on first", function()
          local res = assert(proxy_client:get("/status/200", {
            headers = {
              ["Host"] = "second-on-first.org",
            }
          }))

          local body = assert.res_status(503, res)
          local json = cjson.decode(body)

          assert.same({
            status  = 503,
            message = "second-on-first"
          }, json)
        end)

        it("= 'second' does not get executed when running on first (https)", function()
          local res = assert(proxy_ssl_client:get("/status/200", {
            headers = {
              ["Host"] = "second-on-first-https.org",
            }
          }))

          local body = assert.res_status(503, res)
          local json = cjson.decode(body)

          assert.same({
            status  = 503,
            message = "second-on-first-https"
          }, json)
        end)

        it("= 'all' does get executed when running on first", function()
          local res = assert(proxy_client:get("/status/200", {
            headers = {
              ["Host"] = "all-on-first.org",
            }
          }))

          local body = assert.res_status(503, res)
          local json = cjson.decode(body)

          assert.same({
            status  = 503,
            message = "all-on-first"
          }, json)
        end)

        it("= 'all' does get executed when running on first (https)", function()
          local res = assert(proxy_ssl_client:get("/status/200", {
            headers = {
              ["Host"] = "all-on-first-https.org",
            }
          }))

          local body = assert.res_status(503, res)
          local json = cjson.decode(body)

          assert.same({
            status  = 503,
            message = "all-on-first-https"
          }, json)
        end)

        it("= 'all' does get executed when running on second", function()
          local res = assert(proxy_client:get("/", {
            headers = {
              ["Host"] = "all-on-second.org",
            }
          }))

          local body = assert.res_status(503, res)
          local json = cjson.decode(body)

          assert.same({
            status  = 503,
            message = "all-on-second"
          }, json)
        end)

        it("= 'all' does get executed when running on second (https)", function()
          local res = assert(proxy_ssl_client:get("/", {
            headers = {
              ["Host"] = "all-on-second-https.org",
            }
          }))

          local body = assert.res_status(503, res)
          local json = cjson.decode(body)

          assert.same({
            status  = 503,
            message = "all-on-second-https"
          }, json)
        end)
      end)

      describe("#stream", function()
        lazy_setup(function()
          helpers.stop_kong()

          db:truncate("routes")
          db:truncate("services")
          db:truncate("plugins")

          ngx.ctx.workspaces = nil
          ngx.ctx.workspaces = db.workspaces:select_all({name = "default"})

          do
            if strategy == "off" then
              assert(bp.cluster_ca:insert())
            end

            -- never used as the plugins short-circuit
            local mock_service = assert(bp.services:insert {
              name = "mock-service",
              protocol = "tcp",
              host = helpers.mock_upstream_host,
              port = helpers.mock_upstream_port,
            })

            --

            local first_on_first = assert(bp.routes:insert {
              destinations = {
                {
                  port = 18003
                }
              },
              protocols = { "tcp" },
              service   = mock_service,
            })

            bp.plugins:insert {
              name = "short-circuit",
              route = { id = first_on_first.id },
              config = {
                status = 500,
                message = "should not be executed"
              },
              run_on = "second",
            }

            bp.plugins:insert {
              name = "short-circuit-last",
              route = { id = first_on_first.id },
              config = {
                status = 503,
                message = "first-on-first"
              },
              run_on = "first",
            }

            --

            local first_on_first_tls = assert(bp.routes:insert {
              destinations = {
                {
                  port = 18443
                }
              },
              protocols = { "tls" },
              service   = mock_service,
            })

            bp.plugins:insert {
              name = "short-circuit",
              route = { id = first_on_first_tls.id },
              config = {
                status = 500,
                message = "should not be executed"
              },
              run_on = "second",
            }

            bp.plugins:insert {
              name = "short-circuit-last",
              route = { id = first_on_first_tls.id },
              config = {
                status = 503,
                message = "first-on-first-tls"
              },
              run_on = "first",
            }

            --

            local receiving_sidecar_a = assert(bp.services:insert {
              name = "receiving-sidecar-a",
              host = helpers.mock_upstream_host,
              port = 19444,
              protocol = "tls",
            })

            local first_on_second_a = assert(bp.routes:insert {
              destinations = {
                {
                  port = 18004
                }
              },
              protocols = { "tcp" },
              service   = receiving_sidecar_a,
            })

            local first_on_second_b = assert(bp.routes:insert {
              destinations = {
                {
                  port = 19444
                }
              },
              protocols = { "tls" },
              service   = mock_service,
            })

            bp.plugins:insert {
              name = "short-circuit",
              route = { id = first_on_second_a.id },
              config = {
                status = 500,
                message = "should not be executed"
              },
              run_on = "second",
            }

            bp.plugins:insert {
              name = "short-circuit",
              route = { id = first_on_second_b.id },
              config = {
                status = 500,
                message = "should not be executed"
              },
              run_on = "first",
            }

            bp.plugins:insert {
              name = "short-circuit-last",
              route = { id = first_on_second_b.id },
              config = {
                status = 503,
                message = "first-on-second"
              },
              run_on = "all",
            }

            --

            local first_on_second_tls = assert(bp.routes:insert {
              destinations = {
                {
                  port = 18444
                }
              },
              protocols = { "tls" },
              service   = receiving_sidecar_a,
            })

            bp.plugins:insert {
              name = "short-circuit",
              route = { id = first_on_second_tls.id },
              config = {
                status = 500,
                message = "should not be executed"
              },
              run_on = "second",
            }

            --

            local receiving_sidecar_b = assert(bp.services:insert {
              name = "receiving-sidecar-b",
              host = helpers.mock_upstream_host,
              port = 19445,
              protocol = "tls",
            })

            local second_on_second_a = assert(bp.routes:insert {
              destinations = {
                {
                  port = 18005
                }
              },
              protocols = { "tcp" },
              service   = receiving_sidecar_b,
            })

            local second_on_second_b = assert(bp.routes:insert {
              destinations = {
                {
                  port = 19445
                }
              },
              protocols = { "tls" },
              service   = mock_service,
            })

            bp.plugins:insert {
              name = "short-circuit",
              route = { id = second_on_second_a.id },
              config = {
                status = 500,
                message = "should not be executed"
              },
              run_on = "second",
            }

            bp.plugins:insert {
              name = "short-circuit",
              route = { id = second_on_second_b.id },
              config = {
                status = 500,
                message = "should not be executed"
              },
              run_on = "first",
            }

            bp.plugins:insert {
              name = "short-circuit-last",
              route = { id = second_on_second_b.id },
              config = {
                status = 503,
                message = "second-on-second"
              },
              run_on = "second",
            }

            --

            local second_on_second_tls = assert(bp.routes:insert {
              destinations = {
                {
                  port = 18445
                }
              },
              protocols = { "tls" },
              service   = receiving_sidecar_b,
            })

            bp.plugins:insert {
              name = "short-circuit",
              route = { id = second_on_second_tls.id },
              config = {
                status = 500,
                message = "should not be executed"
              },
              run_on = "second",
            }

            --

            local second_on_first = assert(bp.routes:insert {
              destinations = {
                {
                  port = 18006
                }
              },
              protocols = { "tcp" },
              service   = mock_service,
            })

            bp.plugins:insert {
              name = "short-circuit",
              route = { id = second_on_first.id },
              config = {
                status = 500,
                message = "should not be executed"
              },
              run_on = "second",
            }

            bp.plugins:insert {
              name = "short-circuit-last",
              route = { id = second_on_first.id },
              config = {
                status = 503,
                message = "second-on-first"
              },
              run_on = "all",
            }

            --

            local second_on_first_tls = assert(bp.routes:insert {
              destinations = {
                {
                  port = 18446
                }
              },
              protocols = { "tls" },
              service   = mock_service,
            })

            bp.plugins:insert {
              name = "short-circuit",
              route = { id = second_on_first_tls.id },
              config = {
                status = 500,
                message = "should not be executed"
              },
              run_on = "second",
            }

            bp.plugins:insert {
              name = "short-circuit-last",
              route = { id = second_on_first_tls.id },
              config = {
                status = 503,
                message = "second-on-first-tls"
              },
              run_on = "all",
            }

            --

            local all_on_first = assert(bp.routes:insert {
              destinations = {
                {
                  port = 18007
                }
              },
              protocols = { "tcp" },
              service   = mock_service,
            })

            bp.plugins:insert {
              name = "short-circuit",
              route = { id = all_on_first.id },
              config = {
                status = 500,
                message = "should not be executed"
              },
              run_on = "second",
            }

            bp.plugins:insert {
              name = "short-circuit-last",
              route = { id = all_on_first.id },
              config = {
                status = 503,
                message = "all-on-first"
              },
              run_on = "all",
            }

            --

            local all_on_first = assert(bp.routes:insert {
              destinations = {
                {
                  port = 18447
                }
              },
              protocols = { "tls" },
              service   = mock_service,
            })

            bp.plugins:insert {
              name = "short-circuit",
              route = { id = all_on_first.id },
              config = {
                status = 500,
                message = "should not be executed"
              },
              run_on = "second",
            }

            bp.plugins:insert {
              name = "short-circuit-last",
              route = { id = all_on_first.id },
              config = {
                status = 503,
                message = "all-on-first-tls"
              },
              run_on = "all",
            }

            --

            local receiving_sidecar_c = assert(bp.services:insert {
              name = "receiving-sidecar-c",
              host = helpers.mock_upstream_host,
              port = 19448,
              protocol = "tls",
            })

            local all_on_second_a = assert(bp.routes:insert {
              destinations = {
                {
                  port = 18008
                }
              },
              protocols = { "tcp" },
              service   = receiving_sidecar_c,
            })

            local all_on_second_b = assert(bp.routes:insert {
              destinations = {
                {
                  port = 19448
                }
              },
              protocols = { "tls" },
              service   = mock_service,
            })

            bp.plugins:insert {
              name = "short-circuit",
              route = { id = all_on_second_a.id },
              config = {
                status = 500,
                message = "should not be executed"
              },
              run_on = "second",
            }

            bp.plugins:insert {
              name = "short-circuit",
              route = { id = all_on_second_b.id },
              config = {
                status = 500,
                message = "should not be executed"
              },
              run_on = "first",
            }

            bp.plugins:insert {
              name = "short-circuit-last",
              route = { id = all_on_second_b.id },
              config = {
                status = 503,
                message = "all-on-second"
              },
              run_on = "all",
            }

            --

            local all_on_second_tls = assert(bp.routes:insert {
              destinations = {
                {
                  port = 18448
                }
              },
              protocols = { "tls" },
              service   = receiving_sidecar_c,
            })

            bp.plugins:insert {
              name = "short-circuit",
              route = { id = all_on_second_tls.id },
              config = {
                status = 500,
                message = "should not be executed"
              },
              run_on = "second",
            }
          end

          assert(helpers.start_kong {
            prefix        = "servroot1",
            database      = strategy,
            stream_listen = "0.0.0.0:18003,0.0.0.0:18443,0.0.0.0:18004,0.0.0.0:18444," ..
                            "0.0.0.0:18005,0.0.0.0:18445,0.0.0.0:18006,0.0.0.0:18446," ..
                            "0.0.0.0:18007,0.0.0.0:18447,0.0.0.0:18008,0.0.0.0:18448",
            proxy_listen  = "off",
            admin_listen  = "off",
<<<<<<< HEAD
            admin_gui_listen = "off",
=======
            service_mesh  = "on",
>>>>>>> 8ee57d88
          })

          assert(helpers.start_kong {
            prefix        = "servroot2",
            database      = strategy,
            stream_listen = "0.0.0.0:19444,0.0.0.0:19445,0.0.0.0:19448",
            proxy_listen  = "off",
            admin_listen  = "off",
<<<<<<< HEAD
            admin_gui_listen = "off",
=======
            service_mesh  = "on",
>>>>>>> 8ee57d88
          })

        end)

        lazy_teardown(function()
          helpers.stop_kong("servroot1", true)
          helpers.stop_kong("servroot2", true)
        end)

        it("= 'first' does get executed when running on first", function()
          local tcp = ngx.socket.tcp()
          assert(tcp:connect("127.0.0.1", 18003))

          -- TODO: we need to get rid of the next line!
          assert(tcp:send("this is just for the stream preread as it needs some data or otherwise it just hangs."))

          local body = assert(tcp:receive("*a"))
          local json = cjson.decode(body)

          assert.same({
            status  = 503,
            message = "first-on-first"
          }, json)
        end)

        it("= 'first' does get executed when running on first (tls)", function()
          local tcp = ngx.socket.tcp()
          assert(tcp:connect("127.0.0.1", 18443))

          -- TODO: should SNI really be mandatory?
          assert(tcp:sslhandshake(false, "first-on-first.org"))

          local body = assert(tcp:receive("*a"))
          local json = cjson.decode(body)

          assert.same({
            status  = 503,
            message = "first-on-first-tls"
          }, json)
        end)

        it("= 'first' does not get executed when running on second", function()
          local tcp = ngx.socket.tcp()
          assert(tcp:connect("127.0.0.1", 18004))

          -- TODO: we need to get rid of the next line!
          assert(tcp:send("this is just for the stream preread as it needs some data or otherwise it just hangs."))

          local body = assert(tcp:receive("*a"))
          local json = cjson.decode(body)

          assert.same({
            status  = 503,
            message = "first-on-second"
          }, json)
        end)

        it("= 'first' does not get executed when running on second (tls)", function()
          local tcp = ngx.socket.tcp()
          assert(tcp:connect("127.0.0.1", 18444))

          -- TODO: should SNI really be mandatory?
          assert(tcp:sslhandshake(false, "first-on-second.org"))

          local body = assert(tcp:receive("*a"))
          local json = cjson.decode(body)

          assert.same({
            status  = 503,
            message = "first-on-second"
          }, json)
        end)

        it("= 'second' does get executed when running on second", function()
          local tcp = ngx.socket.tcp()
          assert(tcp:connect("127.0.0.1", 18005))

          -- TODO: we need to get rid of the next line!
          assert(tcp:send("this is just for the stream preread as it needs some data or otherwise it just hangs."))

          local body = assert(tcp:receive("*a"))
          local json = cjson.decode(body)

          assert.same({
            status  = 503,
            message = "second-on-second"
          }, json)
        end)

        it("= 'second' does get executed when running on second (tls)", function()
          local tcp = ngx.socket.tcp()
          assert(tcp:connect("127.0.0.1", 18445))

          -- TODO: should SNI really be mandatory?
          assert(tcp:sslhandshake(false, "second-on-second.org"))

          local body = assert(tcp:receive("*a"))
          local json = cjson.decode(body)

          assert.same({
            status  = 503,
            message = "second-on-second"
          }, json)
        end)

        it("= 'second' does not get executed when running on first", function()
          local tcp = ngx.socket.tcp()
          assert(tcp:connect("127.0.0.1", 18006))

          --TODO: we need to get rid of the next line!
          assert(tcp:send("this is just for the stream preread as it needs some data or otherwise it just hangs."))

          local body = assert(tcp:receive("*a"))
          local json = cjson.decode(body)

          assert.same({
            status  = 503,
            message = "second-on-first"
          }, json)
        end)

        it("= 'second' does not get executed when running on first (tls)", function()
          local tcp = ngx.socket.tcp()
          assert(tcp:connect("127.0.0.1", 18446))

          -- TODO: should SNI really be mandatory?
          assert(tcp:sslhandshake(false, "second-on-first.org"))

          local body = assert(tcp:receive("*a"))
          local json = cjson.decode(body)

          assert.same({
            status  = 503,
            message = "second-on-first-tls"
          }, json)
        end)

        it("= 'all' does get executed when running on first", function()
          local tcp = ngx.socket.tcp()
          assert(tcp:connect("127.0.0.1", 18007))

          -- TODO: we need to get rid of the next line!
          assert(tcp:send("this is just for the stream preread as it needs some data or otherwise it just hangs."))

          local body = assert(tcp:receive("*a"))
          local json = cjson.decode(body)

          assert.same({
            status  = 503,
            message = "all-on-first"
          }, json)
        end)

        it("= 'all' does get executed when running on first (tls)", function()
          local tcp = ngx.socket.tcp()
          assert(tcp:connect("127.0.0.1", 18447))

          -- TODO: should SNI really be mandatory?
          assert(tcp:sslhandshake(false, "all-on-first.org"))

          local body = assert(tcp:receive("*a"))
          local json = cjson.decode(body)

          assert.same({
            status  = 503,
            message = "all-on-first-tls"
          }, json)
        end)

        it("= 'all' does get executed when running on second", function()
          local tcp = ngx.socket.tcp()
          assert(tcp:connect("127.0.0.1", 18008))

          -- TODO: we need to get rid of the next line!
          assert(tcp:send("this is just for the stream preread as it needs some data or otherwise it just hangs."))

          local body = assert(tcp:receive("*a"))
          local json = cjson.decode(body)

          assert.same({
            status  = 503,
            message = "all-on-second"
          }, json)
        end)

        it("= 'all' does get executed when running on second (tls)", function()
          local tcp = ngx.socket.tcp()
          assert(tcp:connect("127.0.0.1", 18448))

          -- TODO: should SNI really be mandatory?
          assert(tcp:sslhandshake(false, "all-on-second.org"))

          local body = assert(tcp:receive("*a"))
          local json = cjson.decode(body)

          assert.same({
            status  = 503,
            message = "all-on-second"
          }, json)
        end)
      end)
    end)
  end)

  describe("plugin's init_worker", function()
    local bp, db
      describe("[pre-configured]", function()
        lazy_setup(function()
          if proxy_client then
            proxy_client:close()
          end

          bp, db = helpers.get_db_utils()
          -- never used as the plugins short-circuit
          local service = assert(bp.services:insert {
            name = "mock-service",
            host = helpers.mock_upstream_host,
            port = helpers.mock_upstream_port,
          })

          local route = assert(bp.routes:insert {
            hosts     = { "runs-init-worker.org" },
            protocols = { "http" },
            service   = service,
          })

          bp.plugins:insert {
            name = "short-circuit",
            route = { id = route.id },
            config = {
              status = 200,
              message = "plugin executed"
            },
            run_on = "first",
          }

          assert(helpers.start_kong {
            database   = strategy,
            nginx_conf = "spec/fixtures/custom_nginx.template",
          })

          proxy_client = helpers.proxy_client()
        end)

        lazy_teardown(function()
          if proxy_client then
            proxy_client:close()
          end

          helpers.stop_kong(nil, true)
        end)

        it("is executed", function()
          local res = assert(proxy_client:get("/status/400", {
            headers = {
              ["Host"] = "runs-init-worker.org",
            }
          }))

          assert.equal("true", res.headers["Kong-Init-Worker-Called"])

          local body = assert.res_status(200, res)
          local json = cjson.decode(body)

          assert.same({
            status  = 200,
            message = "plugin executed"
          }, json)
        end)
      end)

      if strategy ~= "off" then
        describe("[runtime-configured]", function()
          local admin_client
          local route

          lazy_setup(function()
            if proxy_client then
              proxy_client:close()
            end

            helpers.stop_kong()

            bp = helpers.get_db_utils()
            -- never used as the plugins short-circuit
            local service = assert(bp.services:insert {
              name = "mock-service",
              host = helpers.mock_upstream_host,
              port = helpers.mock_upstream_port,
            })

            route = assert(bp.routes:insert {
              hosts     = { "runs-init-worker.org" },
              protocols = { "http" },
              service   = service,
            })

            assert(helpers.start_kong {
              database   = strategy,
              nginx_conf = "spec/fixtures/custom_nginx.template",
            })

            proxy_client = helpers.proxy_client()
            admin_client = helpers.admin_client()
          end)

          lazy_teardown(function()
            if proxy_client then
              proxy_client:close()
            end

            if admin_client then
              admin_client:close()
            end

            helpers.stop_kong(nil, true)
          end)

          it("is executed", function()
            local res = assert(admin_client:post("/plugins", {
              headers = {
                ["Content-Type"] = "application/json"
              },
              body = {
                name = "short-circuit",
                route = { id = route.id },
                config = {
                  status = 200,
                  message = "plugin executed"
                },
                run_on = "first",
              }
            }))

            assert.res_status(201, res)

            local res = assert(proxy_client:get("/status/400", {
              headers = {
                ["Host"] = "runs-init-worker.org",
              }
            }))

            assert.equal("true", res.headers["Kong-Init-Worker-Called"])

            local body = assert.res_status(200, res)
            local json = cjson.decode(body)
            assert.same({
              status  = 200,
              message = "plugin executed"
            }, json)
          end)
        end)
      end
  end)
end<|MERGE_RESOLUTION|>--- conflicted
+++ resolved
@@ -1512,11 +1512,8 @@
             database     = strategy,
             proxy_listen = "0.0.0.0:18000, 0.0.0.0:18443 ssl",
             admin_listen = "off",
-<<<<<<< HEAD
             admin_gui_listen = "off",
-=======
             service_mesh = "on",
->>>>>>> 8ee57d88
           })
 
           proxy_client = helpers.proxy_client()
@@ -2197,11 +2194,8 @@
                             "0.0.0.0:18007,0.0.0.0:18447,0.0.0.0:18008,0.0.0.0:18448",
             proxy_listen  = "off",
             admin_listen  = "off",
-<<<<<<< HEAD
             admin_gui_listen = "off",
-=======
             service_mesh  = "on",
->>>>>>> 8ee57d88
           })
 
           assert(helpers.start_kong {
@@ -2210,11 +2204,8 @@
             stream_listen = "0.0.0.0:19444,0.0.0.0:19445,0.0.0.0:19448",
             proxy_listen  = "off",
             admin_listen  = "off",
-<<<<<<< HEAD
             admin_gui_listen = "off",
-=======
             service_mesh  = "on",
->>>>>>> 8ee57d88
           })
 
         end)
