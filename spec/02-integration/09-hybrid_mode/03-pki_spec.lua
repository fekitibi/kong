-- This software is copyright Kong Inc. and its licensors.
-- Use of the software is subject to the agreement between your organization
-- and Kong Inc. If there is no such agreement, use is governed by and
-- subject to the terms of the Kong Master Software License Agreement found
-- at https://konghq.com/enterprisesoftwarelicense/.
-- [ END OF LICENSE 0867164ffc95e54f04670b5169c09574bdbd9bba ]

local helpers = require "spec.helpers"
local cjson = require "cjson.safe"


<<<<<<< HEAD
for _, strategy in helpers.each_strategy() do
  describe("CP/DP PKI sync works with #" .. strategy .. " backend", function()

    lazy_setup(function()
      helpers.get_db_utils(strategy, {
        "routes",
        "services",
      }) -- runs migrations

      assert(helpers.start_kong({
        role = "control_plane",
        cluster_cert = "spec/fixtures/kong_clustering_server.crt",
        cluster_cert_key = "spec/fixtures/kong_clustering_server.key",
        db_update_frequency = 0.1,
        database = strategy,
        cluster_listen = "127.0.0.1:9005",
        nginx_conf = "spec/fixtures/custom_nginx.template",
        -- additional attributes for PKI:
        cluster_mtls = "pki",
        cluster_ca_cert = "spec/fixtures/kong_clustering_ca.crt",
      }))

      assert(helpers.start_kong({
        role = "data_plane",
        database = "off",
        prefix = "servroot2",
        cluster_cert = "spec/fixtures/kong_clustering_client.crt",
        cluster_cert_key = "spec/fixtures/kong_clustering_client.key",
        cluster_control_plane = "127.0.0.1:9005",
        proxy_listen = "0.0.0.0:9002",
        -- additional attributes for PKI:
        cluster_mtls = "pki",
        cluster_server_name = "server.kong_clustering_pki.domain",
        cluster_ca_cert = "spec/fixtures/kong_clustering_server.crt",
      }))
    end)

    lazy_teardown(function()
      helpers.stop_kong("servroot2")
      helpers.stop_kong()
    end)
=======
for _, cluster_protocol in ipairs{"json", "wrpc"} do
  for _, strategy in helpers.each_strategy() do
    describe("CP/DP PKI sync works with #" .. strategy .. " backend, protocol " .. cluster_protocol, function()

      lazy_setup(function()
        helpers.get_db_utils(strategy, {
          "routes",
          "services",
        }) -- runs migrations

        assert(helpers.start_kong({
          role = "control_plane",
          cluster_protocol = cluster_protocol,
          cluster_cert = "spec/fixtures/kong_clustering.crt",
          cluster_cert_key = "spec/fixtures/kong_clustering.key",
          db_update_frequency = 0.1,
          database = strategy,
          cluster_listen = "127.0.0.1:9005",
          nginx_conf = "spec/fixtures/custom_nginx.template",
          -- additional attributes for PKI:
          cluster_mtls = "pki",
          cluster_ca_cert = "spec/fixtures/kong_clustering_ca.crt",
        }))
>>>>>>> 1bfdf97a

        assert(helpers.start_kong({
          role = "data_plane",
          cluster_protocol = cluster_protocol,
          database = "off",
          prefix = "servroot2",
          cluster_cert = "spec/fixtures/kong_clustering_client.crt",
          cluster_cert_key = "spec/fixtures/kong_clustering_client.key",
          cluster_control_plane = "127.0.0.1:9005",
          proxy_listen = "0.0.0.0:9002",
          -- additional attributes for PKI:
          cluster_mtls = "pki",
          cluster_server_name = "kong_clustering",
          cluster_ca_cert = "spec/fixtures/kong_clustering.crt",
        }))
      end)

      lazy_teardown(function()
        helpers.stop_kong("servroot2")
        helpers.stop_kong()
      end)

      describe("status API", function()
        it("shows DP status", function()
          helpers.wait_until(function()
            local admin_client = helpers.admin_client()
            finally(function()
              admin_client:close()
            end)

            local res = assert(admin_client:get("/clustering/data-planes"))
            local body = assert.res_status(200, res)
            local json = cjson.decode(body)

            for _, v in pairs(json.data) do
              if v.ip == "127.0.0.1" then
                return true
              end
            end
          end, 5)
        end)
        it("shows DP status (#deprecated)", function()
          helpers.wait_until(function()
            local admin_client = helpers.admin_client()
            finally(function()
              admin_client:close()
            end)

            local res = assert(admin_client:get("/clustering/status"))
            local body = assert.res_status(200, res)
            local json = cjson.decode(body)

            for _, v in pairs(json) do
              if v.ip == "127.0.0.1" then
                return true
              end
            end
          end, 5)
        end)
      end)

      describe("#flaky sync works", function()
        local route_id

        it("proxy on DP follows CP config", function()
          local admin_client = helpers.admin_client(10000)
          finally(function()
            admin_client:close()
          end)

          local res = assert(admin_client:post("/services", {
            body = { name = "mockbin-service", url = "https://127.0.0.1:15556/request", },
            headers = {["Content-Type"] = "application/json"}
          }))
          assert.res_status(201, res)

          res = assert(admin_client:post("/services/mockbin-service/routes", {
            body = { paths = { "/" }, },
            headers = {["Content-Type"] = "application/json"}
          }))
          local body = assert.res_status(201, res)
          local json = cjson.decode(body)

          route_id = json.id

          helpers.wait_until(function()
            local proxy_client = helpers.http_client("127.0.0.1", 9002)

            res = proxy_client:send({
              method  = "GET",
              path    = "/",
            })

            local status = res and res.status
            proxy_client:close()
            if status == 200 then
              return true
            end
          end, 10)
        end)

        it("cache invalidation works on config change", function()
          local admin_client = helpers.admin_client()
          finally(function()
            admin_client:close()
          end)

          local res = assert(admin_client:send({
            method = "DELETE",
            path   = "/routes/" .. route_id,
          }))
          assert.res_status(204, res)

          helpers.wait_until(function()
            local proxy_client = helpers.http_client("127.0.0.1", 9002)

            res = proxy_client:send({
              method  = "GET",
              path    = "/",
            })

            -- should remove the route from DP
            local status = res and res.status
            proxy_client:close()
            if status == 404 then
              return true
            end
          end, 5)
        end)
      end)
    end)
  end
end<|MERGE_RESOLUTION|>--- conflicted
+++ resolved
@@ -9,49 +9,6 @@
 local cjson = require "cjson.safe"
 
 
-<<<<<<< HEAD
-for _, strategy in helpers.each_strategy() do
-  describe("CP/DP PKI sync works with #" .. strategy .. " backend", function()
-
-    lazy_setup(function()
-      helpers.get_db_utils(strategy, {
-        "routes",
-        "services",
-      }) -- runs migrations
-
-      assert(helpers.start_kong({
-        role = "control_plane",
-        cluster_cert = "spec/fixtures/kong_clustering_server.crt",
-        cluster_cert_key = "spec/fixtures/kong_clustering_server.key",
-        db_update_frequency = 0.1,
-        database = strategy,
-        cluster_listen = "127.0.0.1:9005",
-        nginx_conf = "spec/fixtures/custom_nginx.template",
-        -- additional attributes for PKI:
-        cluster_mtls = "pki",
-        cluster_ca_cert = "spec/fixtures/kong_clustering_ca.crt",
-      }))
-
-      assert(helpers.start_kong({
-        role = "data_plane",
-        database = "off",
-        prefix = "servroot2",
-        cluster_cert = "spec/fixtures/kong_clustering_client.crt",
-        cluster_cert_key = "spec/fixtures/kong_clustering_client.key",
-        cluster_control_plane = "127.0.0.1:9005",
-        proxy_listen = "0.0.0.0:9002",
-        -- additional attributes for PKI:
-        cluster_mtls = "pki",
-        cluster_server_name = "server.kong_clustering_pki.domain",
-        cluster_ca_cert = "spec/fixtures/kong_clustering_server.crt",
-      }))
-    end)
-
-    lazy_teardown(function()
-      helpers.stop_kong("servroot2")
-      helpers.stop_kong()
-    end)
-=======
 for _, cluster_protocol in ipairs{"json", "wrpc"} do
   for _, strategy in helpers.each_strategy() do
     describe("CP/DP PKI sync works with #" .. strategy .. " backend, protocol " .. cluster_protocol, function()
@@ -75,7 +32,6 @@
           cluster_mtls = "pki",
           cluster_ca_cert = "spec/fixtures/kong_clustering_ca.crt",
         }))
->>>>>>> 1bfdf97a
 
         assert(helpers.start_kong({
           role = "data_plane",
