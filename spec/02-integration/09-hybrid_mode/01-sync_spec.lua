-- This software is copyright Kong Inc. and its licensors.
-- Use of the software is subject to the agreement between your organization
-- and Kong Inc. If there is no such agreement, use is governed by and
-- subject to the terms of the Kong Master Software License Agreement found
-- at https://konghq.com/enterprisesoftwarelicense/.
-- [ END OF LICENSE 0867164ffc95e54f04670b5169c09574bdbd9bba ]

local helpers = require "spec.helpers"
local utils = require "kong.tools.utils"
local cjson = require "cjson.safe"
local pl_tablex = require "pl.tablex"
local _VERSION_TABLE = require "kong.meta" ._VERSION_TABLE
local _VERSION = require "kong.meta" ._VERSION
local MAJOR = _VERSION_TABLE.major
-- make minor version always larger-equal than 3 so test cases are happy
if _VERSION_TABLE.minor < 3 then
  _VERSION_TABLE.minor = 3
end
local MINOR = _VERSION_TABLE.minor
local PATCH = _VERSION_TABLE.patch
local CLUSTERING_SYNC_STATUS = require("kong.constants").CLUSTERING_SYNC_STATUS


for _, strategy in helpers.each_strategy() do
  describe("CP/DP sync works with #" .. strategy .. " backend", function()

    lazy_setup(function()
      helpers.get_db_utils(strategy, {
        "routes",
        "services",
        "clustering_data_planes",
        "upstreams",
        "targets",
        "certificates",
      }) -- runs migrations

      assert(helpers.start_kong({
        role = "control_plane",
        cluster_cert = "spec/fixtures/kong_clustering.crt",
        cluster_cert_key = "spec/fixtures/kong_clustering.key",
        lua_ssl_trusted_certificate = "spec/fixtures/kong_clustering.crt",
        database = strategy,
        db_update_frequency = 0.1,
        cluster_listen = "127.0.0.1:9005",
        nginx_conf = "spec/fixtures/custom_nginx.template",
      }))

      assert(helpers.start_kong({
        role = "data_plane",
        database = "off",
        prefix = "servroot2",
        cluster_cert = "spec/fixtures/kong_clustering.crt",
        cluster_cert_key = "spec/fixtures/kong_clustering.key",
        lua_ssl_trusted_certificate = "spec/fixtures/kong_clustering.crt",
        cluster_control_plane = "127.0.0.1:9005",
        proxy_listen = "0.0.0.0:9002",
      }))
    end)

    lazy_teardown(function()
      helpers.stop_kong("servroot2")
      helpers.stop_kong()
    end)

    describe("status API", function()
      it("shows DP status", function()
        helpers.wait_until(function()
          local admin_client = helpers.admin_client()
          finally(function()
            admin_client:close()
          end)

          local res = assert(admin_client:get("/clustering/data-planes"))
          local body = assert.res_status(200, res)
          local json = cjson.decode(body)

          for _, v in pairs(json.data) do
            if v.ip == "127.0.0.1" then
              assert.near(14 * 86400, v.ttl, 3)
              assert.matches("^(%d+%.%d+)%.%d+", v.version)
              assert.equal(CLUSTERING_SYNC_STATUS.NORMAL, v.sync_status)

              return true
            end
          end
        end, 5)
      end)

      it("shows DP status (#deprecated)", function()
        helpers.wait_until(function()
          local admin_client = helpers.admin_client()
          finally(function()
            admin_client:close()
          end)

          local res = assert(admin_client:get("/clustering/status"))
          local body = assert.res_status(200, res)
          local json = cjson.decode(body)

          for _, v in pairs(json) do
            if v.ip == "127.0.0.1" then
              return true
            end
          end
        end, 5)
      end)

      it("disallow updates on the status endpoint", function()
        helpers.wait_until(function()
          local admin_client = helpers.admin_client()
          finally(function()
            admin_client:close()
          end)

          local res = assert(admin_client:get("/clustering/data-planes"))
          local body = assert.res_status(200, res)
          local json = cjson.decode(body)

          local id
          for _, v in pairs(json.data) do
            if v.ip == "127.0.0.1" then
              id = v.id
            end
          end

          if not id then
            return nil
          end

          res = assert(admin_client:delete("/clustering/data-planes/" .. id))
          assert.res_status(404, res)
          res = assert(admin_client:patch("/clustering/data-planes/" .. id))
          assert.res_status(404, res)

          return true
        end, 5)
      end)

      it("disables the auto-generated collection endpoints", function()
        local admin_client = helpers.admin_client(10000)
        finally(function()
          admin_client:close()
        end)

        local res = assert(admin_client:get("/clustering_data_planes"))
        assert.res_status(404, res)
      end)
    end)

    describe("sync works", function()
      local route_id

      it("proxy on DP follows CP config", function()
        local admin_client = helpers.admin_client(10000)
        finally(function()
          admin_client:close()
        end)

        local res = assert(admin_client:post("/services", {
          body = { name = "mockbin-service", url = "https://127.0.0.1:15556/request", },
          headers = {["Content-Type"] = "application/json"}
        }))
        assert.res_status(201, res)

        res = assert(admin_client:post("/services/mockbin-service/routes", {
          body = { paths = { "/" }, },
          headers = {["Content-Type"] = "application/json"}
        }))
        local body = assert.res_status(201, res)
        local json = cjson.decode(body)

        route_id = json.id

        helpers.wait_until(function()
          local proxy_client = helpers.http_client("127.0.0.1", 9002)

          res = proxy_client:send({
            method  = "GET",
            path    = "/",
          })

          local status = res and res.status
          proxy_client:close()
          if status == 200 then
            return true
          end
        end, 10)
      end)

      it("cache invalidation works on config change", function()
        local admin_client = helpers.admin_client()
        finally(function()
          admin_client:close()
        end)

        local res = assert(admin_client:send({
          method = "DELETE",
          path   = "/routes/" .. route_id,
        }))
        assert.res_status(204, res)

        helpers.wait_until(function()
          local proxy_client = helpers.http_client("127.0.0.1", 9002)

          res = proxy_client:send({
            method  = "GET",
            path    = "/",
          })

          -- should remove the route from DP
          local status = res and res.status
          proxy_client:close()
          if status == 404 then
            return true
          end
        end, 5)
      end)

      it("local cached config file has correct permission", function()
        local handle = io.popen("ls -l servroot2/config.cache.json.gz")
        local result = handle:read("*a")
        handle:close()

        assert.matches("-rw-------", result, nil, true)
      end)
    end)
  end)

  describe("CP/DP version check works with #" .. strategy, function()
    -- for these tests, we do not need a real DP, but rather use the fake DP
    -- client so we can mock various values (e.g. node_version)
    describe("relaxed compatibility check:", function()
      lazy_setup(function()
        helpers.get_db_utils(strategy, {
          "routes",
          "services",
          "clustering_data_planes",
        }) -- runs migrations

        assert(helpers.start_kong({
          role = "control_plane",
          cluster_cert = "spec/fixtures/kong_clustering.crt",
          cluster_cert_key = "spec/fixtures/kong_clustering.key",
          lua_ssl_trusted_certificate = "spec/fixtures/kong_clustering.crt",
          database = strategy,
          db_update_frequency = 3,
          cluster_listen = "127.0.0.1:9005",
          nginx_conf = "spec/fixtures/custom_nginx.template",
          cluster_version_check = "major_minor",
        }))
      end)

      lazy_teardown(function()
        helpers.stop_kong()
      end)

<<<<<<< HEAD
      it("CP and DP version and plugins matches", function()
        local uuid = utils.uuid()

        local res = assert(helpers.clustering_client({
          host = "127.0.0.1",
          port = 9005,
          cert = "spec/fixtures/kong_clustering.crt",
          cert_key = "spec/fixtures/kong_clustering.key",
          node_id = uuid,
        }))

        assert.equals("reconfigure", res.type)
        assert.is_table(res.config_table)

        -- needs wait_until for C* convergence
        helpers.wait_until(function()
          local admin_client = helpers.admin_client()

          res = assert(admin_client:get("/clustering/data-planes"))
          local body = assert.res_status(200, res)

          admin_client:close()
          local json = cjson.decode(body)

          for _, v in pairs(json.data) do
            if v.id == uuid then
              --- XXX EE needs VERSION to acct with meta
              assert.equal(tostring(_VERSION), v.version)
              assert.equal("normal", v.sync_status)
              return true
            end
          end
        end, 5)
      end)

      it("CP and DP minor version mismatches, sync is still allowed", function()
        local uuid = utils.uuid()
        local version = string.format("%d.%d.%d", MAJOR, MINOR, PATCH + 1)

        local res = assert(helpers.clustering_client({
          host = "127.0.0.1",
          port = 9005,
          cert = "spec/fixtures/kong_clustering.crt",
          cert_key = "spec/fixtures/kong_clustering.key",
          node_version = version,
          node_id = uuid,
        }))

        assert.equals("reconfigure", res.type)
        assert.is_table(res.config_table)

        -- needs wait_until for C* convergence
        helpers.wait_until(function()
          local admin_client = helpers.admin_client()

          res = assert(admin_client:get("/clustering/data-planes"))
          local body = assert.res_status(200, res)

          admin_client:close()
          local json = cjson.decode(body)

          for _, v in pairs(json.data) do
            if v.id == uuid then
              assert.equal(version, v.version)
              assert.equal("normal", v.sync_status)
              return true
            end
          end
        end, 5)
      end)

      it("CP and DP suffix mismatches, sync is still allowed", function()
        local uuid = utils.uuid()
        local version = tostring(_VERSION) .. "-enterprise-version"

        local res = assert(helpers.clustering_client({
          host = "127.0.0.1",
          port = 9005,
          cert = "spec/fixtures/kong_clustering.crt",
          cert_key = "spec/fixtures/kong_clustering.key",
          node_version = version,
          node_id = uuid,
        }))

        assert.equals("reconfigure", res.type)
        assert.is_table(res.config_table)

        -- needs wait_until for c* convergence
        helpers.wait_until(function()
          local admin_client = helpers.admin_client()

          res = assert(admin_client:get("/clustering/data-planes"))
          local body = assert.res_status(200, res)

          admin_client:close()
          local json = cjson.decode(body)

          for _, v in pairs(json.data) do
            if v.id == uuid then
              assert.equal(version, v.version)
              assert.equal("normal", v.sync_status)
              return true
            end
          end
        end, 5)
      end)

      it("CP and DP minor version mismatches, sync is blocked", function()
        local uuid = utils.uuid()

        local res = assert(helpers.clustering_client({
          host = "127.0.0.1",
          port = 9005,
          cert = "spec/fixtures/kong_clustering.crt",
          cert_key = "spec/fixtures/kong_clustering.key",
          node_version = "1.0.0",
          node_id = uuid,
        }))

        assert.equals("PONG", res)

        -- needs wait_until for c* convergence
        helpers.wait_until(function()
          local admin_client = helpers.admin_client()

          res = assert(admin_client:get("/clustering/data-planes"))
          local body = assert.res_status(200, res)

          admin_client:close()
          local json = cjson.decode(body)

          for _, v in pairs(json.data) do
            if v.id == uuid then
              assert.equal("1.0.0", v.version)
              assert.equal("kong_version_incompatible", v.sync_status)
              return true
            end
          end
        end, 5)
      end)

      it("CP and CP plugin version mismatches, sync is blocked", function()
        local uuid = utils.uuid()
        local plugins_list = helpers.get_plugins_list()
        -- XXX EE
        -- -- this tampers with the bugfix version
        -- plugins_list[1].version = plugins_list[1].version .. "1"

        -- this tampers with the minor version
        plugins_list[1].version = string.format("%d.%d.%d",
          tonumber(plugins_list[1].version:match("(%d+)")),
          tonumber(plugins_list[1].version:match("%d+%.(%d+)")) + 1,
          tonumber(plugins_list[1].version:match("%d+%.%d+%.(%d+)"))
        )

        local res = assert(helpers.clustering_client({
          host = "127.0.0.1",
          port = 9005,
          cert = "spec/fixtures/kong_clustering.crt",
          cert_key = "spec/fixtures/kong_clustering.key",
          node_id = uuid,
          node_plugins_list = plugins_list,
        }))

        assert.equals("PONG", res)

        -- needs wait_until for c* convergence
        helpers.wait_until(function()
          local admin_client = helpers.admin_client()

          res = assert(admin_client:get("/clustering/data-planes"))
          local body = assert.res_status(200, res)
=======
      -- STARTS allowed cases
      local allowed_cases = {
        ["CP and DP version and plugins matches"] = {},
        ["CP and DP patch version mismatches"] = {
          dp_version = string.format("%d.%d.%d", MAJOR, MINOR, 4),
        },
        ["CP and DP suffix mismatches"] = {
          dp_version = tostring(_VERSION_TABLE) .. "-enterprise-version",
        },
        ["0 <= CP.minor - DP.minor <= 2"] = {
          dp_version = tostring(_VERSION_TABLE) ,
        },
      }

      local pl1 = pl_tablex.deepcopy(helpers.get_plugins_list())
      table.insert(pl1, 2, { name = "banana", version = "1.1.1" })
      table.insert(pl1, { name = "pineapple", version = "1.1.2" })
      allowed_cases["DP plugin set is a superset of CP"] = {
        plugins_list = pl1
      }

      local pl2 = pl_tablex.deepcopy(helpers.get_plugins_list())
      for i, p in ipairs(pl2) do
        local v = pl2[i].version
        local patch = v and v:match("%d+%.%d+%.(%d+)")
        -- find a plugin that has patch version mismatch
        -- we hardcode `dummy` plugin to be 9.9.9 so there must be at least one
        if patch and tonumber(patch) and tonumber(patch) > 2 then
          pl2[i].version = string.format("%d.%d.%d",
            tonumber(v:match("(%d+)")),
            tonumber(v:match("%d+%.(%d+)")),
            tonumber(patch - 2)
          )
          break
        end
      end
      allowed_cases["CP and DP plugin version matches to major.minor"] = {
        plugins_list = pl2
      }

      for desc, harness in pairs(allowed_cases) do
        it(desc .. ", sync is allowed", function()
          local uuid = utils.uuid()

          local res = assert(helpers.clustering_client({
            host = "127.0.0.1",
            port = 9005,
            cert = "spec/fixtures/kong_clustering.crt",
            cert_key = "spec/fixtures/kong_clustering.key",
            node_id = uuid,
            node_version = harness.dp_version,
            node_plugins_list = harness.plugins_list,
          }))

          assert.equals("reconfigure", res.type)
          assert.is_table(res.config_table)

          -- needs wait_until for C* convergence
          helpers.wait_until(function()
            local admin_client = helpers.admin_client()

            res = assert(admin_client:get("/clustering/data-planes"))
            local body = assert.res_status(200, res)
>>>>>>> 3214bdb0

            admin_client:close()
            local json = cjson.decode(body)

<<<<<<< HEAD
          for _, v in pairs(json.data) do
            if v.id == uuid then
              --- XXX EE needs VERSION to acct with meta
              assert.equal(tostring(_VERSION), v.version)
              assert.equal("plugin_version_incompatible", v.sync_status)
              return true
=======
            for _, v in pairs(json.data) do
              if v.id == uuid then
                assert.equal(harness.dp_version or tostring(_VERSION_TABLE),
                              v.version)
                assert.equal(CLUSTERING_SYNC_STATUS.NORMAL, v.sync_status)
                return true
              end
>>>>>>> 3214bdb0
            end
          end, 5)
        end)
      end
      -- ENDS allowed cases

      -- STARTS blocked cases
      local blocked_cases = {
        ["CP and DP major version mismatches"] = {
          dp_version = "1.0.0",
          expected = CLUSTERING_SYNC_STATUS.KONG_VERSION_INCOMPATIBLE,
        },
        ["CP.minor - DP.minor > 2"] = {
          dp_version = string.format("%d.%d.%d", MAJOR, MINOR-3, PATCH),
          expected = CLUSTERING_SYNC_STATUS.KONG_VERSION_INCOMPATIBLE,
        },
        ["CP.minor - DP.minor < 0"] = {
          dp_version = string.format("%d.%d.%d", MAJOR, MINOR+1, PATCH),
          expected = CLUSTERING_SYNC_STATUS.KONG_VERSION_INCOMPATIBLE,
        },
      }

      local pl1 = pl_tablex.deepcopy(helpers.get_plugins_list())
      for i, p in ipairs(pl1) do
        local v = pl1[i].version
        local minor = v and v:match("%d+%.(%d+)")
        -- find a plugin that has minor larger than 1 :joy:
        -- we hardcode `dummy` plugin to be 9.9.9 so there must be at least one
        if minor and tonumber(minor) and tonumber(minor) > 1 then
          pl1[i].version = string.format("%d.%d.%d",
            tonumber(v:match("(%d+)")),
            tonumber(v:match("%d+%.(%d+)")) - 1,
            tonumber(v:match("%d+%.%d+%.(%d+)"))
          )
          break
        end
      end
      blocked_cases["CP and DP plugin minor version mismatch"] = {
        plugins_list = pl1,
        expected = CLUSTERING_SYNC_STATUS.PLUGIN_VERSION_INCOMPATIBLE,
      }

      local pl2 = pl_tablex.deepcopy(helpers.get_plugins_list())
      for i, p in ipairs(pl2) do
        local v = pl2[i].version
        local major = v and v:match("(%d+)")
        -- find a plugin that has major larger than 1 :joy:
        -- we hardcode `dummy` plugin to be 9.9.9 so there must be at least one
        if major and tonumber(major) and tonumber(major) > 1 then
          pl2[i].version = string.format("%d.%d.%d",
            tonumber(major - 1),
            tonumber(v:match("%d+%.(%d+)")),
            tonumber(v:match("%d+%.%d+%.(%d+)"))
          )
          break
        end
      end
      blocked_cases["CP and DP plugin major version mismatch"] = {
        plugins_list = pl2,
        expected = CLUSTERING_SYNC_STATUS.PLUGIN_VERSION_INCOMPATIBLE,
      }

      local pl3 = pl_tablex.deepcopy(helpers.get_plugins_list())
      table.remove(pl3, #pl3/2)
      blocked_cases["DP plugin set is subset of CP"] = {
        plugins_list = pl3,
        expected = CLUSTERING_SYNC_STATUS.PLUGIN_SET_INCOMPATIBLE,
      }

      local pl4 = pl_tablex.deepcopy(helpers.get_plugins_list())
      table.remove(pl4, 2)
      table.insert(pl4, 4, { name = "banana", version = "1.1.1" })
      table.insert(pl4, { name = "pineapple", version = "1.1.1" })
      blocked_cases["CP and DP plugin set mismatch"] = {
        plugins_list = pl4,
        expected = CLUSTERING_SYNC_STATUS.PLUGIN_SET_INCOMPATIBLE,
      }

      for desc, harness in pairs(blocked_cases) do
        it(desc ..", sync is blocked", function()
          local uuid = utils.uuid()

          local res = assert(helpers.clustering_client({
            host = "127.0.0.1",
            port = 9005,
            cert = "spec/fixtures/kong_clustering.crt",
            cert_key = "spec/fixtures/kong_clustering.key",
            node_id = uuid,
            node_version = harness.dp_version,
            node_plugins_list = harness.plugins_list,
          }))

          assert.equals("PONG", res)

          -- needs wait_until for c* convergence
          helpers.wait_until(function()
            local admin_client = helpers.admin_client()

            res = assert(admin_client:get("/clustering/data-planes"))
            local body = assert.res_status(200, res)

            admin_client:close()
            local json = cjson.decode(body)

<<<<<<< HEAD
        local res = assert(admin_client:post("/services", {
          body = { name = "mockbin-service", url = "https://127.0.0.1:15556/request", },
          headers = {["Content-Type"] = "application/json"}
        }))
        assert.res_status(201, res)

        assert(admin_client:post("/services/mockbin-service/routes", {
          body = { paths = { "/shouldnotexist" }, },
          headers = {["Content-Type"] = "application/json"}
        }))

        helpers.wait_until(function()
          local proxy_client = helpers.http_client("127.0.0.1", 9002)
          local admin_client = helpers.admin_client(10000)

          local res = assert(admin_client:get("/clustering/data-planes"))
          local body = assert.res_status(200, res)
          local json = cjson.decode(body)
          admin_client:close()

          for _, v in pairs(json.data) do
            if v.ip == "127.0.0.1" then
              assert.near(14 * 86400, v.ttl, 10)
              --- XXX EE needs VERSION to acct with meta
              assert.equals(tostring(_VERSION), v.version)
              assert.equal("plugin_set_incompatible", v.sync_status)

              res = proxy_client:send({
                method  = "GET",
                path    = "/shouldnotexist",
              })

              local status = res and res.status
              proxy_client:close()
              if status == 404 then
=======
            for _, v in pairs(json.data) do
              if v.id == uuid then
                assert.equal(harness.dp_version or tostring(_VERSION_TABLE),
                              v.version)
                assert.equal(harness.expected, v.sync_status)
>>>>>>> 3214bdb0
                return true
              end
            end
          end, 5)
        end)
      end
      -- ENDS blocked cases
    end)
  end)

  describe("CP/DP sync works with #" .. strategy .. " backend", function()
    lazy_setup(function()
      helpers.get_db_utils(strategy, {
        "routes",
        "services",
      }) -- runs migrations

      assert(helpers.start_kong({
        role = "control_plane",
        cluster_cert = "spec/fixtures/kong_clustering.crt",
        cluster_cert_key = "spec/fixtures/kong_clustering.key",
        lua_ssl_trusted_certificate = "spec/fixtures/kong_clustering.crt",
        database = strategy,
        db_update_frequency = 3,
        cluster_listen = "127.0.0.1:9005",
        nginx_conf = "spec/fixtures/custom_nginx.template",
      }))

      assert(helpers.start_kong({
        role = "data_plane",
        database = "off",
        prefix = "servroot2",
        cluster_cert = "spec/fixtures/kong_clustering.crt",
        cluster_cert_key = "spec/fixtures/kong_clustering.key",
        lua_ssl_trusted_certificate = "spec/fixtures/kong_clustering.crt",
        cluster_control_plane = "127.0.0.1:9005",
        proxy_listen = "0.0.0.0:9002",
      }))
    end)

    lazy_teardown(function()
      helpers.stop_kong("servroot2")
      helpers.stop_kong()
    end)

    describe("sync works", function()
      it("pushes first change asap and following changes in a batch", function()
        local admin_client = helpers.admin_client(10000)
        local proxy_client = helpers.http_client("127.0.0.1", 9002)
        finally(function()
          admin_client:close()
          proxy_client:close()
        end)

        local res = admin_client:put("/routes/1", {
          headers = {
            ["Content-Type"] = "application/json",
          },
          body = {
            paths = { "/1" },
          },
        })

        assert.res_status(200, res)

        helpers.wait_until(function()
          local proxy_client = helpers.http_client("127.0.0.1", 9002)
          -- serviceless route should return 503 instead of 404
          res = proxy_client:get("/1")
          proxy_client:close()
          if res and res.status == 503 then
            return true
          end
        end, 2)

        for i = 2, 5 do
          res = admin_client:put("/routes/" .. i, {
            headers = {
              ["Content-Type"] = "application/json",
            },
            body = {
              paths = { "/" .. i },
            },
          })

          assert.res_status(200, res)
        end

        helpers.wait_until(function()
          local proxy_client = helpers.http_client("127.0.0.1", 9002)
          -- serviceless route should return 503 instead of 404
          res = proxy_client:get("/2")
          proxy_client:close()
          if res and res.status == 503 then
            return true
          end
        end, 5)

        for i = 5, 3, -1 do
          res = proxy_client:get("/" .. i)
          assert.res_status(503, res)
        end

        for i = 1, 5 do
          local res = admin_client:delete("/routes/" .. i)
          assert.res_status(204, res)
        end

        helpers.wait_until(function()
          local proxy_client = helpers.http_client("127.0.0.1", 9002)
          -- deleted route should return 404
          res = proxy_client:get("/1")
          proxy_client:close()
          if res and res.status == 404 then
            return true
          end
        end, 5)

        for i = 5, 2, -1 do
          res = proxy_client:get("/" .. i)
          assert.res_status(404, res)
        end
      end)
    end)
  end)
end<|MERGE_RESOLUTION|>--- conflicted
+++ resolved
@@ -10,7 +10,6 @@
 local cjson = require "cjson.safe"
 local pl_tablex = require "pl.tablex"
 local _VERSION_TABLE = require "kong.meta" ._VERSION_TABLE
-local _VERSION = require "kong.meta" ._VERSION
 local MAJOR = _VERSION_TABLE.major
 -- make minor version always larger-equal than 3 so test cases are happy
 if _VERSION_TABLE.minor < 3 then
@@ -254,180 +253,6 @@
         helpers.stop_kong()
       end)
 
-<<<<<<< HEAD
-      it("CP and DP version and plugins matches", function()
-        local uuid = utils.uuid()
-
-        local res = assert(helpers.clustering_client({
-          host = "127.0.0.1",
-          port = 9005,
-          cert = "spec/fixtures/kong_clustering.crt",
-          cert_key = "spec/fixtures/kong_clustering.key",
-          node_id = uuid,
-        }))
-
-        assert.equals("reconfigure", res.type)
-        assert.is_table(res.config_table)
-
-        -- needs wait_until for C* convergence
-        helpers.wait_until(function()
-          local admin_client = helpers.admin_client()
-
-          res = assert(admin_client:get("/clustering/data-planes"))
-          local body = assert.res_status(200, res)
-
-          admin_client:close()
-          local json = cjson.decode(body)
-
-          for _, v in pairs(json.data) do
-            if v.id == uuid then
-              --- XXX EE needs VERSION to acct with meta
-              assert.equal(tostring(_VERSION), v.version)
-              assert.equal("normal", v.sync_status)
-              return true
-            end
-          end
-        end, 5)
-      end)
-
-      it("CP and DP minor version mismatches, sync is still allowed", function()
-        local uuid = utils.uuid()
-        local version = string.format("%d.%d.%d", MAJOR, MINOR, PATCH + 1)
-
-        local res = assert(helpers.clustering_client({
-          host = "127.0.0.1",
-          port = 9005,
-          cert = "spec/fixtures/kong_clustering.crt",
-          cert_key = "spec/fixtures/kong_clustering.key",
-          node_version = version,
-          node_id = uuid,
-        }))
-
-        assert.equals("reconfigure", res.type)
-        assert.is_table(res.config_table)
-
-        -- needs wait_until for C* convergence
-        helpers.wait_until(function()
-          local admin_client = helpers.admin_client()
-
-          res = assert(admin_client:get("/clustering/data-planes"))
-          local body = assert.res_status(200, res)
-
-          admin_client:close()
-          local json = cjson.decode(body)
-
-          for _, v in pairs(json.data) do
-            if v.id == uuid then
-              assert.equal(version, v.version)
-              assert.equal("normal", v.sync_status)
-              return true
-            end
-          end
-        end, 5)
-      end)
-
-      it("CP and DP suffix mismatches, sync is still allowed", function()
-        local uuid = utils.uuid()
-        local version = tostring(_VERSION) .. "-enterprise-version"
-
-        local res = assert(helpers.clustering_client({
-          host = "127.0.0.1",
-          port = 9005,
-          cert = "spec/fixtures/kong_clustering.crt",
-          cert_key = "spec/fixtures/kong_clustering.key",
-          node_version = version,
-          node_id = uuid,
-        }))
-
-        assert.equals("reconfigure", res.type)
-        assert.is_table(res.config_table)
-
-        -- needs wait_until for c* convergence
-        helpers.wait_until(function()
-          local admin_client = helpers.admin_client()
-
-          res = assert(admin_client:get("/clustering/data-planes"))
-          local body = assert.res_status(200, res)
-
-          admin_client:close()
-          local json = cjson.decode(body)
-
-          for _, v in pairs(json.data) do
-            if v.id == uuid then
-              assert.equal(version, v.version)
-              assert.equal("normal", v.sync_status)
-              return true
-            end
-          end
-        end, 5)
-      end)
-
-      it("CP and DP minor version mismatches, sync is blocked", function()
-        local uuid = utils.uuid()
-
-        local res = assert(helpers.clustering_client({
-          host = "127.0.0.1",
-          port = 9005,
-          cert = "spec/fixtures/kong_clustering.crt",
-          cert_key = "spec/fixtures/kong_clustering.key",
-          node_version = "1.0.0",
-          node_id = uuid,
-        }))
-
-        assert.equals("PONG", res)
-
-        -- needs wait_until for c* convergence
-        helpers.wait_until(function()
-          local admin_client = helpers.admin_client()
-
-          res = assert(admin_client:get("/clustering/data-planes"))
-          local body = assert.res_status(200, res)
-
-          admin_client:close()
-          local json = cjson.decode(body)
-
-          for _, v in pairs(json.data) do
-            if v.id == uuid then
-              assert.equal("1.0.0", v.version)
-              assert.equal("kong_version_incompatible", v.sync_status)
-              return true
-            end
-          end
-        end, 5)
-      end)
-
-      it("CP and CP plugin version mismatches, sync is blocked", function()
-        local uuid = utils.uuid()
-        local plugins_list = helpers.get_plugins_list()
-        -- XXX EE
-        -- -- this tampers with the bugfix version
-        -- plugins_list[1].version = plugins_list[1].version .. "1"
-
-        -- this tampers with the minor version
-        plugins_list[1].version = string.format("%d.%d.%d",
-          tonumber(plugins_list[1].version:match("(%d+)")),
-          tonumber(plugins_list[1].version:match("%d+%.(%d+)")) + 1,
-          tonumber(plugins_list[1].version:match("%d+%.%d+%.(%d+)"))
-        )
-
-        local res = assert(helpers.clustering_client({
-          host = "127.0.0.1",
-          port = 9005,
-          cert = "spec/fixtures/kong_clustering.crt",
-          cert_key = "spec/fixtures/kong_clustering.key",
-          node_id = uuid,
-          node_plugins_list = plugins_list,
-        }))
-
-        assert.equals("PONG", res)
-
-        -- needs wait_until for c* convergence
-        helpers.wait_until(function()
-          local admin_client = helpers.admin_client()
-
-          res = assert(admin_client:get("/clustering/data-planes"))
-          local body = assert.res_status(200, res)
-=======
       -- STARTS allowed cases
       local allowed_cases = {
         ["CP and DP version and plugins matches"] = {},
@@ -491,19 +316,10 @@
 
             res = assert(admin_client:get("/clustering/data-planes"))
             local body = assert.res_status(200, res)
->>>>>>> 3214bdb0
 
             admin_client:close()
             local json = cjson.decode(body)
 
-<<<<<<< HEAD
-          for _, v in pairs(json.data) do
-            if v.id == uuid then
-              --- XXX EE needs VERSION to acct with meta
-              assert.equal(tostring(_VERSION), v.version)
-              assert.equal("plugin_version_incompatible", v.sync_status)
-              return true
-=======
             for _, v in pairs(json.data) do
               if v.id == uuid then
                 assert.equal(harness.dp_version or tostring(_VERSION_TABLE),
@@ -511,7 +327,6 @@
                 assert.equal(CLUSTERING_SYNC_STATUS.NORMAL, v.sync_status)
                 return true
               end
->>>>>>> 3214bdb0
             end
           end, 5)
         end)
@@ -616,49 +431,11 @@
             admin_client:close()
             local json = cjson.decode(body)
 
-<<<<<<< HEAD
-        local res = assert(admin_client:post("/services", {
-          body = { name = "mockbin-service", url = "https://127.0.0.1:15556/request", },
-          headers = {["Content-Type"] = "application/json"}
-        }))
-        assert.res_status(201, res)
-
-        assert(admin_client:post("/services/mockbin-service/routes", {
-          body = { paths = { "/shouldnotexist" }, },
-          headers = {["Content-Type"] = "application/json"}
-        }))
-
-        helpers.wait_until(function()
-          local proxy_client = helpers.http_client("127.0.0.1", 9002)
-          local admin_client = helpers.admin_client(10000)
-
-          local res = assert(admin_client:get("/clustering/data-planes"))
-          local body = assert.res_status(200, res)
-          local json = cjson.decode(body)
-          admin_client:close()
-
-          for _, v in pairs(json.data) do
-            if v.ip == "127.0.0.1" then
-              assert.near(14 * 86400, v.ttl, 10)
-              --- XXX EE needs VERSION to acct with meta
-              assert.equals(tostring(_VERSION), v.version)
-              assert.equal("plugin_set_incompatible", v.sync_status)
-
-              res = proxy_client:send({
-                method  = "GET",
-                path    = "/shouldnotexist",
-              })
-
-              local status = res and res.status
-              proxy_client:close()
-              if status == 404 then
-=======
             for _, v in pairs(json.data) do
               if v.id == uuid then
                 assert.equal(harness.dp_version or tostring(_VERSION_TABLE),
                               v.version)
                 assert.equal(harness.expected, v.sync_status)
->>>>>>> 3214bdb0
                 return true
               end
             end
