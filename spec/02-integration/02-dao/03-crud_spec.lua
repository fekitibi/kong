local function raw_table(state, arguments)
  local tbl = arguments[1]
  if not pcall(assert.falsy, getmetatable(tbl)) then
    return false
  end
  for _, v in ipairs({"ROWS", "VOID"}) do
    if tbl.type == v then
      return false
    end
  end
  if tbl.meta ~= nil then
    return false
  end
  return true
end

local say = require "say"
say:set("assertion.raw_table.positive", "Expected %s\nto be a raw table")
say:set("assertion.raw_table.negative", "Expected %s\nto not be a raw_table")
assert:register("assertion", "raw_table", raw_table, "assertion.raw_table.positive", "assertion.raw_table.negative")

local helpers = require "spec.02-integration.02-dao.helpers"
local Factory = require "kong.dao.factory"

local api_tbl = {
  name = "mockbin",
  hosts = { "mockbin.com" },
  uris = { "/mockbin" },
  strip_uri = true,
  upstream_url = "https://mockbin.com"
}

helpers.for_each_dao(function(kong_config)
  describe("Model (CRUD) with DB: #"..kong_config.database, function()
    local factory, apis, oauth2_credentials
    setup(function()
      factory = assert(Factory.new(kong_config))
      apis = factory.apis

      -- DAO used for testing arrays
      oauth2_credentials = factory.oauth2_credentials
      oauth2_credentials.constraints.unique.client_id.schema.fields.consumer_id.required = false

      assert(factory:run_migrations())
    end)
    teardown(function()
      factory:truncate_tables()
      ngx.shared.cassandra:flush_expired()
    end)

    describe("insert()", function()
      after_each(function()
        factory:truncate_tables()
      end)
      it("insert a valid API", function()
        local api, err = apis:insert(api_tbl)
        assert.falsy(err)
        assert.is_table(api)
        for k in pairs(api_tbl) do
          assert.truthy(api[k])
        end
        -- Check that the timestamp is properly deserialized
        assert.truthy(type(api.created_at) == "number")
      end)
      it("insert a valid API bis", function()
        local api, err = apis:insert {
          name = "httpbin",
          hosts = { "httpbin.org" },
          upstream_url = "http://httpbin.org"
        }
        assert.falsy(err)
        assert.is_table(api)
        assert.equal("httpbin", api.name)
        assert.raw_table(api)
      end)
      it("insert a valid array field and return it properly", function()
        local res, err = oauth2_credentials:insert {
          name = "test_app",
          redirect_uri = "https://mockbin.com"
        }
        assert.falsy(err)
        assert.is_table(res)
        assert.equal("test_app", res.name)
        assert.is_table(res.redirect_uri)
        assert.equal(1, #res.redirect_uri)
        assert.same({"https://mockbin.com"}, res.redirect_uri)
        assert.raw_table(res)
      end)
      it("insert a valid array field and return it properly bis", function()
        local res, err = oauth2_credentials:insert {
          name = "test_app",
          redirect_uri = "https://mockbin.com, https://mockbin.org"
        }
        assert.falsy(err)
        assert.is_table(res)
        assert.equal("test_app", res.name)
        assert.is_table(res.redirect_uri)
        assert.equal(2, #res.redirect_uri)
        assert.same({"https://mockbin.com", "https://mockbin.org"}, res.redirect_uri)
        assert.raw_table(res)
      end)
      it("add DAO-inserted values", function()
        local api, err = apis:insert(api_tbl)
        assert.falsy(err)
        assert.is_table(api)
        assert.truthy(api.id)
        assert.False(api.preserve_host)
        assert.is_number(api.created_at)
        assert.equal(13, #tostring(api.created_at)) -- Make sure the timestamp has millisecond precision when returned
      end)
      it("respect UNIQUE fields", function()
        local api, err = apis:insert(api_tbl)
        assert.falsy(err)
        assert.is_table(api)

        api, err = apis:insert(api_tbl)
        assert.falsy(api)
        assert.truthy(err)
        assert.True(err.unique)
        assert.equal("already exists with value 'mockbin'", err.tbl.name)
      end)

      describe("errors", function()
        it("refuse if invalid schema", function()
          local api, err = apis:insert {
            name = "mockbin"
          }
          assert.falsy(api)
          assert.truthy(err)
          assert.True(err.schema)

          api, err = apis:insert {
            name = "mockbin",
            hosts = { "hostcom" }
          }
          assert.falsy(api)
          assert.truthy(err)
          assert.True(err.schema)

          api, err = apis:insert {}
          assert.falsy(api)
          assert.truthy(err)
          assert.True(err.schema)
        end)
        it("handle nil arg", function()
          assert.has_error(function()
            apis:insert()
          end, "bad argument #1 to 'insert' (table expected, got nil)")
        end)
        it("handle invalid arg", function()
          assert.has_error(function()
            apis:insert ""
          end, "bad argument #1 to 'insert' (table expected, got string)")
        end)
      end)
    end)

    describe("find()", function()
      local api_fixture
      before_each(function()
        local api, err = apis:insert(api_tbl)
        assert.falsy(err)
        assert.truthy(api)
        api_fixture = api
      end)
      after_each(function()
        factory:truncate_tables()
      end)

      it("select by primary key", function()
        local api, err = apis:find(api_fixture)
        assert.falsy(err)
        assert.same(api_fixture, api)
        assert.raw_table(api)
      end)
      it("handle invalid field", function()
        local api, err = apis:find {
          id = "abcd",
          foo = "bar"
        }
        assert.falsy(api)
        assert.truthy(err)
        assert.True(err.schema)
      end)

      describe("errors", function()
        it("error if no primary key", function()
          assert.has_error(function()
            apis:find {name = "mockbin"}
          end, "Missing PRIMARY KEY field")
        end)
        it("handle nil arg", function()
          assert.has_error(function()
            apis:find()
          end, "bad argument #1 to 'find' (table expected, got nil)")
        end)
        it("handle invalid arg", function()
          assert.has_error(function()
            apis:find ""
          end, "bad argument #1 to 'find' (table expected, got string)")
        end)
      end)
    end)

    describe("find_all()", function()
      setup(function()
        factory:truncate_tables()

        for i = 1, 100 do
          local api, err = apis:insert {
            name = "fixture_"..i,
            hosts = { "fixture"..i..".com" },
            upstream_url = "http://fixture.org"
          }
          assert.falsy(err)
          assert.truthy(api)
        end

        local res, err = oauth2_credentials:insert {
          name = "test_app",
          redirect_uri = "https://mockbin.com, https://mockbin.org"
        }
        assert.falsy(err)
        assert.truthy(res)
      end)
      teardown(function()
        factory:truncate_tables()
      end)

      it("retrieve all rows", function()
        local rows, err = apis:find_all()
        assert.falsy(err)
        assert.is_table(rows)
        assert.equal(100, #rows)
        assert.raw_table(rows)
      end)
      pending("retrieve all matching rows", function()
        local rows, err = apis:find_all {
          hosts = { "fixture1.com" }
        }
        assert.falsy(err)
        assert.is_table(rows)
        assert.equal(1, #rows)
        assert.same({ "fixture1.com" }, rows[1].hosts)
        assert.unique(rows)
      end)
      pending("return matching rows bis", function()
        local rows, err = apis:find_all {
          hosts = { "fixture100.com" },
          name = "fixture_100"
        }
        assert.falsy(err)
        assert.is_table(rows)
        assert.equal(1, #rows)
        assert.equal("fixture_100", rows[1].name)
      end)
      it("return rows with arrays", function()
        local rows, err = oauth2_credentials:find_all()
        assert.falsy(err)
        assert.is_table(rows)
        assert.equal(1, #rows)
        assert.equal("test_app", rows[1].name)
        assert.is_table(rows[1].redirect_uri)
        assert.equal(2, #rows[1].redirect_uri)
        assert.same({"https://mockbin.com", "https://mockbin.org"}, rows[1].redirect_uri)
      end)
      pending("return empty table if no row match", function()
        local rows, err = apis:find_all {
          hosts = { "inexistent.com" }
        }
        assert.falsy(err)
        assert.same({}, rows)
      end)
      pending("handles non-string values", function()
        local rows, err = apis:find_all {
          hosts = { string.char(105, 213, 205, 149) }
        }
        assert.falsy(err)
        assert.same({}, rows)
      end)

      describe("errors", function()
        it("handle invalid arg", function()
          assert.has_error(function()
            apis:find_all ""
          end, "bad argument #1 to 'find_all' (table expected, got string)")

          assert.has_error(function()
            apis:find_all {}
          end, "bad argument #1 to 'find_all' (expected table to not be empty)")
        end)
        it("handle invalid filter field", function()
          local rows, err = apis:find_all {
            foo = "bar",
            name = "fixture_100"
          }
          assert.truthy(err)
          assert.falsy(rows)
          assert.equal("unknown field", err.tbl.foo)
        end)
      end)
    end)

    describe("find_page()", function()
      setup(function()
        factory:truncate_tables()

        for i = 1, 100 do
          local api, err = apis:insert {
            name = "fixture_"..i,
            hosts = { "fixture"..i..".com" },
            upstream_url = "http://fixture.org"
          }
          assert.falsy(err)
          assert.truthy(api)
        end
      end)
      teardown(function()
        factory:truncate_tables()
      end)

      it("has a default_page size (100)", function()
        local rows, err = apis:find_page()
        assert.falsy(err)
        assert.is_table(rows)
        assert.equal(100, #rows)
        assert.raw_table(rows)
      end)
      it("support page_size", function()
        local rows, err = apis:find_page(nil, nil, 25)
        assert.falsy(err)
        assert.is_table(rows)
        assert.equal(25, #rows)
      end)
      it("support page_offset", function()
        local all_rows = {}
        local rows, err, offset
        for i = 1, 3 do
          rows, err, offset = apis:find_page(nil, offset, 30)
          assert.falsy(err)
          assert.equal(30, #rows)
          assert.truthy(offset)
          for _, row in ipairs(rows) do
            table.insert(all_rows, row)
          end
        end

        rows, err, offset = apis:find_page(nil, offset, 30)
        assert.falsy(err)
        assert.equal(10, #rows)
        assert.falsy(offset)

        for _, row in ipairs(rows) do
          table.insert(all_rows, row)
        end

        assert.unique(all_rows)
      end)
      it("support a filter", function()
        local rows, err, offset = apis:find_page {
          name = "fixture_2"
        }
        assert.falsy(err)
        assert.is_table(rows)
        assert.falsy(offset)
        assert.equal(1, #rows)
        assert.equal("fixture_2", rows[1].name)
      end)
      it("filter supports primary keys", function()
        local rows, err = apis:find_page {
          name = "fixture_2"
        }
        assert.falsy(err)
        local first_api = rows[1]

        local rows, err, offset = apis:find_page {
          id = first_api.id
        }
        assert.falsy(err)
        assert.is_table(rows)
        assert.falsy(offset)
        assert.equal(1, #rows)
        assert.same(first_api, rows[1])
      end)
      describe("errors", function()
        it("handle invalid arg", function()
          assert.has_error(function()
            apis:find_page(nil, nil, "")
          end, "bad argument #3 to 'find_page' (number expected, got string)")

          assert.has_error(function()
            apis:find_page ""
          end, "bad argument #1 to 'find_page' (table expected, got string)")

          assert.has_error(function()
            apis:find_page {}
          end, "bad argument #1 to 'find_page' (expected table to not be empty)")
        end)
        it("handle invalid filter field", function()
          local rows, err = apis:find_page {
            foo = "bar",
            name = "fixture_100"
          }
          assert.truthy(err)
          assert.falsy(rows)
          assert.equal("unknown field", err.tbl.foo)
        end)
      end)
    end)

    describe("count()", function()
      setup(function()
        factory:truncate_tables()

        for i = 1, 100 do
          local api, err = apis:insert {
            name = "fixture_"..i,
            hosts = { "fixture"..i..".com" },
            upstream_url = "http://fixture.org"
          }
          assert.falsy(err)
          assert.truthy(api)
        end
      end)
      teardown(function()
        factory:truncate_tables()
      end)

      it("return the count of rows", function()
        local count, err = apis:count()
        assert.falsy(err)
        assert.equal(100, count)
      end)
      it("return the count of rows with filtering", function()
        local count, err = apis:count {name = "fixture_1"}
        assert.falsy(err)
        assert.equal(1, count)
      end)
      it("return 0 if filter doesn't match", function()
        local count, err = apis:count {name = "inexistent"}
        assert.falsy(err)
        assert.equal(0, count)
      end)

      describe("errors", function()
        it("handle invalid arg", function()
          assert.has_error(function()
            apis:count ""
          end, "bad argument #1 to 'count' (table expected, got string)")

          assert.has_error(function()
            apis:count {}
          end, "bad argument #1 to 'count' (expected table to not be empty)")
        end)
        it("handle invalid filter field", function()
          local rows, err = apis:count {
            foo = "bar",
            name = "fixture_100"
          }
          assert.truthy(err)
          assert.falsy(rows)
          assert.equal("unknown field", err.tbl.foo)
        end)
      end)
    end)

    describe("update()", function()
      local api_fixture
      before_each(function()
        factory:truncate_tables()

        local api, err = apis:insert(api_tbl)
        assert.falsy(err)
        api_fixture = api
      end)
      after_each(function()
        factory:truncate_tables()
      end)

      it("update by primary key", function()
        api_fixture.name = "updated"

        local api, err = apis:update(api_fixture, {id = api_fixture.id})
        assert.falsy(err)
        assert.same(api_fixture, api)
        assert.raw_table(api)

        api, err = apis:find(api_fixture)
        assert.falsy(err)
        assert.same(api_fixture, api)
        assert.is_number(api.created_at)
        assert.equal(13, #tostring(api.created_at)) -- Make sure the timestamp has millisecond precision when returned
      end)
      it("update with arbitrary filtering keys", function()
        api_fixture.name = "updated"

        local api, err = apis:update(api_fixture, {name = "mockbin"})
        assert.falsy(err)
        assert.same(api_fixture, api)
        assert.raw_table(api)

        api, err = apis:find(api_fixture)
        assert.falsy(err)
        assert.same(api_fixture, api)
      end)
      it("update multiple fields", function()
        api_fixture.name = "updated"
        api_fixture.hosts = { "updated.com" }
        api_fixture.upstream_url = "http://updated.com"

        local api, err = apis:update(api_fixture, {id = api_fixture.id})
        assert.falsy(err)
        assert.same(api_fixture, api)

        api, err = apis:find(api_fixture)
        assert.falsy(err)
        assert.same(api_fixture, api)
      end)
      it("update partial entity (pass schema validation)", function()
        local api, err = apis:update({name = "updated"}, {id = api_fixture.id})
        assert.falsy(err)
        assert.equal("updated", api.name)
        assert.raw_table(api)

        api, err = apis:find(api_fixture)
        assert.falsy(err)
        assert.equal("updated", api.name)
      end)
      it("return nil if no rows were affected", function()
        local api, err = apis:update({
          name = "inexistent",
          hosts = { "inexistent.com" },
          upstream_url = "http://inexistent.com"
        }, {id = "6f204116-d052-11e5-bec8-5bc780ae6c56",})
        assert.falsy(err)
        assert.falsy(api)
      end)
      it("check constraints", function()
        local api, err = apis:insert {
          name = "i_am_unique",
          hosts = { "unique.com" },
          upstream_url = "http://unique.com"
        }
        assert.falsy(err)
        assert.truthy(api)

        api_fixture.name = "i_am_unique"

        api, err = apis:update(api_fixture, {id = api_fixture.id})
        assert.truthy(err)
        assert.falsy(api)
        assert.equal("already exists with value 'i_am_unique'", err.tbl.name)
      end)
      it("check schema", function()
        api_fixture.name = 1

        local api, err = apis:update(api_fixture, {id = api_fixture.id})
        assert.truthy(err)
        assert.falsy(api)
        assert.True(err.schema)
        assert.equal("name is not a string", err.tbl.name)
      end)
      it("does not unset nil fields", function()
        api_fixture.uris = nil

        local api, err = apis:update(api_fixture, {id = api_fixture.id})
        assert.falsy(err)
        assert.truthy(api)
        assert.not_same(api_fixture, api)
        assert.truthy(api.uris)
        assert.raw_table(api)

        api, err = apis:find(api_fixture)
        assert.falsy(err)
        assert.not_same(api_fixture, api)
        assert.truthy(api.uris)
      end)

      describe("full", function()
        it("update with nil fetch_keys", function()
          -- primary key is contained in entity body
          api_fixture.name = "updated-full"

          local api, err = apis:update(api_fixture, api_fixture, {full = true})
          assert.falsy(err)
          assert.truthy(api)
          assert.same(api_fixture, api)
          assert.raw_table(api)

          api, err = apis:find(api_fixture)
          assert.falsy(err)
          assert.same(api_fixture, api)
        end)
        it("unset nil fields", function()
          api_fixture.uris = nil

          local api, err = apis:update(api_fixture, api_fixture, {full = true})
          assert.falsy(err)
          assert.truthy(api)
          assert.same(api_fixture, api)
          assert.raw_table(api)

          api, err = apis:find(api_fixture)
          assert.falsy(err)
          assert.same(api_fixture, api)
        end)
        it("check schema", function()
          api_fixture.name = nil

          local api, err = apis:update(api_fixture, api_fixture, {full = true})
          assert.truthy(err)
          assert.falsy(api)
          assert.True(err.schema)

          api, err = apis:find(api_fixture)
          assert.falsy(err)
          assert.is_table(api.hosts)
          assert.is_table(api.uris)
        end)
      end)

      describe("errors", function()
        it("handle invalid arg", function()
          assert.has_error(function()
            apis:update "foo"
          end, "bad argument #1 to 'update' (table expected, got string)")

          assert.has_error(function()
            apis:update {}
          end, "bad argument #1 to 'update' (expected table to not be empty)")

          assert.has_error(function()
            apis:update({a = ""}, "")
          end, "bad argument #2 to 'update' (table expected, got string)")
        end)
        it("handle nil arg", function()
          assert.has_error(function()
            apis:update()
          end, "bad argument #1 to 'update' (table expected, got nil)")
        end)
      end)
    end)

    describe("delete()", function()
      local api_fixture
      before_each(function()
        factory:truncate_tables()

        local api, err = apis:insert(api_tbl)
        assert.falsy(err)
        api_fixture = api
      end)
      after_each(function()
        factory:truncate_tables()
      end)

      it("delete a row", function()
        local res, err = apis:delete(api_fixture)
        assert.falsy(err)
        assert.same(res, api_fixture)

        local api, err = apis:find(api_fixture)
        assert.falsy(err)
        assert.falsy(api)
      end)
      it("return false if no rows were deleted", function()
        local res, err = apis:delete {
          id = "6f204116-d052-11e5-bec8-5bc780ae6c56",
          name = "inexistent",
          hosts = { "inexistent.com" },
          upstream_url = "http://inexistent.com"
        }
        assert.falsy(err)
        assert.falsy(res)

        local api, err = apis:find(api_fixture)
        assert.falsy(err)
        assert.truthy(api)
      end)

      describe("errors", function()
        it("handle invalid arg", function()
          assert.has_error(function()
            apis:delete "foo"
          end, "bad argument #1 to 'delete' (table expected, got string)")
        end)
        it("handle nil arg", function()
          assert.has_error(function()
            apis:delete()
          end, "bad argument #1 to 'delete' (table expected, got nil)")
        end)
      end)
    end)

    describe("errors", function()
      it("returns errors prefixed by the DB type in __tostring()", function()
        local pg_port = kong_config.pg_port
        local cassandra_port = kong_config.cassandra_port
        local cassandra_timeout = kong_config.cassandra_timeout
        finally(function()
          kong_config.pg_port = pg_port
          kong_config.cassandra_port = cassandra_port
          kong_config.cassandra_timeout = cassandra_timeout
          ngx.shared.cassandra:flush_all()
<<<<<<< HEAD
=======
          ngx.shared.cassandra:flush_expired()
>>>>>>> ee365446
        end)
        kong_config.pg_port = 3333
        kong_config.cassandra_port = 3333
        kong_config.cassandra_timeout = 1000

        assert.error_matches(function()
          local fact = assert(Factory.new(kong_config))
          assert(fact.apis:find_all())
        end, "["..kong_config.database.." error]", nil, true)
      end)
    end)
  end) -- describe
end) -- for each<|MERGE_RESOLUTION|>--- conflicted
+++ resolved
@@ -702,10 +702,7 @@
           kong_config.cassandra_port = cassandra_port
           kong_config.cassandra_timeout = cassandra_timeout
           ngx.shared.cassandra:flush_all()
-<<<<<<< HEAD
-=======
           ngx.shared.cassandra:flush_expired()
->>>>>>> ee365446
         end)
         kong_config.pg_port = 3333
         kong_config.cassandra_port = 3333
