local helpers = require "spec.helpers"



for _, strategy in helpers.each_strategy() do

describe("kong start/stop #" .. strategy, function()
  lazy_setup(function()
    helpers.get_db_utils(nil, {
      "routes",
      "services",
    }) -- runs migrations
    helpers.prepare_prefix()
  end)
  after_each(function()
    helpers.kill_all()
  end)
  lazy_teardown(function()
    helpers.clean_prefix()
  end)

  it("start help", function()
    local _, stderr = helpers.kong_exec "start --help"
    assert.not_equal("", stderr)
  end)
  it("stop help", function()
    local _, stderr = helpers.kong_exec "stop --help"
    assert.not_equal("", stderr)
  end)
  it("start/stop gracefully with default conf/prefix", function()
    assert(helpers.kong_exec("start", {
      prefix = helpers.test_conf.prefix,
      database = helpers.test_conf.database,
      pg_database = helpers.test_conf.pg_database,
      cassandra_keyspace = helpers.test_conf.cassandra_keyspace
    }))
    assert(helpers.kong_exec("stop", {
      prefix = helpers.test_conf.prefix,
    }))
  end)
  it("start/stop custom Kong conf/prefix", function()
    assert(helpers.kong_exec("start --conf " .. helpers.test_conf_path))
    assert(helpers.kong_exec("stop --prefix " .. helpers.test_conf.prefix))
  end)
  it("start/stop Kong with only stream listeners enabled", function()
    assert(helpers.kong_exec("start ", {
      prefix = helpers.test_conf.prefix,
      admin_listen = "off",
      proxy_listen = "off",
      stream_listen = "127.0.0.1:9022",
    }))
    assert(helpers.kong_exec("stop", {
      prefix = helpers.test_conf.prefix
    }))
  end)
  it("start dumps Kong config in prefix", function()
    assert(helpers.kong_exec("start --conf " .. helpers.test_conf_path))
    assert.truthy(helpers.path.exists(helpers.test_conf.kong_env))
  end)

  if strategy == "cassandra" then
    it("start resolves cassandra contact points", function()
      assert(helpers.kong_exec("start", {
        prefix = helpers.test_conf.prefix,
        database = strategy,
        cassandra_contact_points = os.getenv("KONG_CASSANDRA_CONTACT_POINTS") or "localhost",
        cassandra_keyspace = helpers.test_conf.cassandra_keyspace,
      }))
      assert(helpers.kong_exec("stop", {
        prefix = helpers.test_conf.prefix,
      }))
    end)
  end

  it("creates prefix directory if it doesn't exist", function()
    finally(function()
      helpers.kill_all("foobar")
      pcall(helpers.dir.rmtree, "foobar")
    end)

    assert.falsy(helpers.path.exists("foobar"))
    assert(helpers.kong_exec("start --prefix foobar", {
      pg_database = helpers.test_conf.pg_database,
      cassandra_keyspace = helpers.test_conf.cassandra_keyspace,
    }))
    assert.truthy(helpers.path.exists("foobar"))
  end)

  describe("verbose args", function()
    it("accepts verbose --v", function()
      local _, _, stdout = assert(helpers.kong_exec("start --v --conf " .. helpers.test_conf_path))
      assert.matches("[verbose] prefix in use: ", stdout, nil, true)
    end)
    it("accepts debug --vv", function()
      local _, _, stdout = assert(helpers.kong_exec("start --vv --conf " .. helpers.test_conf_path))
      assert.matches("[verbose] prefix in use: ", stdout, nil, true)
      assert.matches("[debug] prefix = ", stdout, nil, true)
      assert.matches("[debug] database = ", stdout, nil, true)
    end)
    it("prints ENV variables when detected #postgres", function()
      local _, _, stdout = assert(helpers.kong_exec("start --vv --conf " .. helpers.test_conf_path, {
        database = "postgres",
        admin_listen = "127.0.0.1:8001"
      }))
      assert.matches('KONG_DATABASE ENV found with "postgres"', stdout, nil, true)
      assert.matches('KONG_ADMIN_LISTEN ENV found with "127.0.0.1:8001"', stdout, nil, true)
    end)
    it("prints config in alphabetical order", function()
      local _, _, stdout = assert(helpers.kong_exec("start --vv --conf " .. helpers.test_conf_path))
      assert.matches("admin_listen.*anonymous_reports.*cassandra_ssl.*prefix.*", stdout)
    end)
    it("does not print sensitive settings in config", function()
      local _, _, stdout = assert(helpers.kong_exec("start --vv --conf " .. helpers.test_conf_path, {
        pg_password = "do not print",
        cassandra_password = "do not print",
        smtp_password = "do not print",
        admin_gui_auth = "key-auth",
        admin_gui_auth_conf = '{ "keys": "never-ever-show" }',
        admin_gui_session_conf = '{ "keys": "never-ever-show" }',
        enforce_rbac = "on",
        portal = "on",
        portal_auth = "key-auth",
        portal_auth_conf = '{ "keys": "never-ever-show" }',
        portal_session_conf = '{ "secret": "never-ever-show" }',
      }))
      assert.matches('KONG_PG_PASSWORD ENV found with "******"', stdout, nil, true)
      assert.matches('KONG_CASSANDRA_PASSWORD ENV found with "******"', stdout, nil, true)
      assert.matches('KONG_SMTP_PASSWORD ENV found with "******"', stdout, nil, true)
      assert.matches('pg_password = "******"', stdout, nil, true)
      assert.matches('cassandra_password = "******"', stdout, nil, true)
      assert.matches('smtp_password = "******"', stdout, nil, true)
      assert.matches('admin_gui_auth_conf = "******"', stdout, nil, true)
      assert.matches('admin_gui_session_conf = "******"', stdout, nil, true)
      assert.matches('portal_auth_conf = "******"', stdout, nil, true)
      assert.matches('portal_session_conf = "******"', stdout, nil, true)
    end)
  end)

  describe("custom --nginx-conf", function()
    local templ_fixture = "spec/fixtures/custom_nginx.template"

    it("accept a custom Nginx configuration", function()
      -- XXX: the previous test leaves the prefix in a wrong state that
      -- makes consecutive tests fail. Adding the following prefix
      -- "reset" fixes it but adding those as finally step of the
      -- problematic one doesn't
      helpers.clean_prefix()
      helpers.prepare_prefix()

      assert(helpers.kong_exec("start --conf " .. helpers.test_conf_path .. " --nginx-conf " .. templ_fixture))

      assert.truthy(helpers.path.exists(helpers.test_conf.nginx_conf))

      local contents = helpers.file.read(helpers.test_conf.nginx_conf)
      assert.matches("# This is a custom nginx configuration template for Kong specs", contents, nil, true)
      assert.matches("daemon on;", contents, nil, true)
    end)
  end)

  describe("#flaky /etc/hosts resolving in CLI", function()
    it("resolves #cassandra hostname", function()
      assert(helpers.kong_exec("start --vv --run-migrations --conf " .. helpers.test_conf_path, {
        cassandra_contact_points = "localhost",
        database = "cassandra"
      }))
    end)
    it("resolves #postgres hostname", function()
      assert(helpers.kong_exec("start --conf " .. helpers.test_conf_path, {
        pg_host = "localhost",
        database = "postgres"
      }))
    end)
  end)

  -- TODO: update with new error messages and behavior
  pending("--run-migrations", function()
    before_each(function()
      helpers.dao:drop_schema()
    end)
    after_each(function()
      helpers.dao:drop_schema()
      helpers.dao:run_migrations()
    end)

    describe("errors", function()
      it("does not start with an empty datastore", function()
        local ok, stderr  = helpers.kong_exec("start --conf "..helpers.test_conf_path)
        assert.False(ok)
        assert.matches("the current database schema does not match this version of Kong.", stderr)
      end)
      it("does not start if migrations are not up to date", function()
        helpers.dao:run_migrations()
        -- Delete a migration to simulate inconsistencies between version
        local _, err = helpers.dao.db:query([[
          DELETE FROM schema_migrations WHERE id='rate-limiting'
        ]])
        assert.is_nil(err)

        local ok, stderr  = helpers.kong_exec("start --conf "..helpers.test_conf_path)
        assert.False(ok)
        assert.matches("the current database schema does not match this version of Kong.", stderr)
      end)
      it("connection check errors are prefixed with DB-specific prefix", function()
        local ok, stderr = helpers.kong_exec("start --conf " .. helpers.test_conf_path, {
          pg_port = 99999,
          cassandra_port = 99999,
        })
        assert.False(ok)
        assert.matches("[" .. helpers.test_conf.database .. " error]", stderr, 1, true)
      end)
    end)
  end)

  describe("nginx_main_daemon = off", function()
    it("redirects nginx's stdout to 'kong start' stdout", function()
      local pl_utils = require "pl.utils"
      local pl_file = require "pl.file"

      local stdout_path = os.tmpname()

      finally(function()
        os.remove(stdout_path)
      end)

      local cmd = string.format("KONG_PROXY_ACCESS_LOG=/dev/stdout "    ..
                                "KONG_NGINX_MAIN_DAEMON=off %s start -c %s " ..
                                ">%s 2>/dev/null &", helpers.bin_path,
                                helpers.test_conf_path, stdout_path)

      local ok, _, _, stderr = pl_utils.executeex(cmd)
      if not ok then
        error(stderr)
      end

      helpers.wait_until(function()
        local cmd = string.format("%s health -p ./servroot", helpers.bin_path)
        return pl_utils.executeex(cmd)
      end, 10)

      local proxy_client = assert(helpers.proxy_client())

      local res = assert(proxy_client:send {
        method = "GET",
        path = "/hello",
      })
      assert.res_status(404, res) -- no Route configured
      assert(helpers.stop_kong(helpers.test_conf.prefix))

      -- TEST: since nginx started in the foreground, the 'kong start' command
      -- stdout should receive all of nginx's stdout as well.
      local stdout = pl_file.read(stdout_path)
      assert.matches([["GET /hello HTTP/1.1" 404]] , stdout, nil, true)
    end)
  end)

  describe("nginx_main_daemon = off #flaky on Travis", function()
    it("redirects nginx's stdout to 'kong start' stdout", function()
      local pl_utils = require "pl.utils"
      local pl_file = require "pl.file"

      local stdout_path = os.tmpname()

      finally(function()
        os.remove(stdout_path)
      end)

      local cmd = string.format("KONG_PROXY_ACCESS_LOG=/dev/stdout "    ..
                                "KONG_NGINX_MAIN_DAEMON=off %s start -c %s " ..
                                ">%s 2>/dev/null &", helpers.bin_path,
                                helpers.test_conf_path, stdout_path)

      local ok, _, _, stderr = pl_utils.executeex(cmd)
      if not ok then
        error(stderr)
      end

      helpers.wait_until(function()
        local cmd = string.format("%s health -p ./servroot", helpers.bin_path)
        return pl_utils.executeex(cmd)
      end, 10)

      local proxy_client = assert(helpers.proxy_client())

      local res = assert(proxy_client:send {
        method = "GET",
        path = "/hello",
      })
      assert.res_status(404, res) -- no Route configured
      assert(helpers.stop_kong(helpers.test_conf.prefix))

      -- TEST: since nginx started in the foreground, the 'kong start' command
      -- stdout should receive all of nginx's stdout as well.
      local stdout = pl_file.read(stdout_path)
      assert.matches([["GET /hello HTTP/1.1" 404]] , stdout, nil, true)
    end)
  end)

  if strategy == "off" then
    describe("declarative config start", function()
      it("starts with a valid declarative config file", function()
        local yaml_file = helpers.make_yaml_file [[
          _format_version: "1.1"
          services:
          - name: my-service
            url: http://127.0.0.1:15555
            routes:
            - name: example-route
              hosts:
              - example.test
        ]]

        local proxy_client

        finally(function()
          os.remove(yaml_file)
          helpers.stop_kong(helpers.test_conf.prefix)
          if proxy_client then
            proxy_client:close()
          end
        end)

        assert(helpers.start_kong({
          database = "off",
          declarative_config = yaml_file,
          nginx_worker_processes = 100, -- stress test initialization
          nginx_conf = "spec/fixtures/custom_nginx.template",
        }))

        helpers.wait_until(function()
          -- get a connection, retry until kong starts
          helpers.wait_until(function()
            local pok
            pok, proxy_client = pcall(helpers.proxy_client)
            return pok
          end, 10)

          local res = assert(proxy_client:send {
            method = "GET",
            path = "/",
            headers = {
              host = "example.test",
            }
          })
          local ok = res.status == 200

          if proxy_client then
            proxy_client:close()
            proxy_client = nil
          end

          return ok
        end, 10)
      end)
    end)
  end

  describe("errors", function()
    it("start inexistent Kong conf file", function()
      local ok, stderr = helpers.kong_exec "start --conf foobar.conf"
      assert.False(ok)
      assert.is_string(stderr)
      assert.matches("Error: no file at: foobar.conf", stderr, nil, true)
    end)
    it("stop inexistent prefix", function()
      assert(helpers.kong_exec("start --prefix " .. helpers.test_conf.prefix, {
        pg_database = helpers.test_conf.pg_database,
        cassandra_keyspace = helpers.test_conf.cassandra_keyspace,
      }))

      local ok, stderr = helpers.kong_exec("stop --prefix inexistent")
      assert.False(ok)
      assert.matches("Error: no such prefix: .*/inexistent", stderr)
    end)
    it("notifies when Kong is already running", function()
      assert(helpers.kong_exec("start --prefix " .. helpers.test_conf.prefix, {
        pg_database = helpers.test_conf.pg_database,
        cassandra_keyspace = helpers.test_conf.cassandra_keyspace,
      }))

      local ok, stderr = helpers.kong_exec("start --prefix " .. helpers.test_conf.prefix, {
        pg_database = helpers.test_conf.pg_database
      })
      assert.False(ok)
      assert.matches("Kong is already running in " .. helpers.test_conf.prefix, stderr, nil, true)
    end)
    it("should not stop Kong if already running in prefix", function()
      local kill = require "kong.cmd.utils.kill"

      assert(helpers.kong_exec("start --prefix " .. helpers.test_conf.prefix, {
        pg_database = helpers.test_conf.pg_database,
        cassandra_keyspace = helpers.test_conf.cassandra_keyspace,
      }))

      local ok, stderr = helpers.kong_exec("start --prefix " .. helpers.test_conf.prefix, {
        pg_database = helpers.test_conf.pg_database
      })
      assert.False(ok)
      assert.matches("Kong is already running in " .. helpers.test_conf.prefix, stderr, nil, true)

      assert(kill.is_running(helpers.test_conf.nginx_pid))
    end)
    it("ensures the required shared dictionaries are defined", function()
      local constants = require "kong.constants"
      local pl_file   = require "pl.file"
      local fmt       = string.format

      local templ_fixture     = "spec/fixtures/custom_nginx.template"
      local new_templ_fixture = "spec/fixtures/custom_nginx.template.tmp"

      finally(function()
        pl_file.delete(new_templ_fixture)
        helpers.stop_kong()
      end)

      for _, dict in ipairs(constants.DICTS) do
        -- remove shared dictionary entry
        assert(os.execute(fmt("sed '/lua_shared_dict %s .*;/d' %s > %s",
                              dict, templ_fixture, new_templ_fixture)))

        local ok, err = helpers.start_kong({ nginx_conf = new_templ_fixture })
        assert.falsy(ok)
        assert.matches(
          "missing shared dict '" .. dict .. "' in Nginx configuration, "    ..
          "are you using a custom template? Make sure the 'lua_shared_dict " ..
          dict .. " [SIZE];' directive is defined.", err, nil, true)
      end
    end)
    it("ensures lua-resty-core is loaded", function()
        finally(function()
          helpers.stop_kong()
        end)

        local ok, err = helpers.start_kong({
          prefix = helpers.test_conf.prefix,
          database = helpers.test_conf.database,
          pg_database = helpers.test_conf.pg_database,
          cassandra_keyspace = helpers.test_conf.cassandra_keyspace,
          nginx_http_lua_load_resty_core = "off",
        })
        assert.falsy(ok)
        assert.matches(helpers.unindent([[
          lua-resty-core must be loaded; make sure 'lua_load_resty_core'
          is not disabled.
        ]], nil, true), err, nil, true)
    end)

    if strategy == "cassandra" then
      it("errors when cassandra contact points cannot be resolved", function()
        local ok, stderr = helpers.start_kong({
          database = strategy,
          cassandra_contact_points = "invalid.inexistent.host",
          cassandra_keyspace = helpers.test_conf.cassandra_keyspace,
        })

        assert.False(ok)
        assert.matches("could not resolve any of the provided Cassandra contact points " ..
                       "(cassandra_contact_points = 'invalid.inexistent.host')", stderr, nil, true)

        finally(function()
          helpers.stop_kong()
          helpers.kill_all()
          pcall(helpers.dir.rmtree)
  end)
end)
    end

    if strategy == "off" then
      it("does not start with an invalid declarative config file", function()
        local yaml_file = helpers.make_yaml_file [[
          _format_version: "1.1"
          services:
          - name: "@gobo"
            url: http://mockbin.org
          - name: my-service
            url: http://mockbin.org
            routes:
            - name: example-route
              hosts:
              - example.test
              - \\99
        ]]

        finally(function()
          os.remove(yaml_file)
          helpers.stop_kong()
        end)

        local ok, err = helpers.start_kong({
          database = "off",
          declarative_config = yaml_file,
        })
        assert.falsy(ok)
        assert.matches(helpers.unindent[[
          in 'services':
            - in entry 1 of 'services':
              in 'name': invalid value '@gobo': it must only contain alphanumeric and '., -, _, ~' characters
            - in entry 2 of 'services':
              in 'routes':
                - in entry 1 of 'routes':
                  in 'hosts':
                    - in entry 2 of 'hosts': invalid hostname: \\99
        ]], err, nil, true)
      end)
    end

  end)

  describe("deprecated properties", function()
    describe("prints a warning to stderr", function()
      local u = helpers.unindent

      it("'nginx_optimizations'", function()
        local opts = {
          prefix = helpers.test_conf.prefix,
          database = helpers.test_conf.database,
          pg_database = helpers.test_conf.pg_database,
          cassandra_keyspace = helpers.test_conf.cassandra_keyspace,
          nginx_optimizations = true,
        }

        local _, stderr, stdout = assert(helpers.kong_exec("start", opts))
        assert.matches("Kong started", stdout, nil, true)
        assert.matches(u([[
          [warn] the 'nginx_optimizations' configuration property is deprecated
        ]], nil, true), stderr, nil, true)

        local _, stderr, stdout = assert(helpers.kong_exec("stop", opts))
        assert.matches("Kong stopped", stdout, nil, true)
        assert.equal("", stderr)
      end)

      it("'upstream_keepalive'", function()
        local opts = {
          prefix = helpers.test_conf.prefix,
          database = helpers.test_conf.database,
          pg_database = helpers.test_conf.pg_database,
          cassandra_keyspace = helpers.test_conf.cassandra_keyspace,
          upstream_keepalive = 0,
        }

        local _, stderr, stdout = assert(helpers.kong_exec("start", opts))
        assert.matches("Kong started", stdout, nil, true)
        assert.matches(u([[
          [warn] the 'upstream_keepalive' configuration property is deprecated,
          use 'nginx_upstream_keepalive' instead
        ]], nil, true), stderr, nil, true)

        local _, stderr, stdout = assert(helpers.kong_exec("stop", opts))
        assert.matches("Kong stopped", stdout, nil, true)
        assert.equal("", stderr)
      end)
<<<<<<< HEAD
=======

      it("'nginx_http_upstream_keepalive_timeout'", function()
        local opts = {
          prefix = helpers.test_conf.prefix,
          database = helpers.test_conf.database,
          pg_database = helpers.test_conf.pg_database,
          cassandra_keyspace = helpers.test_conf.cassandra_keyspace,
          nginx_http_upstream_keepalive_timeout = "30s",
        }

        local _, stderr, stdout = assert(helpers.kong_exec("start", opts))
        assert.matches("Kong started", stdout, nil, true)
        assert.matches(u([[
          [warn] the 'nginx_http_upstream_keepalive_timeout' configuration property is deprecated,
          use 'nginx_upstream_keepalive_timeout' instead
        ]], nil, true), stderr, nil, true)

        local _, stderr, stdout = assert(helpers.kong_exec("stop", opts))
        assert.matches("Kong stopped", stdout, nil, true)
        assert.equal("", stderr)
      end)

      it("'nginx_http_upstream_keepalive_requests'", function()
        local opts = {
          prefix = helpers.test_conf.prefix,
          database = helpers.test_conf.database,
          pg_database = helpers.test_conf.pg_database,
          cassandra_keyspace = helpers.test_conf.cassandra_keyspace,
          nginx_http_upstream_keepalive_requests = 50,
        }

        local _, stderr, stdout = assert(helpers.kong_exec("start", opts))
        assert.matches("Kong started", stdout, nil, true)
        assert.matches(u([[
          [warn] the 'nginx_http_upstream_keepalive_requests' configuration property is deprecated,
          use 'nginx_upstream_keepalive_requests' instead
        ]], nil, true), stderr, nil, true)

        local _, stderr, stdout = assert(helpers.kong_exec("stop", opts))
        assert.matches("Kong stopped", stdout, nil, true)
        assert.equal("", stderr)
      end)
>>>>>>> 28e4baf3
    end)
  end)
end)

end<|MERGE_RESOLUTION|>--- conflicted
+++ resolved
@@ -549,8 +549,6 @@
         assert.matches("Kong stopped", stdout, nil, true)
         assert.equal("", stderr)
       end)
-<<<<<<< HEAD
-=======
 
       it("'nginx_http_upstream_keepalive_timeout'", function()
         local opts = {
@@ -593,7 +591,6 @@
         assert.matches("Kong stopped", stdout, nil, true)
         assert.equal("", stderr)
       end)
->>>>>>> 28e4baf3
     end)
   end)
 end)
