local helpers = require "spec.helpers"

describe("kong start/stop", function()
  setup(function()
    assert(helpers.dao:run_migrations())
    helpers.prepare_prefix()
  end)
  after_each(function()
    helpers.kill_all()
  end)
  teardown(function()
    helpers.clean_prefix()
  end)

  it("start help", function()
    local _, stderr = helpers.kong_exec "start --help"
    assert.not_equal("", stderr)
  end)
  it("stop help", function()
    local _, stderr = helpers.kong_exec "stop --help"
    assert.not_equal("", stderr)
  end)
  it("start/stop gracefully with default conf/prefix", function()
    assert(helpers.kong_exec("start", {
      prefix = helpers.test_conf.prefix,
      database = helpers.test_conf.database,
      pg_database = helpers.test_conf.pg_database,
      cassandra_keyspace = helpers.test_conf.cassandra_keyspace
    }))
    assert(helpers.kong_exec("stop", {
      prefix = helpers.test_conf.prefix,
    }))
  end)
  it("start/stop custom Kong conf/prefix", function()
    assert(helpers.kong_exec("start --conf " .. helpers.test_conf_path))
    assert(helpers.kong_exec("stop --prefix " .. helpers.test_conf.prefix))
  end)
  it("start dumps Kong config in prefix", function()
    assert(helpers.kong_exec("start --conf " .. helpers.test_conf_path))
    assert.truthy(helpers.path.exists(helpers.test_conf.kong_env))
  end)
  it("creates prefix directory if it doesn't exist", function()
    finally(function()
      helpers.kill_all("foobar")
      pcall(helpers.dir.rmtree, "foobar")
    end)

    assert.falsy(helpers.path.exists("foobar"))
    assert(helpers.kong_exec("start --prefix foobar", {
      pg_database = helpers.test_conf.pg_database
    }))
    assert.truthy(helpers.path.exists("foobar"))
  end)

  describe("verbose args", function()
    it("accepts verbose --v", function()
      local _, _, stdout = assert(helpers.kong_exec("start --v --conf " .. helpers.test_conf_path))
      assert.matches("[verbose] prefix in use: ", stdout, nil, true)
    end)
    it("accepts debug --vv", function()
      local _, _, stdout = assert(helpers.kong_exec("start --vv --conf " .. helpers.test_conf_path))
      assert.matches("[verbose] prefix in use: ", stdout, nil, true)
      assert.matches("[debug] prefix = ", stdout, nil, true)
      assert.matches("[debug] database = ", stdout, nil, true)
    end)
    it("prints ENV variables when detected", function()
      local _, _, stdout = assert(helpers.kong_exec("start --vv --conf " .. helpers.test_conf_path, {
        database = "postgres",
        admin_listen = "127.0.0.1:8001"
      }))
      assert.matches('KONG_DATABASE ENV found with "postgres"', stdout, nil, true)
      assert.matches('KONG_ADMIN_LISTEN ENV found with "127.0.0.1:8001"', stdout, nil, true)
    end)
    it("prints config in alphabetical order", function()
      local _, _, stdout = assert(helpers.kong_exec("start --vv --conf " .. helpers.test_conf_path))
      assert.matches("admin_listen.*anonymous_reports.*cassandra_ssl.*prefix.*", stdout)
    end)
    it("does not print sensitive settings in config", function()
      local _, _, stdout = assert(helpers.kong_exec("start --vv --conf " .. helpers.test_conf_path, {
        pg_password = "do not print",
        cassandra_password = "do not print",
      }))
      assert.matches('KONG_PG_PASSWORD ENV found with "******"', stdout, nil, true)
      assert.matches('KONG_CASSANDRA_PASSWORD ENV found with "******"', stdout, nil, true)
      assert.matches('pg_password = "******"', stdout, nil, true)
      assert.matches('cassandra_password = "******"', stdout, nil, true)
    end)
  end)

  describe("custom --nginx-conf", function()
    local templ_fixture = "spec/fixtures/custom_nginx.template"

    it("accept a custom Nginx configuration", function()
      assert(helpers.kong_exec("start --conf " .. helpers.test_conf_path .. " --nginx-conf " .. templ_fixture))
      assert.truthy(helpers.path.exists(helpers.test_conf.nginx_conf))

      local contents = helpers.file.read(helpers.test_conf.nginx_conf)
      assert.matches("# This is a custom nginx configuration template for Kong specs", contents, nil, true)
      assert.matches("daemon on;", contents, nil, true)
    end)
  end)

  describe("/etc/hosts resolving in CLI", function()
    it("resolves #cassandra hostname", function()
      assert(helpers.kong_exec("start --vv --run-migrations --conf " .. helpers.test_conf_path, {
        cassandra_contact_points = "localhost",
        database = "cassandra"
      }))
    end)
    it("resolves #postgres hostname", function()
      assert(helpers.kong_exec("start --conf " .. helpers.test_conf_path, {
        pg_host = "localhost",
        database = "postgres"
      }))
    end)
  end)

  describe("--run-migrations", function()
    before_each(function()
      helpers.dao:drop_schema()
    end)
    after_each(function()
      helpers.dao:drop_schema()
      helpers.dao:run_migrations()
    end)

    describe("errors", function()
      it("does not start with an empty datastore", function()
        local ok, stderr  = helpers.kong_exec("start --conf "..helpers.test_conf_path)
        assert.False(ok)
        assert.matches("the current database schema does not match this version of Kong.", stderr)
      end)
      it("does not start if migrations are not up to date", function()
        helpers.dao:run_migrations()
        -- Delete a migration to simulate inconsistencies between version
        local _, err = helpers.dao.db:query([[
          DELETE FROM schema_migrations WHERE id='rate-limiting'
        ]])
        assert.is_nil(err)

        local ok, stderr  = helpers.kong_exec("start --conf "..helpers.test_conf_path)
        assert.False(ok)
        assert.matches("the current database schema does not match this version of Kong.", stderr)
      end)
      it("connection check errors are prefixed with DB-specific prefix", function()
        local ok, stderr = helpers.kong_exec("start --conf " .. helpers.test_conf_path, {
          pg_port = 99999,
          cassandra_port = 99999,
        })
        assert.False(ok)
        assert.matches("[" .. helpers.test_conf.database .. " error]", stderr, 1, true)
      end)
    end)
  end)

  describe("nginx_daemon = off", function()
    it("redirects nginx's stdout to 'kong start' stdout", function()
      local pl_utils = require "pl.utils"
      local pl_file = require "pl.file"

      local stdout_path = os.tmpname()

      finally(function()
        os.remove(stdout_path)
      end)

      local cmd = string.format("KONG_PROXY_ACCESS_LOG=/dev/stdout "    ..
                                "KONG_NGINX_DAEMON=off %s start -c %s " ..
                                ">%s 2>/dev/null &", helpers.bin_path,
                                helpers.test_conf_path, stdout_path)

      local ok, _, _, stderr = pl_utils.executeex(cmd)
      if not ok then
        error(stderr)
      end

      do
        local proxy_client

        -- get a connection, retry until kong starts
        helpers.wait_until(function()
          local pok
          pok, proxy_client = pcall(helpers.proxy_client)
          return pok
        end, 10)

        local res = assert(proxy_client:send {
          method = "GET",
          path = "/hello",
        })
        assert.res_status(404, res) -- no API configured
      end

      assert(helpers.stop_kong(helpers.test_conf.prefix))

      -- TEST: since nginx started in the foreground, the 'kong start' command
      -- stdout should receive all of nginx's stdout as well.
      local stdout = pl_file.read(stdout_path)
      assert.matches([["GET /hello HTTP/1.1" 404]] , stdout, nil, true)
    end)
  end)

  describe("errors", function()
    it("start inexistent Kong conf file", function()
      local ok, stderr = helpers.kong_exec "start --conf foobar.conf"
      assert.False(ok)
      assert.is_string(stderr)
      assert.matches("Error: no file at: foobar.conf", stderr, nil, true)
    end)
    it("stop inexistent prefix", function()
      assert(helpers.kong_exec("start --prefix " .. helpers.test_conf.prefix, {
        pg_database = helpers.test_conf.pg_database
      }))

      local ok, stderr = helpers.kong_exec("stop --prefix inexistent")
      assert.False(ok)
      assert.matches("Error: no such prefix: .*/inexistent", stderr)
    end)
    it("notifies when Kong is already running", function()
      assert(helpers.kong_exec("start --prefix " .. helpers.test_conf.prefix, {
        pg_database = helpers.test_conf.pg_database
      }))

      local ok, stderr = helpers.kong_exec("start --prefix " .. helpers.test_conf.prefix, {
        pg_database = helpers.test_conf.pg_database
      })
      assert.False(ok)
      assert.matches("Kong is already running in " .. helpers.test_conf.prefix, stderr, nil, true)
    end)
<<<<<<< HEAD
    it("stops other services when could not start", function()
      local thread = helpers.tcp_server(helpers.test_conf.proxy_listeners[1].port)
      finally(function()
        -- make tcp server receive and close
        helpers.proxy_client():send {
          method = "GET",
          path = "/"
        }
        thread:join()
      end)

      local ok, err = helpers.kong_exec("start --conf " .. helpers.test_conf_path)
      assert.False(ok)
      assert.matches("Address already in use", err, nil, true)
    end)
=======
>>>>>>> 4973a623
    it("should not stop Kong if already running in prefix", function()
      local kill = require "kong.cmd.utils.kill"

      assert(helpers.kong_exec("start --prefix " .. helpers.test_conf.prefix, {
        pg_database = helpers.test_conf.pg_database
      }))

      local ok, stderr = helpers.kong_exec("start --prefix " .. helpers.test_conf.prefix, {
        pg_database = helpers.test_conf.pg_database
      })
      assert.False(ok)
      assert.matches("Kong is already running in " .. helpers.test_conf.prefix, stderr, nil, true)

      assert(kill.is_running(helpers.test_conf.nginx_pid))
    end)
    it("ensures the required shared dictionaries are defined", function()
      local constants = require "kong.constants"
      local pl_file   = require "pl.file"
      local fmt       = string.format

      local templ_fixture     = "spec/fixtures/custom_nginx.template"
      local new_templ_fixture = "spec/fixtures/custom_nginx.template.tmp"

      finally(function()
        pl_file.delete(new_templ_fixture)
        helpers.stop_kong()
      end)

      for _, dict in ipairs(constants.DICTS) do
        -- remove shared dictionary entry
        assert(os.execute(fmt("sed '/lua_shared_dict %s .*;/d' %s > %s",
                              dict, templ_fixture, new_templ_fixture)))

        local ok, err = helpers.start_kong({ nginx_conf = new_templ_fixture })
        assert.falsy(ok)
        assert.matches(
          "missing shared dict '" .. dict .. "' in Nginx configuration, "    ..
          "are you using a custom template? Make sure the 'lua_shared_dict " ..
          dict .. " [SIZE];' directive is defined.", err, nil, true)
      end
    end)
  end)
end)<|MERGE_RESOLUTION|>--- conflicted
+++ resolved
@@ -227,24 +227,6 @@
       assert.False(ok)
       assert.matches("Kong is already running in " .. helpers.test_conf.prefix, stderr, nil, true)
     end)
-<<<<<<< HEAD
-    it("stops other services when could not start", function()
-      local thread = helpers.tcp_server(helpers.test_conf.proxy_listeners[1].port)
-      finally(function()
-        -- make tcp server receive and close
-        helpers.proxy_client():send {
-          method = "GET",
-          path = "/"
-        }
-        thread:join()
-      end)
-
-      local ok, err = helpers.kong_exec("start --conf " .. helpers.test_conf_path)
-      assert.False(ok)
-      assert.matches("Address already in use", err, nil, true)
-    end)
-=======
->>>>>>> 4973a623
     it("should not stop Kong if already running in prefix", function()
       local kill = require "kong.cmd.utils.kill"
 
