--- conflicted
+++ resolved
@@ -269,11 +269,7 @@
     end)
   end)
 
-<<<<<<< HEAD
-  describe("/etc/hosts resolving in CLI #flaky", function()
-=======
   describe("/etc/hosts resolving in CLI", function()
->>>>>>> 5d721ac9
     if strategy == "cassandra" then
       it("resolves #cassandra hostname", function()
         assert(helpers.kong_exec("start --vv --run-migrations --conf " .. helpers.test_conf_path, {
