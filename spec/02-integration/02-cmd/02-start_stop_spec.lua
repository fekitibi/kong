local helpers = require "spec.helpers"



for _, strategy in helpers.each_strategy() do

describe("kong start/stop #" .. strategy, function()
  lazy_setup(function()
    helpers.get_db_utils(nil, {
      "routes",
      "services",
    }) -- runs migrations
    helpers.prepare_prefix()
  end)
  after_each(function()
    helpers.kill_all()
  end)
  lazy_teardown(function()
    helpers.clean_prefix()
  end)

  it("start help", function()
    local _, stderr = helpers.kong_exec "start --help"
    assert.not_equal("", stderr)
  end)
  it("stop help", function()
    local _, stderr = helpers.kong_exec "stop --help"
    assert.not_equal("", stderr)
  end)
  it("start/stop gracefully with default conf/prefix", function()
    assert(helpers.kong_exec("start", {
      prefix = helpers.test_conf.prefix,
      database = helpers.test_conf.database,
      pg_database = helpers.test_conf.pg_database,
      cassandra_keyspace = helpers.test_conf.cassandra_keyspace
    }))
    assert(helpers.kong_exec("stop", {
      prefix = helpers.test_conf.prefix,
    }))
  end)
  it("start/stop custom Kong conf/prefix", function()
    assert(helpers.kong_exec("start --conf " .. helpers.test_conf_path))
    assert(helpers.kong_exec("stop --prefix " .. helpers.test_conf.prefix))
  end)
  it("start/stop Kong with only stream listeners enabled", function()
    assert(helpers.kong_exec("start ", {
      prefix = helpers.test_conf.prefix,
      admin_listen = "off",
      proxy_listen = "off",
      stream_listen = "127.0.0.1:9022",
    }))
    assert(helpers.kong_exec("stop", {
      prefix = helpers.test_conf.prefix
    }))
  end)
  it("start dumps Kong config in prefix", function()
    assert(helpers.kong_exec("start --conf " .. helpers.test_conf_path))
    assert.truthy(helpers.path.exists(helpers.test_conf.kong_env))
  end)

  if strategy == "cassandra" then
    it("start resolves cassandra contact points", function()
      assert(helpers.kong_exec("start", {
        prefix = helpers.test_conf.prefix,
        database = strategy,
        cassandra_contact_points = os.getenv("KONG_CASSANDRA_CONTACT_POINTS") or "localhost",
        cassandra_keyspace = helpers.test_conf.cassandra_keyspace,
      }))
      assert(helpers.kong_exec("stop", {
        prefix = helpers.test_conf.prefix,
      }))
    end)
  end

  it("creates prefix directory if it doesn't exist", function()
    finally(function()
      helpers.kill_all("foobar")
      pcall(helpers.dir.rmtree, "foobar")
    end)

    assert.falsy(helpers.path.exists("foobar"))
    assert(helpers.kong_exec("start --prefix foobar", {
      pg_database = helpers.test_conf.pg_database,
      cassandra_keyspace = helpers.test_conf.cassandra_keyspace,
    }))
    assert.truthy(helpers.path.exists("foobar"))
  end)

  describe("verbose args", function()
    it("accepts verbose --v", function()
      local _, _, stdout = assert(helpers.kong_exec("start --v --conf " .. helpers.test_conf_path))
      assert.matches("[verbose] prefix in use: ", stdout, nil, true)
    end)
    it("accepts debug --vv", function()
      local _, _, stdout = assert(helpers.kong_exec("start --vv --conf " .. helpers.test_conf_path))
      assert.matches("[verbose] prefix in use: ", stdout, nil, true)
      assert.matches("[debug] prefix = ", stdout, nil, true)
      assert.matches("[debug] database = ", stdout, nil, true)
    end)
    it("prints ENV variables when detected #postgres", function()
      local _, _, stdout = assert(helpers.kong_exec("start --vv --conf " .. helpers.test_conf_path, {
        database = "postgres",
        admin_listen = "127.0.0.1:8001"
      }))
      assert.matches('KONG_DATABASE ENV found with "postgres"', stdout, nil, true)
      assert.matches('KONG_ADMIN_LISTEN ENV found with "127.0.0.1:8001"', stdout, nil, true)
    end)
    it("prints config in alphabetical order", function()
      local _, _, stdout = assert(helpers.kong_exec("start --vv --conf " .. helpers.test_conf_path))
      assert.matches("admin_listen.*anonymous_reports.*cassandra_ssl.*prefix.*", stdout)
    end)
    it("does not print sensitive settings in config", function()
      local _, _, stdout = assert(helpers.kong_exec("start --vv --conf " .. helpers.test_conf_path, {
        pg_password = "do not print",
        cassandra_password = "do not print",
        smtp_password = "do not print",
        admin_gui_auth = "key-auth",
        admin_gui_auth_conf = '{ "keys": "never-ever-show" }',
        admin_gui_session_conf = '{ "keys": "never-ever-show" }',
        enforce_rbac = "on",
        portal = "on",
        portal_auth = "key-auth",
        portal_auth_conf = '{ "keys": "never-ever-show" }',
        portal_session_conf = '{ "secret": "never-ever-show" }',
      }))
      assert.matches('KONG_PG_PASSWORD ENV found with "******"', stdout, nil, true)
      assert.matches('KONG_CASSANDRA_PASSWORD ENV found with "******"', stdout, nil, true)
      assert.matches('KONG_SMTP_PASSWORD ENV found with "******"', stdout, nil, true)
      assert.matches('pg_password = "******"', stdout, nil, true)
      assert.matches('cassandra_password = "******"', stdout, nil, true)
      assert.matches('smtp_password = "******"', stdout, nil, true)
      assert.matches('admin_gui_auth_conf = "******"', stdout, nil, true)
      assert.matches('admin_gui_session_conf = "******"', stdout, nil, true)
      assert.matches('portal_auth_conf = "******"', stdout, nil, true)
      assert.matches('portal_session_conf = "******"', stdout, nil, true)
    end)
  end)

  describe("custom --nginx-conf", function()
    lazy_setup(function()
      helpers.clean_prefix()
    end)
    local templ_fixture = "spec/fixtures/custom_nginx.template"

    it("accept a custom Nginx configuration", function()
      -- XXX: the previous test leaves the prefix in a wrong state that
      -- makes consecutive tests fail. Adding the following prefix
      -- "reset" fixes it but adding those as finally step of the
      -- problematic one doesn't
      helpers.clean_prefix()
      helpers.prepare_prefix()

      assert(helpers.kong_exec("start --conf " .. helpers.test_conf_path .. " --nginx-conf " .. templ_fixture))

      assert.truthy(helpers.path.exists(helpers.test_conf.nginx_conf))

      local contents = helpers.file.read(helpers.test_conf.nginx_conf)
      assert.matches("# This is a custom nginx configuration template for Kong specs", contents, nil, true)
      assert.matches("daemon on;", contents, nil, true)
    end)
  end)

  describe("#flaky /etc/hosts resolving in CLI", function()
    it("resolves #cassandra hostname", function()
      assert(helpers.kong_exec("start --vv --run-migrations --conf " .. helpers.test_conf_path, {
        cassandra_contact_points = "localhost",
        database = "cassandra"
      }))
    end)
    it("resolves #postgres hostname", function()
      assert(helpers.kong_exec("start --conf " .. helpers.test_conf_path, {
        pg_host = "localhost",
        database = "postgres"
      }))
    end)
  end)

  -- TODO: update with new error messages and behavior
  pending("--run-migrations", function()
    before_each(function()
      helpers.dao:drop_schema()
    end)
    after_each(function()
      helpers.dao:drop_schema()
      helpers.dao:run_migrations()
    end)

    describe("errors", function()
      it("does not start with an empty datastore", function()
        local ok, stderr  = helpers.kong_exec("start --conf "..helpers.test_conf_path)
        assert.False(ok)
        assert.matches("the current database schema does not match this version of Kong.", stderr)
      end)
      it("does not start if migrations are not up to date", function()
        helpers.dao:run_migrations()
        -- Delete a migration to simulate inconsistencies between version
        local _, err = helpers.dao.db:query([[
          DELETE FROM schema_migrations WHERE id='rate-limiting'
        ]])
        assert.is_nil(err)

        local ok, stderr  = helpers.kong_exec("start --conf "..helpers.test_conf_path)
        assert.False(ok)
        assert.matches("the current database schema does not match this version of Kong.", stderr)
      end)
      it("connection check errors are prefixed with DB-specific prefix", function()
        local ok, stderr = helpers.kong_exec("start --conf " .. helpers.test_conf_path, {
          pg_port = 99999,
          cassandra_port = 99999,
        })
        assert.False(ok)
        assert.matches("[" .. helpers.test_conf.database .. " error]", stderr, 1, true)
      end)
    end)
  end)

  describe("nginx_main_daemon = off", function()
    it("redirects nginx's stdout to 'kong start' stdout", function()
      local pl_utils = require "pl.utils"
      local pl_file = require "pl.file"

      local stdout_path = os.tmpname()

      finally(function()
        os.remove(stdout_path)
      end)

      local cmd = string.format("KONG_PROXY_ACCESS_LOG=/dev/stdout "    ..
                                "KONG_NGINX_MAIN_DAEMON=off %s start -c %s " ..
                                ">%s 2>/dev/null &", helpers.bin_path,
                                helpers.test_conf_path, stdout_path)

      local ok, _, _, stderr = pl_utils.executeex(cmd)
      if not ok then
        error(stderr)
      end

<<<<<<< HEAD
      helpers.wait_until(function()
        local cmd = string.format("%s health -p ./servroot", helpers.bin_path)
        return pl_utils.executeex(cmd)
      end, 10)

      local proxy_client = assert(helpers.proxy_client())

      local res = assert(proxy_client:send {
        method = "GET",
        path = "/hello",
      })
      assert.res_status(404, res) -- no Route configured
      assert(helpers.stop_kong(helpers.test_conf.prefix))

      -- TEST: since nginx started in the foreground, the 'kong start' command
      -- stdout should receive all of nginx's stdout as well.
      local stdout = pl_file.read(stdout_path)
      assert.matches([["GET /hello HTTP/1.1" 404]] , stdout, nil, true)
    end)
  end)

  describe("nginx_main_daemon = off #flaky on Travis", function()
    it("redirects nginx's stdout to 'kong start' stdout", function()
      local pl_utils = require "pl.utils"
      local pl_file = require "pl.file"

      local stdout_path = os.tmpname()

      finally(function()
        os.remove(stdout_path)
      end)

      local cmd = string.format("KONG_PROXY_ACCESS_LOG=/dev/stdout "    ..
                                "KONG_NGINX_MAIN_DAEMON=off %s start -c %s " ..
                                ">%s 2>/dev/null &", helpers.bin_path,
                                helpers.test_conf_path, stdout_path)

      local ok, _, _, stderr = pl_utils.executeex(cmd)
      if not ok then
        error(stderr)
      end

=======
>>>>>>> ef1a9aae
      helpers.wait_until(function()
        local cmd = string.format("%s health -p ./servroot", helpers.bin_path)
        return pl_utils.executeex(cmd)
      end, 10)

      local proxy_client = assert(helpers.proxy_client())

      local res = assert(proxy_client:send {
        method = "GET",
        path = "/hello",
      })
      assert.res_status(404, res) -- no Route configured
      assert(helpers.stop_kong(helpers.test_conf.prefix))

      -- TEST: since nginx started in the foreground, the 'kong start' command
      -- stdout should receive all of nginx's stdout as well.
      local stdout = pl_file.read(stdout_path)
      assert.matches([["GET /hello HTTP/1.1" 404]] , stdout, nil, true)
    end)
  end)

  if strategy == "off" then
    describe("declarative config start", function()
      it("starts with a valid declarative config file", function()
        local yaml_file = helpers.make_yaml_file [[
          _format_version: "1.1"
          services:
          - name: my-service
            url: http://127.0.0.1:15555
            routes:
            - name: example-route
              hosts:
              - example.test
        ]]

        local proxy_client

        finally(function()
          os.remove(yaml_file)
          helpers.stop_kong(helpers.test_conf.prefix)
          if proxy_client then
            proxy_client:close()
          end
        end)

        assert(helpers.start_kong({
          database = "off",
          declarative_config = yaml_file,
          nginx_worker_processes = 100, -- stress test initialization
          nginx_conf = "spec/fixtures/custom_nginx.template",
        }))

        helpers.wait_until(function()
          -- get a connection, retry until kong starts
          helpers.wait_until(function()
            local pok
            pok, proxy_client = pcall(helpers.proxy_client)
            return pok
          end, 10)

          local res = assert(proxy_client:send {
            method = "GET",
            path = "/",
            headers = {
              host = "example.test",
            }
          })
          local ok = res.status == 200

          if proxy_client then
            proxy_client:close()
            proxy_client = nil
          end

          return ok
        end, 10)
      end)
    end)
  end

  describe("errors", function()
    it("start inexistent Kong conf file", function()
      local ok, stderr = helpers.kong_exec "start --conf foobar.conf"
      assert.False(ok)
      assert.is_string(stderr)
      assert.matches("Error: no file at: foobar.conf", stderr, nil, true)
    end)
    it("stop inexistent prefix", function()
      assert(helpers.kong_exec("start --prefix " .. helpers.test_conf.prefix, {
        pg_database = helpers.test_conf.pg_database,
        cassandra_keyspace = helpers.test_conf.cassandra_keyspace,
      }))

      local ok, stderr = helpers.kong_exec("stop --prefix inexistent")
      assert.False(ok)
      assert.matches("Error: no such prefix: .*/inexistent", stderr)
    end)
    it("notifies when Kong is already running", function()
      assert(helpers.kong_exec("start --prefix " .. helpers.test_conf.prefix, {
        pg_database = helpers.test_conf.pg_database,
        cassandra_keyspace = helpers.test_conf.cassandra_keyspace,
      }))

      local ok, stderr = helpers.kong_exec("start --prefix " .. helpers.test_conf.prefix, {
        pg_database = helpers.test_conf.pg_database
      })
      assert.False(ok)
      assert.matches("Kong is already running in " .. helpers.test_conf.prefix, stderr, nil, true)
    end)
    it("should not stop Kong if already running in prefix", function()
      local kill = require "kong.cmd.utils.kill"

      assert(helpers.kong_exec("start --prefix " .. helpers.test_conf.prefix, {
        pg_database = helpers.test_conf.pg_database,
        cassandra_keyspace = helpers.test_conf.cassandra_keyspace,
      }))

      local ok, stderr = helpers.kong_exec("start --prefix " .. helpers.test_conf.prefix, {
        pg_database = helpers.test_conf.pg_database
      })
      assert.False(ok)
      assert.matches("Kong is already running in " .. helpers.test_conf.prefix, stderr, nil, true)

      assert(kill.is_running(helpers.test_conf.nginx_pid))
    end)
    it("ensures the required shared dictionaries are defined", function()
      local constants = require "kong.constants"
      local pl_file   = require "pl.file"
      local fmt       = string.format

      local templ_fixture     = "spec/fixtures/custom_nginx.template"
      local new_templ_fixture = "spec/fixtures/custom_nginx.template.tmp"

      finally(function()
        pl_file.delete(new_templ_fixture)
        helpers.stop_kong()
      end)

      for _, dict in ipairs(constants.DICTS) do
        -- remove shared dictionary entry
        assert(os.execute(fmt("sed '/lua_shared_dict %s .*;/d' %s > %s",
                              dict, templ_fixture, new_templ_fixture)))

        local ok, err = helpers.start_kong({ nginx_conf = new_templ_fixture })
        assert.falsy(ok)
        assert.matches(
          "missing shared dict '" .. dict .. "' in Nginx configuration, "    ..
          "are you using a custom template? Make sure the 'lua_shared_dict " ..
          dict .. " [SIZE];' directive is defined.", err, nil, true)
      end
    end)
    it("ensures lua-resty-core is loaded", function()
        finally(function()
          helpers.stop_kong()
        end)

        local ok, err = helpers.start_kong({
          prefix = helpers.test_conf.prefix,
          database = helpers.test_conf.database,
          pg_database = helpers.test_conf.pg_database,
          cassandra_keyspace = helpers.test_conf.cassandra_keyspace,
          nginx_http_lua_load_resty_core = "off",
        })
        assert.falsy(ok)
        assert.matches(helpers.unindent([[
          lua-resty-core must be loaded; make sure 'lua_load_resty_core'
          is not disabled.
        ]], nil, true), err, nil, true)
    end)

    if strategy == "cassandra" then
      it("errors when cassandra contact points cannot be resolved", function()
        local ok, stderr = helpers.start_kong({
          database = strategy,
          cassandra_contact_points = "invalid.inexistent.host",
          cassandra_keyspace = helpers.test_conf.cassandra_keyspace,
        })

        assert.False(ok)
        assert.matches("could not resolve any of the provided Cassandra contact points " ..
                       "(cassandra_contact_points = 'invalid.inexistent.host')", stderr, nil, true)

        finally(function()
          helpers.stop_kong()
          helpers.kill_all()
          pcall(helpers.dir.rmtree)
  end)
end)
    end

    if strategy == "off" then
      it("does not start with an invalid declarative config file", function()
        local yaml_file = helpers.make_yaml_file [[
          _format_version: "1.1"
          services:
          - name: "@gobo"
            url: http://mockbin.org
          - name: my-service
            url: http://mockbin.org
            routes:
            - name: example-route
              hosts:
              - example.test
              - \\99
        ]]

        finally(function()
          os.remove(yaml_file)
          helpers.stop_kong()
        end)

        local ok, err = helpers.start_kong({
          database = "off",
          declarative_config = yaml_file,
        })
        assert.falsy(ok)
        assert.matches(helpers.unindent[[
          in 'services':
            - in entry 1 of 'services':
              in 'name': invalid value '@gobo': it must only contain alphanumeric and '., -, _, ~' characters
            - in entry 2 of 'services':
              in 'routes':
                - in entry 1 of 'routes':
                  in 'hosts':
                    - in entry 2 of 'hosts': invalid hostname: \\99
        ]], err, nil, true)
      end)
    end

  end)

  describe("deprecated properties", function()
    describe("prints a warning to stderr", function()
      local u = helpers.unindent

      local function check_warn(opts, deprecated, replacement)
        local kopts = {
          prefix = helpers.test_conf.prefix,
          database = helpers.test_conf.database,
          pg_database = helpers.test_conf.pg_database,
          cassandra_keyspace = helpers.test_conf.cassandra_keyspace,
        }

        for k, v in pairs(opts) do
          kopts[k] = v
        end

        local _, stderr, stdout = assert(helpers.kong_exec("start", kopts))
        assert.matches("Kong started", stdout, nil, true)

        if replacement then
          assert.matches(u([[
            [warn] the ']] .. deprecated .. [[' configuration property is
            deprecated, use ']] .. replacement .. [[' instead
          ]], nil, true), stderr, nil, true)

        else
          assert.matches(u([[
            [warn] the ']] .. deprecated .. [[' configuration property is
            deprecated
          ]], nil, true), stderr, nil, true)
        end

        local _, stderr, stdout = assert(helpers.kong_exec("stop", kopts))
        assert.matches("Kong stopped", stdout, nil, true)
        assert.equal("", stderr)
      end

      it("nginx_optimizations", function()
        check_warn({
          nginx_optimizations = true,
        }, "nginx_optimizations")
      end)

      it("client_max_body_size", function()
        check_warn({
          client_max_body_size = "16k",
        }, "client_max_body_size", "nginx_http_client_max_body_size")
      end)

      it("client_body_buffer_size", function()
        check_warn({
          client_body_buffer_size = "16k",
        }, "client_body_buffer_size", "nginx_http_client_body_buffer_size")
      end)

      it("upstream_keepalive", function()
        check_warn({
          upstream_keepalive = 10,
        }, "upstream_keepalive", "upstream_keepalive_pool_size")
      end)

      it("nginx_http_upstream_keepalive", function()
        check_warn({
          nginx_http_upstream_keepalive = 10,
        }, "nginx_http_upstream_keepalive", "upstream_keepalive_pool_size")
      end)

      it("nginx_http_upstream_keepalive_requests", function()
        check_warn({
          nginx_http_upstream_keepalive_requests = 50,
        }, "nginx_http_upstream_keepalive_requests", "upstream_keepalive_max_requests")
      end)

      it("nginx_http_upstream_keepalive_timeout", function()
        check_warn({
          nginx_http_upstream_keepalive_timeout = "30s",
        }, "nginx_http_upstream_keepalive_timeout", "upstream_keepalive_idle_timeout")
      end)

      it("nginx_upstream_keepalive", function()
        check_warn({
          nginx_upstream_keepalive = 10,
        }, "nginx_upstream_keepalive", "upstream_keepalive_pool_size")
      end)

      it("nginx_upstream_keepalive_requests", function()
        check_warn({
          nginx_upstream_keepalive_requests = 10,
        }, "nginx_upstream_keepalive_requests", "upstream_keepalive_max_requests")
      end)

      it("nginx_upstream_keepalive_timeout", function()
        check_warn({
          nginx_upstream_keepalive_timeout = "30s",
        }, "nginx_upstream_keepalive_timeout", "upstream_keepalive_idle_timeout")
      end)

      it("'cassandra_consistency'", function()
        local opts = {
          prefix = helpers.test_conf.prefix,
          database = helpers.test_conf.database,
          pg_database = helpers.test_conf.pg_database,
          cassandra_keyspace = helpers.test_conf.cassandra_keyspace,
          cassandra_consistency = "LOCAL_ONE",
        }

        local _, stderr, stdout = assert(helpers.kong_exec("start", opts))
        assert.matches("Kong started", stdout, nil, true)
        assert.matches(u([[
          [warn] the 'cassandra_consistency' configuration property is
          deprecated, use 'cassandra_write_consistency / cassandra_read_consistency'
          instead
        ]], nil, true), stderr, nil, true)

        local _, stderr, stdout = assert(helpers.kong_exec("stop", opts))
        assert.matches("Kong stopped", stdout, nil, true)
        assert.equal("", stderr)
      end)
    end)
  end)
end)

end<|MERGE_RESOLUTION|>--- conflicted
+++ resolved
@@ -235,7 +235,6 @@
         error(stderr)
       end
 
-<<<<<<< HEAD
       helpers.wait_until(function()
         local cmd = string.format("%s health -p ./servroot", helpers.bin_path)
         return pl_utils.executeex(cmd)
@@ -278,8 +277,6 @@
         error(stderr)
       end
 
-=======
->>>>>>> ef1a9aae
       helpers.wait_until(function()
         local cmd = string.format("%s health -p ./servroot", helpers.bin_path)
         return pl_utils.executeex(cmd)
