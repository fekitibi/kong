local helpers = require "spec.helpers"
local pl_utils = require "pl.utils"
local utils = require "kong.tools.utils"
local DB = require "kong.db.init"


-- Current number of migrations to execute in a new install
-- additional 1 for EE
local nr_migrations = 1 + 1 -- 11


local lua_path = [[ KONG_LUA_PATH_OVERRIDE="./spec/fixtures/migrations/?.lua;]] ..
                 [[./spec/fixtures/migrations/?/init.lua;]]..
                 [[./spec/fixtures/custom_plugins/?.lua;]]..
                 [[./spec/fixtures/custom_plugins/?/init.lua;" ]]


for _, strategy in helpers.each_strategy() do


  local function run_kong(cmd, env, no_lua_path_overrides)
    env = env or {}
    env.database = strategy
    env.plugins = env.plugins or "off"

    local lpath
    if not no_lua_path_overrides then
      lpath = lua_path
    end

    local cmdline = cmd .. " -c " .. helpers.test_conf_path
    local _, code, stdout, stderr = helpers.kong_exec(cmdline, env, true, lpath)
    return code, stdout, stderr
  end


  local function init_db()
    local db = assert(DB.new(helpers.test_conf, strategy))
    assert(db:init_connector())
    assert(db:connect())
    finally(function()
      db.connector:close()
    end)
    return db
  end


  describe("kong migrations #" .. strategy, function()

    lazy_teardown(function()
      run_kong("migrations reset --yes")
    end)

    it("rejects invalid commands", function()
      local code, _, stderr = run_kong("migrations invalid")
      assert.same(1, code)
      assert.match("No such command for migrations: invalid", stderr, 1, true)
    end)

    describe("#db reset", function()
      it("cannot run non-interactively without --yes", function()
        local cmd = string.format(helpers.unindent [[
          echo y | %s KONG_DATABASE=%s %s migrations reset --v
        ]], lua_path, strategy, helpers.bin_path, helpers.test_conf_path)
        local ok, code, _, stderr = pl_utils.executeex(cmd)
        assert.falsy(ok)
        assert.same(1, code)
        assert.match("not a tty", stderr, 1, true)
      end)

<<<<<<< HEAD
      -- XXX EE: test fixed upstream on a later version
      pending("runs non-interactively with --yes", function()
=======
      it("runs non-interactively with --yes", function()
        run_kong("migrations bootstrap")
>>>>>>> 28e4baf3
        local db = init_db()
        local code = run_kong("migrations reset --yes")
        assert.same(0, code)

        -- schema_migrations returns nil when it is reset
        local migrations, err = db.connector:schema_migrations()
        assert.is_nil(migrations)
        assert.is_nil(err)
      end)

      it("runs even if database is in a bad state", function()
        run_kong("migrations bootstrap")
        local db = init_db()

        -- valid SQL and CQL
        db.connector:query("DROP TABLE locks;")

        local code = run_kong("migrations reset --yes")
        assert.same(0, code)

        -- schema_migrations returns nil when it is reset
        local migrations, err = db.connector:schema_migrations()
        assert.is_nil(migrations)
        assert.is_nil(err)
      end)

      it("does not reset twice", function()
        run_kong("migrations reset --yes")
        local code, stdout = run_kong("migrations reset --yes")
        assert.same(1, code)
        assert.match("nothing to reset", stdout, 1, true)
      end)
    end)

    describe("bootstrap", function()
      it("#db runs and bootstraps the database", function()
        run_kong("migrations reset --yes")
        local code, stdout = run_kong("migrations bootstrap")
        assert.same(0, code)
        assert.match("\nmigrating core", stdout, 1, true)
        assert.match("\n" .. nr_migrations .. " migration", stdout, 1, true)
        assert.match("\nDatabase is up-to-date\n", stdout, 1, true)
      end)

      if strategy == "off" then
        it("always reports as bootstrapped", function()
          local code, stdout = run_kong("migrations bootstrap")
          assert.same(0, code)
          assert.match("Database already bootstrapped", stdout, 1, true)
        end)
      end

      it("does not bootstrap twice", function()
        local code = run_kong("migrations bootstrap")
        assert.same(0, code)
        local stdout
        code, stdout = run_kong("migrations bootstrap")
        assert.same(0, code)
        assert.match("Database already bootstrapped", stdout, 1, true)
      end)

      pending("-q suppresses all output", function()
        local code, stdout, stderr = run_kong("migrations bootstrap -q")
        assert.same(0, code)
        assert.same(0, #stdout)
        assert.same(0, #stderr)
      end)
    end)

    describe("list", function()
      it("#db fails if not bootstrapped", function()
        local code = run_kong("migrations reset --yes")
        assert.same(0, code)
        local stdout
        code, stdout = run_kong("migrations list")
        assert.same(3, code)
        assert.match("Database needs bootstrapping or is older than Kong 1.0", stdout, 1, true)
      end)

      it("lists migrations if bootstrapped", function()
        local code = run_kong("migrations bootstrap")
        assert.same(0, code)
        code = run_kong("migrations up")
        assert.same(0, code)
        local stdout
        code, stdout = run_kong("migrations list")
        assert.same(0, code)
        assert.match("Executed migrations:", stdout, 1, true)

        if strategy ~= "off" then
        local db = init_db()
        -- valid CQL and SQL; don't expect to go over one page in CQL here
        local rows = db.connector:query([[SELECT * FROM schema_meta;]])
        local n = 0
        for _, row in ipairs(rows) do
          n = n + #row.executed
        end
        assert.same(nr_migrations, n)
        end
      end)

      it("#db lists pending migrations if any", function()
        run_kong("migrations bootstrap")
        local code, stdout = run_kong("migrations list", {
          plugins = "with-migrations",
        })
        assert.same(5, code)
        -- assert.match("database has new migrations available:\n" ..
        --              "session: 000_base_session\n" ..
        --              "with-migrations: 000_base_with_migrations, 001_14_to_15",
        assert.match("Executed migrations:\n" ..
                     "      core: 000_base\n" ..
                     "enterprise: 000_base\n\n" ..
                     "New migrations available:\n" ..
                     "        session: 000_base_session\n" ..
                     "with-migrations: 000_base_with_migrations, 001_14_to_15\n\n" ..
                     "Run 'kong migrations up' to proceed",
                     stdout, 1, true)
      end)

      pending("-q suppresses all output", function()
        local code, stdout, stderr = run_kong("migrations list -q")
        assert.same(0, code)
        assert.same(0, #stdout)
        assert.same(0, #stderr)
      end)
    end)

    describe("up", function()
      it("#db performs first phase of migration", function()
        run_kong("migrations reset --yes")
        local code = run_kong("migrations bootstrap")
        assert.same(0, code)

        local stdout, stderr
        code, stdout, stderr = run_kong("migrations up", {
          plugins = "with-migrations",
        })
        assert.match("3 migrations processed", stdout .. "\n" .. stderr, 1, true)
        assert.match("2 executed", stdout .. "\n" .. stderr, 1, true)
        assert.match("1 pending", stdout .. "\n" .. stderr, 1, true)
        assert.same(0, code)

        code, stdout = run_kong("migrations up")
        assert.same(0, code)
        assert.match("Database is already up-to-date", stdout, 1, true)

        local db = init_db()
        -- valid CQL and SQL; don't expect to go over one page in CQL here
        local rows = db.connector:query([[SELECT * FROM schema_meta;]])
        local executed = 0
        local pending = 0
        for _, row in ipairs(rows) do
          executed = executed + #row.executed
          pending = pending + (type(row.pending) == "table" and #row.pending or 0)
        end

        assert.same(nr_migrations + 2, executed)
        assert.same(1, pending)
      end)

      if strategy == "off" then
        it("always reports as up-to-date", function()
          local code, stdout = run_kong("migrations up")
          assert.same(0, code)
          assert.match("Database is already up-to-date", stdout, 1, true)
        end)
      end

      pending("-q suppresses all output", function()
        local code, stdout, stderr = run_kong("migrations up -q")
        assert.same(0, code)
        assert.same(0, #stdout)
        assert.same(0, #stderr)
      end)
    end)

    describe("finish", function()
      it("#db performs second phase of migration", function()
        run_kong("migrations reset --yes")
        run_kong("migrations bootstrap")

        local code = run_kong("migrations up", {
          plugins = "with-migrations",
        })
        assert.same(0, code)

        local stdout, stderr
        code, stdout, stderr = run_kong("migrations finish", {
          plugins = "with-migrations",
        })
        assert.match("1 migration processed", stdout .. "\n" .. stderr, 1, true)
        assert.match("1 executed", stdout .. "\n" .. stderr, 1, true)
        assert.same(0, code)

        code, stdout = run_kong("migrations finish")
        assert.same(0, code)
        assert.match("No pending migrations to finish", stdout, 1, true)

        local db = init_db()
        -- valid CQL and SQL; don't expect to go over one page in CQL here
        local rows = db.connector:query([[SELECT * FROM schema_meta;]])
        local executed = 0
        local pending = 0
        for _, row in ipairs(rows) do
          executed = executed + #row.executed
          pending = pending + (type(row.pending) == "table" and #row.pending or 0)
        end
        --assert.same({}, rows)
        assert.same(nr_migrations + 3, executed)
        assert.same(0, pending)
      end)

      if strategy == "off" then
        it("always reports as done", function()
          local code, stdout = run_kong("migrations finish")
          assert.same(0, code)
          assert.match("No pending migrations to finish", stdout, 1, true)
        end)
      end

      pending("-q suppresses all output", function()
        local code, stdout, stderr = run_kong("migrations finish -q")
        assert.same(0, code)
        assert.same(0, #stdout)
        assert.same(0, #stderr)
      end)
    end)

    -- XXX EE: EE migrations are not reentrant
    pending("reentrancy " .. strategy, function()

      lazy_setup(function()
        run_kong("migrations reset --yes")
      end)

      after_each(function()
        run_kong("migrations reset --yes")
      end)

      it("#db is reentrant with migrations up -f", function()
        local _, code, stdout, stderr
        code, _, stderr = run_kong("migrations reset --yes", {
          plugins = "bundled"
        }, true)
        assert.equal(1, code)
        assert.equal("", stderr)

        code, _, stderr = run_kong("migrations bootstrap", {
          plugins = "bundled"
        }, true)
        assert.equal(0, code)
        if strategy ~= "cassandra" then
          -- cassandra outputs some warnings on duplicate
          -- columns which can safely be ignored
          assert.equal("", stderr)
        end

        code, stdout, stderr = run_kong("migrations up", {
          plugins = "bundled"
        }, true)
        assert.equal(0, code)
        assert.equal("Database is already up-to-date", utils.strip(stdout))
        if strategy ~= "cassandra" then
          -- cassandra outputs some warnings on duplicate
          -- columns which can safely be ignored
          assert.equal("", stderr)
        end

        code, stdout, stderr = run_kong("migrations up -f", {
          plugins = "bundled"
        }, true)
        assert.equal(0, code)
        if strategy ~= "cassandra" then
          -- cassandra outputs some warnings on duplicate
          -- columns which can safely be ignored
          assert.equal("", stderr)
        end

        local code2, stdout2, stderr2 = run_kong("migrations up -f", {
          plugins = "bundled"
        }, true)
        assert.equal(0, code)
        if strategy ~= "cassandra" then
          -- cassandra outputs some warnings on duplicate
          -- columns which can safely be ignored
          assert.equal("", stderr)
        end

        assert.equal(code, code2)
        assert.equal(stdout, stdout2)
        if strategy ~= "cassandra" then
          assert.equal(stderr, stderr2)
        end
      end)

      it("#db is reentrant with migrations finish -f", function()
        local _, code, stdout, stderr
        code, _, stderr = run_kong("migrations reset --yes", {
          plugins = "bundled"
        }, true)
        assert.equal(1, code)
        assert.equal("", stderr)

        code, _, stderr = run_kong("migrations bootstrap", {
          plugins = "bundled"
        }, true)
        assert.equal(0, code)
        if strategy ~= "cassandra" then
          -- cassandra outputs some warnings on duplicate
          -- columns which can safely be ignored
          assert.equal("", stderr)
        end

        code, stdout, stderr = run_kong("migrations up", {
          plugins = "bundled"
        }, true)

        assert.equal(0, code)
        assert.equal("Database is already up-to-date", utils.strip(stdout))
        if strategy ~= "cassandra" then
          -- cassandra outputs some warnings on duplicate
          -- columns which can safely be ignored
          assert.equal("", stderr)
        end

        code, stdout, stderr = run_kong("migrations finish", {
          plugins = "bundled"
        }, true)
        assert.equal(0, code)
        assert.equal("No pending migrations to finish", utils.strip(stdout))
        assert.equal("", stderr)

        code, stdout, stderr = run_kong("migrations finish -f", {
          plugins = "bundled"
        }, true)
        assert.equal(0, code)
        if strategy ~= "cassandra" then
          -- cassandra outputs some warnings on duplicate
          -- columns which can safely be ignored
          assert.equal("", stderr)
        end

        local code2, stdout2, stderr2 = run_kong("migrations finish -f", {
          plugins = "bundled"
        }, true)
        assert.equal(0, code)
        if strategy ~= "cassandra" then
          -- cassandra outputs some warnings on duplicate
          -- columns which can safely be ignored
          assert.equal("", stderr)
        end

        assert.equal(code, code2)
        assert.equal(stdout, stdout2)
        if strategy ~= "cassandra" then
          assert.equal(stderr, stderr2)
        end
      end)
    end)
  end)
end<|MERGE_RESOLUTION|>--- conflicted
+++ resolved
@@ -68,13 +68,8 @@
         assert.match("not a tty", stderr, 1, true)
       end)
 
-<<<<<<< HEAD
-      -- XXX EE: test fixed upstream on a later version
-      pending("runs non-interactively with --yes", function()
-=======
       it("runs non-interactively with --yes", function()
         run_kong("migrations bootstrap")
->>>>>>> 28e4baf3
         local db = init_db()
         local code = run_kong("migrations reset --yes")
         assert.same(0, code)
