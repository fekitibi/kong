--- conflicted
+++ resolved
@@ -153,14 +153,14 @@
         assert.match("Executed migrations:", stdout, 1, true)
 
         if strategy ~= "off" then
-          local db = init_db()
-          -- valid CQL and SQL; don't expect to go over one page in CQL here
-          local rows = db.connector:query([[SELECT * FROM schema_meta;]])
-          local n = 0
-          for _, row in ipairs(rows) do
-            n = n + #row.executed
-          end
-          assert.same(nr_migrations, n)
+        local db = init_db()
+        -- valid CQL and SQL; don't expect to go over one page in CQL here
+        local rows = db.connector:query([[SELECT * FROM schema_meta;]])
+        local n = 0
+        for _, row in ipairs(rows) do
+          n = n + #row.executed
+        end
+        assert.same(nr_migrations, n)
         end
       end)
 
@@ -170,17 +170,14 @@
           plugins = "with-migrations",
         })
         assert.same(5, code)
-<<<<<<< HEAD
-        assert.match("database has new migrations available:\n" ..
-                     "session: 000_base_session\n" ..
-                     "with-migrations: 000_base_with_migrations, 001_14_to_15",
-=======
+        -- assert.match("database has new migrations available:\n" ..
+        --              "session: 000_base_session\n" ..
+        --              "with-migrations: 000_base_with_migrations, 001_14_to_15",
         assert.match("Executed migrations:\n" ..
                      "core: 000_base\n\n" ..
                      "New migrations available:\n" ..
                      "with-migrations: 000_base_with_migrations, 001_14_to_15\n\n" ..
                      "Run 'kong migrations up' to proceed",
->>>>>>> 5e9a43a3
                      stdout, 1, true)
       end)
 
