--- conflicted
+++ resolved
@@ -1076,7 +1076,6 @@
           end)
 
           it("returns a 400 if called with invalid interval", function()
-<<<<<<< HEAD
             local consumer
             helpers.with_current_ws(
               dao.workspaces:find_all({name = "default"}),
@@ -1086,28 +1085,6 @@
                   custom_id = "1234"
                 })
             end)
-
-            local res = assert(client:send {
-              methd = "GET",
-              path = "/vitals/status_codes/by_consumer",
-              query = {
-                interval = "so-wrong",
-                consumer_id = consumer.id,
-              }
-            })
-            res = assert.res_status(400, res)
-            local json = cjson.decode(res)
-
-            assert.same("Invalid query params: interval must be 'minutes' or 'seconds'", json.message)
-          end)
-
-          it("returns a 400 if called with invalid start_ts", function()
-=======
->>>>>>> aeb69873
-            local consumer = assert(dao.consumers:insert {
-              username  = "bob",
-              custom_id = "1234"
-            })
 
             local res = assert(client:send {
               methd = "GET",
@@ -1333,7 +1310,6 @@
           end)
 
           it("returns a 400 if called with invalid interval", function()
-<<<<<<< HEAD
             local consumer
             helpers.with_current_ws(
               dao.workspaces:find_all({name = "default"}),
@@ -1343,28 +1319,6 @@
                   custom_id = "1234"
                 })
             end)
-
-            local res = assert(client:send {
-              methd = "GET",
-              path = "/vitals/status_codes/by_consumer_and_route",
-              query = {
-                interval = "so-wrong",
-                consumer_id = consumer.id,
-              }
-            })
-            res = assert.res_status(400, res)
-            local json = cjson.decode(res)
-
-            assert.same("Invalid query params: interval must be 'minutes' or 'seconds'", json.message)
-          end)
-
-          it("returns a 400 if called with invalid start_ts", function()
-=======
->>>>>>> aeb69873
-            local consumer = assert(dao.consumers:insert {
-              username  = "bob",
-              custom_id = "1234"
-            })
 
             local res = assert(client:send {
               methd = "GET",
@@ -1784,7 +1738,6 @@
           end)
 
           it("returns a 400 if called with invalid interval", function()
-<<<<<<< HEAD
             local consumer
             helpers.with_current_ws(
               dao.workspaces:find_all({name = "default"}),
@@ -1809,12 +1762,15 @@
           end)
 
           it("returns a 400 if called with invalid start_ts", function()
-=======
->>>>>>> aeb69873
-            local consumer = assert(dao.consumers:insert {
-              username = "bob",
-              custom_id = "1234"
-            })
+            local consumer
+            helpers.with_current_ws(
+              dao.workspaces:find_all({name = "default"}),
+              function()
+                consumer = assert(dao.consumers:insert {
+                  username = "bob",
+                  custom_id = "1234"
+                })
+            end)
 
             local res = assert(client:send {
               methd = "GET",
@@ -1827,29 +1783,6 @@
             res = assert.res_status(400, res)
             local json = cjson.decode(res)
 
-<<<<<<< HEAD
-=======
-            assert.same("Invalid query params: consumer_id, duration, and level are required", json.message)
-          end)
-
-          it("returns a 400 if called with invalid start_ts", function()
-            local consumer = assert(dao.consumers:insert {
-              username = "bob",
-              custom_id = "1234"
-            })
-
-            local res = assert(client:send {
-              methd = "GET",
-              path = "/vitals/consumers/" .. consumer.id .. "/cluster",
-              query = {
-                interval = "seconds",
-                start_ts = "foo"
-              }
-            })
-            res = assert.res_status(400, res)
-            local json = cjson.decode(res)
-
->>>>>>> aeb69873
             assert.same("Invalid query params: start_ts must be a number", json.message)
           end)
         end)
