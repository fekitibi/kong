local helpers = require "spec.helpers"


for _, strategy in helpers.each_strategy() do
  describe("use-cases with DB: #" .. strategy, function()
    local dao
    local bp

    setup(function()
      local _
      bp, _, dao = helpers.get_db_utils(strategy)
    end)

    it("retrieves plugins for plugins_iterator", function()
      -- fixtures

      local service = bp.services:insert()
      local consumer = bp.consumers:insert()

      -- insert plugin for Service

      local key_auth, err = dao.plugins:insert {
        name       = "key-auth",
        service_id = service.id,
      }
      assert.is_nil(err)

<<<<<<< HEAD
      local _, err = factory.plugins:insert {
        name = "correlation-id", api_id = api.id,
=======
      -- insert plugin for Service (bis)

      local _, err = dao.plugins:insert {
        name       = "rate-limiting",
        service_id = service.id,
        config     = { minute = 1 },
>>>>>>> cff0bae8
      }
      assert.is_nil(err)

      -- insert plugin for Service + Consumer

<<<<<<< HEAD
      local correlation_id_for_consumer, err = factory.plugins:insert {
        name = "correlation-id", api_id = api.id, consumer_id = consumer.id,
=======
      local rate_limiting_for_consumer, err = dao.plugins:insert {
        name        = "rate-limiting",
        service_id  = service.id,
        consumer_id = consumer.id,
        config      = { minute = 1 },
>>>>>>> cff0bae8
      }
      assert.is_nil(err)

      -- TEST 1: retrieve key-auth plugin for Service

      local rows, err = dao.plugins:find_all {
        name       = "key-auth",
        service_id = service.id,
      }
      assert.is_nil(err)
      assert.equal(1, #rows)
      assert.same(key_auth, rows[1])

<<<<<<< HEAD
      --
      rows, err = factory.plugins:find_all {
        name = "correlation-id",
        api_id = api.id
=======
      -- TEST 2: retrieve rate-limiting plugin for Service
      -- note: this is correct according to the legacy DAO behavior, but
      -- note that the second rate-limiting plugin also has a consumer_id,
      -- and hence, should only run when this Consumer is authenticated.

      rows, err = dao.plugins:find_all {
        name       = "rate-limiting",
        service_id = service.id,
>>>>>>> cff0bae8
      }
      assert.is_nil(err)
      assert.equal(2, #rows)

<<<<<<< HEAD
      --
      rows, err = factory.plugins:find_all {
        name = "correlation-id",
        api_id = api.id,
=======
      -- TEST 3: retrieve rate-limiting plugin for Service + Consumer

      rows, err = dao.plugins:find_all {
        name        = "rate-limiting",
        service_id  = service.id,
>>>>>>> cff0bae8
        consumer_id = consumer.id
      }
      assert.is_nil(err)
      assert.equal(1, #rows)
      assert.same(correlation_id_for_consumer, rows[1])
    end)

    it("update a plugin config", function()
      local service = bp.services:insert()

      local key_auth, err = dao.plugins:insert {
        name       = "key-auth",
        service_id = service.id,
      }
      assert.is_nil(err)

      local updated_key_auth, err = dao.plugins:update({
        config = { key_names = { "key-updated" } }
      }, key_auth)
      assert.is_nil(err)
      assert.same({ "key-updated" }, updated_key_auth.config.key_names)
    end)

    it("does not override plugin config if partial update", function()
      local service = bp.services:insert()

      local key_auth, err = dao.plugins:insert {
        name = "key-auth",
        service_id = service.id,
        config = {
          hide_credentials = true,
        }
      }
      assert.is_nil(err)

      local updated_key_auth, err = dao.plugins:update({
        config = { key_names = { "key-set-null-test-updated" } }
      }, key_auth)
      assert.is_nil(err)
      assert.same({ "key-set-null-test-updated" }, updated_key_auth.config.key_names)
      assert.is_true(updated_key_auth.config.hide_credentials)
    end)
  end)
end<|MERGE_RESOLUTION|>--- conflicted
+++ resolved
@@ -25,32 +25,22 @@
       }
       assert.is_nil(err)
 
-<<<<<<< HEAD
-      local _, err = factory.plugins:insert {
-        name = "correlation-id", api_id = api.id,
-=======
       -- insert plugin for Service (bis)
 
       local _, err = dao.plugins:insert {
         name       = "rate-limiting",
         service_id = service.id,
         config     = { minute = 1 },
->>>>>>> cff0bae8
       }
       assert.is_nil(err)
 
       -- insert plugin for Service + Consumer
 
-<<<<<<< HEAD
-      local correlation_id_for_consumer, err = factory.plugins:insert {
-        name = "correlation-id", api_id = api.id, consumer_id = consumer.id,
-=======
       local rate_limiting_for_consumer, err = dao.plugins:insert {
         name        = "rate-limiting",
         service_id  = service.id,
         consumer_id = consumer.id,
         config      = { minute = 1 },
->>>>>>> cff0bae8
       }
       assert.is_nil(err)
 
@@ -64,12 +54,6 @@
       assert.equal(1, #rows)
       assert.same(key_auth, rows[1])
 
-<<<<<<< HEAD
-      --
-      rows, err = factory.plugins:find_all {
-        name = "correlation-id",
-        api_id = api.id
-=======
       -- TEST 2: retrieve rate-limiting plugin for Service
       -- note: this is correct according to the legacy DAO behavior, but
       -- note that the second rate-limiting plugin also has a consumer_id,
@@ -78,28 +62,20 @@
       rows, err = dao.plugins:find_all {
         name       = "rate-limiting",
         service_id = service.id,
->>>>>>> cff0bae8
       }
       assert.is_nil(err)
       assert.equal(2, #rows)
 
-<<<<<<< HEAD
-      --
-      rows, err = factory.plugins:find_all {
-        name = "correlation-id",
-        api_id = api.id,
-=======
       -- TEST 3: retrieve rate-limiting plugin for Service + Consumer
 
       rows, err = dao.plugins:find_all {
         name        = "rate-limiting",
         service_id  = service.id,
->>>>>>> cff0bae8
         consumer_id = consumer.id
       }
       assert.is_nil(err)
       assert.equal(1, #rows)
-      assert.same(correlation_id_for_consumer, rows[1])
+      assert.same(rate_limiting_for_consumer, rows[1])
     end)
 
     it("update a plugin config", function()
