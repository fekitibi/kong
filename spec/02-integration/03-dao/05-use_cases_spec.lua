--- conflicted
+++ resolved
@@ -1,20 +1,5 @@
-<<<<<<< HEAD
-local helpers = require "spec.02-integration.03-dao.helpers"
-local Factory = require "kong.dao.factory"
+local helpers = require "spec.helpers"
 local singletons = require "kong.singletons"
-
-
-helpers.for_each_dao(function(kong_config)
-  describe("Real use-cases with DB: #" .. kong_config.database, function()
-    local factory
-    setup(function()
-      factory = assert(Factory.new(kong_config))
-      singletons.dao = factory
-      assert(factory:run_migrations())
-=======
-local helpers = require "spec.helpers"
-
->>>>>>> 9ec7e5cf
 
 for _, strategy in helpers.each_strategy() do
   describe("use-cases with DB: #" .. strategy, function()
@@ -24,6 +9,7 @@
     setup(function()
       local _
       bp, _, dao = helpers.get_db_utils(strategy)
+      singletons.dao = dao
     end)
 
     it("retrieves plugins for plugins_iterator", function()
