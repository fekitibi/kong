local helpers = require "spec.helpers"
local cjson = require "cjson"
local utils   = require "kong.tools.utils"

local function it_content_types(title, fn)
  local test_form_encoded = fn("application/x-www-form-urlencoded")
  local test_multipart = fn("multipart/form-data")
  local test_json = fn("application/json")

  it(title .. " with application/www-form-urlencoded", test_form_encoded)
  it(title .. " with multipart/form-data", test_multipart)
  it(title .. " with application/json", test_json)
end

local function client_send(req)
  local client = helpers.admin_client()
  local res = assert(client:send(req))
  local status, body = res.status, res:read_body()
  client:close()
  return status, body
end

for _, strategy in helpers.each_strategy() do

describe("Admin API #" .. strategy, function()
  local bp
  local client
  local weight_default, weight_min, weight_max = 100, 0, 65535
  local default_port = 8000

  lazy_setup(function()
    local fixtures = {
      dns_mock = helpers.dns_mock.new()
    }
    fixtures.dns_mock:A {
      name = "custom_localhost",
      address = "127.0.0.1",
    }

    bp = helpers.get_db_utils(strategy, {
      "upstreams",
      "targets",
    })
    assert(helpers.start_kong({
      database   = strategy,
      nginx_conf = "spec/fixtures/custom_nginx.template",
    }, nil, nil, fixtures))
  end)

  lazy_teardown(function()
    assert(helpers.stop_kong())
  end)

  before_each(function()
    client = assert(helpers.admin_client())
  end)

  after_each(function()
    if client then client:close() end
  end)

  describe("/targets", function()
    it("returns a 404", function()
      local res = assert(client:send {
        method = "GET",
        path = "/targets"
      })
      assert.response(res).has.status(404)
      local json = assert.response(res).has.jsonbody()
      assert.equal("Not found", json.message)
    end)
  end)

  describe("/upstreams/{upstream}/targets/", function()
    describe("POST", function()
      it_content_types("creates a target with defaults", function(content_type)
        return function()
          local upstream = bp.upstreams:insert { slots = 10 }
          local res = assert(client:send {
            method = "POST",
            path = "/upstreams/" .. upstream.name .. "/targets/",
            body = {
              target = "mashape.com",
            },
            headers = {["Content-Type"] = content_type}
          })
          assert.response(res).has.status(201)
          local json = assert.response(res).has.jsonbody()
          assert.equal("mashape.com:" .. default_port, json.target)
          assert.is_number(json.created_at)
          assert.is_string(json.id)
          assert.are.equal(weight_default, json.weight)
        end
      end)
      it_content_types("creates a target without defaults", function(content_type)
        return function()
          local upstream = bp.upstreams:insert { slots = 10 }
          local res = assert(client:send {
            method = "POST",
            path = "/upstreams/" .. upstream.name .. "/targets/",
            body = {
              target = "mashape.com:123",
              weight = 99,
            },
            headers = {["Content-Type"] = content_type}
          })
          assert.response(res).has.status(201)
          local json = assert.response(res).has.jsonbody()
          assert.equal("mashape.com:123", json.target)
          assert.is_number(json.created_at)
          assert.is_string(json.id)
          assert.are.equal(99, json.weight)
        end
      end)
<<<<<<< HEAD
=======

      it_content_types("updates and does not create duplicated targets (#deprecated)", function(content_type)
        return function()
          local upstream = bp.upstreams:insert { slots = 10 }
          local res = assert(client:send {
            method = "POST",
            path = "/upstreams/" .. upstream.name .. "/targets/",
            body = {
              target = "single-target.test:8080",
              weight = 1,
            },
            headers = {["Content-Type"] = content_type}
          })
          assert.response(res).has.status(201)
          local json = assert.response(res).has.jsonbody()
          assert.equal("single-target.test:8080", json.target)
          assert.is_number(json.created_at)
          assert.is_string(json.id)
          local id = json.id
          assert.are.equal(1, json.weight)

          local res = assert(client:send {
            method = "POST",
            path = "/upstreams/" .. upstream.name .. "/targets/",
            body = {
              target = "single-target.test:8080",
              weight = 100,
            },
            headers = {["Content-Type"] = content_type}
          })
          local body = assert.response(res).has.status(200)
          local json = cjson.decode(body)
          assert.are.equal(100, json.weight)
          assert.are.equal(id, json.id)
          assert.equal("true", res.headers["Deprecation"])
        end
      end)
>>>>>>> 7871cd28

      describe("errors", function()
        it("handles malformed JSON body", function()
          local upstream = bp.upstreams:insert { slots = 10 }
          local res = assert(client:request {
            method = "POST",
            path = "/upstreams/" .. upstream.name .. "/targets/",
            body = '{"hello": "world"',
            headers = {["Content-Type"] = "application/json"}
          })
          local body = assert.response(res).has.status(400)
          local json = cjson.decode(body)
          assert.same({ message = "Cannot parse JSON body" }, json)
        end)
        it_content_types("handles invalid input", function(content_type)
          return function()
            local upstream = bp.upstreams:insert { slots = 10 }
            -- Missing parameter
            local res = assert(client:send {
              method = "POST",
              path = "/upstreams/" .. upstream.name .. "/targets/",
              body = {
                weight = weight_min,
              },
              headers = {["Content-Type"] = content_type}
            })
            local body = assert.response(res).has.status(400)
            local json = cjson.decode(body)
            assert.equal("schema violation", json.name)
            assert.same({ target = "required field missing" }, json.fields)

            -- Invalid target parameter
            res = assert(client:send {
              method = "POST",
              path = "/upstreams/" .. upstream.name .. "/targets/",
              body = {
                target = "some invalid host name",
              },
              headers = {["Content-Type"] = content_type}
            })
            body = assert.response(res).has.status(400)
            local json = cjson.decode(body)
            assert.equal("schema violation", json.name)
            assert.same({ target = "Invalid target; not a valid hostname or ip address" }, json.fields)

            -- Invalid weight parameter
            res = assert(client:send {
              method = "POST",
              path = "/upstreams/" .. upstream.name .. "/targets/",
              body = {
                target = "mashape.com",
                weight = weight_max + 1,
              },
              headers = {["Content-Type"] = content_type}
            })
            body = assert.response(res).has.status(400)
            local json = cjson.decode(body)
            assert.equal("schema violation", json.name)
            assert.same({ weight = "value should be between 0 and " .. weight_max }, json.fields)
          end
        end)

        for _, method in ipairs({"PUT", "PATCH", "DELETE"}) do
          it_content_types("returns 405 on " .. method, function(content_type)
            return function()
              local upstream = bp.upstreams:insert { slots = 10 }
              local res = assert(client:send {
                method = method,
                path = "/upstreams/" .. upstream.name .. "/targets/",
                body = {
                  target = "mashape.com",
                },
                headers = {["Content-Type"] = content_type}
              })
              assert.response(res).has.status(405)
            end
          end)
        end
      end)
    end)

    describe("GET", function()
      local apis = {}

      local upstream

      before_each(function()
        upstream = bp.upstreams:insert {}

        apis[1] = bp.targets:insert {
          target = "api-1:80",
          weight = 10,
          upstream = { id = upstream.id },
        }
        apis[2] = bp.targets:insert {
          target = "api-2:80",
          weight = 0,
          upstream = { id = upstream.id },
        }
        apis[3] = bp.targets:insert {
          target = "api-3:80",
          weight = 50,
          upstream = { id = upstream.id },
        }
        apis[4] = bp.targets:insert {
          target = "api-4:80",
          weight = 10,
          upstream = { id = upstream.id },
        }
      end)

      it("only shows active targets", function()
        for _, append in ipairs({ "", "/" }) do
          local res = assert(client:send {
            method = "GET",
            path = "/upstreams/" .. upstream.name .. "/targets" .. append,
          })
          assert.response(res).has.status(200)
          local json = assert.response(res).has.jsonbody()

          -- we got three active targets for this upstream
          assert.equal(3, #json.data)

          -- when multiple active targets are present, we only see the last one
          assert.equal(apis[4].id, json.data[1].id)

          -- validate the remaining returned targets
          assert.equal(apis[3].target, json.data[2].target)
          assert.equal(apis[1].target, json.data[3].target)
        end
      end)

      describe("empty results", function()
        it("data property is an empty array", function()
          local empty_upstream = bp.upstreams:insert {}
          local res = assert(client:send {
            method = "GET",
            path = "/upstreams/" .. empty_upstream.name .. "/targets",
          })
          local body = assert.response(res).has.status(200)
          assert.match('"data":%[%]', body)
        end)
      end)
    end)
  end)

  describe("/upstreams/{upstream}/health/", function()

    describe("GET", function()
      local upstream
      local node_id

      local function add_targets(target_fmt)
        local targets = {}
        local weights = { 0, 10, 10, 10 }

        for i = 1, #weights do
          local status, body = client_send({
            method = "POST",
            path = "/upstreams/" .. upstream.name .. "/targets",
            headers = {
              ["Content-Type"] = "application/json",
            },
            body = {
              target = string.format(target_fmt, i),
              weight = weights[i],
            }
          })
          assert.same(201, status)
          targets[i] = assert(cjson.decode(body))
        end
        return targets
      end

      -- Performs tests similar to /upstreams/:upstream_id/targets,
      -- and checks for the "health" field of each target.
      -- @param targets the array of target data produced by add_targets
      -- @param n the expected number of targets in the response
      -- It is different from #targets because add_targets adds
      -- zero-weight targets as well.
      -- @param health the expected "health" response for all targets
      local function check_health_endpoint(targets, n, health)
        for _, append in ipairs({ "", "/" }) do
          local status, body = client_send({
            method = "GET",
            path = "/upstreams/" .. upstream.name .. "/health" .. append,
          })
          assert.same(200, status)
          local res = assert(cjson.decode(body))

          assert.same(node_id, res.node_id)
          assert.equal(n, #res.data)

          -- when multiple active targets are present, we only see the last one
          assert.equal(targets[4].id, res.data[1].id)

          -- validate the remaining returned targets
          -- note the backwards order, because we walked the targets backwards
          assert.equal(targets[3].target, res.data[2].target)
          assert.equal(targets[2].target, res.data[3].target)
          for i = 1, n do
            if res.data[i].data ~= nil and res.data[i].data.addresses ~= nil then
              for j = 1, #res.data[i].data.addresses do
                assert.equal(health, res.data[i].data.addresses[j].health)
              end
              assert.equal(health, res.data[i].health)
            end
          end
        end
      end

      lazy_setup(function()
        local status, body = client_send({
          method = "GET",
          path = "/",
        })
        assert.same(200, status)
        local res = assert(cjson.decode(body))
        assert.string(res.node_id)
        node_id = res.node_id
      end)

      before_each(function()
        local any_upstream = bp.upstreams:insert {}
        local status, body = client_send({
          method = "POST",
          path = "/upstreams",
          headers = {
            ["Content-Type"] = "application/json",
          },
          body = {
            name = any_upstream.name .. "-health",
          }
        })
        assert.same(201, status)
        upstream = assert(cjson.decode(body))
      end)

      describe("with healthchecks off", function()
        it("returns HEALTHCHECKS_OFF for targets that resolve", function()
          add_targets("127.0.0.1:8%d")
          local targets = add_targets("custom_localhost:8%d")
          check_health_endpoint(targets, 6, "HEALTHCHECKS_OFF")
        end)

        it("returns DNS_ERROR if DNS cannot be resolved", function()
          local targets = add_targets("bad-health-target-%d:80")

          check_health_endpoint(targets, 3, "DNS_ERROR")
        end)
      end)

      describe("with healthchecks on", function()
        before_each(function()
          local status = client_send({
            method = "PATCH",
            path = "/upstreams/" .. upstream.name,
            headers = {
              ["Content-Type"] = "application/json",
            },
            body = {
              healthchecks = {
                passive = {
                  healthy = {
                    successes = 1,
                  },
                  unhealthy = {
                    tcp_failures = 1,
                    http_failures = 1,
                    timeouts = 1,
                  },
                }
              }
              },
            }
          )
          assert.same(200, status)
        end)

        it("returns DNS_ERROR if DNS cannot be resolved", function()

          local targets = add_targets("bad-target-%d:80")

          check_health_endpoint(targets, 3, "DNS_ERROR")

        end)

        it("returns HEALTHY if failure not detected", function()

          local targets = add_targets("custom_localhost:222%d")

          check_health_endpoint(targets, 3, "HEALTHY")

        end)

        it("returns UNHEALTHY if failure detected", function()

          local targets = add_targets("custom_localhost:222%d")

          local status = client_send({
            method = "PATCH",
            path = "/upstreams/" .. upstream.name,
            headers = {
              ["Content-Type"] = "application/json",
            },
            body = {
              healthchecks = {
                active = {
                  healthy = {
                    interval = 0.1,
                  },
                  unhealthy = {
                    interval = 0.1,
                    tcp_failures = 1,
                  },
                }
              }
            }
          })
          assert.same(200, status)

          -- Give time for active healthchecks to kick in
          ngx.sleep(0.3)

          check_health_endpoint(targets, 3, "UNHEALTHY")

        end)
      end)
    end)
  end)

  describe("/upstreams/{upstream}/targets/all/", function()
    describe("GET", function()
      local upstream
      before_each(function()
        upstream = bp.upstreams:insert {}
        for i = 1, 10 do
          bp.targets:insert {
            target = "api-" .. i .. ":80",
            weight = 100,
            upstream = { id = upstream.id },
          }
        end
      end)

      it("retrieves the first page", function()
        local res = assert(client:send {
          method = "GET",
          path = "/upstreams/" .. upstream.name .. "/targets/all",
        })
        assert.response(res).has.status(200)
        local json = assert.response(res).has.jsonbody()
        assert.equal(10, #json.data)
      end)
      it("offset is a string", function()
        local res = assert(client:send {
          method = "GET",
          path = "/upstreams/" .. upstream.name .. "/targets",
          query = {size = 3},
        })
        assert.response(res).has.status(200)
        local json = assert.response(res).has.jsonbody()
        assert.is_string(json.offset)
      end)
      it("paginates a set", function()
        local pages = {}
        local offset

        for i = 1, 4 do
          local res = assert(client:send {
            method = "GET",
            path = "/upstreams/" .. upstream.name .. "/targets/all",
            query = {size = 3, offset = offset}
          })
          assert.response(res).has.status(200)
          local json = assert.response(res).has.jsonbody()

          if i < 4 then
            assert.equal(3, #json.data)
          else
            assert.equal(1, #json.data)
          end

          if i > 1 then
            -- check all pages are different
            assert.not_same(pages[i-1], json)
          end

          offset = json.offset
          pages[i] = json
        end
      end)
      it("ingores filters", function()
        local res = assert(client:send {
          method = "GET",
          path = "/upstreams/" .. upstream.name .. "/targets/all",
          query = {foo = "bar"},
        })
        assert.response(res).has.status(200)
      end)
      it("ignores an invalid body", function()
        local res = assert(client:send {
          method = "GET",
          path = "/upstreams/" .. upstream.name .. "/targets/all",
          body = "this fails if decoded as json",
          headers = {
            ["Content-Type"] = "application/json",
          }
        })
        assert.response(res).has.status(200)
      end)

      describe("empty results", function()
        it("data property is an empty array", function()
          local empty_upstream = bp.upstreams:insert {}
          local res = assert(client:send {
            method = "GET",
            path = "/upstreams/" .. empty_upstream.name .. "/targets/all",
          })
          local body = assert.response(res).has.status(200)
          local json = cjson.decode(body)
          assert.same({
            data = {},
            next = ngx.null,
          }, json)
          -- ensure JSON representation is correct
          assert.match('"data":%[%]', body)
        end)
      end)
    end)
  end)

  describe("/upstreams/{upstream}/targets/{target}/(un)healthy", function()

    local localhosts = {
      ipv4 = "127.0.0.1",
      ipv6 = "[0000:0000:0000:0000:0000:0000:0000:0001]",
      hostname = "localhost",
    }
    for mode, localhost in pairs(localhosts) do

      describe("POST #" .. mode, function()
        local upstream
        local target_path
        local target
        local wrong_target

        lazy_setup(function()
          local my_target_name = localhost .. ":8192"

          wrong_target = bp.targets:insert {
            target = my_target_name,
            weight = 10
          }

          upstream = bp.upstreams:insert {}
          local status, body = assert(client_send({
            method = "PATCH",
            path = "/upstreams/" .. upstream.id,
            headers = {["Content-Type"] = "application/json"},
            body = {
              healthchecks = {
                passive = {
                  healthy = {
                    successes = 1,
                  },
                  unhealthy = {
                    tcp_failures = 1,
                    http_failures = 1,
                    timeouts = 1,
                  },
                }
              }
            }
          }))
          assert.same(200, status, body)
          local json = assert(cjson.decode(body))

          status, body = assert(client_send({
            method = "POST",
            path = "/upstreams/" .. upstream.id .. "/targets",
            headers = {["Content-Type"] = "application/json"},
            body = {
              target = my_target_name,
              weight = 10,
              upstream = { id = json.id },
            }
          }))
          assert.same(201, status)
          target = assert(cjson.decode(body))
          assert.same(my_target_name, target.target)

          target_path = "/upstreams/" .. upstream.id .. "/targets/" .. target.target
        end)

        it("checks every combination of valid and invalid upstream and target", function()
          for i, u in ipairs({ utils.uuid(), "invalid", upstream.name, upstream.id }) do
            for j, t in ipairs({ utils.uuid(), "invalid:1234", wrong_target.id, target.target, target.id }) do
              for _, e in ipairs({ "healthy", "unhealthy" }) do
                local expected = (i >= 3 and j >= 4) and 204 or 404
                local path = "/upstreams/" .. u .. "/targets/" .. t .. "/" .. e
                local status = assert(client_send {
                  method = "POST",
                  path = "/upstreams/" .. u .. "/targets/" .. t .. "/" .. e
                })
                assert.same(expected, status, "bad status for path " .. path)
              end
            end
          end
        end)

        it("flips the target status from UNHEALTHY to HEALTHY", function()
          local status, body, json
          status, body = assert(client_send {
            method = "POST",
            path = target_path .. "/unhealthy"
          })
          assert.same(204, status, body)
          status, body = assert(client_send {
            method = "GET",
            path = "/upstreams/" .. upstream.id .. "/health"
          })
          assert.same(200, status)
          json = assert(cjson.decode(body))
          assert.same(target.target, json.data[1].target)
          assert.same("UNHEALTHY", json.data[1].health)
          status = assert(client_send {
            method = "POST",
            path = target_path .. "/healthy"
          })
          assert.same(204, status)
          status, body = assert(client_send {
            method = "GET",
            path = "/upstreams/" .. upstream.id .. "/health"
          })
          assert.same(200, status)
          json = assert(cjson.decode(body))
          assert.same(target.target, json.data[1].target)
          assert.same("HEALTHY", json.data[1].health)
        end)

        it("flips the target status from HEALTHY to UNHEALTHY", function()
          local status, body, json
          status = assert(client_send {
            method = "POST",
            path = target_path .. "/healthy"
          })
          assert.same(204, status)
          status, body = assert(client_send {
            method = "GET",
            path = "/upstreams/" .. upstream.id .. "/health"
          })
          assert.same(200, status)
          json = assert(cjson.decode(body))
          assert.same(target.target, json.data[1].target)
          assert.same("HEALTHY", json.data[1].health)
          status = assert(client_send {
            method = "POST",
            path = target_path .. "/unhealthy"
          })
          assert.same(204, status)
          status, body = assert(client_send {
            method = "GET",
            path = "/upstreams/" .. upstream.id .. "/health"
          })
          assert.same(200, status)
          json = assert(cjson.decode(body))
          assert.same(target.target, json.data[1].target)
          assert.same("UNHEALTHY", json.data[1].health)
        end)
      end)
    end
  end)

  describe("/upstreams/{upstream}/targets/{target}", function()
    describe("GET", function()
      local target
      local upstream

      before_each(function()
        upstream = bp.upstreams:insert {}

        bp.targets:insert {
          target = "api-1:80",
          weight = 10,
          upstream = { id = upstream.id },
        }

        target = bp.targets:insert {
          target = "api-2:80",
          weight = 10,
          upstream = { id = upstream.id },
        }
      end)

      it("returns target entity", function()
        local res = client:get("/upstreams/" .. upstream.name .. "/targets/" .. target.target)
        assert.response(res).has.status(200)
        local json = assert.response(res).has.jsonbody()
        json.tags = nil
        assert.same(target, json)
      end)
    end)

    describe("PATCH", function()
      local target
      local upstream

      before_each(function()
        upstream = bp.upstreams:insert {}

        bp.targets:insert {
          target = "api-1:80",
          weight = 10,
          upstream = { id = upstream.id },
        }

        -- predefine the target to mock delete
        target = bp.targets:insert {
          target = "api-2:80",
          weight = 10,
          upstream = { id = upstream.id },
        }
      end)

      it("is allowed and works", function()
        local res = client:patch("/upstreams/" .. upstream.name .. "/targets/" .. target.target, {
          body = {
            weight = 659,
          },
          headers = { ["Content-Type"] = "application/json" }
        })
        assert.response(res).has.status(200)
        local json = assert.response(res).has.jsonbody()
        assert.is_string(json.id)
        assert.are.equal(target.target, json.target)
        assert.are.equal(659, json.weight)

        local res = assert(client:send {
          method = "GET",
          path = "/upstreams/" .. upstream.name .. "/targets/"  .. target.target,
        })
        assert.response(res).has.status(200)
        json = assert.response(res).has.jsonbody()
        assert.is_string(json.id)
        assert.are.equal(659, json.weight)

      end)
    end)

    describe("PUT", function()
      local target
      local upstream

      before_each(function()
        upstream = bp.upstreams:insert {}

        bp.targets:insert {
          target = "api-1:80",
          weight = 10,
          upstream = { id = upstream.id },
        }

        target = bp.targets:insert {
          target = "api-2:80",
          weight = 10,
          upstream = { id = upstream.id },
        }
      end)

      it("updates target (by id)", function()
        -- update the target port
        target.target = target.target .. "1"
        local res = client:put("/upstreams/" .. upstream.name .. "/targets/" .. target.id, {
          body = {
            target = target.target
          },
          headers = { ["Content-Type"] = "application/json" }
        })

        assert.response(res).has.status(200)
        res = client:get("/upstreams/" .. upstream.name .. "/targets/" .. target.id)
        assert.response(res).has.status(200)
        local json = assert.response(res).has.jsonbody()
        json.tags = nil
        assert.same(target, json)
      end)

      it("updates target (by target)", function()
        local res = client:put("/upstreams/" .. upstream.name .. "/targets/" .. target.target, {
          body = {
            -- update the target port
            target = target.target .. "1"
          },
          headers = { ["Content-Type"] = "application/json" }
        })
        assert.response(res).has.status(200)
        local tgt = assert.response(res).has.jsonbody()

        -- the previous one should not exist now
        res = client:get("/upstreams/" .. upstream.name .. "/targets/" .. target.target)
        assert.response(res).has.status(404)

        -- now check the updated one
        target.target = target.target .. "1"
        res = client:get("/upstreams/" .. upstream.name .. "/targets/" .. target.target)
        assert.response(res).has.status(200)
        local json = assert.response(res).has.jsonbody()
        assert.same(tgt, json)
      end)
    end)

    describe("DELETE", function()
      local target

      local upstream
      before_each(function()
        upstream = bp.upstreams:insert {}

        bp.targets:insert {
          target = "api-1:80",
          weight = 10,
          upstream = { id = upstream.id },
        }

        -- predefine the target to mock delete
        target = bp.targets:insert {
          target = "api-2:80",
          weight = 10,
          upstream = { id = upstream.id },
        }
      end)

      it("method DELETE actually deletes targets (by target)", function()
        local targets = assert(client:send {
          method = "GET",
          path = "/upstreams/" .. upstream.name .. "/targets/all",
        })
        assert.response(targets).has.status(200)
        local json = assert.response(targets).has.jsonbody()
        assert.equal(2, #json.data)

        local res = assert(client:send {
          method = "DELETE",
          path = "/upstreams/" .. upstream.name .. "/targets/" .. target.target
        })
        assert.response(res).has.status(204)

        local targets = assert(client:send {
          method = "GET",
          path = "/upstreams/" .. upstream.name .. "/targets/all",
        })
        assert.response(targets).has.status(200)
        local json = assert.response(targets).has.jsonbody()
        assert.equal(1, #json.data)

        local active = assert(client:send {
          method = "GET",
          path = "/upstreams/" .. upstream.name .. "/targets",
        })
        assert.response(active).has.status(200)
        json = assert.response(active).has.jsonbody()
        assert.equal(1, #json.data)
        assert.equal("api-1:80", json.data[1].target)
      end)

      it("method DELETE actually deletes targets (by id)", function()
        local targets = assert(client:send {
          method = "GET",
          path = "/upstreams/" .. upstream.name .. "/targets/all",
        })
        assert.response(targets).has.status(200)
        local json = assert.response(targets).has.jsonbody()
        assert.equal(2, #json.data)

        local res = assert(client:send {
          method = "DELETE",
          path = "/upstreams/" .. upstream.name .. "/targets/" .. target.id
        })
        assert.response(res).has.status(204)

        local targets = assert(client:send {
          method = "GET",
          path = "/upstreams/" .. upstream.name .. "/targets/all",
        })
        assert.response(targets).has.status(200)
        local json = assert.response(targets).has.jsonbody()
        assert.equal(1, #json.data)

        local active = assert(client:send {
          method = "GET",
          path = "/upstreams/" .. upstream.name .. "/targets",
        })
        assert.response(active).has.status(200)
        json = assert.response(active).has.jsonbody()
        assert.equal(1, #json.data)
        assert.equal("api-1:80", json.data[1].target)
      end)
    end)
  end)
end)

end<|MERGE_RESOLUTION|>--- conflicted
+++ resolved
@@ -112,8 +112,6 @@
           assert.are.equal(99, json.weight)
         end
       end)
-<<<<<<< HEAD
-=======
 
       it_content_types("updates and does not create duplicated targets (#deprecated)", function(content_type)
         return function()
@@ -151,7 +149,6 @@
           assert.equal("true", res.headers["Deprecation"])
         end
       end)
->>>>>>> 7871cd28
 
       describe("errors", function()
         it("handles malformed JSON body", function()
