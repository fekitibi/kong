local helpers = require "spec.helpers"
local cjson = require "cjson"
local escape = require("socket.url").escape
local Errors  = require "kong.db.errors"
local utils   = require "kong.tools.utils"


local function it_content_types(title, fn)
  local test_form_encoded = fn("application/x-www-form-urlencoded")
  local test_multipart = fn("multipart/form-data")
  local test_json = fn("application/json")

  it(title .. " with application/www-form-urlencoded", test_form_encoded)
  it(title .. " with multipart/form-data", test_multipart)
  it(title .. " with application/json", test_json)
end


local gensym
do
  local i = 0
  gensym = function()
    i = i + 1
    return "abc def " .. i  -- containing space for urlencoded test
  end
end

for _, strategy in helpers.each_strategy() do

describe("Admin API (#" .. strategy .. "): ", function()
  local bp
  local db
  local client

  lazy_setup(function()
    bp, db  = helpers.get_db_utils(strategy, {
      "consumers",
      "plugins",
    }, {
      "rewriter",
    })
    assert(helpers.start_kong({
      database = strategy,
      plugins = "bundled,rewriter",
    }))
  end)

  lazy_teardown(function()
    helpers.stop_kong(nil, true)
  end)

  before_each(function()
    db:truncate()
    client = helpers.admin_client()
  end)

  after_each(function()
    if client then client:close() end
  end)

  describe("/consumers", function()
    describe("POST", function()
      it_content_types("creates a Consumer", function(content_type)
        return function()
          local username = gensym()
          local res = assert(client:send {
            method = "POST",
            path = "/consumers",
            body = {
              username = username,
            },
            headers = {["Content-Type"] = content_type}
          })
          local body = assert.res_status(201, res)
          local json = cjson.decode(body)
          assert.equal(username, json.username)
          assert.is_number(json.created_at)
          assert.is_string(json.id)
        end
      end)
      describe("errors", function()
        it_content_types("handles invalid input", function(content_type)
          return function()
            local res = assert(client:send {
              method = "POST",
              path = "/consumers",
              body = {},
              headers = {["Content-Type"] = content_type}
            })
            local body = assert.res_status(400, res)
            local json = cjson.decode(body)
            assert.equal("schema violation", json.name)
            assert.same(
              { "at least one of these fields must be non-empty: 'custom_id', 'username'" },
              json.fields["@entity"]
            )
          end
        end)
        it_content_types("returns 409 on conflicting username", function(content_type)
          return function()
            local consumer = bp.consumers:insert()
            local res = assert(client:send {
              method = "POST",
              path = "/consumers",
              body = {
                username = consumer.username,
              },
              headers = {["Content-Type"] = content_type}
            })
            local body = assert.res_status(409, res)
            local json = cjson.decode(body)
            assert.equal("unique constraint violation", json.name)
            assert.equal("UNIQUE violation detected on '{username=\"" ..
                         consumer.username .. "\"}'", json.message)
          end
        end)
        it_content_types("returns 400 on conflicting custom_id", function(content_type)
          return function()
            local consumer = bp.consumers:insert()
            local res = assert(client:send {
              method = "POST",
              path = "/consumers",
              body = {
                username = "tom",
                custom_id = consumer.custom_id,
              },
              headers = {["Content-Type"] = content_type}
            })
            local body = assert.res_status(409, res)
            local json = cjson.decode(body)
            assert.equal("unique constraint violation", json.name)
            assert.equal("UNIQUE violation detected on '{custom_id=\"" ..
                         consumer.custom_id .. "\"}'", json.message)
          end
        end)
        it("returns 415 on invalid content-type", function()
          local res = assert(client:request {
            method = "POST",
            path = "/consumers",
            body = '{"hello": "world"}',
            headers = {["Content-Type"] = "invalid"}
          })
          assert.res_status(415, res)
        end)
        it("returns 415 on missing content-type with body ", function()
          local res = assert(client:request {
            method = "POST",
            path = "/consumers",
            body = "invalid"
          })
          assert.res_status(415, res)
        end)
        it("returns 400 on missing body with application/json", function()
          local res = assert(client:request {
            method = "POST",
            path = "/consumers",
            headers = {["Content-Type"] = "application/json"}
          })
          local body = assert.res_status(400, res)
          local json = cjson.decode(body)
          assert.same({ message = "Cannot parse JSON body" }, json)
        end)
        it("returns 400 on missing body with multipart/form-data", function()
          local res = assert(client:request {
            method = "POST",
            path = "/consumers",
            headers = {["Content-Type"] = "multipart/form-data"}
          })
          local body = assert.res_status(400, res)
          local json = cjson.decode(body)
          assert.equals("schema violation", json.name)
          assert.same(
            { "at least one of these fields must be non-empty: 'custom_id', 'username'" },
            json.fields["@entity"])
        end)
        it("returns 400 on missing body with multipart/x-www-form-urlencoded", function()
          local res = assert(client:request {
            method = "POST",
            path = "/consumers",
            headers = {["Content-Type"] = "application/x-www-form-urlencoded"}
          })
          local body = assert.res_status(400, res)
          local json = cjson.decode(body)
          assert.equals("schema violation", json.name)
          assert.same(
            { "at least one of these fields must be non-empty: 'custom_id', 'username'" },
            json.fields["@entity"])
        end)
        it("returns 400 on missing body with no content-type header", function()
          local res = assert(client:request {
            method = "POST",
            path = "/consumers",
          })
          local body = assert.res_status(400, res)
          local json = cjson.decode(body)
          assert.equals("schema violation", json.name)
          assert.same(
            { "at least one of these fields must be non-empty: 'custom_id', 'username'" },
            json.fields["@entity"])
        end)
      end)
    end)

    describe("GET", function()
      before_each(function()
        assert(db:truncate("consumers"))
        bp.consumers:insert_n(10)
      end)
      lazy_teardown(function()
        assert(db:truncate("consumers"))
        db:truncate("plugins")
      end)

      it("retrieves the first page", function()
        local res = assert(client:send {
          method = "GET",
          path = "/consumers"
        })
        res = assert.res_status(200, res)
        local json = cjson.decode(res)
        assert.equal(10, #json.data)
      end)
      it("paginates a set", function()
        local pages = {}
        local offset

        for i = 1, 4 do
          local res = assert(client:send {
            method = "GET",
            path = "/consumers",
            query = {size = 3, offset = offset}
          })
          local body = assert.res_status(200, res)
          local json = cjson.decode(body)

          if i < 4 then
            assert.equal(3, #json.data)
          else
            assert.equal(1, #json.data)
          end

          if i > 1 then
            -- check all pages are different
            assert.not_same(pages[i-1], json)
          end

          offset = json.offset
          pages[i] = json
        end
      end)
      it("allows filtering by custom_id", function()
        local custom_id = gensym()
<<<<<<< HEAD
        local c = bp.consumers:insert({ custom_id = custom_id },
          { nulls = true })
=======
        local c = bp.consumers:insert({ custom_id = custom_id }, { nulls = true })

        local res = client:get("/consumers?custom_id=" .. custom_id)
        local body = assert.res_status(200, res)
        local json = cjson.decode(body)

        assert.equal(1, #json.data)
        assert.same(c, json.data[1])
      end)
      it("allows filtering by uuid-like custom_id", function()
        local custom_id = utils.uuid()
        local c = bp.consumers:insert({ custom_id = custom_id }, { nulls = true })
>>>>>>> 5e9a43a3

        local res = client:get("/consumers?custom_id=" .. custom_id)
        local body = assert.res_status(200, res)
        local json = cjson.decode(body)

        assert.equal(1, #json.data)
        assert.same(c, json.data[1])
      end)
    end)
    it("returns 405 on invalid method", function()
      local methods = {"DELETE", "PATCH"}
      for i = 1, #methods do
        local res = assert(client:send {
          method = methods[i],
          path = "/consumers",
          body = {}, -- tmp: body to allow POST/PUT to work
          headers = {["Content-Type"] = "application/json"}
        })
        local body = assert.response(res).has.status(405)
        local json = cjson.decode(body)
        assert.same({ message = "Method not allowed" }, json)
      end
    end)

    describe("/consumers/{consumer}", function()
      describe("GET", function()
        it("retrieves by id", function()
          local consumer = bp.consumers:insert(nil, { nulls = true })
          local res = assert(client:send {
            method = "GET",
            path = "/consumers/" .. consumer.id
          })
          local body = assert.res_status(200, res)
          local json = cjson.decode(body)
          assert.same(consumer, json)
        end)
        it("retrieves by username", function()
<<<<<<< HEAD
          local consumer = bp.consumers:insert()

=======
          local consumer = bp.consumers:insert(nil, { nulls = true })
>>>>>>> 5e9a43a3
          local res = assert(client:send {
            method = "GET",
            path = "/consumers/" .. consumer.username
          })
          local body = assert.res_status(200, res)
          local json = cjson.decode(body)
          assert.same(consumer, json)
        end)
        it("retrieves by urlencoded username", function()
<<<<<<< HEAD
          local consumer = bp.consumers:insert()

=======
          local consumer = bp.consumers:insert(nil, { nulls = true })
>>>>>>> 5e9a43a3
          local res = assert(client:send {
            method = "GET",
            path = "/consumers/" .. escape(consumer.username)
          })
          local body = assert.res_status(200, res)
          local json = cjson.decode(body)
          assert.same(consumer, json)
        end)
        it("returns 404 if not found", function()
          local res = assert(client:send {
            method = "GET",
            path = "/consumers/_inexistent_"
          })
          assert.res_status(404, res)
        end)
      end)

      describe("PATCH", function()
        it_content_types("updates by id", function(content_type)
          return function()
            local consumer = bp.consumers:insert()

            local new_username = gensym()
            local res = assert(client:send {
              method = "PATCH",
              path = "/consumers/" .. consumer.id,
              body = {
                username = new_username,
              },
              headers = {["Content-Type"] = content_type}
            })
            local body = assert.res_status(200, res)
            local json = cjson.decode(body)
            assert.equal(new_username, json.username)
            assert.equal(consumer.id, json.id)

<<<<<<< HEAD
            local in_db = assert(db.consumers:select({id = consumer.id}, { nulls = true }))
=======
            local in_db = assert(db.consumers:select({ id = consumer.id }, { nulls = true }))
>>>>>>> 5e9a43a3
            assert.same(json, in_db)
          end
        end)
        it_content_types("updates by username", function(content_type)
          return function()
            local consumer = bp.consumers:insert()

            local new_username = gensym()
            local res = assert(client:send {
              method = "PATCH",
              path = "/consumers/" .. consumer.username,
              body = {
                username = new_username,
              },
              headers = {["Content-Type"] = content_type}
            })
            local body = assert.res_status(200, res)
            local json = cjson.decode(body)
            assert.equal(new_username, json.username)
            assert.equal(consumer.id, json.id)

<<<<<<< HEAD
            local in_db = assert(db.consumers:select({id = consumer.id}, { nulls = true }))
=======
            local in_db = assert(db.consumers:select({ id = consumer.id }, { nulls = true }))
>>>>>>> 5e9a43a3
            assert.same(json, in_db)
          end
        end)
        it_content_types("updates by username and custom_id with previous values", function(content_type)
          return function()
            local consumer = bp.consumers:insert()

            local res = assert(client:send {
              method = "PATCH",
              path = "/consumers/" .. consumer.username,
              body = {
                username = consumer.username,
                custom_id = consumer.custom_id,
              },
              headers = {["Content-Type"] = content_type}
            })
            local body = assert.res_status(200, res)
            local json = cjson.decode(body)
            assert.equal(consumer.username, json.username)
            assert.equal(consumer.custom_id, json.custom_id)
            assert.equal(consumer.id, json.id)

<<<<<<< HEAD
            local in_db = assert(db.consumers:select({id = consumer.id},
              { nulls = true }))
=======
            local in_db = assert(db.consumers:select({ id = consumer.id }, { nulls = true }))
>>>>>>> 5e9a43a3
            assert.same(json, in_db)
          end
        end)

        describe("errors", function()
          it_content_types("returns 404 if not found", function(content_type)
            return function()
              local res = assert(client:send {
                method = "PATCH",
                path = "/consumers/_inexistent_",
                body = {
                 username = gensym(),
                },
                headers = {["Content-Type"] = content_type}
              })
              assert.res_status(404, res)
            end
          end)
          it("returns 415 on invalid content-type", function()
            local consumer = bp.consumers:insert()
            local res = assert(client:request {
              method = "PATCH",
              path = "/consumers/" .. consumer.id,
              body = '{"hello": "world"}',
              headers = {["Content-Type"] = "invalid"}
            })
            assert.res_status(415, res)
          end)
          it("returns 415 on missing content-type with body ", function()
            local consumer = bp.consumers:insert()
            local res = assert(client:request {
              method = "PATCH",
              path = "/consumers/" .. consumer.id,
              body = "invalid"
            })
            assert.res_status(415, res)
          end)
          it("returns 400 on missing body with application/json", function()
            local consumer = bp.consumers:insert()
            local res = assert(client:request {
              method = "PATCH",
              path = "/consumers/" .. consumer.id,
              headers = {["Content-Type"] = "application/json"}
            })
            local body = assert.res_status(400, res)
            local json = cjson.decode(body)
            assert.same({ message = "Cannot parse JSON body" }, json)
          end)
        end)
      end)

      describe("PUT", function()
        it_content_types("creates if not exists", function(content_type)
          return function()
            local custom_id = gensym()
            local id = utils.uuid()
            local res = client:put("/consumers/" .. id, {
              body    = { custom_id = custom_id },
              headers = { ["Content-Type"] = content_type }
            })
            local body = assert.res_status(200, res)
            local json = cjson.decode(body)
            assert.same(custom_id, json.custom_id)
            assert.same(id, json.id)
          end
        end)

        it_content_types("creates if not exists by username", function(content_type)
          return function()
            local name = gensym()
            local res = client:put("/consumers/" .. name, {
              body    = {},
              headers = { ["Content-Type"] = content_type }
            })
            local body = assert.res_status(200, res)
            local json = cjson.decode(body)
            assert.equal(name, json.username)
            assert.equal(cjson.null, json.custom_id)
          end
        end)

        it_content_types("replaces if found", function(content_type)
          return function()
            local consumer = bp.consumers:insert()
            local new_username = gensym()
            local res = client:put("/consumers/" .. consumer.id, {
              body    = { username = new_username },
              headers = { ["Content-Type"] = content_type }
            })

            local body = assert.res_status(200, res)
            local json = cjson.decode(body)
            assert.equal(new_username, json.username)

            local in_db = assert(db.consumers:select({ id = consumer.id }, { nulls = true }))
            assert.same(json, in_db)
          end
        end)

        it_content_types("replaces if found by username", function(content_type)
          return function()
            local consumer = bp.consumers:insert()
            local new_custom_id = gensym()
            local res = client:put("/consumers/" .. consumer.username, {
              body    = { custom_id = new_custom_id },
              headers = { ["Content-Type"] = content_type }
            })
            local body = assert.res_status(200, res)
            local json = cjson.decode(body)
            assert.equal(consumer.username, json.username)
            assert.equal(new_custom_id, json.custom_id)

            local id = json.id
            res = client:put("/consumers/" .. consumer.username, {
              body    = {},
              headers = { ["Content-Type"] = content_type }
            })
            body = assert.res_status(200, res)
            json = cjson.decode(body)
            assert.equal(id, json.id)
            assert.equal(consumer.username, json.username)
            assert.equal(cjson.null, json.custom_id)
          end
        end)

        describe("errors", function()
          it("handles malformed JSON body", function()
            local consumer = bp.consumers:insert()
            local res = client:put("/consumers/" .. consumer.id, {
              body    = '{"hello": "world"',
              headers = { ["Content-Type"] = "application/json" }
            })
            local body = assert.res_status(400, res)
            assert.equal('{"message":"Cannot parse JSON body"}', body)
          end)

          it_content_types("handles invalid input", function(content_type)
            return function()
              -- Missing params
              local res = client:put("/consumers/" .. utils.uuid(), {
                body = {},
                headers = { ["Content-Type"] = content_type }
              })
              local body = assert.res_status(400, res)
              assert.same({
                code     = Errors.codes.SCHEMA_VIOLATION,
                name     = "schema violation",
                fields   = {
                  ["@entity"] = {
                    "at least one of these fields must be non-empty: 'custom_id', 'username'"
                  }
                },
                message = "schema violation (at least one of these fields must be non-empty: 'custom_id', 'username')"
              }, cjson.decode(body))
            end
          end)
        end)
      end)

      describe("DELETE", function()
        it("deletes by id", function()
          local consumer = bp.consumers:insert()
          local res = assert(client:send {
            method = "DELETE",
            path = "/consumers/" .. consumer.id
          })
          local body = assert.res_status(204, res)
          assert.equal("", body)
        end)
        it("deletes by username", function()
          local consumer = bp.consumers:insert()
          local res = assert(client:send {
            method = "DELETE",
            path = "/consumers/" .. consumer.username
          })
          local body = assert.res_status(204, res)
          assert.equal("", body)
        end)
      end)
    end)
  end)

  describe("/consumers/{username_or_id}/plugins", function()
    before_each(function()
      db.plugins:truncate()
    end)
    describe("POST", function()
      local inputs = {
        ["application/x-www-form-urlencoded"] = {
          name = "rewriter",
          ["config.value"] = "potato",
        },
        ["application/json"] = {
          name = "rewriter",
          config = {
            value = "potato",
          }
        }
      }

      for content_type, input in pairs(inputs) do
        it("creates a plugin config using a consumer id with " .. content_type, function()
          local consumer = bp.consumers:insert()
          local res = assert(client:send {
            method = "POST",
            path = "/consumers/" .. consumer.id .. "/plugins",
            body = input,
            headers = {["Content-Type"] = content_type}
          })
          local body = assert.res_status(201, res)
          local json = cjson.decode(body)
          assert.equal("rewriter", json.name)
          assert.same("potato", json.config.value)
        end)
        it("creates a plugin config using a consumer username with " .. content_type, function()
          local consumer = bp.consumers:insert()
          local res = assert(client:send {
            method = "POST",
            path = "/consumers/" .. consumer.username .. "/plugins",
            body = input,
            headers = {["Content-Type"] = content_type}
          })
          local body = assert.res_status(201, res)
          local json = cjson.decode(body)
          assert.equal("rewriter", json.name)
          assert.same("potato", json.config.value)
        end)
      end

      describe("errors", function()
        it_content_types("handles invalid input", function(content_type)
          return function()
            local consumer = bp.consumers:insert()
            local res = assert(client:send {
              method = "POST",
              path = "/consumers/" .. consumer.id .. "/plugins",
              body = {},
              headers = {["Content-Type"] = content_type}
            })
            local body = assert.res_status(400, res)
            local json = cjson.decode(body)
            assert.same({
              code = Errors.codes.SCHEMA_VIOLATION,
              name = "schema violation",
              fields = {
                name = "required field missing"
              },
              message = "schema violation (name: required field missing)",
            }, json)
          end
        end)
        it_content_types("returns 409 on conflict", function(content_type)
          return function()
            local consumer = bp.consumers:insert()
            -- insert initial plugin
            local res = assert(client:send {
              method = "POST",
              path = "/consumers/" .. consumer.id .. "/plugins",
              body = {
                name = "rewriter",
              },
              headers = {["Content-Type"] = content_type}
            })
            assert.response(res).has.status(201)
            assert.response(res).has.jsonbody()

            -- do it again, to provoke the error
            res = assert(client:send {
              method = "POST",
              path = "/consumers/" .. consumer.id .. "/plugins",
              body = {
                name = "rewriter",
              },
              headers = {["Content-Type"] = content_type}
            })
            assert.response(res).has.status(409)
            local json = assert.response(res).has.jsonbody()
            assert.same({
              code = Errors.codes.UNIQUE_VIOLATION,
              name = "unique constraint violation",
              -- XXX EE: one of the two messages
              -- message = [[UNIQUE violation detected on '{consumer={id="]] ..
              --   consumer.id .. [["},api=null,service=null,]] ..
              --   [[name="rewriter",route=null}']],

              message = [[UNIQUE violation detected on '{service=null,]] ..
                        [[name="rewriter",route=null,consumer={id="]] ..
                        consumer.id .. [["}}']],
              fields = {
                name = "rewriter",
                consumer = {
                  id = consumer.id,
                },
                route = ngx.null,
                service = ngx.null,
              },
                        }, json)
          end
        end)
      end)
    end)
    describe("GET", function()
      it("retrieves the first page blab", function()
        local consumer = bp.consumers:insert()
        bp.rewriter_plugins:insert({ consumer = { id = consumer.id }})

        local res = assert(client:send {
          method = "GET",
          path = "/consumers/" .. consumer.id .. "/plugins"
        })
        local body = assert.res_status(200, res)
        local json = cjson.decode(body)
        assert.equal(1, #json.data)
      end)
      it("ignores an invalid body", function()
        local consumer = bp.consumers:insert()
        local res = assert(client:send {
          method = "GET",
          path = "/consumers/" .. consumer.id .. "/plugins",
          body = "this fails if decoded as json",
          headers = {
            ["Content-Type"] = "application/json",
          }
        })
        assert.res_status(200, res)
      end)
    end)

  end)


  describe("/consumers/{username_or_id}/plugins/{plugin}", function()
    describe("GET", function()

      it("retrieves by id", function()
        local consumer = bp.consumers:insert()
        local plugin = bp.rewriter_plugins:insert({ consumer = { id = consumer.id }}, { nulls = true })

        local res = assert(client:send {
          method = "GET",
          path = "/consumers/" .. consumer.id .. "/plugins/" .. plugin.id
        })
        local body = assert.res_status(200, res)
        local json = cjson.decode(body)
        assert.same(plugin, json)
      end)
      it("retrieves by consumer id when it has spaces", function()
        local consumer = bp.consumers:insert()
        local plugin = bp.rewriter_plugins:insert({ consumer = { id = consumer.id }}, { nulls = true })

        local res = assert(client:send {
          method = "GET",
          path = "/consumers/" .. consumer.id .. "/plugins/" .. plugin.id
        })
        local body = assert.res_status(200, res)
        local json = cjson.decode(body)
        assert.same(plugin, json)
      end)
      it("only retrieves if associated to the correct consumer", function()
        local consumer = bp.consumers:insert()
        local plugin = bp.rewriter_plugins:insert({ consumer = { id = consumer.id }})

        -- Create an consumer and try to query our plugin through it
        local w_consumer = bp.consumers:insert {
          custom_id = "wc",
          username = "wrong-consumer"
        }
        -- Try to request the plugin through it (belongs to the fixture consumer instead)
        local res = assert(client:send {
          method = "GET",
          path = "/consumers/" .. w_consumer.id .. "/plugins/" .. plugin.id
        })
        assert.res_status(404, res)
      end)
      it("ignores an invalid body", function()
        local consumer = bp.consumers:insert()
        local plugin = bp.rewriter_plugins:insert({ consumer = { id = consumer.id }})

        local res = assert(client:send {
          method = "GET",
          path = "/consumers/" .. consumer.id .. "/plugins/" .. plugin.id,
          body = "this fails if decoded as json",
          headers = {
            ["Content-Type"] = "application/json",
          }
        })
        assert.res_status(200, res)
      end)
    end)

    describe("PATCH", function()

      local inputs = {
        ["application/x-www-form-urlencoded"] = {
          ["config.value"] = "updated",
        },
        ["application/json"] = {
          config = {
            value = "updated",
          }
        }
      }

      for content_type, input in pairs(inputs) do

        it("updates if found with " .. content_type, function()
          local consumer = bp.consumers:insert()
          local plugin = bp.rewriter_plugins:insert({ consumer = { id = consumer.id }})

          local res = assert(client:send {
            method = "PATCH",
            path = "/consumers/" .. consumer.id .. "/plugins/" .. plugin.id,
            body = input,
            headers = {["Content-Type"] = content_type}
          })
          local body = assert.res_status(200, res)
          local json = cjson.decode(body)
          assert.equal("updated", json.config.value)
          assert.equal(plugin.id, json.id)

          local in_db = assert(db.plugins:select({ id = plugin.id }, { nulls = true }))
          assert.same(json, in_db)
        end)

        it("doesn't override a plugin config if partial with " .. content_type, function()
        -- This is delicate since a plugin config is a text field in a DB like Cassandra
          local consumer = bp.consumers:insert()
          local plugin = bp.rewriter_plugins:insert({ consumer = { id = consumer.id }})

          local err
          plugin, err = db.plugins:update(
            { id = plugin.id },
            {
              name = "rewriter",
              route = plugin.route,
              service = plugin.service,
              consumer = plugin.consumer,
              config = {
                value = "potato",
                extra = "extra1",
              }
            }
          )
          assert.is_nil(err)
          assert.equal("potato", plugin.config.value)
          assert.equal("extra1", plugin.config.extra )

          local res = assert(client:send {
            method = "PATCH",
            path = "/consumers/" .. consumer.id .. "/plugins/" .. plugin.id,
            body = input,
            headers = {["Content-Type"] = content_type}
          })
          local body = assert.res_status(200, res)
          local json = cjson.decode(body)
          assert.equal("updated", json.config.value)
          assert.equal("extra1", json.config.extra)

          plugin = assert(db.plugins:select { id = plugin.id })
          assert.equal("updated", plugin.config.value)
          assert.equal("extra1", plugin.config.extra)
        end)
      end

      it_content_types("updates the enabled property", function(content_type)
        return function()
          local consumer = bp.consumers:insert()
          local plugin = bp.rewriter_plugins:insert({ consumer = { id = consumer.id }})

          local res = assert(client:send {
            method = "PATCH",
            path = "/consumers/" .. consumer.id .. "/plugins/" .. plugin.id,
            body = {
              name = "rewriter",
              enabled = false
            },
            headers = {["Content-Type"] = content_type}
          })
          local body = assert.res_status(200, res)
          local json = cjson.decode(body)
          assert.False(json.enabled)

          plugin = assert(db.plugins:select{ id = plugin.id })
          assert.False(plugin.enabled)
        end
      end)
      describe("errors", function()
        it_content_types("returns 404 if not found", function(content_type)
          return function()
            local consumer = bp.consumers:insert()

            local res = assert(client:send {
              method = "PATCH",
              path = "/consumers/" .. consumer.id .. "/plugins/b6cca0aa-4537-11e5-af97-23a06d98af51",
              body = {},
              headers = {["Content-Type"] = content_type}
            })
            assert.res_status(404, res)
          end
        end)
        it_content_types("handles invalid input", function(content_type)
          return function()
            local consumer = bp.consumers:insert()
            local plugin = bp.rewriter_plugins:insert({ consumer = { id = consumer.id }})

            local res = assert(client:send {

              method = "PATCH",
              path = "/consumers/" .. consumer.id .. "/plugins/" .. plugin.id,
              body = {
                name = "foo"
              },
              headers = {["Content-Type"] = content_type}
            })
            local body = assert.res_status(400, res)
            local json = cjson.decode(body)

            assert.equals("schema violation", json.name)
            assert.equals("plugin 'foo' not enabled; add it to the 'plugins' configuration property", json.fields.name)
          end
        end)
      end)
    end)

    describe("PUT", function()
      local inputs = {
        ["application/x-www-form-urlencoded"] = {
          name = "rewriter",
          ["config.value"] = "updated",
        },
        ["application/json"] = {
          name = "rewriter",
          config = {
            value = "updated",
          }
        }
      }

      for content_type, input in pairs(inputs) do
        it("creates if not found with " .. content_type, function()
          local consumer = bp.consumers:insert()
          local plugin_id = utils.uuid()

          local res = assert(client:send {
            method = "PUT",
            path = "/consumers/" .. consumer.id .. "/plugins/" .. plugin_id,
            body = input,
            headers = { ["Content-Type"] = content_type },
          })
          local body = assert.res_status(200, res)
          local json = cjson.decode(body)
          assert.equal("updated", json.config.value)
          assert.equal(plugin_id, json.id)

          local in_db = assert(db.plugins:select({
            id = plugin_id,
          }, { nulls = true }))
          assert.same(json, in_db)
        end)

        it("updates if found with " .. content_type, function()
          local consumer = bp.consumers:insert()
          local plugin = bp.rewriter_plugins:insert({ consumer = { id = consumer.id }})

          local res = assert(client:send {
            method = "PUT",
            path = "/consumers/" .. consumer.id .. "/plugins/" .. plugin.id,
            body = input,
            headers = { ["Content-Type"] = content_type },
          })
          local body = assert.res_status(200, res)
          local json = cjson.decode(body)
          assert.equal("updated", json.config.value)
          assert.equal(plugin.id, json.id)

          local in_db = assert(db.plugins:select({
            id = plugin.id,
          }, { nulls = true }))
          assert.same(json, in_db)
        end)
      end
    end)

    describe("DELETE", function()
      it("deletes a plugin configuration", function()
        local consumer = bp.consumers:insert()
        local plugin = bp.rewriter_plugins:insert({ consumer = { id = consumer.id }})

        local res = assert(client:send {
          method = "DELETE",
          path = "/consumers/" .. consumer.id .. "/plugins/" .. plugin.id
        })
        assert.res_status(204, res)
      end)
      describe("errors", function()
        it("returns 404 if not found", function()
          local consumer = bp.consumers:insert()

          local res = assert(client:send {
            method = "DELETE",
            path = "/consumers/" .. consumer.id .. "/plugins/fafafafa-1234-baba-5678-cececececece"
          })
          assert.res_status(404, res)
        end)
      end)
    end)
  end)
end)

end<|MERGE_RESOLUTION|>--- conflicted
+++ resolved
@@ -250,10 +250,6 @@
       end)
       it("allows filtering by custom_id", function()
         local custom_id = gensym()
-<<<<<<< HEAD
-        local c = bp.consumers:insert({ custom_id = custom_id },
-          { nulls = true })
-=======
         local c = bp.consumers:insert({ custom_id = custom_id }, { nulls = true })
 
         local res = client:get("/consumers?custom_id=" .. custom_id)
@@ -266,7 +262,6 @@
       it("allows filtering by uuid-like custom_id", function()
         local custom_id = utils.uuid()
         local c = bp.consumers:insert({ custom_id = custom_id }, { nulls = true })
->>>>>>> 5e9a43a3
 
         local res = client:get("/consumers?custom_id=" .. custom_id)
         local body = assert.res_status(200, res)
@@ -304,12 +299,7 @@
           assert.same(consumer, json)
         end)
         it("retrieves by username", function()
-<<<<<<< HEAD
-          local consumer = bp.consumers:insert()
-
-=======
           local consumer = bp.consumers:insert(nil, { nulls = true })
->>>>>>> 5e9a43a3
           local res = assert(client:send {
             method = "GET",
             path = "/consumers/" .. consumer.username
@@ -319,12 +309,7 @@
           assert.same(consumer, json)
         end)
         it("retrieves by urlencoded username", function()
-<<<<<<< HEAD
-          local consumer = bp.consumers:insert()
-
-=======
           local consumer = bp.consumers:insert(nil, { nulls = true })
->>>>>>> 5e9a43a3
           local res = assert(client:send {
             method = "GET",
             path = "/consumers/" .. escape(consumer.username)
@@ -361,11 +346,7 @@
             assert.equal(new_username, json.username)
             assert.equal(consumer.id, json.id)
 
-<<<<<<< HEAD
             local in_db = assert(db.consumers:select({id = consumer.id}, { nulls = true }))
-=======
-            local in_db = assert(db.consumers:select({ id = consumer.id }, { nulls = true }))
->>>>>>> 5e9a43a3
             assert.same(json, in_db)
           end
         end)
@@ -387,11 +368,7 @@
             assert.equal(new_username, json.username)
             assert.equal(consumer.id, json.id)
 
-<<<<<<< HEAD
             local in_db = assert(db.consumers:select({id = consumer.id}, { nulls = true }))
-=======
-            local in_db = assert(db.consumers:select({ id = consumer.id }, { nulls = true }))
->>>>>>> 5e9a43a3
             assert.same(json, in_db)
           end
         end)
@@ -414,12 +391,7 @@
             assert.equal(consumer.custom_id, json.custom_id)
             assert.equal(consumer.id, json.id)
 
-<<<<<<< HEAD
-            local in_db = assert(db.consumers:select({id = consumer.id},
-              { nulls = true }))
-=======
             local in_db = assert(db.consumers:select({ id = consumer.id }, { nulls = true }))
->>>>>>> 5e9a43a3
             assert.same(json, in_db)
           end
         end)
