-- This software is copyright Kong Inc. and its licensors.
-- Use of the software is subject to the agreement between your organization
-- and Kong Inc. If there is no such agreement, use is governed by and
-- subject to the terms of the Kong Master Software License Agreement found
-- at https://konghq.com/enterprisesoftwarelicense/.
-- [ END OF LICENSE 0867164ffc95e54f04670b5169c09574bdbd9bba ]

local helpers = require "spec.helpers"

for _, strategy in pairs({"postgres"}) do


describe( "#".. strategy .. " query locks ", function()
  local client

  setup(function()
    local bp = helpers.get_db_utils(strategy, {
      "plugins",
    }, {
      "slow-query"
    })

    bp.plugins:insert({
      name = "slow-query",
    })

    assert(helpers.start_kong({
      database = strategy,
      nginx_conf = "spec/fixtures/custom_nginx.template",
      plugins = "slow-query",
      pg_max_concurrent_queries = 1,
      pg_semaphore_timeout = 200,
    }))
    client = helpers.admin_client()
  end)

  teardown(function()
    if client then
      client:close()
    end
    helpers.stop_kong()
  end)

  it("results in query error failing to acquire resource", function()
    helpers.wait_until(function ()
      return pcall(function ()
        local res = assert(client:send {
          method = "GET",
          path = "/slow-resource?prime=true",
          headers = { ["Content-Type"] = "application/json" }
        })
        assert.res_status(204 , res)
      end)
    end)


    -- wait for zero-delay timer
    helpers.wait_timer("slow-query", true, "any-running")

<<<<<<< HEAD
    local res = assert(client:send {
=======
    -- wait for zero-delay timer
    helpers.wait_timer("slow-query", true, "any-running")

    res = assert(client:send {
>>>>>>> 5d721ac9
      method = "GET",
      path = "/slow-resource",
      headers = { ["Content-Type"] = "application/json" }
    })
<<<<<<< HEAD
    assert.res_status(500 , res)
    -- EE might fail on getting the lock when fetching workspace and
    -- in that case we don't propagate the message
    -- local json = cjson.decode(body)
    -- assert.same({ error = "error acquiring query -- semaphore: timeout" }, json)
=======
    local body = assert.res_status(500 , res)
    local json = cjson.decode(body)
    assert.same({ error = "error acquiring query semaphore: timeout" }, json)

>>>>>>> 5d721ac9
  end)
end)

end<|MERGE_RESOLUTION|>--- conflicted
+++ resolved
@@ -53,34 +53,19 @@
       end)
     end)
 
-
     -- wait for zero-delay timer
     helpers.wait_timer("slow-query", true, "any-running")
 
-<<<<<<< HEAD
     local res = assert(client:send {
-=======
-    -- wait for zero-delay timer
-    helpers.wait_timer("slow-query", true, "any-running")
-
-    res = assert(client:send {
->>>>>>> 5d721ac9
       method = "GET",
       path = "/slow-resource",
       headers = { ["Content-Type"] = "application/json" }
     })
-<<<<<<< HEAD
     assert.res_status(500 , res)
     -- EE might fail on getting the lock when fetching workspace and
     -- in that case we don't propagate the message
     -- local json = cjson.decode(body)
     -- assert.same({ error = "error acquiring query -- semaphore: timeout" }, json)
-=======
-    local body = assert.res_status(500 , res)
-    local json = cjson.decode(body)
-    assert.same({ error = "error acquiring query semaphore: timeout" }, json)
-
->>>>>>> 5d721ac9
   end)
 end)
 
