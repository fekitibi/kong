--- conflicted
+++ resolved
@@ -117,7 +117,6 @@
       group = "The A Team"
     }
 
-<<<<<<< HEAD
     local basicauth_credential_def = {
       id = "ad06b77c-0d2f-407a-8d6d-07f272a92d9a",
       consumer = {
@@ -136,8 +135,6 @@
       password = crypto.hash(consumer_def.id, "MI6"),
     }
 
-=======
->>>>>>> 67061373
     before_each(function()
       db.acls:truncate()
       db.basicauth_credentials:truncate()
