--- conflicted
+++ resolved
@@ -1,24 +1,16 @@
-<<<<<<< HEAD
+-- This software is copyright Kong Inc. and its licensors.
+-- Use of the software is subject to the agreement between your organization
+-- and Kong Inc. If there is no such agreement, use is governed by and
+-- subject to the terms of the Kong Master Software License Agreement found
+-- at https://konghq.com/enterprisesoftwarelicense/.
+-- [ END OF LICENSE 0867164ffc95e54f04670b5169c09574bdbd9bba ]
+
 local Errors  = require "kong.db.errors"
 local defaults = require "kong.db.strategies.connector".defaults
 local utils   = require "kong.tools.utils"
 local helpers = require "spec.helpers"
 local cjson   = require "cjson"
 local ssl_fixtures = require "spec.fixtures.ssl"
-=======
--- This software is copyright Kong Inc. and its licensors.
--- Use of the software is subject to the agreement between your organization
--- and Kong Inc. If there is no such agreement, use is governed by and
--- subject to the terms of the Kong Master Software License Agreement found
--- at https://konghq.com/enterprisesoftwarelicense/.
--- [ END OF LICENSE 0867164ffc95e54f04670b5169c09574bdbd9bba ]
-
-local Errors        = require "kong.db.errors"
-local utils         = require "kong.tools.utils"
-local helpers       = require "spec.helpers"
-local cjson         = require "cjson"
-local ssl_fixtures  = require "spec.fixtures.ssl"
->>>>>>> 7eafc6bf
 local openssl_x509  = require "resty.openssl.x509"
 local str           = require "resty.string"
 
