-- This software is copyright Kong Inc. and its licensors.
-- Use of the software is subject to the agreement between your organization
-- and Kong Inc. If there is no such agreement, use is governed by and
-- subject to the terms of the Kong Master Software License Agreement found
-- at https://konghq.com/enterprisesoftwarelicense/.
-- [ END OF LICENSE 0867164ffc95e54f04670b5169c09574bdbd9bba ]

local helpers = require "spec.helpers"

local fmt = string.format

local SERVICE_YML = [[
- name: my-service-%d
  url: https://example%d.dev
  plugins:
  - name: key-auth
  routes:
  - name: my-route-%d
    paths:
    - /%d
]]

describe("dbless persistence #off", function()
  lazy_setup(function()
    assert(helpers.start_kong({
      database = "off",
    }))
  end)

  lazy_teardown(function()
    helpers.stop_kong(nil, true)
  end)

  it("loads the lmdb config on restarts", function()
    local buffer = {"_format_version: '1.1'", "services:"}
    for i = 1, 1001 do
      buffer[#buffer + 1] = fmt(SERVICE_YML, i, i, i, i)
    end
    local config = table.concat(buffer, "\n")

    local admin_client = assert(helpers.admin_client())
    local res = admin_client:post("/config",{
      body = { config = config },
      headers = {
        ["Content-Type"] = "application/json",
      }
    })
    assert.res_status(201, res)
    admin_client:close()

    assert(helpers.restart_kong({
        database = "off",
    }))

    local proxy_client = assert(helpers.proxy_client())

    res = assert(proxy_client:get("/1", { headers = { host = "example1.dev" } }))
    assert.res_status(401, res)
    res = assert(proxy_client:get("/1000", { headers = { host = "example1.dev" } }))
    assert.res_status(401, res)
    proxy_client:close()

    assert.logfile().has.line("found persisted lmdb config")
  end)
end)

describe("dbless persistence with a declarative config #off", function()
  local yaml_file

  lazy_setup(function()
    yaml_file = helpers.make_yaml_file([[
      _format_version: "1.1"
      services:
      - name: my-service
        url: https://example1.dev
        plugins:
        - name: key-auth
        routes:
        - name: my-route
          paths:
          - /test
    ]])
  end)

  before_each(function()
    assert(helpers.start_kong({
        database = "off",
        declarative_config = yaml_file,
    }))
    local admin_client = assert(helpers.admin_client())
    local proxy_client = assert(helpers.proxy_client())

    local res = assert(proxy_client:get("/test", { headers = { host = "example1.dev" } }))
    assert.res_status(401, res)
    proxy_client:close()

    local buffer = {"_format_version: '1.1'", "services:"}
    local i = 500
    buffer[#buffer + 1] = fmt(SERVICE_YML, i, i, i, i)
    local config = table.concat(buffer, "\n")
    local res = admin_client:post("/config", {
      body = { config = config },
      headers = {
        ["Content-Type"] = "application/json",
      }
    })
    assert.res_status(201, res)
    admin_client:close()

    assert
      .with_timeout(5)
      .eventually(function()
        proxy_client = assert(helpers.proxy_client())
        res = proxy_client:get("/500", { headers = { host = "example1.dev" } })
        res:read_body()
        proxy_client:close()
        return res and res.status == 401
      end)
      .is_truthy()
  end)

  after_each(function()
    helpers.stop_kong(nil, true)
  end)
  lazy_teardown(function()
    os.remove(yaml_file)
  end)

  it("doesn't load the persisted lmdb config if a declarative config is set on restart", function()
    assert(helpers.restart_kong({
        database = "off",
        declarative_config = yaml_file,
    }))
    local proxy_client = assert(helpers.proxy_client())
    local res = assert(proxy_client:get("/test", { headers = { host = "example1.dev" } }))
    assert.res_status(401, res)

    res = assert(proxy_client:get("/500", { headers = { host = "example1.dev" } }))
    assert.res_status(404, res) -- 404, only the declarative config is loaded
    proxy_client:close()
  end)

  it("doesn't load the persisted lmdb config if a declarative config is set on reload", function()
<<<<<<< HEAD
    assert(helpers.reload_kong("reload --prefix " .. helpers.test_conf.prefix, {
      database   = "off",
=======
    assert(helpers.reload_kong("off", "reload --prefix " .. helpers.test_conf.prefix, {
      database = "off",
>>>>>>> 3961e097
      declarative_config = yaml_file,
    }))
    local res
    helpers.wait_until(function()
      local proxy_client = assert(helpers.proxy_client())
      res = assert(proxy_client:get("/test", { headers = { host = "example1.dev" } }))
      proxy_client:close()
      return res.status == 401
    end)

    local proxy_client = assert(helpers.proxy_client())
    res = assert(proxy_client:get("/500", { headers = { host = "example1.dev" } }))
    assert.res_status(404, res) -- 404, only the declarative config is loaded
    proxy_client:close()
  end)
end)<|MERGE_RESOLUTION|>--- conflicted
+++ resolved
@@ -141,13 +141,8 @@
   end)
 
   it("doesn't load the persisted lmdb config if a declarative config is set on reload", function()
-<<<<<<< HEAD
     assert(helpers.reload_kong("reload --prefix " .. helpers.test_conf.prefix, {
       database   = "off",
-=======
-    assert(helpers.reload_kong("off", "reload --prefix " .. helpers.test_conf.prefix, {
-      database = "off",
->>>>>>> 3961e097
       declarative_config = yaml_file,
     }))
     local res
