------------------------------------------------------------------
-- Collection of utilities to help testing Kong features and plugins.
--
-- @copyright Copyright 2016-2020 Kong Inc. All rights reserved.
-- @license [Apache 2.0](https://opensource.org/licenses/Apache-2.0)
-- @module spec.helpers

local BIN_PATH = "bin/kong"
local TEST_CONF_PATH = os.getenv("KONG_SPEC_TEST_CONF_PATH") or "spec/kong_tests.conf"
local CUSTOM_PLUGIN_PATH = "./spec/fixtures/custom_plugins/?.lua"
local DNS_MOCK_LUA_PATH = "./spec/fixtures/mocks/lua-resty-dns/?.lua"
local GO_PLUGIN_PATH = "./spec/fixtures/go"
local MOCK_UPSTREAM_PROTOCOL = "http"
local MOCK_UPSTREAM_SSL_PROTOCOL = "https"
local MOCK_UPSTREAM_HOST = "127.0.0.1"
local MOCK_UPSTREAM_HOSTNAME = "localhost"
local MOCK_UPSTREAM_PORT = 15555
local MOCK_UPSTREAM_SSL_PORT = 15556
local MOCK_UPSTREAM_STREAM_PORT = 15557
local MOCK_UPSTREAM_STREAM_SSL_PORT = 15558
local MOCK_GRPC_UPSTREAM_PROTO_PATH = "./spec/fixtures/grpc/hello.proto"
local BLACKHOLE_HOST = "10.255.255.255"

local consumers_schema_def = require "kong.db.schema.entities.consumers"
local services_schema_def = require "kong.db.schema.entities.services"
local plugins_schema_def = require "kong.db.schema.entities.plugins"
local routes_schema_def = require "kong.db.schema.entities.routes"
local prefix_handler = require "kong.cmd.utils.prefix_handler"
local dc_blueprints = require "spec.fixtures.dc_blueprints"
local conf_loader = require "kong.conf_loader"
local kong_global = require "kong.global"
local Blueprints = require "spec.fixtures.blueprints"
local pl_stringx = require "pl.stringx"
local constants = require "kong.constants"
local pl_tablex = require "pl.tablex"
local pl_utils = require "pl.utils"
local pl_path = require "pl.path"
local pl_file = require "pl.file"
local version = require "version"
local pl_dir = require "pl.dir"
local pl_Set = require "pl.Set"
local Schema = require "kong.db.schema"
local Entity = require "kong.db.schema.entity"
local cjson = require "cjson.safe"
local utils = require "kong.tools.utils"
local http = require "resty.http"
local nginx_signals = require "kong.cmd.utils.nginx_signals"
local log = require "kong.cmd.utils.log"
local DB = require "kong.db"
local singletons = require "kong.singletons"
local ffi = require "ffi"
local invoke_plugin = require "kong.enterprise_edition.invoke_plugin"
local portal_router = require "kong.portal.router"
local rbac = require "kong.rbac"


ffi.cdef [[
  int setenv(const char *name, const char *value, int overwrite);
  int unsetenv(const char *name);
]]

log.set_lvl(log.levels.quiet) -- disable stdout logs in tests

-- Add to package path so dao helpers can insert custom plugins
-- (while running from the busted environment)
do
  local paths = {}
  table.insert(paths, os.getenv("KONG_LUA_PACKAGE_PATH"))
  table.insert(paths, CUSTOM_PLUGIN_PATH)
  table.insert(paths, package.path)
  package.path = table.concat(paths, ";")
end

--- Returns the OpenResty version.
-- Extract the current OpenResty version in use and returns
-- a numerical representation of it.
-- Ex: `1.11.2.2` -> `11122`
-- @name openresty_ver_num
local function openresty_ver_num()
  local nginx_bin = assert(nginx_signals.find_nginx_bin())
  local _, _, _, stderr = pl_utils.executeex(string.format("%s -V", nginx_bin))

  local a, b, c, d = string.match(stderr or "", "openresty/(%d+)%.(%d+)%.(%d+)%.(%d+)")
  if not a then
    error("could not execute 'nginx -V': " .. stderr)
  end

  return tonumber(a .. b .. c .. d)
end

--- Unindent a multi-line string for proper indenting in
-- square brackets.
-- @name unindent
-- @usage
-- local u = helpers.unindent
--
-- u[[
--     hello world
--     foo bar
-- ]]
--
-- -- will return: "hello world\nfoo bar"
local function unindent(str, concat_newlines, spaced_newlines)
  str = string.match(str, "(.-%S*)%s*$")
  if not str then
    return ""
  end

  local level  = math.huge
  local prefix = ""
  local len

  str = str:match("^%s") and "\n" .. str or str
  for pref in str:gmatch("\n(%s+)") do
    len = #prefix

    if len < level then
      level  = len
      prefix = pref
    end
  end

  local repl = concat_newlines and "" or "\n"
  repl = spaced_newlines and " " or repl

  return (str:gsub("^\n%s*", ""):gsub("\n" .. prefix, repl):gsub("\n$", ""):gsub("\\r", "\r"))
end


--- Set an environment variable
-- @name setenv
-- @param env (string) name of the environment variable
-- @param value the value to set
-- @return true on success, false otherwise
local function setenv(env, value)
  return ffi.C.setenv(env, value, 1) == 0
end


--- Unset an environment variable
-- @name setenv
-- @param env (string) name of the environment variable
-- @return true on success, false otherwise
local function unsetenv(env)
  return ffi.C.unsetenv(env) == 0
end


--- Write a yaml file.
-- @name make_yaml_file
-- @param content (string) the yaml string to write to the file
-- @param filename (optional) if not provided, a temp name will be created
-- @return filename of the file written
local function make_yaml_file(content, filename)
  if not filename then
    filename = os.tmpname()
    os.rename(filename, filename .. ".yml")
    filename = filename .. ".yml"
  end
  local fd = assert(io.open(filename, "w"))
  assert(fd:write(unindent(content)))
  assert(fd:write("\n")) -- ensure last line ends in newline
  assert(fd:close())
  return filename
end


---------------
-- Conf and DAO
---------------
local conf = assert(conf_loader(TEST_CONF_PATH))

_G.kong = kong_global.new()
kong_global.init_pdk(_G.kong, conf, nil) -- nil: latest PDK
kong_global.set_phase(kong, kong_global.phases.access)

local db = assert(DB.new(conf))
assert(db:init_connector())
db.plugins:load_plugin_schemas(conf.loaded_plugins)
local blueprints = assert(Blueprints.new(db))
local dcbp
local config_yml


kong.db = db
singletons.db = db


--- Iterator over DB strategies.
-- @name each_strategy
-- @param strategies (optional string array) explicit list of strategies to use,
-- defaults to `{ "postgres", "cassandra" }`.
-- @usage
-- -- repeat all tests for each strategy
-- for _, strategy_name in helpers.each_strategy() do
--   describe("my test set [#" .. strategy .. "]", function()
--
--     -- add your tests here
--
--   end)
-- end
local each_strategy do
  local default_strategies = {"postgres", "cassandra"}
  local env_var = os.getenv("KONG_DATABASE")
  if env_var then
    default_strategies = { env_var }
  end
  local available_strategies = pl_Set(default_strategies)

  local function iter(strategies, i)
    i = i + 1
    local strategy = strategies[i]
    if strategy then
      return i, strategy
    end
  end

  each_strategy = function(strategies)
    if not strategies then
      return iter, default_strategies, 0
    end

    for i = #strategies, 1, -1 do
      if not available_strategies[strategies[i]] then
        table.remove(strategies, i)
      end
    end
    return iter, strategies, 0
  end
end

local function truncate_tables(db, tables)
  if not tables then
    return
  end

  for _, t in ipairs(tables) do
    if db[t] and db[t].schema and not db[t].schema.legacy then
      db[t]:truncate()
    end
  end
end

local function bootstrap_database(db)
  local schema_state = assert(db:schema_state())
  if schema_state.needs_bootstrap then
    assert(db:schema_bootstrap())
  end

  if schema_state.new_migrations then
    assert(db:run_migrations(schema_state.new_migrations, {
      run_up = true,
      run_teardown = true,
    }))
  end
end

--- Gets the database utility helpers and prepares the database for a testrun.
-- This will a.o. bootstrap the datastore and truncate the existing data that
-- migth be in it. The BluePrint returned can be used to create test entities
-- in the database.
-- @name get_db_utils
-- @param strategy (optional) the database strategy to use, will default to the
-- strategy in the test configuration.
-- @param tables (optional) tables to truncate, this can be used to accelarate
-- tests if only a few tables are used. By default all tables will be truncated.
-- @param plugins (optional) array of plugins to mark as loaded. Since kong will load all the bundled plugins by default, this is useful for mostly for marking custom plugins as loaded.
-- @return BluePrint, DB
-- @usage
-- local PLUGIN_NAME = "my_fancy_plugin"
-- local bp = helpers.get_db_utils("postgres", nil, { PLUGIN_NAME })
--
-- -- Inject a test route. No need to create a service, there is a default
-- -- service which will echo the request.
-- local route1 = bp.routes:insert({
--   hosts = { "test1.com" },
-- })
-- -- add the plugin to test to the route we created
-- bp.plugins:insert {
--   name = PLUGIN_NAME,
--   route = { id = route1.id },
--   config = {},
-- }
local function get_db_utils(strategy, tables, plugins)
  strategy = strategy or conf.database
  if tables ~= nil and type(tables) ~= "table" then
    error("arg #2 must be a list of tables to truncate", 2)
  end
  if plugins ~= nil and type(plugins) ~= "table" then
    error("arg #3 must be a list of plugins to enable", 2)
  end

  if plugins then
    for _, plugin in ipairs(plugins) do
      conf.loaded_plugins[plugin] = true
    end
  end

  -- Clean workspaces from the context - otherwise, migrations will fail,
  -- as some of them have dao calls
  -- If `no_truncate` is falsey, `dao:truncate` and `db:truncate` are called,
  -- and these set the workspace back again to the new `default` workspace
<<<<<<< HEAD
  ngx.ctx.workspace = nil

  -- DAO (DB module)
=======
  ngx.ctx.workspaces = nil

  -- new DAO (DB module)
>>>>>>> 67061373
  local db = assert(DB.new(conf, strategy))
  assert(db:init_connector())

  bootstrap_database(db)

  do
    local database = conf.database
    conf.database = strategy
    conf.database = database
  end

  db:truncate("plugins")
  assert(db.plugins:load_plugin_schemas(conf.loaded_plugins))

  -- XXX EE
  singletons.invoke_plugin = invoke_plugin.new {
    loaded_plugins = db.plugins:get_handlers(),
    kong_global = kong_global,
  }

  -- cleanup the tags table, since it will be hacky and
  -- not necessary to implement "truncate trigger" in Cassandra
  db:truncate("tags")

<<<<<<< HEAD
  _G.kong.db = db

  -- cleanup tables
=======
  -- initialize portal router
  singletons.portal_router = portal_router.new(db)

  -- cleanup new DB tables
>>>>>>> 67061373
  if not tables then
    assert(db:truncate())

  else
<<<<<<< HEAD
    tables[#tables + 1] = "workspaces"
=======
    -- if specific tables were passed, make sure to truncate
    -- workspace_entities and rbac_role_entities as well, as
    -- relationships might end up in an inconsistent state
    tables[#tables + 1] = "workspaces"
    tables[#tables + 1] = "workspace_entities"
    tables[#tables + 1] = "rbac_role_entities"
    ngx.ctx.workspaces = nil
>>>>>>> 67061373
    truncate_tables(db, tables)
  end

  -- blueprints
  local bp
  if strategy ~= "off" then
    bp = assert(Blueprints.new(db))
    dcbp = nil
  else
    bp = assert(dc_blueprints.new(db))
    dcbp = bp
  end

  if plugins then
    for _, plugin in ipairs(plugins) do
      conf.loaded_plugins[plugin] = false
    end
  end

<<<<<<< HEAD
  if strategy ~= "off" then
    local workspaces = require "kong.workspaces"
    workspaces.upsert_default(db)
  end
=======
  rbac.register_dao_hooks(db)

  local workspaces = require "kong.workspaces"
  ngx.ctx.workspaces = { workspaces.upsert_default(db) }
  _G.kong.db = db
>>>>>>> 67061373

  return bp, db
end

--- Gets the ml_cache instance.
-- @name get_cache
-- @param db the database object
-- @return ml_cache instance
local function get_cache(db)
  local worker_events = assert(kong_global.init_worker_events())
  local cluster_events = assert(kong_global.init_cluster_events(conf, db))
  local cache = assert(kong_global.init_cache(conf,
                                              cluster_events,
                                              worker_events
                                              ))
  return cache
end

-----------------
-- Custom helpers
-----------------
local resty_http_proxy_mt = {}

local pack = function(...) return { n = select("#", ...), ... } end
local unpack = function(t) return unpack(t, 1, t.n) end

--- Prints all returned parameters.
-- Simple debugging aid, it will pass all received parameters, hence will not
-- influence the flow of the code. See also `fail`.
-- @name intercept
-- @see fail
-- @usage -- modify
-- local a,b = some_func(c,d)
-- -- into
-- local a,b = intercept(some_func(c,d))
local function intercept(...)
  local args = pack(...)
  print(require("pl.pretty").write(args))
  return unpack(args)
end


-- Prepopulate Schema's cache
Schema.new(consumers_schema_def)
Schema.new(services_schema_def)
Schema.new(routes_schema_def)

local plugins_schema = assert(Entity.new(plugins_schema_def))


--- Validate a plugin configuration against a plugin schema.
-- @name validate_plugin_config_schema
-- @param config The configuration to validate. This is not the full schema,
-- only the `config` sub-object needs to be passed.
-- @param schema_def The schema definition
-- @return the validated schema, or nil+error
local function validate_plugin_config_schema(config, schema_def)
  assert(plugins_schema:new_subschema(schema_def.name, schema_def))
  local entity = {
    id = utils.uuid(),
    name = schema_def.name,
    config = config
  }
  local entity_to_insert, err = plugins_schema:process_auto_fields(entity, "insert")
  if err then
    return nil, err
  end
  local _, err = plugins_schema:validate_insert(entity_to_insert)
  if err then return
    nil, err
  end
  return entity_to_insert
end


-- Case insensitive lookup function, returns the value and the original key. Or
-- if not found nil and the search key
-- @usage -- sample usage
-- local test = { SoMeKeY = 10 }
-- print(lookup(test, "somekey"))  --> 10, "SoMeKeY"
-- print(lookup(test, "NotFound")) --> nil, "NotFound"
local function lookup(t, k)
  local ok = k
  if type(k) ~= "string" then
    return t[k], k
  else
    k = k:lower()
  end
  for key, value in pairs(t) do
    if tostring(key):lower() == k then
      return value, key
    end
  end
  return nil, ok
end


--- Waits until a specific condition is met.
-- The check function will repeatedly be called (with a fixed interval), until
-- the condition is met, or the
-- timeout value is exceeded.
-- @name wait_until
-- @param f check function that should return `truthy` when the condition has
-- been met
-- @param timeout (optional) maximum time to wait after which an error is
-- thrown, defaults to 5.
-- @return nothing. It returns when the condition is met, or throws an error
-- when it times out.
-- @usage -- wait 10 seconds for a file "myfilename" to appear
-- helpers.wait_until(function() return file_exist("myfilename") end, 10)
local function wait_until(f, timeout, step)
  if type(f) ~= "function" then
    error("arg #1 must be a function", 2)
  end

  if timeout ~= nil and type(timeout) ~= "number" then
    error("arg #2 must be a number", 2)
  end

  if step ~= nil and type(step) ~= "number" then
    error("arg #3 must be a number", 2)
  end

  ngx.update_time()

  timeout = timeout or 5
  step = step or 0.05

  local tstart = ngx.time()
  local texp = tstart + timeout
  local ok, res, err

  repeat
    ok, res, err = pcall(f)
    ngx.sleep(step)
    ngx.update_time()
  until not ok or res or ngx.time() >= texp

  if not ok then
    -- report error from `f`, such as assert gone wrong
    error(tostring(res), 2)
  elseif not res and err then
    -- report a failure for `f` to meet its condition
    -- and eventually an error return value which could be the cause
    error("wait_until() timeout: " .. tostring(err) .. " (after delay: " .. timeout .. "s)", 2)
  elseif not res then
    -- report a failure for `f` to meet its condition
    error("wait_until() timeout (after delay " .. timeout .. "s)", 2)
  end
end


local admin_client -- forward declaration

--- Waits for invalidation of a cached key by polling the mgt-api
-- and waiting for a 404 response.
-- @name wait_for_invalidation
-- @param key (string) the cache-key to check
-- @param timeout (optional) in seconds (for default see `wait_until`).
local function wait_for_invalidation(key, timeout)
  -- TODO: this code is not used, but is duplicated all over the codebase!
  -- search codebase for "/cache/" endpoint
  local api_client = admin_client()
  wait_until(function()
    local res = api_client:get("/cache/" .. key)
    res:read_body()
    return res.status == 404
  end, timeout)
end


--- http_client.
-- An http-client class to perform requests.
--
-- * Based on [lua-resty-http](https://github.com/pintsized/lua-resty-http) but
-- with some modifications
--
-- * Additional convenience methods will be injected for the following methods;
-- "get", "post", "put", "patch", "delete". Each of these methods comes with a
-- built-in assert. The signature of the functions is `client:get(path, opts)`.
--
-- * Body will be formatted according to the "Content-Type" header, see `http_client:send`.
--
-- * Query parameters will be added, see `http_client:send`.
--
-- @section http_client
-- @usage
-- -- example usage of the client
-- local client = helpers.get_proxy_client()
-- -- no need to check for `nil+err` since it is already wrapped in an assert
--
-- local opts = {
--   headers = {
--     ["My-Header"] = "my header value"
--   }
-- }
-- local result = client:get("/services/foo", opts)
-- -- the 'get' is wrapped in an assert, so again no need to check for `nil+err`


--- Send a http request.
-- Based on [lua-resty-http](https://github.com/pintsized/lua-resty-http).
--
-- * If `opts.body` is a table and "Content-Type" header contains
-- `application/json`, `www-form-urlencoded`, or `multipart/form-data`, then it
-- will automatically encode the body according to the content type.
--
-- * If `opts.query` is a table, a query string will be constructed from it and
-- appended to the request path (assuming none is already present).
--
-- * instead of this generic function there are also shortcut functions available
-- for every method, eg. `client:get`, `client:post`, etc. See `http_client`.
--
-- @name http_client:send
-- @param opts table with options. See [lua-resty-http](https://github.com/pintsized/lua-resty-http)
function resty_http_proxy_mt:send(opts)
  local cjson = require "cjson"
  local utils = require "kong.tools.utils"

  opts = opts or {}

  -- build body
  local headers = opts.headers or {}
  local content_type, content_type_name = lookup(headers, "Content-Type")
  content_type = content_type or ""
  local t_body_table = type(opts.body) == "table"
  if string.find(content_type, "application/json") and t_body_table then
    opts.body = cjson.encode(opts.body)
  elseif string.find(content_type, "www-form-urlencoded", nil, true) and t_body_table then
    opts.body = utils.encode_args(opts.body, true, opts.no_array_indexes)
  elseif string.find(content_type, "multipart/form-data", nil, true) and t_body_table then
    local form = opts.body
    local boundary = "8fd84e9444e3946c"
    local body = ""

    for k, v in pairs(form) do
      body = body .. "--" .. boundary .. "\r\nContent-Disposition: form-data; name=\"" .. k .. "\"\r\n\r\n" .. tostring(v) .. "\r\n"
    end

    if body ~= "" then
      body = body .. "--" .. boundary .. "--\r\n"
    end

    local clength = lookup(headers, "content-length")
    if not clength then
      headers["content-length"] = #body
    end

    if not content_type:find("boundary=") then
      headers[content_type_name] = content_type .. "; boundary=" .. boundary
    end

    opts.body = body
  end

  -- build querystring (assumes none is currently in 'opts.path')
  if type(opts.query) == "table" then
    local qs = utils.encode_args(opts.query)
    opts.path = opts.path .. "?" .. qs
    opts.query = nil
  end

  local res, err = self:request(opts)
  if res then
    -- wrap the read_body() so it caches the result and can be called multiple
    -- times
    local reader = res.read_body
    res.read_body = function(self)
      if not self._cached_body and not self._cached_error then
        self._cached_body, self._cached_error = reader(self)
      end
      return self._cached_body, self._cached_error
    end
  end

  return res, err
end

-- Implements http_client:get("path", [options]), as well as post, put, etc.
-- These methods are equivalent to calling http_client:send, but are shorter
-- They also come with a built-in assert
for _, method_name in ipairs({"get", "post", "put", "patch", "delete"}) do
  resty_http_proxy_mt[method_name] = function(self, path, options)
    local full_options = kong.table.merge({ method = method_name:upper(), path = path}, options)
    return assert(self:send(full_options))
  end
end

function resty_http_proxy_mt:__index(k)
  local f = rawget(resty_http_proxy_mt, k)
  if f then
    return f
  end

  return self.client[k]
end


--- Creates a http client.
-- Instead of using this client, you'll probably want to use the pre-configured
-- clients available as `proxy_client`, `admin_client`, etc. because these come
-- pre-configured and connected to the underlying Kong test instance.
--
-- @name http_client
-- @param host hostname to connect to
-- @param port port to connect to
-- @param timeout in seconds
-- @return http client
-- @see http_client:send
-- @see proxy_client
-- @see proxy_ssl_client
-- @see admin_client
-- @see admin_ssl_client
local function http_client(host, port, timeout)
  timeout = timeout or 10000
  local client = assert(http.new())
  assert(client:connect(host, port), "Could not connect to " .. host .. ":" .. port)
  client:set_timeout(timeout)
  return setmetatable({
    client = client
  }, resty_http_proxy_mt)
end


--- Returns the proxy port.
-- @name get_proxy_port
-- @param ssl (boolean) if `true` returns the ssl port
-- @param http2 (boolean) if `true` returns the http2 port
local function get_proxy_port(ssl, http2)
  if ssl == nil then ssl = false end
  for _, entry in ipairs(conf.proxy_listeners) do
    if entry.ssl == ssl and (http2 == nil or entry.http2 == http2) then
      return entry.port
    end
  end
  error("No proxy port found for ssl=" .. tostring(ssl), 2)
end


--- Returns the proxy ip.
-- @name get_proxy_ip
-- @param ssl (boolean) if `true` returns the ssl ip address
-- @param http2 (boolean) if `true` returns the http2 ip address
local function get_proxy_ip(ssl, http2)
  if ssl == nil then ssl = false end
  for _, entry in ipairs(conf.proxy_listeners) do
    if entry.ssl == ssl and (http2 == nil or entry.http2 == http2) then
      return entry.ip
    end
  end
  error("No proxy ip found for ssl=" .. tostring(ssl), 2)
end


--- returns a pre-configured `http_client` for the Kong proxy port.
-- @name proxy_client
-- @param timeout (optional, number) the timeout to use
local function proxy_client(timeout)
  local proxy_ip = get_proxy_ip(false)
  local proxy_port = get_proxy_port(false)
  assert(proxy_ip, "No http-proxy found in the configuration")
  return http_client(proxy_ip, proxy_port, timeout or 60000)
end


--- returns a pre-configured `http_client` for the Kong SSL proxy port.
-- @name proxy_ssl_client
-- @param timeout (optional, number) the timeout to use
-- @param sni (optional, string) the sni to use
local function proxy_ssl_client(timeout, sni)
  local proxy_ip = get_proxy_ip(true, true)
  local proxy_port = get_proxy_port(true, true)
  assert(proxy_ip, "No https-proxy found in the configuration")
  local client = http_client(proxy_ip, proxy_port, timeout or 60000)
  assert(client:ssl_handshake(nil, sni, false)) -- explicit no-verify
  return client
end


--- returns a pre-configured `http_client` for the Kong admin port.
-- @name admin_client
-- @param timeout (optional, number) the timeout to use
-- @param forced_port (optional, number) if provided will override the port in
-- the Kong configuration with this port
function admin_client(timeout, forced_port)
  local admin_ip, admin_port
  for _, entry in ipairs(conf.admin_listeners) do
    if entry.ssl == false then
      admin_ip = entry.ip
      admin_port = entry.port
    end
  end
  assert(admin_ip, "No http-admin found in the configuration")
  return http_client(admin_ip, forced_port or admin_port, timeout or 60000)
end

--- returns a pre-configured `http_client` for the Kong admin SSL port.
-- @name admin_ssl_client
-- @param timeout (optional, number) the timeout to use
local function admin_ssl_client(timeout)
  local admin_ip, admin_port
  for _, entry in ipairs(conf.proxy_listeners) do
    if entry.ssl == true then
      admin_ip = entry.ip
      admin_port = entry.port
    end
  end
  assert(admin_ip, "No https-admin found in the configuration")
  local client = http_client(admin_ip, admin_port, timeout or 60000)
  assert(client:ssl_handshake())
  return client
end


----------------
-- HTTP2 and GRPC clients
-- @section Shell-helpers


-- Generate grpcurl flags from a table of `flag-value`. If `value` is not a
-- string, value is ignored and `flag` is passed as is.
local function gen_grpcurl_opts(opts_t)
  local opts_l = {}

  for opt, val in pairs(opts_t) do
    if val ~= false then
      opts_l[#opts_l + 1] = opt .. " " .. (type(val) == "string" and val or "")
    end
  end

  return table.concat(opts_l, " ")
end


--- Creates an HTTP/2 client, based on the lua-http library.
-- @name http2_client
-- @param host hostname to connect to
-- @param port port to connect to
-- @param tls boolean indicating whether to establish a tls session
-- @return http2 client
local function http2_client(host, port, tls)
  local host = assert(host)
  local port = assert(port)
  tls = tls or false

  -- if Kong/lua-pack is loaded, unload it first
  -- so lua-http can use implementation from compat53.string
  package.loaded.string.unpack = nil
  package.loaded.string.pack = nil

  local request = require "http.request"
  local req = request.new_from_uri({
    scheme = tls and "https" or "http",
    host = host,
    port = port,
  })
  req.version = 2
  req.tls = tls

  if tls then
    local http_tls = require "http.tls"
    local openssl_ctx = require "openssl.ssl.context"
    local n_ctx = http_tls.new_client_context()
    n_ctx:setVerify(openssl_ctx.VERIFY_NONE)
    req.ctx = n_ctx
  end

  local meta = getmetatable(req) or {}

  meta.__call = function(req, opts)
    local headers = opts and opts.headers
    local timeout = opts and opts.timeout

    for k, v in pairs(headers or {}) do
      req.headers:upsert(k, v)
    end

    local headers, stream = req:go(timeout)
    local body = stream:get_body_as_string()
    return body, headers
  end

  return setmetatable(req, meta)
end


--- returns a pre-configured cleartext `http2_client` for the Kong proxy port.
-- @name proxy_client_h2c
-- @return http2 client
local function proxy_client_h2c()
  local proxy_ip = get_proxy_ip(false, true)
  local proxy_port = get_proxy_port(false, true)
  assert(proxy_ip, "No http-proxy found in the configuration")
  return http2_client(proxy_ip, proxy_port)
end


--- returns a pre-configured TLS `http2_client` for the Kong SSL proxy port.
-- @name proxy_client_h2
-- @return http2 client
local function proxy_client_h2()
  local proxy_ip = get_proxy_ip(true, true)
  local proxy_port = get_proxy_port(true, true)
  assert(proxy_ip, "No https-proxy found in the configuration")
  return http2_client(proxy_ip, proxy_port, true)
end

local exec -- forward declaration

--- Creates a gRPC client, based on the grpcurl CLI.
-- @name grpc_client
-- @param host hostname to connect to
-- @param port port to connect to
-- @param opts table with options supported by grpcurl
-- @return grpc client
local function grpc_client(host, port, opts)
  local host = assert(host)
  local port = assert(tostring(port))

  opts = opts or {}
  if not opts["-proto"] then
    opts["-proto"] = MOCK_GRPC_UPSTREAM_PROTO_PATH
  end

  return setmetatable({
    opts = opts,
    cmd_template = string.format("bin/grpcurl %%s %s:%s %%s", host, port)

  }, {
    __call = function(t, args)
      local service = assert(args.service)
      local body = args.body

      local t_body = type(body)
      if t_body ~= "nil" then
        if t_body == "table" then
          body = cjson.encode(body)
        end

        args.opts["-d"] = string.format("'%s'", body)
      end

      local opts = gen_grpcurl_opts(pl_tablex.merge(t.opts, args.opts, true))
      local ok, err, out = exec(string.format(t.cmd_template, opts, service))

      if ok then
        return ok, out
      else
        return nil, err
      end
    end
  })
end


--- returns a pre-configured `grpc_client` for the Kong proxy port.
-- @name proxy_client_grpc
-- @param host hostname to connect to
-- @param port port to connect to
-- @return grpc client
local function proxy_client_grpc(host, port)
  local proxy_ip = host or get_proxy_ip(false, true)
  local proxy_port = port or get_proxy_port(false, true)
  assert(proxy_ip, "No http-proxy found in the configuration")
  return grpc_client(proxy_ip, proxy_port, {["-plaintext"] = true})
end

--- returns a pre-configured `grpc_client` for the Kong SSL proxy port.
-- @name proxy_client_grpcs
-- @param host hostname to connect to
-- @param port port to connect to
-- @return grpc client
local function proxy_client_grpcs(host, port)
  local proxy_ip = host or get_proxy_ip(true, true)
  local proxy_port = port or get_proxy_port(true, true)
  assert(proxy_ip, "No https-proxy found in the configuration")
  return grpc_client(proxy_ip, proxy_port, {["-insecure"] = true})
end


---
-- TCP/UDP server helpers
--
-- @section servers


--- Starts a local TCP server.
-- Accepts a single connection (or multiple, if given `opts.requests`)
-- and then closes, echoing what was received (last read, in case
-- of multiple requests).
--
--
-- Options:
--
-- * `opts.timeout`: time after which the server exits, defaults to 360 seconds.
--
-- * `opts.requests`: the number of requests to accept, before exiting. Default 1.
--
-- * `opts.tls`: boolean, make it a ssl server if truthy.
--
-- * `opts.prefix`: string, a prefix to add to the echoed data received.
-- @name tcp_server
-- @param port (number) The port where the server will be listening on
-- @param opts (table) options defining the server's behavior
-- @return A thread object (from the `llthreads2` Lua package)
-- @see kill_tcp_server
local function tcp_server(port, opts)
  local threads = require "llthreads2.ex"
  opts = opts or {}
  local thread = threads.new({
    function(port, opts)
      local socket = require "socket"
      local server = assert(socket.tcp())
      server:settimeout(opts.timeout or 360)
      assert(server:setoption("reuseaddr", true))
      assert(server:bind("*", port))
      assert(server:listen())
      local line
      local oks, fails = 0, 0
      local handshake_done = false
      local n = opts.requests or 1
      for _ = 1, n + 1 do
        local client, err
        if opts.timeout then
          client, err = server:accept()
          if err == "timeout" then
            line = "timeout"
            break

          else
            assert(client, err)
          end

        else
          client = assert(server:accept())
        end

        if opts.tls and handshake_done then
          local ssl = require "ssl"
          local params = {
            mode = "server",
            protocol = "any",
            key = "spec/fixtures/kong_spec.key",
            certificate = "spec/fixtures/kong_spec.crt",
          }

          client = ssl.wrap(client, params)
          client:dohandshake()
        end

        line, err = client:receive()
        if err == "closed" then
          fails = fails + 1

        else
          if not handshake_done then
            assert(line == "\\START")
            client:send("\\OK\n")
            handshake_done = true

          else
            if line == "@DIE@" then
              client:send(string.format("%d:%d\n", oks, fails))
              client:close()
              break
            end

            oks = oks + 1

        client:send((opts.prefix or "") .. line .. "\n")
          end

        client:close()
      end
      end
      server:close()
      return line
    end
  }, port, opts)

  local thr = thread:start()

  -- not necessary for correctness because we do the handshake,
  -- but avoids harmless "connection error" messages in the wait loop
  -- in case the client is ready before the server below.
  ngx.sleep(0.001)

  local sock = ngx.socket.tcp()
  sock:settimeout(0.01)
  while true do
    if sock:connect("localhost", port) then
      sock:send("\\START\n")
      local ok = sock:receive()
      sock:close()
      if ok == "\\OK" then
        break
      end
    end
  end
  sock:close()

  return thr
end


--- Stops a local TCP server.
-- A server previously created with `tcp_server` can be stopped prematurely by
-- calling this function.
-- @name kill_tcp_server
-- @param port the port the TCP server is listening on.
-- @return oks, fails; the number of successes and failures processed by the server
-- @see tcp_server
local function kill_tcp_server(port)
  local sock = ngx.socket.tcp()
  assert(sock:connect("localhost", port))
  assert(sock:send("@DIE@\n"))
  local str = assert(sock:receive())
  assert(sock:close())
  local oks, fails = str:match("(%d+):(%d+)")
  return tonumber(oks), tonumber(fails)
end


--- Starts a local HTTP server.
-- Accepts a single connection and then closes. Sends a 200 ok, 'Connection:
-- close' response.
-- If the request received has path `/delay` then the response will be delayed
-- by 2 seconds.
-- @name http_server
-- @param `port` The port the server will be listening on
-- @return A thread object (from the `llthreads2` Lua package)
local function http_server(port, ...)
  local threads = require "llthreads2.ex"
  local thread = threads.new({
    function(port)
      local socket = require "socket"
      local server = assert(socket.tcp())
      assert(server:setoption('reuseaddr', true))
      assert(server:bind("*", port))
      assert(server:listen())
      local client = assert(server:accept())

      local lines = {}
      local line, err
      while #lines < 7 do
        line, err = client:receive()
        if err then
          break
        else
          table.insert(lines, line)
        end
      end

      if #lines > 0 and lines[1] == "GET /delay HTTP/1.0" then
        ngx.sleep(2)
      end

      if err then
        server:close()
        error(err)
      end

      client:send("HTTP/1.1 200 OK\r\nConnection: close\r\n\r\n")
      client:close()
      server:close()
      return lines
    end
  }, port)

  return thread:start(...)
end


--- Starts a local UDP server.
-- Accepts a single connection, reading once and then closes
-- @name udp_server
-- @param `port` The port the server will be listening on
-- @param `n` The number of packets that will be read
-- @param `timeout` Timeout per read
-- @return A thread object (from the `llthreads2` Lua package)
local function udp_server(port, n, timeout)
  local threads = require "llthreads2.ex"

  local thread = threads.new({
    function(port, n, timeout)
      local socket = require "socket"
      local server = assert(socket.udp())
      server:settimeout(timeout or 360)
      server:setoption("reuseaddr", true)
      server:setsockname("127.0.0.1", port)
      local err
      local data = {}
      local handshake_done = false
      local i = 0
      while i < n do
        local pkt, rport
        pkt, err, rport = server:receivefrom()
        if not pkt then
          break
        end
        if pkt == "KONG_UDP_HELLO" then
          if not handshake_done then
            handshake_done = true
            server:sendto("KONG_UDP_READY", "127.0.0.1", rport)
          end
        else
          i = i + 1
          data[i] = pkt
        end
      end
      server:close()
      return (n > 1 and data or data[1]), err
    end
  }, port or MOCK_UPSTREAM_PORT, n or 1, timeout)
  thread:start()

  local socket = require "socket"
  local handshake = socket.udp()
  handshake:settimeout(0.01)
  handshake:setsockname("127.0.0.1", 0)
  while true do
    handshake:sendto("KONG_UDP_HELLO", "127.0.0.1", port)
    local data = handshake:receive()
    if data == "KONG_UDP_READY" then
      break
    end
  end
  handshake:close()

  return thread
end


local function mock_reports_server(opts)
  local localhost = "127.0.0.1"
  local threads = require "llthreads2.ex"
  local server_port = constants.REPORTS.STATS_PORT
  opts = opts or {}

  local thread = threads.new({
    function(port, host, opts)
      local socket = require "socket"
      local server = assert(socket.tcp())
      server:settimeout(360)
      assert(server:setoption("reuseaddr", true))
      local counter = 0
      while not server:bind(host, port) do
        counter = counter + 1
        if counter > 5 then
          error('could not bind successfully')
        end
        socket.sleep(1)
      end
      assert(server:listen())
      local data = {}
      local handshake_done = false
      local n = opts.requests or math.huge
      for _ = 1, n + 1 do
        local client = assert(server:accept())

        if opts.tls and handshake_done then
          local ssl = require "ssl"
          local params = {
            mode = "server",
            protocol = "any",
            key = "spec/fixtures/kong_spec.key",
            certificate = "spec/fixtures/kong_spec.crt",
          }

          client = ssl.wrap(client, params)
          client:dohandshake()
        end

        local line, err = client:receive()
        if err ~= "closed" then
          if not handshake_done then
            assert(line == "\\START")
            client:send("\\OK\n")
            handshake_done = true

          else
            if line == "@DIE@" then
              client:close()
              break
            end

            table.insert(data, line)
          end

          client:close()
        end
      end
      server:close()

      return data
    end
  }, server_port, localhost, opts)

  thread:start()

  -- not necessary for correctness because we do the handshake,
  -- but avoids harmless "connection error" messages in the wait loop
  -- in case the client is ready before the server below.
  ngx.sleep(0.001)

  local sock = ngx.socket.tcp()
  sock:settimeout(0.01)
  while true do
    if not thread:alive() then
      error('the reports thread died')
    elseif sock:connect(localhost, server_port) then
      sock:send("\\START\n")
      local ok = sock:receive()
      sock:close()
      if ok == "\\OK" then
        break
      end
    end
  end
  sock:close()

  return {
    stop = function()
      local skt = assert(ngx.socket.tcp())
      sock:settimeout(0.01)
      skt:connect(localhost, server_port)
      skt:send("@DIE@\n")
      skt:close()

      return thread:join()
    end
  }
end


--------------------
-- Custom assertions
--
-- @section assertions

local say = require "say"
local luassert = require "luassert.assert"


--- Generic modifier "response".
-- Will set a "response" value in the assertion state, so following
-- assertions will operate on the value set.
-- @name response
-- @param response_obj results from `http_client:send` function (or any of the
-- shortcuts `client:get`, `client:post`, etc).
-- @usage
-- local res = client:get("/request", { .. request options here ..})
-- local response_length = assert.response(res).has.header("Content-Length")
local function modifier_response(state, arguments, level)
  assert(arguments.n > 0,
        "response modifier requires a response object as argument")

  local res = arguments[1]

  assert(type(res) == "table" and type(res.read_body) == "function",
         "response modifier requires a response object as argument, got: " .. tostring(res))

  rawset(state, "kong_response", res)
  rawset(state, "kong_request", nil)

  return state
end
luassert:register("modifier", "response", modifier_response)


--- Generic modifier "request".
-- Will set a "request" value in the assertion state, so following
-- assertions will operate on the value set.
--
-- The request must be inside a 'response' from the `mock_upstream`. If a request
-- is send to the `mock_upstream` endpoint `"/request"`, it will echo the request
-- received in the body of the response.
-- @name request
-- @param response_obj results from `http_client:send` function (or any of the
-- shortcuts `client:get`, `client:post`, etc).
-- @usage
-- local res = client:post("/request", {
--               headers = { ["Content-Type"] = "application/json" },
--               body = { hello = "world" },
--             })
-- local request_length = assert.request(res).has.header("Content-Length")
local function modifier_request(state, arguments, level)
  local generic = "The assertion 'request' modifier takes a http response"
                .. " object as input to decode the json-body returned by"
                .. " mock_upstream, to retrieve the proxied request."

  local res = arguments[1]

  assert(type(res) == "table" and type(res.read_body) == "function",
         "Expected a http response object, got '" .. tostring(res) .. "'. " .. generic)

  local body, request, err
  body = assert(res:read_body())
  request, err = cjson.decode(body)

  assert(request, "Expected the http response object to have a json encoded body,"
                  .. " but decoding gave error '" .. tostring(err) .. "'. Obtained body: "
                  .. body .. "\n." .. generic)


  if lookup((res.headers or {}),"X-Powered-By") ~= "mock_upstream" then
    error("Could not determine the response to be from mock_upstream")
  end

  rawset(state, "kong_request", request)
  rawset(state, "kong_response", nil)

  return state
end
luassert:register("modifier", "request", modifier_request)


--- Generic fail assertion. A convenience function for debugging tests, always
-- fails. It will output the values it was called with as a table, with an `n`
-- field to indicate the number of arguments received. See also `intercept`.
-- @name fail
-- @param ... any set of parameters to be displayed with the failure
-- @see intercept
-- @usage
-- assert.fail(some, value)
local function fail(state, args)
  local out = {}
  for k,v in pairs(args) do out[k] = v end
  args[1] = out
  args.n = 1
  return false
end
say:set("assertion.fail.negative", [[
Fail assertion was called with the following parameters (formatted as a table);
%s
]])
luassert:register("assertion", "fail", fail,
                  "assertion.fail.negative",
                  "assertion.fail.negative")


--- Assertion to check whether a value lives in an array.
-- @name contains
-- @param expected The value to search for
-- @param array The array to search for the value
-- @param pattern (optional) If truthy, then `expected` is matched as a Lua string
-- pattern
-- @return the array index at which the value was found
-- @usage
-- local arr = { "one", "three" }
-- local i = assert.contains("one", arr)        --> passes; i == 1
-- local i = assert.contains("two", arr)        --> fails
-- local i = assert.contains("ee$", arr, true)  --> passes; i == 2
local function contains(state, args)
  local expected, arr, pattern = unpack(args)
  local found
  for i = 1, #arr do
    if (pattern and string.match(arr[i], expected)) or arr[i] == expected then
      found = i
      break
    end
  end
  return found ~= nil, {found}
end
say:set("assertion.contains.negative", [[
Expected array to contain element.
Expected to contain:
%s
]])
say:set("assertion.contains.positive", [[
Expected array to not contain element.
Expected to not contain:
%s
]])
luassert:register("assertion", "contains", contains,
                  "assertion.contains.negative",
                  "assertion.contains.positive")


--- Assertion to check the status-code of a http response.
-- @name status
-- @param expected the expected status code
-- @param response (optional) results from `http_client:send` function,
-- alternatively use `response`.
-- @return the response body as a string, for a json body see `jsonbody`.
-- @usage
-- local res = assert(client:send { .. your request params here .. })
-- local body = assert.has.status(200, res)             -- or alternativly
-- local body = assert.response(res).has.status(200)    -- does the same
local function res_status(state, args)
  assert(not rawget(state, "kong_request"),
         "Cannot check statuscode against a request object,"
       .. " only against a response object")

  local expected = args[1]
  local res = args[2] or rawget(state, "kong_response")

  assert(type(expected) == "number",
         "Expected response code must be a number value. Got: " .. tostring(expected))
  assert(type(res) == "table" and type(res.read_body) == "function",
         "Expected a http_client response. Got: " .. tostring(res))

  if expected ~= res.status then
    local body, err = res:read_body()
    if not body then body = "Error reading body: " .. err end
    table.insert(args, 1, pl_stringx.strip(body))
    table.insert(args, 1, res.status)
    table.insert(args, 1, expected)
    args.n = 3

    if res.status == 500 then
      -- on HTTP 500, we can try to read the server's error logs
      -- for debugging purposes (very useful for travis)
      local str = pl_file.read(conf.nginx_err_logs)
      if not str then
        return false -- no err logs to read in this prefix
      end

      local str_t = pl_stringx.splitlines(str)
      local first_line = #str_t - math.min(60, #str_t) + 1
      local msg_t = {"\nError logs (" .. conf.nginx_err_logs .. "):"}
      for i = first_line, #str_t do
        msg_t[#msg_t+1] = str_t[i]
      end

      table.insert(args, 4, table.concat(msg_t, "\n"))
      args.n = 4
    end

    return false
  else
    local body, err = res:read_body()
    local output = body
    if not output then output = "Error reading body: " .. err end
    output = pl_stringx.strip(output)
    table.insert(args, 1, output)
    table.insert(args, 1, res.status)
    table.insert(args, 1, expected)
    args.n = 3
    return true, {pl_stringx.strip(body)}
  end
end
say:set("assertion.res_status.negative", [[
Invalid response status code.
Status expected:
%s
Status received:
%s
Body:
%s
%s]])
say:set("assertion.res_status.positive", [[
Invalid response status code.
Status not expected:
%s
Status received:
%s
Body:
%s
%s]])
luassert:register("assertion", "status", res_status,
                  "assertion.res_status.negative", "assertion.res_status.positive")
luassert:register("assertion", "res_status", res_status,
                  "assertion.res_status.negative", "assertion.res_status.positive")


--- Checks and returns a json body of an http response/request. Only checks
-- validity of the json, does not check appropriate headers. Setting the target
-- to check can be done through the `request` and `response` modifiers.
--
-- For a non-json body, see the `status` assertion.
-- @name jsonbody
-- @return the decoded json as a table
-- @usage
-- local res = assert(client:send { .. your request params here .. })
-- local json_table = assert.response(res).has.jsonbody()
local function jsonbody(state, args)
  assert(args[1] == nil and rawget(state, "kong_request") or rawget(state, "kong_response"),
         "the `jsonbody` assertion does not take parameters. " ..
         "Use the `response`/`require` modifiers to set the target to operate on")

  if rawget(state, "kong_response") then
    local body = rawget(state, "kong_response"):read_body()
    local json, err = cjson.decode(body)
    if not json then
      table.insert(args, 1, "Error decoding: " .. tostring(err) .. "\nResponse body:" .. body)
      args.n = 1
      return false
    end
    return true, {json}

  else
    local r = rawget(state, "kong_request")
    if r.post_data
    and (r.post_data.kind == "json" or r.post_data.kind == "json (error)")
    and r.post_data.params
    then
      local pd = r.post_data
      return true, { { params = pd.params, data = pd.text, error = pd.error, kind = pd.kind } }

    else
      error("No json data found in the request")
    end
  end
end
say:set("assertion.jsonbody.negative", [[
Expected response body to contain valid json. Got:
%s
]])
say:set("assertion.jsonbody.positive", [[
Expected response body to not contain valid json. Got:
%s
]])
luassert:register("assertion", "jsonbody", jsonbody,
                  "assertion.jsonbody.negative",
                  "assertion.jsonbody.positive")


--- Asserts that a named header in a `headers` subtable exists.
-- Header name comparison is done case-insensitive.
-- @name header
-- @param name header name to look for (case insensitive).
-- @see response
-- @see request
-- @return value of the header
-- @usage
-- local res = client:get("/request", { .. request options here ..})
-- local resp_header_value = assert.response(res).has.header("Content-Length")
-- local req_header_value = assert.request(res).has.header("Content-Length")
local function res_header(state, args)
  local header = args[1]
  local res = args[2] or rawget(state, "kong_request") or rawget(state, "kong_response")
  assert(type(res) == "table" and type(res.headers) == "table",
         "'header' assertion input does not contain a 'headers' subtable")
  local value = lookup(res.headers, header)
  table.insert(args, 1, res.headers)
  table.insert(args, 1, header)
  args.n = 2
  if not value then
    return false
  end
  return true, {value}
end
say:set("assertion.res_header.negative", [[
Expected header:
%s
But it was not found in:
%s
]])
say:set("assertion.res_header.positive", [[
Did not expected header:
%s
But it was found in:
%s
]])
luassert:register("assertion", "header", res_header,
                  "assertion.res_header.negative",
                  "assertion.res_header.positive")


---
-- An assertion to look for a query parameter in a query string.
-- Parameter name comparison is done case-insensitive.
-- @name queryparam
-- @param name name of the query parameter to look up (case insensitive)
-- @return value of the parameter
-- @usage
-- local res = client:get("/request", {
--               query = { hello = "world" },
--             })
-- local param_value = assert.request(res).has.queryparam("hello")
local function req_query_param(state, args)
  local param = args[1]
  local req = rawget(state, "kong_request")
  assert(req, "'queryparam' assertion only works with a request object")
  local params
  if type(req.uri_args) == "table" then
    params = req.uri_args

  else
    error("No query parameters found in request object")
  end
  local value = lookup(params, param)
  table.insert(args, 1, params)
  table.insert(args, 1, param)
  args.n = 2
  if not value then
    return false
  end
  return true, {value}
end
say:set("assertion.req_query_param.negative", [[
Expected query parameter:
%s
But it was not found in:
%s
]])
say:set("assertion.req_query_param.positive", [[
Did not expected query parameter:
%s
But it was found in:
%s
]])
luassert:register("assertion", "queryparam", req_query_param,
                  "assertion.req_query_param.negative",
                  "assertion.req_query_param.positive")


---
-- Adds an assertion to look for a urlencoded form parameter in a request.
-- Parameter name comparison is done case-insensitive. Use the `request` modifier to set
-- the request to operate on.
-- @name formparam
-- @param name name of the form parameter to look up (case insensitive)
-- @return value of the parameter
-- @usage
-- local r = assert(proxy_client:post("/request", {
--   body    = {
--     hello = "world",
--   },
--   headers = {
--     host             = "mock_upstream",
--     ["Content-Type"] = "application/x-www-form-urlencoded",
--   },
-- })
-- local value = assert.request(r).has.formparam("hello")
-- assert.are.equal("world", value)
local function req_form_param(state, args)
  local param = args[1]
  local req = rawget(state, "kong_request")
  assert(req, "'formparam' assertion can only be used with a mock_upstream request object")

  local value
  if req.post_data
  and (req.post_data.kind == "form" or req.post_data.kind == "multipart-form")
  then
    value = lookup(req.post_data.params or {}, param)
  else
    error("Could not determine the request to be from either mock_upstream")
  end

  table.insert(args, 1, req)
  table.insert(args, 1, param)
  args.n = 2
  if not value then
    return false
  end
  return true, {value}
end
say:set("assertion.req_form_param.negative", [[
Expected url encoded form parameter:
%s
But it was not found in request:
%s
]])
say:set("assertion.req_form_param.positive", [[
Did not expected url encoded form parameter:
%s
But it was found in request:
%s
]])
luassert:register("assertion", "formparam", req_form_param,
                  "assertion.req_form_param.negative",
                  "assertion.req_form_param.positive")


---
-- Assertion to ensure a value is greater than a base value.
-- @name is_gt
-- @param base the base value to compare against
-- @param value the value that must be greater than the base value
local function is_gt(state, arguments)
  local expected = arguments[1]
  local value = arguments[2]

  arguments[1] = value
  arguments[2] = expected

  return value > expected
end
say:set("assertion.gt.negative", [[
Given value (%s) should be greater than expected value (%s)
]])
say:set("assertion.gt.positive", [[
Given value (%s) should not be greater than expected value (%s)
]])
luassert:register("assertion", "gt", is_gt,
                  "assertion.gt.negative",
                  "assertion.gt.positive")

--- Generic modifier "certificate".
-- Will set a "certificate" value in the assertion state, so following
-- assertions will operate on the value set.
-- @name certificate
-- @param cert The cert text
-- @see cn
-- @usage
-- assert.certificate(cert).has.cn("ssl-example.com")
local function modifier_certificate(state, arguments, level)
  local generic = "The assertion 'certficate' modifier takes a cert text"
                .. " as input to validate certificate parameters"
                .. " against."
  local cert = arguments[1]
  assert(type(cert) == "string",
         "Expected a certificate text, got '" .. tostring(cert) .. "'. " .. generic)
  rawset(state, "kong_certificate", cert)
  return state
end
luassert:register("modifier", "certificate", modifier_certificate)

--- Assertion to check whether a CN is matched in an SSL cert.
-- @name cn
-- @param expected The CN value
-- @param cert The cert text
-- @return the CN found in the cert
-- @see certificate
-- @usage
-- assert.cn("ssl-example.com", cert)
--
-- -- alternative:
-- assert.certificate(cert).has.cn("ssl-example.com")
local function assert_cn(state, args)
  local expected = args[1]
  if args[2] and rawget(state, "kong_certificate") then
    error("assertion 'cn' takes either a 'certificate' modifier, or 2 parameters, not both")
  end
  local cert = args[2] or rawget(state, "kong_certificate")
  local cn = string.match(cert, "CN%s*=%s*([^%s,]+)")
  args[2] = cn or "(CN not found in certificate)"
  args.n = 2
  return cn == expected
end
say:set("assertion.cn.negative", [[
Expected certificate to have the given CN value.
Expected CN:
%s
Got instead:
%s
]])
say:set("assertion.cn.positive", [[
Expected certificate to not have the given CN value.
Expected CN to not be:
%s
Got instead:
%s
]])
luassert:register("assertion", "cn", assert_cn,
                  "assertion.cn.negative",
                  "assertion.cn.positive")


do
  --- Generic modifier "logfile"
  -- Will set an "errlog_path" value in the assertion state.
  -- @name logfile
  -- @param path A path to the log file (defaults to the test prefix's
  -- errlog).
  -- @see line
  -- @usage
  -- assert.logfile("./my/logfile.log").has.no.line("[error]", true)
  local function modifier_errlog(state, args)
    local errlog_path = args[1] or conf.nginx_err_logs

    assert(type(errlog_path) == "string", "logfile modifier expects nil, or " ..
                                          "a string as argument, got: "      ..
                                          type(errlog_path))

    rawset(state, "errlog_path", errlog_path)

    return state
  end

  luassert:register("modifier", "errlog", modifier_errlog) -- backward compat
  luassert:register("modifier", "logfile", modifier_errlog)


  --- Assertion checking if any line from a file matches the given regex or
  -- substring.
  -- @name line
  -- @param regex The regex to evaluate against each line.
  -- @param plain If true, the regex argument will be considered as a plain
  -- string.
  -- @param timeout An optional timeout after which the assertion will fail if
  -- reached.
  -- @param fpath An optional path to the file (defaults to the filelog
  -- modifier)
  -- @see logfile
  -- @usage
  -- assert.logfile().has.no.line("[error]", true)
  local function match_line(state, args)
    local regex = args[1]
    local plain = args[2]
    local timeout = args[3] or 2
    local fpath = args[4] or rawget(state, "errlog_path")

    assert(type(regex) == "string",
           "Expected the regex argument to be a string")
    assert(type(fpath) == "string",
           "Expected the file path argument to be a string")
    assert(type(timeout) == "number" and timeout > 0,
           "Expected the timeout argument to be a positive number")

    local pok = pcall(wait_until, function()
      local logs = pl_file.read(fpath)
      local from, _, err

      for line in logs:gmatch("[^\r\n]+") do
        if plain then
          from = string.find(line, regex, nil, true)

        else
          from, _, err = ngx.re.find(line, regex)
          if err then
            error(err)
          end
        end

        if from then
          table.insert(args, 1, line)
          table.insert(args, 1, regex)
          args.n = 2
          return true
        end
      end
    end, timeout)

    table.insert(args, 1, fpath)
    args.n = args.n + 1

    return pok
  end

  say:set("assertion.match_line.negative", unindent [[
    Expected file at:
    %s
    To match:
    %s
  ]])
  say:set("assertion.match_line.positive", unindent [[
    Expected file at:
    %s
    To not match:
    %s
    But matched line:
    %s
  ]])
  luassert:register("assertion", "line", match_line,
                    "assertion.match_line.negative",
                    "assertion.match_line.positive")
end


----------------
-- DNS-record mocking.
-- These function allow to create mock dns records that the test Kong instance
-- will use to resolve names. The created mocks are injected by the `start_kong`
-- function.
-- @usage
-- -- Create a new DNS mock and add some DNS records
-- local fixtures = {
--   dns_mock = helpers.dns_mock.new()
-- }
--
-- fixtures.dns_mock:SRV {
--   name = "my.srv.test.com",
--   target = "a.my.srv.test.com",
--   port = 80,
-- }
-- fixtures.dns_mock:SRV {
--   name = "my.srv.test.com",     -- adding same name again: record gets 2 entries!
--   target = "b.my.srv.test.com", -- a.my.srv.test.com and b.my.srv.test.com
--   port = 8080,
-- }
-- fixtures.dns_mock:A {
--   name = "a.my.srv.test.com",
--   address = "127.0.0.1",
-- }
-- fixtures.dns_mock:A {
--   name = "b.my.srv.test.com",
--   address = "127.0.0.1",
-- }
-- @section DNS-mocks


local dns_mock = {}
do
  dns_mock.__index = dns_mock
  dns_mock.__tostring = function(self)
    -- fill array to prevent json encoding errors
    for i = 1, 33 do
      self[i] = self[i] or {}
    end
    local json = assert(cjson.encode(self))
    return json
  end


  local TYPE_A, TYPE_AAAA, TYPE_CNAME, TYPE_SRV = 1, 28, 5, 33


  --- Creates a new DNS mock.
  -- @name dns_mock.new
  -- @return dns_mock object
  function dns_mock.new()
    return setmetatable({}, dns_mock)
  end


  --- Adds an SRV record to the DNS mock.
  -- Fields `name`, `target`, and `port` are required. Other fields get defaults:
  --
  -- * `weight`; 20
  -- * `ttl`; 600
  -- * `priority`; 20
  -- @param rec the mock DNS record to insert
  -- @return true
  function dns_mock:SRV(rec)
    if self == dns_mock then
      error("can't operate on the class, you must create an instance", 2)
    end
    if getmetatable(self or {}) ~= dns_mock then
      error("SRV method must be called using the colon notation", 2)
    end
    assert(rec, "Missing record parameter")
    local name = assert(rec.name, "No name field in SRV record")

    self[TYPE_SRV] = self[TYPE_SRV] or {}
    local query_answer = self[TYPE_SRV][name]
    if not query_answer then
      query_answer = {}
      self[TYPE_SRV][name] = query_answer
    end

    table.insert(query_answer, {
      type = TYPE_SRV,
      name = name,
      target = assert(rec.target, "No target field in SRV record"),
      port = assert(rec.port, "No port field in SRV record"),
      weight = rec.weight or 10,
      ttl = rec.ttl or 600,
      priority = rec.priority or 20,
      class = rec.class or 1
    })
    return true
  end


  --- Adds an A record to the DNS mock.
  -- Fields `name` and `address` are required. Other fields get defaults:
  --
  -- * `ttl`; 600
  -- @param rec the mock DNS record to insert
  -- @return true
  function dns_mock:A(rec)
    if self == dns_mock then
      error("can't operate on the class, you must create an instance", 2)
    end
    if getmetatable(self or {}) ~= dns_mock then
      error("A method must be called using the colon notation", 2)
    end
    assert(rec, "Missing record parameter")
    local name = assert(rec.name, "No name field in A record")

    self[TYPE_A] = self[TYPE_A] or {}
    local query_answer = self[TYPE_A][name]
    if not query_answer then
      query_answer = {}
      self[TYPE_A][name] = query_answer
    end

    table.insert(query_answer, {
      type = TYPE_A,
      name = name,
      address = assert(rec.address, "No address field in A record"),
      ttl = rec.ttl or 600,
      class = rec.class or 1
    })
    return true
  end


  --- Adds an AAAA record to the DNS mock.
  -- Fields `name` and `address` are required. Other fields get defaults:
  --
  -- * `ttl`; 600
  -- @param rec the mock DNS record to insert
  -- @return true
  function dns_mock:AAAA(rec)
    if self == dns_mock then
      error("can't operate on the class, you must create an instance", 2)
    end
    if getmetatable(self or {}) ~= dns_mock then
      error("AAAA method must be called using the colon notation", 2)
    end
    assert(rec, "Missing record parameter")
    local name = assert(rec.name, "No name field in AAAA record")

    self[TYPE_AAAA] = self[TYPE_AAAA] or {}
    local query_answer = self[TYPE_AAAA][name]
    if not query_answer then
      query_answer = {}
      self[TYPE_AAAA][name] = query_answer
    end

    table.insert(query_answer, {
      type = TYPE_AAAA,
      name = name,
      address = assert(rec.address, "No address field in AAAA record"),
      ttl = rec.ttl or 600,
      class = rec.class or 1
    })
    return true
  end


  --- Adds a CNAME record to the DNS mock.
  -- Fields `name` and `cname` are required. Other fields get defaults:
  --
  -- * `ttl`; 600
  -- @param rec the mock DNS record to insert
  -- @return true
  function dns_mock:CNAME(rec)
    if self == dns_mock then
      error("can't operate on the class, you must create an instance", 2)
    end
    if getmetatable(self or {}) ~= dns_mock then
      error("CNAME method must be called using the colon notation", 2)
    end
    assert(rec, "Missing record parameter")
    local name = assert(rec.name, "No name field in CNAME record")

    self[TYPE_CNAME] = self[TYPE_CNAME] or {}
    local query_answer = self[TYPE_CNAME][name]
    if not query_answer then
      query_answer = {}
      self[TYPE_CNAME][name] = query_answer
    end

    table.insert(query_answer, {
      type = TYPE_CNAME,
      name = name,
      cname = assert(rec.cname, "No cname field in CNAME record"),
      ttl = rec.ttl or 600,
      class = rec.class or 1
    })
    return true
  end
end


----------------
-- Shell helpers
-- @section Shell-helpers

--- Execute a command.
-- Modified version of `pl.utils.executeex()` so the output can directly be
-- used on an assertion.
-- @name execute
-- @param cmd command string to execute
-- @param pl_returns (optional) boolean: if true, this function will
-- return the same values as Penlight's executeex.
-- @return if `pl_returns` is true, returns four return values
-- (ok, code, stdout, stderr); if `pl_returns` is false,
-- returns either (false, stderr) or (true, stderr, stdout).
function exec(cmd, pl_returns)
  local ok, code, stdout, stderr = pl_utils.executeex(cmd)
  if pl_returns then
    return ok, code, stdout, stderr
  end
  if not ok then
    stdout = nil -- don't return 3rd value if fail because of busted's `assert`
  end
  return ok, stderr, stdout
end


--- Execute a Kong command.
-- @name kong_exec
-- @param cmd Kong command to execute, eg. `start`, `stop`, etc.
-- @param env (optional) table with kong parameters to set as environment
-- variables, overriding the test config (each key will automatically be
-- prefixed with `KONG_` and be converted to uppercase)
-- @param pl_returns (optional) boolean: if true, this function will
-- return the same values as Penlight's `executeex`.
-- @param env_vars (optional) a string prepended to the command, so
-- that arbitrary environment variables may be passed
-- @return if `pl_returns` is true, returns four return values
-- (ok, code, stdout, stderr); if `pl_returns` is false,
-- returns either (false, stderr) or (true, stderr, stdout).
local function kong_exec(cmd, env, pl_returns, env_vars)
  cmd = cmd or ""
  env = env or {}

  -- Insert the Lua path to the custom-plugin fixtures
  do
    local function cleanup(t)
      if t then
        t = pl_stringx.strip(t)
        if t:sub(-1,-1) == ";" then
          t = t:sub(1, -2)
        end
      end
      return t ~= "" and t or nil
    end
    local paths = {}
    table.insert(paths, cleanup(CUSTOM_PLUGIN_PATH))
    table.insert(paths, cleanup(env.lua_package_path))
    table.insert(paths, cleanup(conf.lua_package_path))
    env.lua_package_path = table.concat(paths, ";")
    -- note; the nginx config template will add a final ";;", so no need to
    -- include that here
  end

  if not env.plugins then
    env.plugins = "bundled,dummy,cache,rewriter,error-handler-log," ..
                  "error-generator,error-generator-last," ..
                  "short-circuit"
  end

  -- build Kong environment variables
  env_vars = env_vars or ""
  for k, v in pairs(env) do
    env_vars = string.format("%s KONG_%s='%s'", env_vars, k:upper(), v)
  end

  return exec(env_vars .. " " .. BIN_PATH .. " " .. cmd, pl_returns)
end


--- Prepares the Kong environment.
-- Creates the working directory if it does not exist.
-- @param prefix (optional) path to the working directory, if omitted the test
-- configuration will be used
-- @name prepare_prefix
local function prepare_prefix(prefix)
  return pl_dir.makepath(prefix or conf.prefix)
end


--- Cleans the Kong environment.
-- Deletes the working directory if it exists.
-- @param prefix (optional) path to the working directory, if omitted the test
-- configuration will be used
-- @name clean_prefix
local function clean_prefix(prefix)
  prefix = prefix or conf.prefix
  if pl_path.exists(prefix) then
    pl_dir.rmtree(prefix)
  end
end


-- Reads the pid from a pid file and returns it, or nil + err
local function get_pid_from_file(pid_path)
  local pid
  local fd, err = io.open(pid_path)
  if not fd then
    return nil, err
  end

  pid = fd:read("*l")
  fd:close()

  return pid
end


local function pid_dead(pid, timeout)
  local max_time = ngx.now() + (timeout or 10)

  repeat
    if not pl_utils.execute("ps -p " .. pid .. " >/dev/null 2>&1") then
      return true
    end
    -- still running, wait some more
    ngx.sleep(0.05)
  until ngx.now() >= max_time

  return false
end

-- Waits for the termination of a pid.
-- @param pid_path Filename of the pid file.
-- @param timeout (optional) in seconds, defaults to 10.
local function wait_pid(pid_path, timeout, is_retry)
  local pid = get_pid_from_file(pid_path)

  if pid then
    if pid_dead(pid, timeout) then
      return
    end

    if is_retry then
      return
    end

    -- Timeout reached: kill with SIGKILL
    pl_utils.execute("kill -9 " .. pid .. " >/dev/null 2>&1")

    -- Sanity check: check pid again, but don't loop.
    wait_pid(pid_path, timeout, true)
  end
end


--- Return the actual configuration running at the given prefix.
-- It may differ from the default, as it may have been modified
-- by the `env` table given to start_kong.
-- @name get_running_conf
-- @param prefix The prefix path where the kong instance is running
-- @return The conf table of the running instance, or nil + error.
local function get_running_conf(prefix)
  local default_conf = conf_loader(nil, {prefix = prefix or conf.prefix})
  return conf_loader.load_config_file(default_conf.kong_env)
end


--- Return the actual Kong version the tests are running against.
-- See [version.lua](https://github.com/kong/version.lua) for the format. This
-- is mostly useful for testing plugins that should work with multiple Kong versions.
-- @name get_version
-- @return a `version` object
-- @usage
-- local version = require 'version'
-- if helpers.get_version() < version("0.15.0") then
--   -- do something
-- end
local function get_version()
  return version(select(3, assert(kong_exec("version"))))
end


local function render_fixtures(conf, env, prefix, fixtures)

  if fixtures and (fixtures.http_mock or fixtures.stream_mock) then
    -- prepare the prefix so we get the full config in the
    -- hidden `.kong_env` file, including test specified env vars etc
    assert(kong_exec("prepare --conf " .. conf, env))
    local render_config = assert(conf_loader(prefix .. "/.kong_env"))

    for _, mocktype in ipairs { "http_mock", "stream_mock" } do

      for filename, contents in pairs(fixtures[mocktype] or {}) do
        -- render the file using the full configuration
        contents = assert(prefix_handler.compile_conf(render_config, contents))

        -- write file to prefix
        filename = prefix .. "/" .. filename .. "." .. mocktype
        assert(pl_utils.writefile(filename, contents))
      end
    end
  end

  if fixtures and fixtures.dns_mock then
    -- write the mock records to the prefix
    assert(getmetatable(fixtures.dns_mock) == dns_mock,
           "expected dns_mock to be of a helpers.dns_mock class")
    assert(pl_utils.writefile(prefix .. "/dns_mock_records.json",
                              tostring(fixtures.dns_mock)))

    -- add the mock resolver to the path to ensure the records are loaded
    if env.lua_package_path then
      env.lua_package_path = DNS_MOCK_LUA_PATH .. ";" .. env.lua_package_path
    else
      env.lua_package_path = DNS_MOCK_LUA_PATH
    end
  else
    -- remove any old mocks if they exist
    os.remove(prefix .. "/dns_mock_records.json")
  end

  return true
end


local function build_go_plugins(path)
  for _, plugin_path in ipairs(pl_dir.getfiles(path, "*.go")) do
    local plugin_name = pl_path.basename(plugin_path):match("(.+).go")

    local ok, _, _, stderr = pl_utils.executeex(
      string.format("cd %s; go build -buildmode plugin -o %s %s",
      path, plugin_name .. ".so", plugin_name .. ".go")
    )
    assert(ok, stderr)
  end
end


--- Start the Kong instance to test against.
-- The fixtures passed to this function can be 3 types:
--
-- * DNS mocks
--
-- * Nginx server blocks to be inserted in the http module
--
-- * Nginx server blocks to be inserted in the stream module
-- @name start_kong
-- @param env table with Kong configuration parameters (and values)
-- @param tables list of database tables to truncate before starting
-- @param preserve_prefix (boolean) if truthy, the prefix will not be cleaned
-- before starting
-- @param fixtures tables with fixtures, dns, http and stream mocks.
-- @return return values from `execute`
-- @usage
-- -- example mocks
-- -- Create a new DNS mock and add some DNS records
-- local fixtures = {
--   http_mock = {},
--   stream_mock = {},
--   dns_mock = helpers.dns_mock.new()
-- }
--
-- fixtures.dns_mock:A {
--   name = "a.my.srv.test.com",
--   address = "127.0.0.1",
-- }
--
-- -- The blocks below will be rendered by the Kong template renderer, like other
-- -- custom Kong templates. Hence the `${{xxxx}}` values.
-- -- Multiple mocks can be added each under their own filename ("my_server_block" below)
-- fixtures.http_mock.my_server_block = [[
--      server {
--          server_name my_server;
--          listen 10001 ssl;
--
--          ssl_certificate ${{SSL_CERT}};
--          ssl_certificate_key ${{SSL_CERT_KEY}};
--          ssl_protocols TLSv1.1 TLSv1.2 TLSv1.3;
--
--          location ~ "/echobody" {
--            content_by_lua_block {
--              ngx.req.read_body()
--              local echo = ngx.req.get_body_data()
--              ngx.status = status
--              ngx.header["Content-Length"] = #echo + 1
--              ngx.say(echo)
--            }
--          }
--      }
--    ]]
--
-- fixtures.stream_mock.my_server_block = [[
--      server {
--        -- insert stream server config here
--      }
--    ]]
--
-- assert(helpers.start_kong( {database = "postgres"}, nil, nil, fixtures))
local function start_kong(env, tables, preserve_prefix, fixtures)
  if tables ~= nil and type(tables) ~= "table" then
    error("arg #2 must be a list of tables to truncate")
  end
  env = env or {}
  local prefix = env.prefix or conf.prefix

  -- go plugins are enabled
  --  set pluginserver dir (making sure it's in the PATH)
  --  compile fixture go plugins
  if env.go_plugins_dir then
    if env.go_plugins_dir == GO_PLUGIN_PATH then
      build_go_plugins(GO_PLUGIN_PATH)
    end

    if not env.go_pluginserver_exe and not os.getenv("KONG_GO_PLUGINSERVER_EXE") then
      local ok, _, pluginserver_path, _ = pl_utils.executeex(string.format("which go-pluginserver"))
      assert(ok, "did not find go-pluginserver in PATH")
      env.go_pluginserver_exe = pluginserver_path
    end
  end

  -- note: set env var "KONG_TEST_DONT_CLEAN" !! the "_TEST" will be dropped
  if not (preserve_prefix or os.getenv("KONG_DONT_CLEAN")) then
    clean_prefix(prefix)
  end

  local ok, err = prepare_prefix(prefix)
  if not ok then return nil, err end

  truncate_tables(db, tables)

  local nginx_conf = ""
  if env.nginx_conf then
    nginx_conf = " --nginx-conf " .. env.nginx_conf
  end

  if dcbp and not env.declarative_config then
    if not config_yml then
      config_yml = prefix .. "/config.yml"
      local cfg = dcbp.done()
      local declarative = require "kong.db.declarative"
      local ok, err = declarative.to_yaml_file(cfg, config_yml)
      if not ok then
        return nil, err
      end
    end
    env = utils.deep_copy(env)
    env.declarative_config = config_yml
  end

  assert(render_fixtures(TEST_CONF_PATH .. nginx_conf, env, prefix, fixtures))

  return kong_exec("start --conf " .. TEST_CONF_PATH .. nginx_conf, env)
end


-- Stop the Kong test instance.
-- @name stop_kong
-- @param prefix (optional) the prefix where the test instance runs, defaults to the test configuration.
-- @param preserve_prefix (boolean) if truthy, the prefix will not be deleted after stopping
-- @param preserve_dc
-- @return true or nil+err
local function stop_kong(prefix, preserve_prefix, preserve_dc)
  prefix = prefix or conf.prefix

  local running_conf, err = get_running_conf(prefix)
  if not running_conf then
    return nil, err
  end

  local pid, err = get_pid_from_file(running_conf.nginx_pid)
  if not pid then
    return nil, err
  end

  local ok, _, _, err = pl_utils.executeex("kill -TERM " .. pid)
  if not ok then
    return nil, err
  end

  wait_pid(running_conf.nginx_pid)

  -- note: set env var "KONG_TEST_DONT_CLEAN" !! the "_TEST" will be dropped
  if not (preserve_prefix or os.getenv("KONG_DONT_CLEAN")) then
    clean_prefix(prefix)
  end

  if not preserve_dc then
    config_yml = nil
  end
<<<<<<< HEAD
  ngx.ctx.workspace = nil
=======
  ngx.ctx.workspaces = nil
>>>>>>> 67061373

  return true
end


--- Restart Kong. Reusing declarative config when using `database=off`.
-- @name restart_kong
-- @param env see `start_kong`
-- @param tables see `start_kong`
-- @param fixtures see `start_kong`
-- @return true or nil+err
local function restart_kong(env, tables, fixtures)
  stop_kong(env.prefix, true, true)
  return start_kong(env, tables, true, fixtures)
end


----------------
-- Variables/constants
-- @section exported-fields


--- Below is a list of fields/constants exported on the `helpers` module table:
-- @table helpers
-- @field dir The [`pl.dir` module of Penlight](http://tieske.github.io/Penlight/libraries/pl.dir.html)
-- @field path The [`pl.path` module of Penlight](http://tieske.github.io/Penlight/libraries/pl.path.html)
-- @field file The [`pl.file` module of Penlight](http://tieske.github.io/Penlight/libraries/pl.file.html)
-- @field utils The [`pl.utils` module of Penlight](http://tieske.github.io/Penlight/libraries/pl.utils.html)
-- @field test_conf The Kong test configuration. See also `get_running_conf` which might be slightly different.
-- @field test_conf_path The configuration file in use.
-- @field mock_upstream_hostname
-- @field mock_upstream_protocol
-- @field mock_upstream_host
-- @field mock_upstream_port
-- @field mock_upstream_url Base url constructed from the components
-- @field mock_upstream_ssl_protocol
-- @field mock_upstream_ssl_host
-- @field mock_upstream_ssl_port
-- @field mock_upstream_ssl_url Base url constructed from the components
-- @field mock_upstream_stream_port
-- @field mock_upstream_stream_ssl_port
-- @field mock_grpc_upstream_proto_path
-- @field redis_host The hostname for a Redis instance if available. Port should be `6379`.

----------
-- Exposed
----------
-- @export
  return {
  -- Penlight
  dir = pl_dir,
  path = pl_path,
  file = pl_file,
  utils = pl_utils,

  -- Kong testing properties
  db = db,
  blueprints = blueprints,
  get_db_utils = get_db_utils,
  get_cache = get_cache,
  bootstrap_database = bootstrap_database,
  bin_path = BIN_PATH,
  test_conf = conf,
  test_conf_path = TEST_CONF_PATH,
  go_plugin_path = GO_PLUGIN_PATH,
  mock_upstream_hostname = MOCK_UPSTREAM_HOSTNAME,
  mock_upstream_protocol = MOCK_UPSTREAM_PROTOCOL,
  mock_upstream_host     = MOCK_UPSTREAM_HOST,
  mock_upstream_port     = MOCK_UPSTREAM_PORT,
  mock_upstream_url      = MOCK_UPSTREAM_PROTOCOL .. "://" ..
                           MOCK_UPSTREAM_HOST .. ':' ..
                           MOCK_UPSTREAM_PORT,

  mock_upstream_ssl_protocol = MOCK_UPSTREAM_SSL_PROTOCOL,
  mock_upstream_ssl_host     = MOCK_UPSTREAM_HOST,
  mock_upstream_ssl_port     = MOCK_UPSTREAM_SSL_PORT,
  mock_upstream_ssl_url      = MOCK_UPSTREAM_SSL_PROTOCOL .. "://" ..
                               MOCK_UPSTREAM_HOST .. ':' ..
                               MOCK_UPSTREAM_SSL_PORT,

  mock_upstream_stream_port     = MOCK_UPSTREAM_STREAM_PORT,
  mock_upstream_stream_ssl_port = MOCK_UPSTREAM_STREAM_SSL_PORT,
  mock_grpc_upstream_proto_path = MOCK_GRPC_UPSTREAM_PROTO_PATH,

  redis_host = os.getenv("KONG_SPEC_REDIS_HOST") or "127.0.0.1",

  blackhole_host = BLACKHOLE_HOST,

  -- Kong testing helpers
  execute = exec,
  dns_mock = dns_mock,
  kong_exec = kong_exec,
  get_version = get_version,
  get_running_conf = get_running_conf,
  http_client = http_client,
  grpc_client = grpc_client,
  http2_client = http2_client,
  wait_until = wait_until,
  wait_pid = wait_pid,
  tcp_server = tcp_server,
  udp_server = udp_server,
  kill_tcp_server = kill_tcp_server,
  http_server = http_server,
  mock_reports_server = mock_reports_server,
  get_proxy_ip = get_proxy_ip,
  get_proxy_port = get_proxy_port,
  proxy_client = proxy_client,
  proxy_client_grpc = proxy_client_grpc,
  proxy_client_grpcs = proxy_client_grpcs,
  proxy_client_h2c = proxy_client_h2c,
  proxy_client_h2 = proxy_client_h2,
  admin_client = admin_client,
  proxy_ssl_client = proxy_ssl_client,
  admin_ssl_client = admin_ssl_client,
  prepare_prefix = prepare_prefix,
  clean_prefix = clean_prefix,
  wait_for_invalidation = wait_for_invalidation,
  each_strategy = each_strategy,
  validate_plugin_config_schema = validate_plugin_config_schema,

  -- miscellaneous
  intercept = intercept,
  openresty_ver_num = openresty_ver_num(),
  unindent = unindent,
  make_yaml_file = make_yaml_file,
  setenv = setenv,
  unsetenv = unsetenv,

  -- launching Kong subprocesses
  start_kong = start_kong,
  stop_kong = stop_kong,
  restart_kong = restart_kong,

  -- Only use in CLI tests from spec/02-integration/01-cmd
  kill_all = function(prefix, timeout)
    local kill = require "kong.cmd.utils.kill"

    local running_conf = get_running_conf(prefix)
    if not running_conf then return end

    -- kill kong_tests.conf service
    local pid_path = running_conf.nginx_pid
    if pl_path.exists(pid_path) then
      kill.kill(pid_path, "-TERM")
      wait_pid(pid_path, timeout)
    end
  end,

  with_current_ws = function(ws,fn, db)
<<<<<<< HEAD
    local old_ws = ngx.ctx.workspace
    ngx.ctx.workspace = nil
    ws = ws or {db.workspaces:select_by_name("default")}
    ngx.ctx.workspace = ws[1] and ws[1].id
    local res = fn()
    ngx.ctx.workspace = old_ws
=======
    local old_ws = ngx.ctx.workspaces
    ngx.ctx.workspaces = nil
    ws = ws or {db.workspaces:select_by_name("default")}
    ngx.ctx.workspaces = ws
    local res = fn()
    ngx.ctx.workspaces = old_ws
>>>>>>> 67061373
    return res
  end,

  signal = function(prefix, signal, pid_path)
    local kill = require "kong.cmd.utils.kill"

    if not pid_path then
      local running_conf = get_running_conf(prefix)
      if not running_conf then
        error("no config file found at prefix: " .. prefix)
      end

      pid_path = running_conf.nginx_pid
    end

    return kill.kill(pid_path, signal)
  end,

  -- send signal to all Nginx workers, not including the master
  signal_workers = function(prefix, signal, pid_path)
    if not pid_path then
      local running_conf = get_running_conf(prefix)
      if not running_conf then
        error("no config file found at prefix: " .. prefix)
      end

      pid_path = running_conf.nginx_pid
    end

    local cmd = string.format("pkill %s -P `cat %s`", signal, pid_path)
    local _, code = pl_utils.execute(cmd)

    if not pid_dead(pid_path) then
      return false
    end

    return code
  end,
}<|MERGE_RESOLUTION|>--- conflicted
+++ resolved
@@ -300,15 +300,9 @@
   -- as some of them have dao calls
   -- If `no_truncate` is falsey, `dao:truncate` and `db:truncate` are called,
   -- and these set the workspace back again to the new `default` workspace
-<<<<<<< HEAD
   ngx.ctx.workspace = nil
 
   -- DAO (DB module)
-=======
-  ngx.ctx.workspaces = nil
-
-  -- new DAO (DB module)
->>>>>>> 67061373
   local db = assert(DB.new(conf, strategy))
   assert(db:init_connector())
 
@@ -333,31 +327,17 @@
   -- not necessary to implement "truncate trigger" in Cassandra
   db:truncate("tags")
 
-<<<<<<< HEAD
-  _G.kong.db = db
-
-  -- cleanup tables
-=======
   -- initialize portal router
   singletons.portal_router = portal_router.new(db)
 
-  -- cleanup new DB tables
->>>>>>> 67061373
+  _G.kong.db = db
+
+  -- cleanup tables
   if not tables then
     assert(db:truncate())
 
   else
-<<<<<<< HEAD
     tables[#tables + 1] = "workspaces"
-=======
-    -- if specific tables were passed, make sure to truncate
-    -- workspace_entities and rbac_role_entities as well, as
-    -- relationships might end up in an inconsistent state
-    tables[#tables + 1] = "workspaces"
-    tables[#tables + 1] = "workspace_entities"
-    tables[#tables + 1] = "rbac_role_entities"
-    ngx.ctx.workspaces = nil
->>>>>>> 67061373
     truncate_tables(db, tables)
   end
 
@@ -377,18 +357,12 @@
     end
   end
 
-<<<<<<< HEAD
+  rbac.register_dao_hooks(db)
+
   if strategy ~= "off" then
     local workspaces = require "kong.workspaces"
     workspaces.upsert_default(db)
   end
-=======
-  rbac.register_dao_hooks(db)
-
-  local workspaces = require "kong.workspaces"
-  ngx.ctx.workspaces = { workspaces.upsert_default(db) }
-  _G.kong.db = db
->>>>>>> 67061373
 
   return bp, db
 end
@@ -2528,11 +2502,7 @@
   if not preserve_dc then
     config_yml = nil
   end
-<<<<<<< HEAD
   ngx.ctx.workspace = nil
-=======
-  ngx.ctx.workspaces = nil
->>>>>>> 67061373
 
   return true
 end
@@ -2682,21 +2652,12 @@
   end,
 
   with_current_ws = function(ws,fn, db)
-<<<<<<< HEAD
     local old_ws = ngx.ctx.workspace
     ngx.ctx.workspace = nil
     ws = ws or {db.workspaces:select_by_name("default")}
     ngx.ctx.workspace = ws[1] and ws[1].id
     local res = fn()
     ngx.ctx.workspace = old_ws
-=======
-    local old_ws = ngx.ctx.workspaces
-    ngx.ctx.workspaces = nil
-    ws = ws or {db.workspaces:select_by_name("default")}
-    ngx.ctx.workspaces = ws
-    local res = fn()
-    ngx.ctx.workspaces = old_ws
->>>>>>> 67061373
     return res
   end,
 
