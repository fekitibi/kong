--- conflicted
+++ resolved
@@ -430,13 +430,9 @@
 -- strategy in the test configuration.
 -- @param tables (optional) tables to truncate, this can be used to accelarate
 -- tests if only a few tables are used. By default all tables will be truncated.
-<<<<<<< HEAD
--- @param plugins (optional) array of plugins to mark as loaded. Since kong will load all the bundled plugins by default, this is useful for mostly for marking custom plugins as loaded.
-=======
 -- @param plugins (optional) array of plugins to mark as loaded. Since kong will
 -- load all the bundled plugins by default, this is useful mostly for marking
 -- custom plugins as loaded.
->>>>>>> 8b99ad73
 -- @param vaults (optional) vault configuration to use.
 -- @param skip_migrations (optional) if true, migrations will not be run.
 -- @return BluePrint, DB
