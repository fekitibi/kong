-- This software is copyright Kong Inc. and its licensors.
-- Use of the software is subject to the agreement between your organization
-- and Kong Inc. If there is no such agreement, use is governed by and
-- subject to the terms of the Kong Master Software License Agreement found
-- at https://konghq.com/enterprisesoftwarelicense/.
-- [ END OF LICENSE 0867164ffc95e54f04670b5169c09574bdbd9bba ]

------------------------------------------------------------------
-- Collection of utilities to help testing Kong features and plugins.
--
-- @copyright Copyright 2016-2022 Kong Inc. All rights reserved.
-- @license [Apache 2.0](https://opensource.org/licenses/Apache-2.0)
-- @module spec.helpers

local BIN_PATH = "bin/kong"
local TEST_CONF_PATH = os.getenv("KONG_SPEC_TEST_CONF_PATH") or "spec/kong_tests.conf"
local CUSTOM_PLUGIN_PATH = "./spec/fixtures/custom_plugins/?.lua"
-- XXX EE custom plugins for enterprise tests
local CUSTOM_EE_PLUGIN_PATH = "./spec-ee/fixtures/custom_plugins/?.lua;./spec-ee/fixtures/custom_plugins/?/init.lua;./?/init.lua"
local CUSTOM_VAULT_PATH = "./spec/fixtures/custom_vaults/?.lua;./spec/fixtures/custom_vaults/?/init.lua"
local DNS_MOCK_LUA_PATH = "./spec/fixtures/mocks/lua-resty-dns/?.lua"
local GO_PLUGIN_PATH = "./spec/fixtures/go"
local GRPC_TARGET_SRC_PATH = "./spec/fixtures/grpc/target/"
local MOCK_UPSTREAM_PROTOCOL = "http"
local MOCK_UPSTREAM_SSL_PROTOCOL = "https"
local MOCK_UPSTREAM_HOST = "127.0.0.1"
local MOCK_UPSTREAM_HOSTNAME = "localhost"
local MOCK_UPSTREAM_PORT = 15555
local MOCK_UPSTREAM_SSL_PORT = 15556
local MOCK_UPSTREAM_STREAM_PORT = 15557
local MOCK_UPSTREAM_STREAM_SSL_PORT = 15558
local GRPCBIN_HOST = os.getenv("KONG_SPEC_TEST_GRPCBIN_HOST") or "localhost"
local GRPCBIN_PORT = tonumber(os.getenv("KONG_SPEC_TEST_GRPCBIN_PORT")) or 9000
local GRPCBIN_SSL_PORT = tonumber(os.getenv("KONG_SPEC_TEST_GRPCBIN_SSL_PORT")) or 9001
local MOCK_GRPC_UPSTREAM_PROTO_PATH = "./spec/fixtures/grpc/hello.proto"
local ZIPKIN_HOST = os.getenv("KONG_SPEC_TEST_ZIPKIN_HOST") or "localhost"
local ZIPKIN_PORT = tonumber(os.getenv("KONG_SPEC_TEST_ZIPKIN_PORT")) or 9411
local OTELCOL_HOST = os.getenv("KONG_SPEC_TEST_OTELCOL_HOST") or "localhost"
local OTELCOL_HTTP_PORT = tonumber(os.getenv("KONG_SPEC_TEST_OTELCOL_HTTP_PORT")) or 4318
local OTELCOL_ZPAGES_PORT = tonumber(os.getenv("KONG_SPEC_TEST_OTELCOL_ZPAGES_PORT")) or 55679
local OTELCOL_FILE_EXPORTER_PATH = os.getenv("KONG_SPEC_TEST_OTELCOL_FILE_EXPORTER_PATH") or "./tmp/otel/file_exporter.json"
local REDIS_HOST = os.getenv("KONG_SPEC_TEST_REDIS_HOST") or "localhost"
local REDIS_PORT = tonumber(os.getenv("KONG_SPEC_TEST_REDIS_PORT") or 6379)
local REDIS_SSL_PORT = tonumber(os.getenv("KONG_SPEC_TEST_REDIS_SSL_PORT") or 6380)
local REDIS_SSL_SNI = os.getenv("KONG_SPEC_TEST_REDIS_SSL_SNI") or "test-redis.example.com"
local BLACKHOLE_HOST = "10.255.255.255"
local KONG_VERSION = require("kong.meta")._VERSION
local PLUGINS_LIST

local consumers_schema_def = require "kong.db.schema.entities.consumers"
local services_schema_def = require "kong.db.schema.entities.services"
local plugins_schema_def = require "kong.db.schema.entities.plugins"
local routes_schema_def = require "kong.db.schema.entities.routes"
local prefix_handler = require "kong.cmd.utils.prefix_handler"
local dc_blueprints = require "spec.fixtures.dc_blueprints"
local conf_loader = require "kong.conf_loader"
local kong_global = require "kong.global"
local Blueprints = require "spec.fixtures.blueprints"
local pl_stringx = require "pl.stringx"
local constants = require "kong.constants"
local pl_tablex = require "pl.tablex"
local pl_utils = require "pl.utils"
local pl_path = require "pl.path"
local pl_file = require "pl.file"
local version = require "version"
local pl_dir = require "pl.dir"
local pl_Set = require "pl.Set"
local Schema = require "kong.db.schema"
local Entity = require "kong.db.schema.entity"
local cjson = require "cjson.safe"
local utils = require "kong.tools.utils"
local http = require "resty.http"
local pkey = require "resty.openssl.pkey"
local nginx_signals = require "kong.cmd.utils.nginx_signals"
local log = require "kong.cmd.utils.log"
local DB = require "kong.db"

local ffi = require "ffi"
local invoke_plugin = require "kong.enterprise_edition.invoke_plugin"
local portal_router = require "kong.portal.router"
local rbac = require "kong.rbac"
local ssl = require "ngx.ssl"
local ws_client = require "resty.websocket.client"
local table_clone = require "table.clone"
local https_server = require "spec.fixtures.https_server"
local stress_generator = require "spec.fixtures.stress_generator"
local resty_signal = require "resty.signal"
local lfs = require "lfs"

-- XXX EE
local dist_constants = require "kong.enterprise_edition.distributions_constants"
local kong_vitals = require "kong.vitals"
-- EE

ffi.cdef [[
  int setenv(const char *name, const char *value, int overwrite);
  int unsetenv(const char *name);
]]


local kong_exec   -- forward declaration


log.set_lvl(log.levels.quiet) -- disable stdout logs in tests

-- Add to package path so dao helpers can insert custom plugins
-- (while running from the busted environment)
do
  local paths = {}
  table.insert(paths, os.getenv("KONG_LUA_PACKAGE_PATH"))
  table.insert(paths, CUSTOM_PLUGIN_PATH)
  -- XXX EE custom plugins for enterprise tests
  table.insert(paths, CUSTOM_EE_PLUGIN_PATH)
  table.insert(paths, CUSTOM_VAULT_PATH)
  table.insert(paths, package.path)
  package.path = table.concat(paths, ";")
end

--- Returns the OpenResty version.
-- Extract the current OpenResty version in use and returns
-- a numerical representation of it.
-- Ex: `1.11.2.2` -> `11122`
-- @function openresty_ver_num
local function openresty_ver_num()
  local nginx_bin = assert(nginx_signals.find_nginx_bin())
  local _, _, _, stderr = pl_utils.executeex(string.format("%s -V", nginx_bin))

  local a, b, c, d = string.match(stderr or "", "openresty/(%d+)%.(%d+)%.(%d+)%.(%d+)")
  if not a then
    error("could not execute 'nginx -V': " .. stderr)
  end

  return tonumber(a .. b .. c .. d)
end

--- Unindent a multi-line string for proper indenting in
-- square brackets.
-- @function unindent
-- @usage
-- local u = helpers.unindent
--
-- u[[
--     hello world
--     foo bar
-- ]]
--
-- -- will return: "hello world\nfoo bar"
local function unindent(str, concat_newlines, spaced_newlines)
  str = string.match(str, "(.-%S*)%s*$")
  if not str then
    return ""
  end

  local level  = math.huge
  local prefix = ""
  local len

  str = str:match("^%s") and "\n" .. str or str
  for pref in str:gmatch("\n(%s+)") do
    len = #prefix

    if len < level then
      level  = len
      prefix = pref
    end
  end

  local repl = concat_newlines and "" or "\n"
  repl = spaced_newlines and " " or repl

  return (str:gsub("^\n%s*", ""):gsub("\n" .. prefix, repl):gsub("\n$", ""):gsub("\\r", "\r"))
end


--- Set an environment variable
-- @function setenv
-- @param env (string) name of the environment variable
-- @param value the value to set
-- @return true on success, false otherwise
local function setenv(env, value)
  return ffi.C.setenv(env, value, 1) == 0
end


--- Unset an environment variable
-- @function unsetenv
-- @param env (string) name of the environment variable
-- @return true on success, false otherwise
local function unsetenv(env)
  return ffi.C.unsetenv(env) == 0
end


--- Write a yaml file.
-- @function make_yaml_file
-- @param content (string) the yaml string to write to the file, if omitted the
-- current database contents will be written using `kong config db_export`.
-- @param filename (optional) if not provided, a temp name will be created
-- @return filename of the file written
local function make_yaml_file(content, filename)
  local filename = filename or pl_path.tmpname() .. ".yml"
  if content then
    local fd = assert(io.open(filename, "w"))
    assert(fd:write(unindent(content)))
    assert(fd:write("\n")) -- ensure last line ends in newline
    assert(fd:close())
  else
    assert(kong_exec("config db_export --conf "..TEST_CONF_PATH.." "..filename))
  end
  return filename
end


local get_available_port
do
  local USED_PORTS = {}

  function get_available_port()
    for _i = 1, 10 do
      local port = math.random(10000, 30000)

      if not USED_PORTS[port] then
          USED_PORTS[port] = true

          local ok = os.execute("netstat -lnt | grep \":" .. port .. "\" > /dev/null")

          if not ok then
            -- return code of 1 means `grep` did not found the listening port
            return port

          else
            print("Port " .. port .. " is occupied, trying another one")
          end
      end
    end

    error("Could not find an available port after 10 tries")
  end
end


---------------
-- Conf and DAO
---------------
local conf = assert(conf_loader(TEST_CONF_PATH))

_G.kong = kong_global.new()
kong_global.init_pdk(_G.kong, conf)
ngx.ctx.KONG_PHASE = kong_global.phases.access
_G.kong.core_cache = {
  get = function(self, key, opts, func, ...)
    if key == constants.CLUSTER_ID_PARAM_KEY then
      return "123e4567-e89b-12d3-a456-426655440000"
    end

    return func(...)
  end
}

local db = assert(DB.new(conf))
assert(db:init_connector())
db.vaults:load_vault_schemas(conf.loaded_vaults)
db.plugins:load_plugin_schemas(conf.loaded_plugins)
local blueprints = assert(Blueprints.new(db))
local dcbp
local config_yml


kong.db = db


local cache

--- Gets the ml_cache instance.
-- @function get_cache
-- @param db the database object
-- @return ml_cache instance
local function get_cache(db)
  if not cache then
    -- disable the unix domain socket based events library
    -- because unix domain socket is not available in the current environment
    rawset(kong.configuration, "legacy_worker_events", true)
    local worker_events = assert(kong_global.init_worker_events())
    local cluster_events = assert(kong_global.init_cluster_events(conf, db))
    cache = assert(kong_global.init_cache(conf,
                                          cluster_events,
                                          worker_events
                                          ))
  end

  return cache
end


kong.cache = get_cache(db)

cache._busted_hooked = false

local function clear_cache_on_file_end(file)
  if _G.kong and
    _G.kong.cache and
    _G.kong.cache.mlcache and
    _G.kong.cache.mlcache.lru and
    _G.kong.cache.mlcache.lru.free_queue and
    _G.kong.cache.mlcache.lru.cache_queue
  then
    _G.kong.cache.mlcache.lru.free_queue = nil
    _G.kong.cache.mlcache.lru.cache_queue = nil
  end
end

local function register_busted_hook(opts)
  local busted = require("busted")
  if not cache or cache._busted_hooked then
      return
  end

  cache._busted_hooked = true

  busted.subscribe({'file', 'end' }, clear_cache_on_file_end)
end

register_busted_hook()

local vitals
local function get_vitals(db)
  if not vitals then
    vitals = kong_vitals.new({
      db = db,
      ttl_seconds = 3600,
      ttl_minutes = 24 * 60,
      ttl_days = 30,
    })
  end

  return vitals
end

kong.vitals = get_vitals(db)

--- Iterator over DB strategies.
-- @function each_strategy
-- @param strategies (optional string array) explicit list of strategies to use,
-- defaults to `{ "postgres", "cassandra" }`.
-- @see all_strategies
-- @usage
-- -- repeat all tests for each strategy
-- for _, strategy_name in helpers.each_strategy() do
--   describe("my test set [#" .. strategy .. "]", function()
--
--     -- add your tests here
--
--   end)
-- end
local function each_strategy() -- luacheck: ignore   -- required to trick ldoc into processing for docs
end

--- Iterator over all strategies, the DB ones and the DB-less one.
-- To test with DB-less, check the example.
-- @function all_strategies
-- @param strategies (optional string array) explicit list of strategies to use,
-- defaults to `{ "postgres", "cassandra", "off" }`.
-- @see each_strategy
-- @see make_yaml_file
-- @usage
-- -- example of using DB-less testing
--
-- -- use "all_strategies" to iterate over; "postgres", "cassandra", "off"
-- for _, strategy in helpers.all_strategies() do
--   describe(PLUGIN_NAME .. ": (access) [#" .. strategy .. "]", function()
--
--     lazy_setup(function()
--
--       -- when calling "get_db_utils" with "strategy=off", we still use
--       -- "postgres" so we can write the test setup to the database.
--       local bp = helpers.get_db_utils(
--                      strategy == "off" and "postgres" or strategy,
--                      nil, { PLUGIN_NAME })
--
--       -- Inject a test route, when "strategy=off" it will still be written
--       -- to Postgres.
--       local route1 = bp.routes:insert({
--         hosts = { "test1.com" },
--       })
--
--       -- start kong
--       assert(helpers.start_kong({
--         -- set the strategy
--         database   = strategy,
--         nginx_conf = "spec/fixtures/custom_nginx.template",
--         plugins = "bundled," .. PLUGIN_NAME,
--
--         -- The call to "make_yaml_file" will write the contents of
--         -- the database to a temporary file, which filename is returned.
--         -- But only when "strategy=off".
--         declarative_config = strategy == "off" and helpers.make_yaml_file() or nil,
--
--         -- the below lines can be omitted, but are just to prove that the test
--         -- really runs DB-less despite that Postgres was used as intermediary
--         -- storage.
--         pg_host = strategy == "off" and "unknownhost.konghq.com" or nil,
--         cassandra_contact_points = strategy == "off" and "unknownhost.konghq.com" or nil,
--       }))
--     end)
--
--     ... rest of your test file
local function all_strategies() -- luacheck: ignore   -- required to trick ldoc into processing for docs
end

do
  local def_db_strategies = {"postgres", "cassandra"}
  local def_all_strategies = {"postgres", "cassandra", "off"}
  local env_var = os.getenv("KONG_DATABASE")
  if env_var then
    def_db_strategies = { env_var }
    def_all_strategies = { env_var }
  end
  local db_available_strategies = pl_Set(def_db_strategies)
  local all_available_strategies = pl_Set(def_all_strategies)

  local function iter(strategies, i)
    i = i + 1
    local strategy = strategies[i]
    if strategy then
      return i, strategy
    end
  end

  each_strategy = function(strategies)
    if not strategies then
      return iter, def_db_strategies, 0
    end

    for i = #strategies, 1, -1 do
      if not db_available_strategies[strategies[i]] then
        table.remove(strategies, i)
      end
    end
    return iter, strategies, 0
  end

  all_strategies = function(strategies)
    if not strategies then
      return iter, def_all_strategies, 0
    end

    for i = #strategies, 1, -1 do
      if not all_available_strategies[strategies[i]] then
        table.remove(strategies, i)
      end
    end
    return iter, strategies, 0
  end
end

local function truncate_tables(db, tables)
  if not tables then
    return
  end

  for _, t in ipairs(tables) do
    if db[t] and db[t].schema then
      db[t]:truncate()
    end
  end
end

local function bootstrap_database(db)
  local schema_state = assert(db:schema_state())
  if schema_state.needs_bootstrap then
    assert(db:schema_bootstrap())
  end

  if schema_state.new_migrations then
    assert(db:run_migrations(schema_state.new_migrations, {
      run_up = true,
      run_teardown = true,
    }))
  end
end

--- Gets the database utility helpers and prepares the database for a testrun.
-- This will a.o. bootstrap the datastore and truncate the existing data that
-- migth be in it. The BluePrint and DB objects returned can be used to create
-- test entities in the database.
--
-- So the difference between the `db` and `bp` is small. The `db` one allows access
-- to the datastore for creating entities and inserting data. The `bp` one is a
-- wrapper around the `db` one. It will auto-insert some stuff and check for errors;
--
-- - if you create a route using `bp`, it will automatically attach it to the
--   default service that it already created, without you having to specify that
--   service.
-- - any errors returned by `db`, which will be `nil + error` in Lua, will be
--   wrapped in an assertion by `bp` so if something is wrong it will throw a hard
--   error which is convenient when testing. When using `db` you have to manually
--   check for errors.
--
-- Since `bp` is a wrapper around `db` it will only know about the Kong standard
-- entities in the database. Hence the `db` one should be used when working with
-- custom DAO's for which no `bp` entry is available.
-- @function get_db_utils
-- @param strategy (optional) the database strategy to use, will default to the
-- strategy in the test configuration.
-- @param tables (optional) tables to truncate, this can be used to accelarate
-- tests if only a few tables are used. By default all tables will be truncated.
-- @param plugins (optional) array of plugins to mark as loaded. Since kong will
-- load all the bundled plugins by default, this is useful mostly for marking
-- custom plugins as loaded.
-- @param vaults (optional) vault configuration to use.
-- @param skip_migrations (optional) if true, migrations will not be run.
-- @return BluePrint, DB
-- @usage
-- local PLUGIN_NAME = "my_fancy_plugin"
-- local bp = helpers.get_db_utils("postgres", nil, { PLUGIN_NAME })
--
-- -- Inject a test route. No need to create a service, there is a default
-- -- service which will echo the request.
-- local route1 = bp.routes:insert({
--   hosts = { "test1.com" },
-- })
-- -- add the plugin to test to the route we created
-- bp.plugins:insert {
--   name = PLUGIN_NAME,
--   route = { id = route1.id },
--   config = {},
-- }
local function get_db_utils(strategy, tables, plugins, vaults, skip_migrations)
  strategy = strategy or conf.database
  if tables ~= nil and type(tables) ~= "table" then
    error("arg #2 must be a list of tables to truncate", 2)
  end
  if plugins ~= nil and type(plugins) ~= "table" then
    error("arg #3 must be a list of plugins to enable", 2)
  end

  if plugins then
    for _, plugin in ipairs(plugins) do
      conf.loaded_plugins[plugin] = true
    end
  end

  if vaults ~= nil and type(vaults) ~= "table" then
    error("arg #4 must be a list of vaults to enable", 2)
  end

  if vaults then
    for _, vault in ipairs(vaults) do
      conf.loaded_vaults[vault] = true
    end
  end

  -- Clean workspaces from the context - otherwise, migrations will fail,
  -- as some of them have dao calls
  -- If `no_truncate` is falsey, `dao:truncate` and `db:truncate` are called,
  -- and these set the workspace back again to the new `default` workspace
  ngx.ctx.workspace = nil

  -- DAO (DB module)
  local db = assert(DB.new(conf, strategy))
  assert(db:init_connector())

  if not skip_migrations then
    bootstrap_database(db)
  end

  do
    local database = conf.database
    conf.database = strategy
    conf.database = database
  end

  db:truncate("plugins")
  assert(db.vaults:load_vault_schemas(conf.loaded_vaults))
  assert(db.plugins:load_plugin_schemas(conf.loaded_plugins))

  -- XXX EE
  kong.invoke_plugin = invoke_plugin.new {
    loaded_plugins = db.plugins:get_handlers(),
    kong_global = kong_global,
  }

  -- cleanup the tags table, since it will be hacky and
  -- not necessary to implement "truncate trigger" in Cassandra
  db:truncate("tags")

  -- initialize portal router
  kong.portal_router = portal_router.new(db)

  _G.kong.db = db

  -- cleanup tables
  if not tables then
    assert(db:truncate())

  else
    tables[#tables + 1] = "workspaces"
    truncate_tables(db, tables)
  end

  -- blueprints
  local bp
  if strategy ~= "off" then
    bp = assert(Blueprints.new(db))
    dcbp = nil
  else
    bp = assert(dc_blueprints.new(db))
    dcbp = bp
  end

  if plugins then
    for _, plugin in ipairs(plugins) do
      conf.loaded_plugins[plugin] = false
    end
  end

  rbac.register_dao_hooks(db)
  if vaults then
    for _, vault in ipairs(vaults) do
      conf.loaded_vaults[vault] = false
    end
  end

  if strategy ~= "off" then
    local workspaces = require "kong.workspaces"
    workspaces.upsert_default(db)
  end

  -- calculation can only happen here because this function
  -- initializes the kong.db instance
  PLUGINS_LIST = assert(kong.db.plugins:get_handlers())
  table.sort(PLUGINS_LIST, function(a, b)
    return a.name:lower() < b.name:lower()
  end)

  PLUGINS_LIST = pl_tablex.map(function(p)
    return { name = p.name, version = p.handler.VERSION, }
  end, PLUGINS_LIST)

  return bp, db
end

-----------------
-- Custom helpers
-----------------
local resty_http_proxy_mt = setmetatable({}, { __index = http })
resty_http_proxy_mt.__index = resty_http_proxy_mt

local pack = function(...) return { n = select("#", ...), ... } end
local unpack = function(t) return unpack(t, 1, t.n) end

--- Prints all returned parameters.
-- Simple debugging aid, it will pass all received parameters, hence will not
-- influence the flow of the code. See also `fail`.
-- @function intercept
-- @see fail
-- @usage -- modify
-- local a,b = some_func(c,d)
-- -- into
-- local a,b = intercept(some_func(c,d))
local function intercept(...)
  local args = pack(...)
  print(require("pl.pretty").write(args))
  return unpack(args)
end


-- Prepopulate Schema's cache
Schema.new(consumers_schema_def)
Schema.new(services_schema_def)
Schema.new(routes_schema_def)

local plugins_schema = assert(Entity.new(plugins_schema_def))


--- Validate a plugin configuration against a plugin schema.
-- @function validate_plugin_config_schema
-- @param config The configuration to validate. This is not the full schema,
-- only the `config` sub-object needs to be passed.
-- @param schema_def The schema definition
-- @return the validated schema, or nil+error
local function validate_plugin_config_schema(config, schema_def)
  assert(plugins_schema:new_subschema(schema_def.name, schema_def))
  local entity = {
    id = utils.uuid(),
    name = schema_def.name,
    config = config
  }
  local entity_to_insert, err = plugins_schema:process_auto_fields(entity, "insert")
  if err then
    return nil, err
  end
  local _, err = plugins_schema:validate_insert(entity_to_insert)
  if err then return
    nil, err
  end
  return entity_to_insert
end


-- Case insensitive lookup function, returns the value and the original key. Or
-- if not found nil and the search key
-- @usage -- sample usage
-- local test = { SoMeKeY = 10 }
-- print(lookup(test, "somekey"))  --> 10, "SoMeKeY"
-- print(lookup(test, "NotFound")) --> nil, "NotFound"
local function lookup(t, k)
  local ok = k
  if type(k) ~= "string" then
    return t[k], k
  else
    k = k:lower()
  end
  for key, value in pairs(t) do
    if tostring(key):lower() == k then
      return value, key
    end
  end
  return nil, ok
end


--- Check if a request can be retried in the case of a closed connection
--
-- For now this is limited to "safe" methods as defined by:
-- https://datatracker.ietf.org/doc/html/rfc7231#section-4.2.1
--
-- XXX Since this strictly applies to closed connections, it might be okay to
-- open this up to include idempotent methods like PUT and DELETE if we do
-- some more testing first
local function can_reopen(method)
  method = string.upper(method or "GET")
  return method == "GET"
      or method == "HEAD"
      or method == "OPTIONS"
      or method == "TRACE"
end


--- http_client.
-- An http-client class to perform requests.
--
-- * Based on [lua-resty-http](https://github.com/pintsized/lua-resty-http) but
-- with some modifications
--
-- * Additional convenience methods will be injected for the following methods;
-- "get", "post", "put", "patch", "delete". Each of these methods comes with a
-- built-in assert. The signature of the functions is `client:get(path, opts)`.
--
-- * Body will be formatted according to the "Content-Type" header, see `http_client:send`.
--
-- * Query parameters will be added, see `http_client:send`.
--
-- @section http_client
-- @usage
-- -- example usage of the client
-- local client = helpers.proxy_client()
-- -- no need to check for `nil+err` since it is already wrapped in an assert
--
-- local opts = {
--   headers = {
--     ["My-Header"] = "my header value"
--   }
-- }
-- local result = client:get("/services/foo", opts)
-- -- the 'get' is wrapped in an assert, so again no need to check for `nil+err`


--- Send a http request.
-- Based on [lua-resty-http](https://github.com/pintsized/lua-resty-http).
--
-- * If `opts.body` is a table and "Content-Type" header contains
-- `application/json`, `www-form-urlencoded`, or `multipart/form-data`, then it
-- will automatically encode the body according to the content type.
--
-- * If `opts.query` is a table, a query string will be constructed from it and
-- appended to the request path (assuming none is already present).
--
-- * instead of this generic function there are also shortcut functions available
-- for every method, eg. `client:get`, `client:post`, etc. See `http_client`.
--
-- @function http_client:send
-- @param opts table with options. See [lua-resty-http](https://github.com/pintsized/lua-resty-http)
function resty_http_proxy_mt:send(opts, is_reopen)
  local cjson = require "cjson"
  local utils = require "kong.tools.utils"

  opts = opts or {}

  -- build body
  local headers = opts.headers or {}
  local content_type, content_type_name = lookup(headers, "Content-Type")
  content_type = content_type or ""
  local t_body_table = type(opts.body) == "table"

  if string.find(content_type, "application/json") and t_body_table then
    opts.body = cjson.encode(opts.body)

  elseif string.find(content_type, "www-form-urlencoded", nil, true) and t_body_table then
    opts.body = utils.encode_args(opts.body, true, opts.no_array_indexes)

  elseif string.find(content_type, "multipart/form-data", nil, true) and t_body_table then
    local form = opts.body
    local boundary = "8fd84e9444e3946c"
    local body = ""

    for k, v in pairs(form) do
      body = body .. "--" .. boundary .. "\r\nContent-Disposition: form-data; name=\"" .. k .. "\"\r\n\r\n" .. tostring(v) .. "\r\n"
    end

    if body ~= "" then
      body = body .. "--" .. boundary .. "--\r\n"
    end

    local clength = lookup(headers, "content-length")
    if not clength and not opts.dont_add_content_length then
      headers["content-length"] = #body
    end

    if not content_type:find("boundary=") then
      headers[content_type_name] = content_type .. "; boundary=" .. boundary
    end

    opts.body = body
  end

  -- build querystring (assumes none is currently in 'opts.path')
  if type(opts.query) == "table" then
    local qs = utils.encode_args(opts.query)
    opts.path = opts.path .. "?" .. qs
    opts.query = nil
  end

  local res, err = self:request(opts)
  if res then
    -- wrap the read_body() so it caches the result and can be called multiple
    -- times
    local reader = res.read_body
    res.read_body = function(self)
      if not self._cached_body and not self._cached_error then
        self._cached_body, self._cached_error = reader(self)
      end
      return self._cached_body, self._cached_error
    end

  elseif (err == "closed" or err == "connection reset by peer")
     and not is_reopen
     and self.reopen
     and can_reopen(opts.method)
  then
    ngx.log(ngx.INFO, "Re-opening connection to ", self.options.scheme, "://",
                      self.options.host, ":", self.options.port)

    self:_connect()
    return self:send(opts, true)
  end

  return res, err
end


--- Open or re-open the client TCP connection
function resty_http_proxy_mt:_connect()
  local opts = self.options

  local _, err = self:connect(opts)
  if err then
    error("Could not connect to " ..
          (opts.host or "unknown") .. ":" .. (opts.port or "unknown") ..
          ": " .. err)
  end

  if opts.connect_timeout and
     opts.send_timeout    and
     opts.read_timeout
  then
    self:set_timeouts(opts.connect_timeout, opts.send_timeout, opts.read_timeout)
  else
    self:set_timeout(opts.timeout or 10000)
  end
end


-- Implements http_client:get("path", [options]), as well as post, put, etc.
-- These methods are equivalent to calling http_client:send, but are shorter
-- They also come with a built-in assert
for _, method_name in ipairs({"get", "post", "put", "patch", "delete", "head", "options"}) do
  resty_http_proxy_mt[method_name] = function(self, path, options)
    local full_options = kong.table.merge({ method = method_name:upper(), path = path}, options)
    return assert(self:send(full_options))
  end
end


--- Creates a http client from options.
-- Instead of using this client, you'll probably want to use the pre-configured
-- clients available as `proxy_client`, `admin_client`, etc. because these come
-- pre-configured and connected to the underlying Kong test instance.
--
-- @function http_client_opts
-- @param options connection and other options
-- @return http client
-- @see http_client:send
-- @see proxy_client
-- @see proxy_ssl_client
-- @see admin_client
-- @see admin_ssl_client
local function http_client_opts(options)
  if not options.scheme then
    options = utils.deep_copy(options)
    options.scheme = "http"
    if options.port == 443 then
      options.scheme = "https"
    else
      options.scheme = "http"
    end
  end

  local self = setmetatable(assert(http.new()), resty_http_proxy_mt)

  self.options = options

  if options.reopen ~= nil then
    self.reopen = options.reopen
  end

  self:_connect()

  return self
end


--- Creates a http client.
-- Instead of using this client, you'll probably want to use the pre-configured
-- clients available as `proxy_client`, `admin_client`, etc. because these come
-- pre-configured and connected to the underlying Kong test instance.
--
-- @function http_client
-- @param host hostname to connect to
-- @param port port to connect to
-- @param timeout in seconds
-- @return http client
-- @see http_client:send
-- @see proxy_client
-- @see proxy_ssl_client
-- @see admin_client
-- @see admin_ssl_client
local function http_client(host, port, timeout)
  if type(host) == "table" then
    return http_client_opts(host)
  end

  return http_client_opts({
    host = host,
    port = port,
    timeout = timeout,
  })
end


--- Returns the proxy port.
-- @function get_proxy_port
-- @param ssl (boolean) if `true` returns the ssl port
-- @param http2 (boolean) if `true` returns the http2 port
local function get_proxy_port(ssl, http2)
  if ssl == nil then ssl = false end
  for _, entry in ipairs(conf.proxy_listeners) do
    if entry.ssl == ssl and (http2 == nil or entry.http2 == http2) then
      return entry.port
    end
  end
  error("No proxy port found for ssl=" .. tostring(ssl), 2)
end


--- Returns the proxy ip.
-- @function get_proxy_ip
-- @param ssl (boolean) if `true` returns the ssl ip address
-- @param http2 (boolean) if `true` returns the http2 ip address
local function get_proxy_ip(ssl, http2)
  if ssl == nil then ssl = false end
  for _, entry in ipairs(conf.proxy_listeners) do
    if entry.ssl == ssl and (http2 == nil or entry.http2 == http2) then
      return entry.ip
    end
  end
  error("No proxy ip found for ssl=" .. tostring(ssl), 2)
end


--- returns a pre-configured `http_client` for the Kong proxy port.
-- @function proxy_client
-- @param timeout (optional, number) the timeout to use
-- @param forced_port (optional, number) if provided will override the port in
-- the Kong configuration with this port
local function proxy_client(timeout, forced_port, forced_ip)
  local proxy_ip = get_proxy_ip(false)
  local proxy_port = get_proxy_port(false)
  assert(proxy_ip, "No http-proxy found in the configuration")
  return http_client_opts({
    scheme = "http",
    host = forced_ip or proxy_ip,
    port = forced_port or proxy_port,
    timeout = timeout or 60000,
  })
end


--- returns a pre-configured `http_client` for the Kong SSL proxy port.
-- @function proxy_ssl_client
-- @param timeout (optional, number) the timeout to use
-- @param sni (optional, string) the sni to use
local function proxy_ssl_client(timeout, sni)
  local proxy_ip = get_proxy_ip(true, true)
  local proxy_port = get_proxy_port(true, true)
  assert(proxy_ip, "No https-proxy found in the configuration")
  local client = http_client_opts({
    scheme = "https",
    host = proxy_ip,
    port = proxy_port,
    timeout = timeout or 60000,
    ssl_verify = false,
    ssl_server_name = sni,
  })
    return client
end


--- returns a pre-configured `http_client` for the Kong admin port.
-- @function admin_client
-- @param timeout (optional, number) the timeout to use
-- @param forced_port (optional, number) if provided will override the port in
-- the Kong configuration with this port
local function admin_client(timeout, forced_port)
  local admin_ip, admin_port
  for _, entry in ipairs(conf.admin_listeners) do
    if entry.ssl == false then
      admin_ip = entry.ip
      admin_port = entry.port
    end
  end
  assert(admin_ip, "No http-admin found in the configuration")
  return http_client_opts({
    scheme = "http",
    host = admin_ip,
    port = forced_port or admin_port,
    timeout = timeout or 60000,
    reopen = true,
  })
end

--- returns a pre-configured `http_client` for the Kong admin SSL port.
-- @function admin_ssl_client
-- @param timeout (optional, number) the timeout to use
local function admin_ssl_client(timeout)
  local admin_ip, admin_port
  for _, entry in ipairs(conf.proxy_listeners) do
    if entry.ssl == true then
      admin_ip = entry.ip
      admin_port = entry.port
    end
  end
  assert(admin_ip, "No https-admin found in the configuration")
  local client = http_client_opts({
    scheme = "https",
    host = admin_ip,
    port = admin_port,
    timeout = timeout or 60000,
    reopen = true,
  })
  return client
end


----------------
-- HTTP2 and GRPC clients
-- @section Shell-helpers


-- Generate grpcurl flags from a table of `flag-value`. If `value` is not a
-- string, value is ignored and `flag` is passed as is.
local function gen_grpcurl_opts(opts_t)
  local opts_l = {}

  for opt, val in pairs(opts_t) do
    if val ~= false then
      opts_l[#opts_l + 1] = opt .. " " .. (type(val) == "string" and val or "")
    end
  end

  return table.concat(opts_l, " ")
end


--- Creates an HTTP/2 client, based on the lua-http library.
-- @function http2_client
-- @param host hostname to connect to
-- @param port port to connect to
-- @param tls boolean indicating whether to establish a tls session
-- @return http2 client
local function http2_client(host, port, tls)
  local host = assert(host)
  local port = assert(port)
  tls = tls or false

  -- if Kong/lua-pack is loaded, unload it first
  -- so lua-http can use implementation from compat53.string
  package.loaded.string.unpack = nil
  package.loaded.string.pack = nil

  local request = require "http.request"
  local req = request.new_from_uri({
    scheme = tls and "https" or "http",
    host = host,
    port = port,
  })
  req.version = 2
  req.tls = tls

  if tls then
    local http_tls = require "http.tls"
    local openssl_ctx = require "openssl.ssl.context"
    local n_ctx = http_tls.new_client_context()
    n_ctx:setVerify(openssl_ctx.VERIFY_NONE)
    req.ctx = n_ctx
  end

  local meta = getmetatable(req) or {}

  meta.__call = function(req, opts)
    local headers = opts and opts.headers
    local timeout = opts and opts.timeout

    for k, v in pairs(headers or {}) do
      req.headers:upsert(k, v)
    end

    local headers, stream = req:go(timeout)
    local body = stream:get_body_as_string()
    return body, headers
  end

  return setmetatable(req, meta)
end


--- returns a pre-configured cleartext `http2_client` for the Kong proxy port.
-- @function proxy_client_h2c
-- @return http2 client
local function proxy_client_h2c()
  local proxy_ip = get_proxy_ip(false, true)
  local proxy_port = get_proxy_port(false, true)
  assert(proxy_ip, "No http-proxy found in the configuration")
  return http2_client(proxy_ip, proxy_port)
end


--- returns a pre-configured TLS `http2_client` for the Kong SSL proxy port.
-- @function proxy_client_h2
-- @return http2 client
local function proxy_client_h2()
  local proxy_ip = get_proxy_ip(true, true)
  local proxy_port = get_proxy_port(true, true)
  assert(proxy_ip, "No https-proxy found in the configuration")
  return http2_client(proxy_ip, proxy_port, true)
end

local exec -- forward declaration

--- Creates a gRPC client, based on the grpcurl CLI.
-- @function grpc_client
-- @param host hostname to connect to
-- @param port port to connect to
-- @param opts table with options supported by grpcurl
-- @return grpc client
local function grpc_client(host, port, opts)
  local host = assert(host)
  local port = assert(tostring(port))

  opts = opts or {}
  if not opts["-proto"] then
    opts["-proto"] = MOCK_GRPC_UPSTREAM_PROTO_PATH
  end

  return setmetatable({
    opts = opts,
    cmd_template = string.format("bin/grpcurl %%s %s:%s %%s", host, port)

  }, {
    __call = function(t, args)
      local service = assert(args.service)
      local body = args.body

      local t_body = type(body)
      if t_body ~= "nil" then
        if t_body == "table" then
          body = cjson.encode(body)
        end

        args.opts["-d"] = string.format("'%s'", body)
      end

      local opts = gen_grpcurl_opts(pl_tablex.merge(t.opts, args.opts, true))
      local ok, _, out, err = exec(string.format(t.cmd_template, opts, service), true)

      if ok then
        return ok, ("%s%s"):format(out or "", err or "")
      else
        return nil, ("%s%s"):format(out or "", err or "")
      end
    end
  })
end


--- returns a pre-configured `grpc_client` for the Kong proxy port.
-- @function proxy_client_grpc
-- @param host hostname to connect to
-- @param port port to connect to
-- @return grpc client
local function proxy_client_grpc(host, port)
  local proxy_ip = host or get_proxy_ip(false, true)
  local proxy_port = port or get_proxy_port(false, true)
  assert(proxy_ip, "No http-proxy found in the configuration")
  return grpc_client(proxy_ip, proxy_port, {["-plaintext"] = true})
end

--- returns a pre-configured `grpc_client` for the Kong SSL proxy port.
-- @function proxy_client_grpcs
-- @param host hostname to connect to
-- @param port port to connect to
-- @return grpc client
local function proxy_client_grpcs(host, port)
  local proxy_ip = host or get_proxy_ip(true, true)
  local proxy_port = port or get_proxy_port(true, true)
  assert(proxy_ip, "No https-proxy found in the configuration")
  return grpc_client(proxy_ip, proxy_port, {["-insecure"] = true})
end


---
-- TCP/UDP server helpers
--
-- @section servers


--- Starts a local TCP server.
-- Accepts a single connection (or multiple, if given `opts.requests`)
-- and then closes, echoing what was received (last read, in case
-- of multiple requests).
-- @function tcp_server
-- @tparam number port The port where the server will be listening on
-- @tparam[opt] table opts options defining the server's behavior with the following fields:
-- @tparam[opt=60] number opts.timeout time (in seconds) after which the server exits
-- @tparam[opt=1] number opts.requests the number of requests to accept before exiting
-- @tparam[opt=false] bool opts.tls make it a TLS server if truthy
-- @tparam[opt] string opts.prefix a prefix to add to the echoed data received
-- @return A thread object (from the `llthreads2` Lua package)
-- @see kill_tcp_server
local function tcp_server(port, opts)
  local threads = require "llthreads2.ex"
  opts = opts or {}
  local thread = threads.new({
    function(port, opts)
      local socket = require "socket"
      local server = assert(socket.tcp())
      server:settimeout(opts.timeout or 60)
      assert(server:setoption("reuseaddr", true))
      assert(server:bind("*", port))
      assert(server:listen())
      local line
      local oks, fails = 0, 0
      local handshake_done = false
      local n = opts.requests or 1
      for _ = 1, n + 1 do
        local client, err
        if opts.timeout then
          client, err = server:accept()
          if err == "timeout" then
            line = "timeout"
            break

          else
            assert(client, err)
          end

        else
          client = assert(server:accept())
        end

        if opts.tls and handshake_done then
          local ssl = require "spec.helpers.ssl"

          local params = {
            mode = "server",
            protocol = "any",
            key = "spec/fixtures/kong_spec.key",
            certificate = "spec/fixtures/kong_spec.crt",
          }

          client = ssl.wrap(client, params)
          client:dohandshake()
        end

        line, err = client:receive()
        if err == "closed" then
          fails = fails + 1

        else
          if not handshake_done then
            assert(line == "\\START")
            client:send("\\OK\n")
            handshake_done = true

          else
            if line == "@DIE@" then
              client:send(string.format("%d:%d\n", oks, fails))
              client:close()
              break
            end

            oks = oks + 1

        client:send((opts.prefix or "") .. line .. "\n")
          end

        client:close()
      end
      end
      server:close()
      return line
    end
  }, port, opts)

  local thr = thread:start()

  -- not necessary for correctness because we do the handshake,
  -- but avoids harmless "connection error" messages in the wait loop
  -- in case the client is ready before the server below.
  ngx.sleep(0.001)

  local sock = ngx.socket.tcp()
  sock:settimeout(0.01)
  while true do
    if sock:connect("localhost", port) then
      sock:send("\\START\n")
      local ok = sock:receive()
      sock:close()
      if ok == "\\OK" then
        break
      end
    end
  end
  sock:close()

  return thr
end


--- Stops a local TCP server.
-- A server previously created with `tcp_server` can be stopped prematurely by
-- calling this function.
-- @function kill_tcp_server
-- @param port the port the TCP server is listening on.
-- @return oks, fails; the number of successes and failures processed by the server
-- @see tcp_server
local function kill_tcp_server(port)
  local sock = ngx.socket.tcp()
  assert(sock:connect("localhost", port))
  assert(sock:send("@DIE@\n"))
  local str = assert(sock:receive())
  assert(sock:close())
  local oks, fails = str:match("(%d+):(%d+)")
  return tonumber(oks), tonumber(fails)
end


-- If it applies, please use `http_mock`, the coroutine variant of `http_server`, which is
-- more determinative and less flaky.
--- Starts a local HTTP server.
-- Accepts a single connection and then closes. Sends a 200 ok, 'Connection:
-- close' response.
-- If the request received has path `/delay` then the response will be delayed
-- by 2 seconds.
-- @function http_server
-- @tparam number port The port the server will be listening on
-- @tparam[opt] table opts options defining the server's behavior with the following fields:
-- @tparam[opt=60] number opts.timeout time (in seconds) after which the server exits
-- @return A thread object (from the `llthreads2` Lua package)
-- @see kill_http_server
local function http_server(port, opts)
  local threads = require "llthreads2.ex"
  opts = opts or {}
  local thread = threads.new({
    function(port, opts)
      local socket = require "socket"
      local server = assert(socket.tcp())
      server:settimeout(opts.timeout or 60)
      assert(server:setoption('reuseaddr', true))
      assert(server:bind("*", port))
      assert(server:listen())
      local client = assert(server:accept())

      local content_length
      local lines = {}
      local headers = {}
      local line, err

      local content_length
      repeat
        line, err = client:receive("*l")
        if err then
          break
<<<<<<< HEAD
        else
          local k, v = line:match("^([^:]+):%s*(.+)$")
          if k then
            headers[k] = v
            if k:lower() == "content-length" then
              content_length = tonumber(v)
            end
          end
          table.insert(lines, line)
=======
>>>>>>> 3961e097
        end
        table.insert(lines, line)
        content_length = tonumber(line:lower():match("^content%-length:%s*(%d+)$")) or content_length
      until line == ""

      if #lines > 0 and lines[1] == "GET /delay HTTP/1.0" then
        ngx.sleep(2)
      end

      if err then
        server:close()
        error(err)
      end

<<<<<<< HEAD
      local method = lines[1]:match("^(%S+)%s+(%S+)%s+(%S+)$")
      local method_lower = method:lower()

      local body
      if content_length then
        body = client:receive(content_length)

      elseif method_lower == "put" or method_lower == "post" then
        body = client:receive("*a")
      end

=======
      local body, _ = client:receive(content_length or "*a")
>>>>>>> 3961e097

      client:send(opts.response or "HTTP/1.1 200 OK\r\nConnection: close\r\n\r\n")
      client:close()
      server:close()

      return lines, body, headers
    end
  }, port, opts)

  return thread:start()
end


local code_status = {
  [200] = "OK",
  [201] = "Created",
  [202] = "Accepted",
  [203] = "Non-Authoritative Information",
  [204] = "No Content",
  [205] = "Reset Content",
  [206] = "Partial Content",
  [207] = "Multi-Status",
  [300] = "Multiple Choices",
  [301] = "Moved Permanently",
  [302] = "Found",
  [303] = "See Other",
  [304] = "Not Modified",
  [305] = "Use Proxy",
  [307] = "Temporary Redirect",
  [308] = "Permanent Redirect",
  [400] = "Bad Request",
  [401] = "Unauthorized",
  [402] = "Payment Required",
  [403] = "Forbidden",
  [404] = "Not Found",
  [405] = "Method Not Allowed",
  [406] = "Not Acceptable",
  [407] = "Proxy Authentication Required",
  [408] = "Request Timeout",
  [409] = "Conflict",
  [410] = "Gone",
  [411] = "Length Required",
  [412] = "Precondition Failed",
  [413] = "Payload Too Large",
  [414] = "URI Too Long",
  [415] = "Unsupported Media Type",
  [416] = "Range Not Satisfiable",
  [417] = "Expectation Failed",
  [418] = "I'm a teapot",
  [422] = "Unprocessable Entity",
  [423] = "Locked",
  [424] = "Failed Dependency",
  [426] = "Upgrade Required",
  [428] = "Precondition Required",
  [429] = "Too Many Requests",
  [431] = "Request Header Fields Too Large",
  [451] = "Unavailable For Legal Reasons",
  [500] = "Internal Server Error",
  [501] = "Not Implemented",
  [502] = "Bad Gateway",
  [503] = "Service Unavailable",
  [504] = "Gateway Timeout",
  [505] = "HTTP Version Not Supported",
  [506] = "Variant Also Negotiates",
  [507] = "Insufficient Storage",
  [508] = "Loop Detected",
  [510] = "Not Extended",
  [511] = "Network Authentication Required",
}


local EMPTY = {}


local function handle_response(code, body, headers)
  if not code then
    code = 500
    body = ""
    headers = EMPTY
  end

  local head_str = ""

  for k, v in pairs(headers or EMPTY) do
    head_str = head_str .. k .. ": " .. v .. "\r\n"
  end

  return code .. " " .. code_status[code] .. " HTTP/1.1" .. "\r\n" ..
          "Content-Length: " .. #body .. "\r\n" ..
          "Connection: close\r\n" ..
          head_str ..
          "\r\n" ..
          body
end

<<<<<<< HEAD
=======

>>>>>>> 3961e097
local function handle_request(client, response)
  local lines = {}
  local headers = {}
  local line, err

  local content_length
  repeat
    line, err = client:receive("*l")
    if err then
      return nil, err
    else
      local k, v = line:match("^([^:]+):%s*(.+)$")
      if k then
        headers[k] = v
        if k:lower() == "content-length" then
          content_length = tonumber(v)
        end
      end
      table.insert(lines, line)
    end
  until line == ""

  local method = lines[1]:match("^(%S+)%s+(%S+)%s+(%S+)$")
  local method_lower = method:lower()

  local body
  if content_length then
    body = client:receive(content_length)

  elseif method_lower == "put" or method_lower == "post" then
    body = client:receive("*a")
  end

  local response_str
  local meta = getmetatable(response)
  if type(response) == "function" or (meta and meta.__call) then
    response_str = response(lines, body, headers)

  elseif type(response) == "table" and response.code then
    response_str = handle_response(response.code, response.body, response.headers)

  elseif type(response) == "table" and response[1] then
    response_str = handle_response(response[1], response[2], response[3])

  elseif type(response) == "string" then
    response_str = response

  elseif response == nil then
    response_str = "HTTP/1.1 200 OK\r\nConnection: close\r\n\r\n"
  end


  client:send(response_str)
  return lines, body, headers
end


--- Start a local HTTP server with coroutine.
-- local mock = helpers.http_mock(1234, { timeout = 0.1 })
-- wait for a request, and respond with the custom response
-- the request is returned as the function's return values
-- return nil, err if error
-- local lines, body, headers = mock(custom_response)
-- local lines, body, headers = mock()
-- mock("closing", true) -- close the server
local function http_mock(port, opts)
  local socket = require "socket"
  local server = assert(socket.tcp())
<<<<<<< HEAD
  server:settimeout(opts.timeout or 60)
=======
  server:settimeout(opts and opts.timeout or 60)
>>>>>>> 3961e097
  assert(server:setoption('reuseaddr', true))
  assert(server:bind("*", port))
  assert(server:listen())
  return coroutine.wrap(function(response, exit)
    local lines, body, headers
    -- start listening
    while not exit do
      local client, err = server:accept()
      if err then
        lines, body = false, err

      else
        lines, body, headers = handle_request(client, response)
        client:close()
      end

      response, exit = coroutine.yield(lines, body, headers)
    end

    server:close()
    return true
  end)
end


--- Stops a local HTTP server.
-- A server previously created with `http_server` can be stopped prematurely by
-- calling this function.
-- @function kill_http_server
-- @param port the port the HTTP server is listening on.
-- @see http_server
local function kill_http_server(port)
  os.execute("fuser -n tcp -k " .. port)
end


--- Starts a local UDP server.
-- Reads the specified number of packets and then closes.
-- The server-thread return values depend on `n`:
--
-- * `n = 1`; returns the received packet (string), or `nil + err`
--
-- * `n > 1`; returns `data + err`, where `data` will always be a table with the
--   received packets. So `err` must explicitly be checked for errors.
-- @function udp_server
-- @tparam[opt] number port The port the server will be listening on, default: `MOCK_UPSTREAM_PORT`
-- @tparam[opt=1] number n The number of packets that will be read
-- @tparam[opt=360] number timeout Timeout per read (default 360)
-- @return A thread object (from the `llthreads2` Lua package)
local function udp_server(port, n, timeout)
  local threads = require "llthreads2.ex"

  local thread = threads.new({
    function(port, n, timeout)
      local socket = require "socket"
      local server = assert(socket.udp())
      server:settimeout(timeout or 360)
      server:setoption("reuseaddr", true)
      server:setsockname("127.0.0.1", port)
      local err
      local data = {}
      local handshake_done = false
      local i = 0
      while i < n do
        local pkt, rport
        pkt, err, rport = server:receivefrom()
        if not pkt then
          break
        end
        if pkt == "KONG_UDP_HELLO" then
          if not handshake_done then
            handshake_done = true
            server:sendto("KONG_UDP_READY", "127.0.0.1", rport)
          end
        else
          i = i + 1
          data[i] = pkt
          err = nil -- upon succes it would contain the remote ip address
        end
      end
      server:close()
      return (n > 1 and data or data[1]), err
    end
  }, port or MOCK_UPSTREAM_PORT, n or 1, timeout)
  thread:start()

  local socket = require "socket"
  local handshake = socket.udp()
  handshake:settimeout(0.01)
  handshake:setsockname("127.0.0.1", 0)
  while true do
    handshake:sendto("KONG_UDP_HELLO", "127.0.0.1", port)
    local data = handshake:receive()
    if data == "KONG_UDP_READY" then
      break
    end
  end
  handshake:close()

  return thread
end

--------------------
-- Custom assertions
--
-- @section assertions

local say = require "say"
local luassert = require "luassert.assert"
require("spec.helpers.wait")

--- Waits until a specific condition is met.
-- The check function will repeatedly be called (with a fixed interval), until
-- the condition is met. Throws an error on timeout.
--
-- NOTE: this is a regular Lua function, not a Luassert assertion.
-- @function wait_until
-- @param f check function that should return `truthy` when the condition has
-- been met
-- @param timeout (optional) maximum time to wait after which an error is
-- thrown, defaults to 5.
-- @param step (optional) interval between checks, defaults to 0.05.
-- @return nothing. It returns when the condition is met, or throws an error
-- when it times out.
-- @usage
-- -- wait 10 seconds for a file "myfilename" to appear
-- helpers.wait_until(function() return file_exist("myfilename") end, 10)
local function wait_until(f, timeout, step)
  luassert.wait_until({
    condition = "truthy",
    fn = f,
    timeout = timeout,
    step = step,
  })
end


--- Waits until no Lua error occurred
-- The check function will repeatedly be called (with a fixed interval), until
-- there is no Lua error occurred
--
-- NOTE: this is a regular Lua function, not a Luassert assertion.
-- @function pwait_until
-- @param f check function
-- @param timeout (optional) maximum time to wait after which an error is
-- thrown, defaults to 5.
-- @param step (optional) interval between checks, defaults to 0.05.
-- @return nothing. It returns when the condition is met, or throws an error
-- when it times out.
local function pwait_until(f, timeout, step)
  luassert.wait_until({
    condition = "no_error",
    fn = f,
    timeout = timeout,
    step = step,
  })
end


--- Wait for some timers, throws an error on timeout.
--
-- NOTE: this is a regular Lua function, not a Luassert assertion.
-- @function wait_timer
-- @tparam string timer_name_pattern the call will apply to all timers matching this string
-- @tparam boolean plain if truthy, the `timer_name_pattern` will be matched plain, so without pattern matching
-- @tparam string mode one of: "all-finish", "all-running", "any-finish", "any-running", or "worker-wide-all-finish"
--
-- any-finish: At least one of the timers that were matched finished
--
-- all-finish: All timers that were matched finished
--
-- any-running: At least one of the timers that were matched is running
--
-- all-running: All timers that were matched are running
--
-- worker-wide-all-finish: All the timers in the worker that were matched finished
-- @tparam number timeout maximum time to wait (optional, default: 2)
-- @tparam number admin_client_timeout, to override the default timeout setting (optional)
-- @tparam number forced_admin_port to override the default port of admin API (optional)
-- @usage helpers.wait_timer("rate-limiting", true, "all-finish", 10)
local function wait_timer(timer_name_pattern, plain,
                          mode, timeout,
                          admin_client_timeout, forced_admin_port)
  if not timeout then
    timeout = 2
  end

  local _admin_client

  local all_running_each_worker = nil
  local all_finish_each_worker = nil
  local any_running_each_worker = nil
  local any_finish_each_worker = nil

  wait_until(function ()
    if _admin_client then
      _admin_client:close()
    end

    _admin_client = admin_client(admin_client_timeout, forced_admin_port)
    local res = assert(_admin_client:get("/timers"))
    local body = luassert.res_status(200, res)
    local json = assert(cjson.decode(body))
    local worker_id = json.worker.id
    local worker_count = json.worker.count

    if not all_running_each_worker then
      all_running_each_worker = {}
      all_finish_each_worker = {}
      any_running_each_worker = {}
      any_finish_each_worker = {}

      for i = 0, worker_count - 1 do
        all_running_each_worker[i] = false
        all_finish_each_worker[i] = false
        any_running_each_worker[i] = false
        any_finish_each_worker[i] = false
      end
    end

    local is_matched = false

    for timer_name, timer in pairs(json.stats.timers) do
      if string.find(timer_name, timer_name_pattern, 1, plain) then
        is_matched = true

        all_finish_each_worker[worker_id] = false

        if timer.is_running then
          all_running_each_worker[worker_id] = true
          any_running_each_worker[worker_id] = true
          goto continue
        end

        all_running_each_worker[worker_id] = false

        goto continue
      end

      ::continue::
    end

    if not is_matched then
      any_finish_each_worker[worker_id] = true
      all_finish_each_worker[worker_id] = true
    end

    local all_running = false

    local all_finish = false
    local all_finish_worker_wide = true

    local any_running = false
    local any_finish = false

    for _, v in pairs(all_running_each_worker) do
      all_running = all_running or v
    end

    for _, v in pairs(all_finish_each_worker) do
      all_finish = all_finish or v
      all_finish_worker_wide = all_finish_worker_wide and v
    end

    for _, v in pairs(any_running_each_worker) do
      any_running = any_running or v
    end

    for _, v in pairs(any_finish_each_worker) do
      any_finish = any_finish or v
    end

    if mode == "all-running" then
      return all_running
    end

    if mode == "all-finish" then
      return all_finish
    end

    if mode == "worker-wide-all-finish" then
      return all_finish_worker_wide
    end

    if mode == "any-finish" then
      return any_finish
    end

    if mode == "any-running" then
      return any_running
    end

    error("unexpected error")
  end, timeout)
end


--- Waits for invalidation of a cached key by polling the mgt-api
-- and waiting for a 404 response. Throws an error on timeout.
--
-- NOTE: this is a regular Lua function, not a Luassert assertion.
-- @function wait_for_invalidation
-- @param key (string) the cache-key to check
-- @param timeout (optional) in seconds (for default see `wait_until`).
-- @return nothing. It returns when the key is invalidated, or throws an error
-- when it times out.
-- @usage
-- local cache_key = "abc123"
-- helpers.wait_for_invalidation(cache_key, 10)
local function wait_for_invalidation(key, timeout)
  -- TODO: this code is duplicated all over the codebase,
  -- search codebase for "/cache/" endpoint
  local api_client = admin_client()
  wait_until(function()
    local res = api_client:get("/cache/" .. key)
    res:read_body()
    return res.status == 404
  end, timeout)
end


--- Wait for all targets, upstreams, services, and routes update
--
-- NOTE: this function is not available for DBless-mode
-- @function wait_for_all_config_update
-- @tparam[opt] table opts a table contains params
-- @tparam[opt=30] number opts.timeout maximum seconds to wait, defatuls is 30
-- @tparam[opt] number opts.admin_client_timeout to override the default timeout setting
-- @tparam[opt] number opts.forced_admin_port to override the default Admin API port
-- @tparam[opt] bollean opts.stream_enabled to enable stream module
-- @tparam[opt] number opts.proxy_client_timeout to override the default timeout setting
-- @tparam[opt] number opts.forced_proxy_port to override the default proxy port
-- @tparam[opt] number opts.stream_port to set the stream port
-- @tparam[opt] string opts.stream_ip to set the stream ip
-- @tparam[opt=false] boolean opts.override_global_rate_limiting_plugin to override the global rate-limiting plugin in waiting
-- @tparam[opt=false] boolean opts.override_global_key_auth_plugin to override the global key-auth plugin in waiting
local function wait_for_all_config_update(opts)
  opts = opts or {}
  local timeout = opts.timeout or 30
  local admin_client_timeout = opts.admin_client_timeout
  local forced_admin_port = opts.forced_admin_port
  local proxy_client_timeout = opts.proxy_client_timeout
  local forced_proxy_port = opts.forced_proxy_port
  local stream_port = opts.stream_port
  local stream_ip = opts.stream_ip
  local stream_enabled = opts.stream_enabled or false
  local override_rl = opts.override_global_rate_limiting_plugin or false
  local override_auth = opts.override_global_key_auth_plugin or false

  local function call_admin_api(method, path, body, expected_status)
    local client = admin_client(admin_client_timeout, forced_admin_port)

    local res

    if string.upper(method) == "POST" then
      res = client:post(path, {
        headers = {["Content-Type"] = "application/json"},
        body = body,
      })

    elseif string.upper(method) == "DELETE" then
      res = client:delete(path)
    end

    local ok, json_or_nil_or_err = pcall(function ()
      assert(res.status == expected_status, "unexpected response code: " .. res.status)

      if string.upper(method) == "DELETE" then
        return
      end

      local json = cjson.decode((res:read_body()))
      assert(json ~= nil, "unexpected response body")
      return json
    end)

    client:close()

    assert(ok, json_or_nil_or_err)

    return json_or_nil_or_err
  end

  local upstream_id, target_id, service_id, route_id
  local stream_upstream_id, stream_target_id, stream_service_id, stream_route_id
  local consumer_id, rl_plugin_id, key_auth_plugin_id, credential_id
  local upstream_name = "really.really.really.really.really.really.really.mocking.upstream.com"
  local service_name = "really-really-really-really-really-really-really-mocking-service"
  local stream_upstream_name = "stream-really.really.really.really.really.really.really.mocking.upstream.com"
  local stream_service_name = "stream-really-really-really-really-really-really-really-mocking-service"
  local route_path = "/really-really-really-really-really-really-really-mocking-route"
  local key_header_name = "really-really-really-really-really-really-really-mocking-key"
  local consumer_name = "really-really-really-really-really-really-really-mocking-consumer"
  local test_credentials = "really-really-really-really-really-really-really-mocking-credentials"

  local host = "localhost"
  local port = get_available_port()

  local server = https_server.new(port, host, "http", nil, 1)

  server:start()

  -- create mocking upstream
  local res = assert(call_admin_api("POST",
                             "/upstreams",
                             { name = upstream_name },
                             201))
  upstream_id = res.id

  -- create mocking target to mocking upstream
  res = assert(call_admin_api("POST",
                       string.format("/upstreams/%s/targets", upstream_id),
                       { target = host .. ":" .. port },
                       201))
  target_id = res.id

  -- create mocking service to mocking upstream
  res = assert(call_admin_api("POST",
                       "/services",
                       { name = service_name, url = "http://" .. upstream_name .. "/always_200" },
                       201))
  service_id = res.id

  -- create mocking route to mocking service
  res = assert(call_admin_api("POST",
                       string.format("/services/%s/routes", service_id),
                       { paths = { route_path }, strip_path = true, path_handling = "v0",},
                       201))
  route_id = res.id

  if override_rl then
    -- create rate-limiting plugin to mocking mocking service
    res = assert(call_admin_api("POST",
                                string.format("/services/%s/plugins", service_id),
                                { name = "rate-limiting", config = { minute = 999999, policy = "local" } },
                                201))
    rl_plugin_id = res.id
  end

  if override_auth then
    -- create key-auth plugin to mocking mocking service
    res = assert(call_admin_api("POST",
                                string.format("/services/%s/plugins", service_id),
                                { name = "key-auth", config = { key_names = { key_header_name } } },
                                201))
    key_auth_plugin_id = res.id

    -- create consumer
    res = assert(call_admin_api("POST",
                                "/consumers",
                                { username = consumer_name },
                                201))
      consumer_id = res.id

    -- create credential to key-auth plugin
    res = assert(call_admin_api("POST",
                                string.format("/consumers/%s/key-auth", consumer_id),
                                { key = test_credentials },
                                201))
    credential_id = res.id
  end

  if stream_enabled then
      -- create mocking upstream
    local res = assert(call_admin_api("POST",
                              "/upstreams",
                              { name = stream_upstream_name },
                              201))
    stream_upstream_id = res.id

    -- create mocking target to mocking upstream
    res = assert(call_admin_api("POST",
                        string.format("/upstreams/%s/targets", stream_upstream_id),
                        { target = host .. ":" .. port },
                        201))
    stream_target_id = res.id

    -- create mocking service to mocking upstream
    res = assert(call_admin_api("POST",
                        "/services",
                        { name = stream_service_name, url = "tcp://" .. stream_upstream_name },
                        201))
    stream_service_id = res.id

    -- create mocking route to mocking service
    res = assert(call_admin_api("POST",
                        string.format("/services/%s/routes", stream_service_id),
                        { destinations = { { port = stream_port }, }, protocols = { "tcp" },},
                        201))
    stream_route_id = res.id
  end

  local ok, err = pcall(function ()
    -- wait for mocking route ready
    pwait_until(function ()
      local proxy = proxy_client(proxy_client_timeout, forced_proxy_port)

      if override_auth then
        res = proxy:get(route_path, { headers = { [key_header_name] = test_credentials } })

      else
        res = proxy:get(route_path)
      end

      local ok, err = pcall(assert, res.status == 200)
      proxy:close()
      assert(ok, err)
    end, timeout / 2)

    if stream_enabled then
      pwait_until(function ()
        local proxy = proxy_client(proxy_client_timeout, stream_port, stream_ip)

        res = proxy:get("/always_200")
        local ok, err = pcall(assert, res.status == 200)
        proxy:close()
        assert(ok, err)
      end, timeout)
    end
  end)
  if not ok then
    server:shutdown()
    error(err)
  end

  -- delete mocking configurations
  if override_auth then
    call_admin_api("DELETE", string.format("/consumers/%s/key-auth/%s", consumer_id, credential_id), nil, 204)
    call_admin_api("DELETE", string.format("/consumers/%s", consumer_id), nil, 204)
    call_admin_api("DELETE", "/plugins/" .. key_auth_plugin_id, nil, 204)
  end

  if override_rl then
    call_admin_api("DELETE", "/plugins/" .. rl_plugin_id, nil, 204)
  end

  call_admin_api("DELETE", "/routes/" .. route_id, nil, 204)
  call_admin_api("DELETE", "/services/" .. service_id, nil, 204)
  call_admin_api("DELETE", string.format("/upstreams/%s/targets/%s", upstream_id, target_id), nil, 204)
  call_admin_api("DELETE", "/upstreams/" .. upstream_id, nil, 204)

  if stream_enabled then
    call_admin_api("DELETE", "/routes/" .. stream_route_id, nil, 204)
    call_admin_api("DELETE", "/services/" .. stream_service_id, nil, 204)
    call_admin_api("DELETE", string.format("/upstreams/%s/targets/%s", stream_upstream_id, stream_target_id), nil, 204)
    call_admin_api("DELETE", "/upstreams/" .. stream_upstream_id, nil, 204)
  end

  ok, err = pcall(function ()
    -- wait for mocking configurations to be deleted
    pwait_until(function ()
      local proxy = proxy_client(proxy_client_timeout, forced_proxy_port)
      res  = proxy:get(route_path)
      local ok, err = pcall(assert, res.status == 404)
      proxy:close()
      assert(ok, err)
    end, timeout / 2)
  end)

  server:shutdown()

  if not ok then
    error(err)
  end

end


--- Waits for a file to meet a certain condition
-- The check function will repeatedly be called (with a fixed interval), until
-- there is no Lua error occurred
--
-- NOTE: this is a regular Lua function, not a Luassert assertion.
-- @function wait_for_file
-- @tparam string mode one of:
--
-- "file", "directory", "link", "socket", "named pipe", "char device", "block device", "other"
--
-- @tparam string path the file path
-- @tparam[opt=10] number timeout maximum seconds to wait
local function wait_for_file(mode, path, timeout)
  pwait_until(function()
    local result, err = lfs.attributes(path, "mode")
    local msg = string.format("failed to wait for the mode (%s) of '%s': %s",
                              mode, path, tostring(err))
    assert(result == mode, msg)
  end, timeout or 10)
end


local wait_for_file_contents
do
  --- Wait until a file exists and is non-empty.
  --
  -- If, after the timeout is reached, the file does not exist, is not
  -- readable, or is empty, an assertion error will be raised.
  --
  -- @function wait_for_file_contents
  -- @param fname the filename to wait for
  -- @param timeout (optional) maximum time to wait after which an error is
  -- thrown, defaults to 10.
  -- @return contents the file contents, as a string
  function wait_for_file_contents(fname, timeout)
    assert(type(fname) == "string",
           "filename must be a string")

    timeout = timeout or 10
    assert(type(timeout) == "number" and timeout >= 0,
           "timeout must be nil or a number >= 0")

    local data = pl_file.read(fname)
    if data and #data > 0 then
      return data
    end

    pcall(wait_until, function()
      data = pl_file.read(fname)
      return data and #data > 0
    end, timeout)

    assert(data, "file (" .. fname .. ") does not exist or is not readable"
                 .. " after " .. tostring(timeout) .. " seconds")

    assert(#data > 0, "file (" .. fname .. ") exists but is empty after " ..
                      tostring(timeout) .. " seconds")

    return data
  end
end



--- Generic modifier "response".
-- Will set a "response" value in the assertion state, so following
-- assertions will operate on the value set.
-- @function response
-- @param response_obj results from `http_client:send` function (or any of the
-- shortcuts `client:get`, `client:post`, etc).
-- @usage
-- local res = client:get("/request", { .. request options here ..})
-- local response_length = assert.response(res).has.header("Content-Length")
local function modifier_response(state, arguments, level)
  assert(arguments.n > 0,
        "response modifier requires a response object as argument")

  local res = arguments[1]

  assert(type(res) == "table" and type(res.read_body) == "function",
         "response modifier requires a response object as argument, got: " .. tostring(res))

  rawset(state, "kong_response", res)
  rawset(state, "kong_request", nil)

  return state
end
luassert:register("modifier", "response", modifier_response)


--- Generic modifier "request".
-- Will set a "request" value in the assertion state, so following
-- assertions will operate on the value set.
--
-- The request must be inside a 'response' from the `mock_upstream`. If a request
-- is send to the `mock_upstream` endpoint `"/request"`, it will echo the request
-- received in the body of the response.
-- @function request
-- @param response_obj results from `http_client:send` function (or any of the
-- shortcuts `client:get`, `client:post`, etc).
-- @usage
-- local res = client:post("/request", {
--               headers = { ["Content-Type"] = "application/json" },
--               body = { hello = "world" },
--             })
-- local request_length = assert.request(res).has.header("Content-Length")
local function modifier_request(state, arguments, level)
  local generic = "The assertion 'request' modifier takes a http response"
                .. " object as input to decode the json-body returned by"
                .. " mock_upstream, to retrieve the proxied request."

  local res = arguments[1]

  assert(type(res) == "table" and type(res.read_body) == "function",
         "Expected a http response object, got '" .. tostring(res) .. "'. " .. generic)

  local body, request, err
  body = assert(res:read_body())
  request, err = cjson.decode(body)

  assert(request, "Expected the http response object to have a json encoded body,"
                  .. " but decoding gave error '" .. tostring(err) .. "'. Obtained body: "
                  .. body .. "\n." .. generic)


  if lookup((res.headers or {}),"X-Powered-By") ~= "mock_upstream" then
    error("Could not determine the response to be from mock_upstream")
  end

  rawset(state, "kong_request", request)
  rawset(state, "kong_response", nil)

  return state
end
luassert:register("modifier", "request", modifier_request)


--- Generic fail assertion. A convenience function for debugging tests, always
-- fails. It will output the values it was called with as a table, with an `n`
-- field to indicate the number of arguments received. See also `intercept`.
-- @function fail
-- @param ... any set of parameters to be displayed with the failure
-- @see intercept
-- @usage
-- assert.fail(some, value)
local function fail(state, args)
  local out = {}
  for k,v in pairs(args) do out[k] = v end
  args[1] = out
  args.n = 1
  return false
end
say:set("assertion.fail.negative", [[
Fail assertion was called with the following parameters (formatted as a table);
%s
]])
luassert:register("assertion", "fail", fail,
                  "assertion.fail.negative",
                  "assertion.fail.negative")


--- Assertion to check whether a value lives in an array.
-- @function contains
-- @param expected The value to search for
-- @param array The array to search for the value
-- @param pattern (optional) If truthy, then `expected` is matched as a Lua string
-- pattern
-- @return the array index at which the value was found
-- @usage
-- local arr = { "one", "three" }
-- local i = assert.contains("one", arr)        --> passes; i == 1
-- local i = assert.contains("two", arr)        --> fails
-- local i = assert.contains("ee$", arr, true)  --> passes; i == 2
local function contains(state, args)
  local expected, arr, pattern = unpack(args)
  local found
  for i = 1, #arr do
    if (pattern and string.match(arr[i], expected)) or arr[i] == expected then
      found = i
      break
    end
  end
  return found ~= nil, {found}
end
say:set("assertion.contains.negative", [[
Expected array to contain element.
Expected to contain:
%s
]])
say:set("assertion.contains.positive", [[
Expected array to not contain element.
Expected to not contain:
%s
]])
luassert:register("assertion", "contains", contains,
                  "assertion.contains.negative",
                  "assertion.contains.positive")

local deep_sort do
  local function deep_compare(a, b)
    if a == nil then
      a = ""
    end

    if b == nil then
      b = ""
    end

    deep_sort(a)
    deep_sort(b)

    if type(a) ~= type(b) then
      return type(a) < type(b)
    end

    if type(a) == "table" then
      return deep_compare(a[1], b[1])
    end

    return a < b
  end

  function deep_sort(t)
    if type(t) == "table" then
      for _, v in pairs(t) do
        deep_sort(v)
      end
      table.sort(t, deep_compare)
    end

    return t
  end
end


--- Assertion to check the status-code of a http response.
-- @function status
-- @param expected the expected status code
-- @param response (optional) results from `http_client:send` function,
-- alternatively use `response`.
-- @return the response body as a string, for a json body see `jsonbody`.
-- @usage
-- local res = assert(client:send { .. your request params here .. })
-- local body = assert.has.status(200, res)             -- or alternativly
-- local body = assert.response(res).has.status(200)    -- does the same
local function res_status(state, args)
  assert(not rawget(state, "kong_request"),
         "Cannot check statuscode against a request object,"
       .. " only against a response object")

  local expected = args[1]
  local res = args[2] or rawget(state, "kong_response")

  assert(type(expected) == "number",
         "Expected response code must be a number value. Got: " .. tostring(expected))
  assert(type(res) == "table" and type(res.read_body) == "function",
         "Expected a http_client response. Got: " .. tostring(res))

  if expected ~= res.status then
    local body, err = res:read_body()
    if not body then body = "Error reading body: " .. err end
    table.insert(args, 1, pl_stringx.strip(body))
    table.insert(args, 1, res.status)
    table.insert(args, 1, expected)
    args.n = 3

    if res.status == 500 then
      -- on HTTP 500, we can try to read the server's error logs
      -- for debugging purposes (very useful for travis)
      local str = pl_file.read(conf.nginx_err_logs)
      if not str then
        return false -- no err logs to read in this prefix
      end

      local str_t = pl_stringx.splitlines(str)
      local first_line = #str_t - math.min(60, #str_t) + 1
      local msg_t = {"\nError logs (" .. conf.nginx_err_logs .. "):"}
      for i = first_line, #str_t do
        msg_t[#msg_t+1] = str_t[i]
      end

      table.insert(args, 4, table.concat(msg_t, "\n"))
      args.n = 4
    end

    return false
  else
    local body, err = res:read_body()
    local output = body
    if not output then output = "Error reading body: " .. err end
    output = pl_stringx.strip(output)
    table.insert(args, 1, output)
    table.insert(args, 1, res.status)
    table.insert(args, 1, expected)
    args.n = 3
    return true, {pl_stringx.strip(body)}
  end
end
say:set("assertion.res_status.negative", [[
Invalid response status code.
Status expected:
%s
Status received:
%s
Body:
%s
%s]])
say:set("assertion.res_status.positive", [[
Invalid response status code.
Status not expected:
%s
Status received:
%s
Body:
%s
%s]])
luassert:register("assertion", "status", res_status,
                  "assertion.res_status.negative", "assertion.res_status.positive")
luassert:register("assertion", "res_status", res_status,
                  "assertion.res_status.negative", "assertion.res_status.positive")


--- Checks and returns a json body of an http response/request. Only checks
-- validity of the json, does not check appropriate headers. Setting the target
-- to check can be done through the `request` and `response` modifiers.
--
-- For a non-json body, see the `status` assertion.
-- @function jsonbody
-- @return the decoded json as a table
-- @usage
-- local res = assert(client:send { .. your request params here .. })
-- local json_table = assert.response(res).has.jsonbody()
local function jsonbody(state, args)
  assert(args[1] == nil and rawget(state, "kong_request") or rawget(state, "kong_response"),
         "the `jsonbody` assertion does not take parameters. " ..
         "Use the `response`/`require` modifiers to set the target to operate on")

  if rawget(state, "kong_response") then
    local body = rawget(state, "kong_response"):read_body()
    local json, err = cjson.decode(body)
    if not json then
      table.insert(args, 1, "Error decoding: " .. tostring(err) .. "\nResponse body:" .. body)
      args.n = 1
      return false
    end
    return true, {json}

  else
    local r = rawget(state, "kong_request")
    if r.post_data
    and (r.post_data.kind == "json" or r.post_data.kind == "json (error)")
    and r.post_data.params
    then
      local pd = r.post_data
      return true, { { params = pd.params, data = pd.text, error = pd.error, kind = pd.kind } }

    else
      error("No json data found in the request")
    end
  end
end
say:set("assertion.jsonbody.negative", [[
Expected response body to contain valid json. Got:
%s
]])
say:set("assertion.jsonbody.positive", [[
Expected response body to not contain valid json. Got:
%s
]])
luassert:register("assertion", "jsonbody", jsonbody,
                  "assertion.jsonbody.negative",
                  "assertion.jsonbody.positive")


--- Asserts that a named header in a `headers` subtable exists.
-- Header name comparison is done case-insensitive.
-- @function header
-- @param name header name to look for (case insensitive).
-- @see response
-- @see request
-- @return value of the header
-- @usage
-- local res = client:get("/request", { .. request options here ..})
-- local resp_header_value = assert.response(res).has.header("Content-Length")
-- local req_header_value = assert.request(res).has.header("Content-Length")
local function res_header(state, args)
  local header = args[1]
  local res = args[2] or rawget(state, "kong_request") or rawget(state, "kong_response")
  assert(type(res) == "table" and type(res.headers) == "table",
         "'header' assertion input does not contain a 'headers' subtable")
  local value = lookup(res.headers, header)
  table.insert(args, 1, res.headers)
  table.insert(args, 1, header)
  args.n = 2
  if not value then
    return false
  end
  return true, {value}
end
say:set("assertion.res_header.negative", [[
Expected header:
%s
But it was not found in:
%s
]])
say:set("assertion.res_header.positive", [[
Did not expected header:
%s
But it was found in:
%s
]])
luassert:register("assertion", "header", res_header,
                  "assertion.res_header.negative",
                  "assertion.res_header.positive")


---
-- An assertion to look for a query parameter in a query string.
-- Parameter name comparison is done case-insensitive.
-- @function queryparam
-- @param name name of the query parameter to look up (case insensitive)
-- @return value of the parameter
-- @usage
-- local res = client:get("/request", {
--               query = { hello = "world" },
--             })
-- local param_value = assert.request(res).has.queryparam("hello")
local function req_query_param(state, args)
  local param = args[1]
  local req = rawget(state, "kong_request")
  assert(req, "'queryparam' assertion only works with a request object")
  local params
  if type(req.uri_args) == "table" then
    params = req.uri_args

  else
    error("No query parameters found in request object")
  end
  local value = lookup(params, param)
  table.insert(args, 1, params)
  table.insert(args, 1, param)
  args.n = 2
  if not value then
    return false
  end
  return true, {value}
end
say:set("assertion.req_query_param.negative", [[
Expected query parameter:
%s
But it was not found in:
%s
]])
say:set("assertion.req_query_param.positive", [[
Did not expected query parameter:
%s
But it was found in:
%s
]])
luassert:register("assertion", "queryparam", req_query_param,
                  "assertion.req_query_param.negative",
                  "assertion.req_query_param.positive")


---
-- Adds an assertion to look for a urlencoded form parameter in a request.
-- Parameter name comparison is done case-insensitive. Use the `request` modifier to set
-- the request to operate on.
-- @function formparam
-- @param name name of the form parameter to look up (case insensitive)
-- @return value of the parameter
-- @usage
-- local r = assert(proxy_client:post("/request", {
--   body    = {
--     hello = "world",
--   },
--   headers = {
--     host             = "mock_upstream",
--     ["Content-Type"] = "application/x-www-form-urlencoded",
--   },
-- })
-- local value = assert.request(r).has.formparam("hello")
-- assert.are.equal("world", value)
local function req_form_param(state, args)
  local param = args[1]
  local req = rawget(state, "kong_request")
  assert(req, "'formparam' assertion can only be used with a mock_upstream request object")

  local value
  if req.post_data
  and (req.post_data.kind == "form" or req.post_data.kind == "multipart-form")
  then
    value = lookup(req.post_data.params or {}, param)
  else
    error("Could not determine the request to be from either mock_upstream")
  end

  table.insert(args, 1, req)
  table.insert(args, 1, param)
  args.n = 2
  if not value then
    return false
  end
  return true, {value}
end
say:set("assertion.req_form_param.negative", [[
Expected url encoded form parameter:
%s
But it was not found in request:
%s
]])
say:set("assertion.req_form_param.positive", [[
Did not expected url encoded form parameter:
%s
But it was found in request:
%s
]])
luassert:register("assertion", "formparam", req_form_param,
                  "assertion.req_form_param.negative",
                  "assertion.req_form_param.positive")


---
-- Assertion to ensure a value is greater than a base value.
-- @function is_gt
-- @param base the base value to compare against
-- @param value the value that must be greater than the base value
local function is_gt(state, arguments)
  local expected = arguments[1]
  local value = arguments[2]

  arguments[1] = value
  arguments[2] = expected

  return value > expected
end
say:set("assertion.gt.negative", [[
Given value (%s) should be greater than expected value (%s)
]])
say:set("assertion.gt.positive", [[
Given value (%s) should not be greater than expected value (%s)
]])
luassert:register("assertion", "gt", is_gt,
                  "assertion.gt.negative",
                  "assertion.gt.positive")

--- Generic modifier "certificate".
-- Will set a "certificate" value in the assertion state, so following
-- assertions will operate on the value set.
-- @function certificate
-- @param cert The cert text
-- @see cn
-- @usage
-- assert.certificate(cert).has.cn("ssl-example.com")
local function modifier_certificate(state, arguments, level)
  local generic = "The assertion 'certficate' modifier takes a cert text"
                .. " as input to validate certificate parameters"
                .. " against."
  local cert = arguments[1]
  assert(type(cert) == "string",
         "Expected a certificate text, got '" .. tostring(cert) .. "'. " .. generic)
  rawset(state, "kong_certificate", cert)
  return state
end
luassert:register("modifier", "certificate", modifier_certificate)

--- Assertion to check whether a CN is matched in an SSL cert.
-- @function cn
-- @param expected The CN value
-- @param cert The cert text
-- @return the CN found in the cert
-- @see certificate
-- @usage
-- assert.cn("ssl-example.com", cert)
--
-- -- alternative:
-- assert.certificate(cert).has.cn("ssl-example.com")
local function assert_cn(state, args)
  local expected = args[1]
  if args[2] and rawget(state, "kong_certificate") then
    error("assertion 'cn' takes either a 'certificate' modifier, or 2 parameters, not both")
  end
  local cert = args[2] or rawget(state, "kong_certificate")
  local cn = string.match(cert, "CN%s*=%s*([^%s,]+)")
  args[2] = cn or "(CN not found in certificate)"
  args.n = 2
  return cn == expected
end
say:set("assertion.cn.negative", [[
Expected certificate to have the given CN value.
Expected CN:
%s
Got instead:
%s
]])
say:set("assertion.cn.positive", [[
Expected certificate to not have the given CN value.
Expected CN to not be:
%s
Got instead:
%s
]])
luassert:register("assertion", "cn", assert_cn,
                  "assertion.cn.negative",
                  "assertion.cn.positive")

do
  --- Generic modifier "logfile"
  -- Will set an "errlog_path" value in the assertion state.
  -- @function logfile
  -- @param path A path to the log file (defaults to the test prefix's
  -- errlog).
  -- @see line
  -- @see clean_logfile
  -- @usage
  -- assert.logfile("./my/logfile.log").has.no.line("[error]", true)
  local function modifier_errlog(state, args)
    local errlog_path = args[1] or conf.nginx_err_logs

    assert(type(errlog_path) == "string", "logfile modifier expects nil, or " ..
                                          "a string as argument, got: "      ..
                                          type(errlog_path))

    rawset(state, "errlog_path", errlog_path)

    return state
  end

  luassert:register("modifier", "errlog", modifier_errlog) -- backward compat
  luassert:register("modifier", "logfile", modifier_errlog)


  --- Assertion checking if any line from a file matches the given regex or
  -- substring.
  -- @function line
  -- @param regex The regex to evaluate against each line.
  -- @param plain If true, the regex argument will be considered as a plain
  -- string.
  -- @param timeout An optional timeout after which the assertion will fail if
  -- reached.
  -- @param fpath An optional path to the file (defaults to the filelog
  -- modifier)
  -- @see logfile
  -- @see clean_logfile
  -- @usage
  -- helpers.clean_logfile()
  --
  -- -- run some tests here
  --
  -- assert.logfile().has.no.line("[error]", true)
  local function match_line(state, args)
    local regex = args[1]
    local plain = args[2]
    local timeout = args[3] or 2
    local fpath = args[4] or rawget(state, "errlog_path")

    assert(type(regex) == "string",
           "Expected the regex argument to be a string")
    assert(type(fpath) == "string",
           "Expected the file path argument to be a string")
    assert(type(timeout) == "number" and timeout > 0,
           "Expected the timeout argument to be a positive number")

    local pok = pcall(wait_until, function()
      local logs = pl_file.read(fpath)
      local from, _, err

      for line in logs:gmatch("[^\r\n]+") do
        if plain then
          from = string.find(line, regex, nil, true)

        else
          from, _, err = ngx.re.find(line, regex)
          if err then
            error(err)
          end
        end

        -- EE [[
        -- FIXME: major hack here
        --
        -- CI and dev environments use an auto-generated license with a very
        -- short life span, which triggers log entries like:
        --
        -- ```
        -- 2022/11/10 15:50:17 [warn] 1440109#0: *54 stream [lua] license_helpers.lua:231: log_license_state(): The Kong Enterprise license will expire on 2022-12-20. Please contact <support@konghq.com> to renew your license., context: ngx.timer
        -- ```
        --
        -- These log entries are a time bomb for our integration tests, because
        -- we have many test cases that do something like this:
        --
        -- ```
        -- -- ensure there are no warnings in the error.log after doing $thing
        -- assert.logfile().has.no.line("[warn]")
        -- ```
        --
        -- This code attempts to filter out license warnings.
        local license_warning = "Please contact <support@konghq.com> to renew your license."
        if from and line:find(license_warning, nil, true) then
          from = nil
        end
        -- ]] EE


        if from then
          table.insert(args, 1, line)
          table.insert(args, 1, regex)
          args.n = 2
          return true
        end
      end
    end, timeout)

    table.insert(args, 1, fpath)
    args.n = args.n + 1

    return pok
  end

  say:set("assertion.match_line.negative", unindent [[
    Expected file at:
    %s
    To match:
    %s
  ]])
  say:set("assertion.match_line.positive", unindent [[
    Expected file at:
    %s
    To not match:
    %s
    But matched line:
    %s
  ]])
  luassert:register("assertion", "line", match_line,
                    "assertion.match_line.negative",
                    "assertion.match_line.positive")
end


--- Assertion to check whether a string matches a regular expression
-- @function match_re
-- @param string the string
-- @param regex the regular expression
-- @return true or false
-- @usage
-- assert.match_re("foobar", [[bar$]])
--

local function match_re(_, args)
  local string = args[1]
  local regex = args[2]
  assert(type(string) == "string",
    "Expected the string argument to be a string")
  assert(type(regex) == "string",
    "Expected the regex argument to be a string")
  local from, _, err = ngx.re.find(string, regex)
  if err then
    error(err)
  end
  if from then
    table.insert(args, 1, string)
    table.insert(args, 1, regex)
    args.n = 2
    return true
  else
    return false
  end
end

say:set("assertion.match_re.negative", unindent [[
    Expected log:
    %s
    To match:
    %s
  ]])
say:set("assertion.match_re.positive", unindent [[
    Expected log:
    %s
    To not match:
    %s
    But matched line:
    %s
  ]])
luassert:register("assertion", "match_re", match_re,
  "assertion.match_re.negative",
  "assertion.match_re.positive")


----------------
-- DNS-record mocking.
-- These function allow to create mock dns records that the test Kong instance
-- will use to resolve names. The created mocks are injected by the `start_kong`
-- function.
-- @usage
-- -- Create a new DNS mock and add some DNS records
-- local fixtures = {
--   dns_mock = helpers.dns_mock.new { mocks_only = true }
-- }
--
-- fixtures.dns_mock:SRV {
--   name = "my.srv.test.com",
--   target = "a.my.srv.test.com",
--   port = 80,
-- }
-- fixtures.dns_mock:SRV {
--   name = "my.srv.test.com",     -- adding same name again: record gets 2 entries!
--   target = "b.my.srv.test.com", -- a.my.srv.test.com and b.my.srv.test.com
--   port = 8080,
-- }
-- fixtures.dns_mock:A {
--   name = "a.my.srv.test.com",
--   address = "127.0.0.1",
-- }
-- fixtures.dns_mock:A {
--   name = "b.my.srv.test.com",
--   address = "127.0.0.1",
-- }
-- @section DNS-mocks


local dns_mock = {}
do
  dns_mock.__index = dns_mock
  dns_mock.__tostring = function(self)
    -- fill array to prevent json encoding errors
    local out = {
      mocks_only = self.mocks_only,
      records = {}
    }
    for i = 1, 33 do
      out.records[i] = self[i] or {}
    end
    local json = assert(cjson.encode(out))
    return json
  end


  local TYPE_A, TYPE_AAAA, TYPE_CNAME, TYPE_SRV = 1, 28, 5, 33


  --- Creates a new DNS mock.
  -- The options table supports the following fields:
  --
  -- - `mocks_only`: boolean, if set to `true` then only mock records will be
  --   returned. If `falsy` it will fall through to an actual DNS lookup.
  -- @function dns_mock.new
  -- @param options table with mock options
  -- @return dns_mock object
  -- @usage
  -- local mock = helpers.dns_mock.new { mocks_only = true }
  function dns_mock.new(options)
    return setmetatable(options or {}, dns_mock)
  end


  --- Adds an SRV record to the DNS mock.
  -- Fields `name`, `target`, and `port` are required. Other fields get defaults:
  --
  -- * `weight`; 20
  -- * `ttl`; 600
  -- * `priority`; 20
  -- @param rec the mock DNS record to insert
  -- @return true
  function dns_mock:SRV(rec)
    if self == dns_mock then
      error("can't operate on the class, you must create an instance", 2)
    end
    if getmetatable(self or {}) ~= dns_mock then
      error("SRV method must be called using the colon notation", 2)
    end
    assert(rec, "Missing record parameter")
    local name = assert(rec.name, "No name field in SRV record")

    self[TYPE_SRV] = self[TYPE_SRV] or {}
    local query_answer = self[TYPE_SRV][name]
    if not query_answer then
      query_answer = {}
      self[TYPE_SRV][name] = query_answer
    end

    table.insert(query_answer, {
      type = TYPE_SRV,
      name = name,
      target = assert(rec.target, "No target field in SRV record"),
      port = assert(rec.port, "No port field in SRV record"),
      weight = rec.weight or 10,
      ttl = rec.ttl or 600,
      priority = rec.priority or 20,
      class = rec.class or 1
    })
    return true
  end


  --- Adds an A record to the DNS mock.
  -- Fields `name` and `address` are required. Other fields get defaults:
  --
  -- * `ttl`; 600
  -- @param rec the mock DNS record to insert
  -- @return true
  function dns_mock:A(rec)
    if self == dns_mock then
      error("can't operate on the class, you must create an instance", 2)
    end
    if getmetatable(self or {}) ~= dns_mock then
      error("A method must be called using the colon notation", 2)
    end
    assert(rec, "Missing record parameter")
    local name = assert(rec.name, "No name field in A record")

    self[TYPE_A] = self[TYPE_A] or {}
    local query_answer = self[TYPE_A][name]
    if not query_answer then
      query_answer = {}
      self[TYPE_A][name] = query_answer
    end

    table.insert(query_answer, {
      type = TYPE_A,
      name = name,
      address = assert(rec.address, "No address field in A record"),
      ttl = rec.ttl or 600,
      class = rec.class or 1
    })
    return true
  end


  --- Adds an AAAA record to the DNS mock.
  -- Fields `name` and `address` are required. Other fields get defaults:
  --
  -- * `ttl`; 600
  -- @param rec the mock DNS record to insert
  -- @return true
  function dns_mock:AAAA(rec)
    if self == dns_mock then
      error("can't operate on the class, you must create an instance", 2)
    end
    if getmetatable(self or {}) ~= dns_mock then
      error("AAAA method must be called using the colon notation", 2)
    end
    assert(rec, "Missing record parameter")
    local name = assert(rec.name, "No name field in AAAA record")

    self[TYPE_AAAA] = self[TYPE_AAAA] or {}
    local query_answer = self[TYPE_AAAA][name]
    if not query_answer then
      query_answer = {}
      self[TYPE_AAAA][name] = query_answer
    end

    table.insert(query_answer, {
      type = TYPE_AAAA,
      name = name,
      address = assert(rec.address, "No address field in AAAA record"),
      ttl = rec.ttl or 600,
      class = rec.class or 1
    })
    return true
  end


  --- Adds a CNAME record to the DNS mock.
  -- Fields `name` and `cname` are required. Other fields get defaults:
  --
  -- * `ttl`; 600
  -- @param rec the mock DNS record to insert
  -- @return true
  function dns_mock:CNAME(rec)
    if self == dns_mock then
      error("can't operate on the class, you must create an instance", 2)
    end
    if getmetatable(self or {}) ~= dns_mock then
      error("CNAME method must be called using the colon notation", 2)
    end
    assert(rec, "Missing record parameter")
    local name = assert(rec.name, "No name field in CNAME record")

    self[TYPE_CNAME] = self[TYPE_CNAME] or {}
    local query_answer = self[TYPE_CNAME][name]
    if not query_answer then
      query_answer = {}
      self[TYPE_CNAME][name] = query_answer
    end

    table.insert(query_answer, {
      type = TYPE_CNAME,
      name = name,
      cname = assert(rec.cname, "No cname field in CNAME record"),
      ttl = rec.ttl or 600,
      class = rec.class or 1
    })
    return true
  end
end


----------------
-- Shell helpers
-- @section Shell-helpers

--- Execute a command.
-- Modified version of `pl.utils.executeex()` so the output can directly be
-- used on an assertion.
-- @function execute
-- @param cmd command string to execute
-- @param pl_returns (optional) boolean: if true, this function will
-- return the same values as Penlight's executeex.
-- @return if `pl_returns` is true, returns four return values
-- (ok, code, stdout, stderr); if `pl_returns` is false,
-- returns either (false, stderr) or (true, stderr, stdout).
function exec(cmd, pl_returns)
  local ok, code, stdout, stderr = pl_utils.executeex(cmd)
  if pl_returns then
    return ok, code, stdout, stderr
  end
  if not ok then
    stdout = nil -- don't return 3rd value if fail because of busted's `assert`
  end
  return ok, stderr, stdout
end


--- Execute a Kong command.
-- @function kong_exec
-- @param cmd Kong command to execute, eg. `start`, `stop`, etc.
-- @param env (optional) table with kong parameters to set as environment
-- variables, overriding the test config (each key will automatically be
-- prefixed with `KONG_` and be converted to uppercase)
-- @param pl_returns (optional) boolean: if true, this function will
-- return the same values as Penlight's `executeex`.
-- @param env_vars (optional) a string prepended to the command, so
-- that arbitrary environment variables may be passed
-- @return if `pl_returns` is true, returns four return values
-- (ok, code, stdout, stderr); if `pl_returns` is false,
-- returns either (false, stderr) or (true, stderr, stdout).
function kong_exec(cmd, env, pl_returns, env_vars)
  cmd = cmd or ""
  env = env or {}

  -- Insert the Lua path to the custom-plugin fixtures
  do
    local function cleanup(t)
      if t then
        t = pl_stringx.strip(t)
        if t:sub(-1,-1) == ";" then
          t = t:sub(1, -2)
        end
      end
      return t ~= "" and t or nil
    end
    local paths = {}
    table.insert(paths, cleanup(CUSTOM_PLUGIN_PATH))
    table.insert(paths, cleanup(CUSTOM_VAULT_PATH))
    table.insert(paths, cleanup(env.lua_package_path))
    table.insert(paths, cleanup(conf.lua_package_path))
    env.lua_package_path = table.concat(paths, ";")
    -- note; the nginx config template will add a final ";;", so no need to
    -- include that here
  end

  if not env.plugins then
    env.plugins = "bundled,dummy,cache,rewriter,error-handler-log," ..
                  "error-generator,error-generator-last," ..
                  "short-circuit"
  end

  -- build Kong environment variables
  env_vars = env_vars or ""
  for k, v in pairs(env) do
    env_vars = string.format("%s KONG_%s='%s'", env_vars, k:upper(), v)
  end

  return exec(env_vars .. " " .. BIN_PATH .. " " .. cmd, pl_returns)
end


--- Prepares the Kong environment.
-- Creates the working directory if it does not exist.
-- @param prefix (optional) path to the working directory, if omitted the test
-- configuration will be used
-- @function prepare_prefix
local function prepare_prefix(prefix)
  return pl_dir.makepath(prefix or conf.prefix)
end


--- Cleans the Kong environment.
-- Deletes the working directory if it exists.
-- @param prefix (optional) path to the working directory, if omitted the test
-- configuration will be used
-- @function clean_prefix
local function clean_prefix(prefix)
  prefix = prefix or conf.prefix
  if pl_path.exists(prefix) then
    local _, err = pl_dir.rmtree(prefix)
    -- Note: gojira mount default kong prefix as a volume so itself can't
    -- be removed; only throw error if the prefix is indeed not empty
    if err then
      local fcnt = #assert(pl_dir.getfiles(prefix))
      local dcnt = #assert(pl_dir.getdirectories(prefix))
      if fcnt + dcnt > 0 then
        error(err)
      end
    end
  end
end


-- Reads the pid from a pid file and returns it, or nil + err
local function get_pid_from_file(pid_path)
  local pid
  local fd, err = io.open(pid_path)
  if not fd then
    return nil, err
  end

  pid = fd:read("*l")
  fd:close()

  return pid
end


local function pid_dead(pid, timeout)
  local max_time = ngx.now() + (timeout or 10)

  repeat
    if not pl_utils.execute("ps -p " .. pid .. " >/dev/null 2>&1") then
      return true
    end
    -- still running, wait some more
    ngx.sleep(0.05)
  until ngx.now() >= max_time

  return false
end

-- Waits for the termination of a pid.
-- @param pid_path Filename of the pid file.
-- @param timeout (optional) in seconds, defaults to 10.
local function wait_pid(pid_path, timeout, is_retry)
  local pid = get_pid_from_file(pid_path)

  if pid then
    if pid_dead(pid, timeout) then
      return
    end

    if is_retry then
      return
    end

    -- Timeout reached: kill with SIGKILL
    pl_utils.execute("kill -9 " .. pid .. " >/dev/null 2>&1")

    -- Sanity check: check pid again, but don't loop.
    wait_pid(pid_path, timeout, true)
  end
end


--- Return the actual configuration running at the given prefix.
-- It may differ from the default, as it may have been modified
-- by the `env` table given to start_kong.
-- @function get_running_conf
-- @param prefix (optional) The prefix path where the kong instance is running,
-- defaults to the prefix in the default config.
-- @return The conf table of the running instance, or nil + error.
local function get_running_conf(prefix)
  local default_conf = conf_loader(nil, {prefix = prefix or conf.prefix})
  return conf_loader.load_config_file(default_conf.kong_env)
end


--- Clears the logfile. Will overwrite the logfile with an empty file.
-- @function clean_logfile
-- @param logfile (optional) filename to clear, defaults to the current
-- error-log file
-- @return nothing
-- @see line
local function clean_logfile(logfile)
  logfile = logfile or (get_running_conf() or conf).nginx_err_logs

  assert(type(logfile) == "string", "'logfile' must be a string")

  local fh, err, errno = io.open(logfile, "w+")

  if fh then
    fh:close()
    return

  elseif errno == 2 then -- ENOENT
    return
  end

  error("failed to truncate logfile: " .. tostring(err))
end


--- Return the actual Kong version the tests are running against.
-- See [version.lua](https://github.com/kong/version.lua) for the format. This
-- is mostly useful for testing plugins that should work with multiple Kong versions.
-- @function get_version
-- @return a `version` object
-- @usage
-- local version = require 'version'
-- if helpers.get_version() < version("0.15.0") then
--   -- do something
-- end
local function get_version()
  return version(select(3, assert(kong_exec("version"))))
end


local function render_fixtures(conf, env, prefix, fixtures)

  if fixtures and (fixtures.http_mock or fixtures.stream_mock) then
    -- prepare the prefix so we get the full config in the
    -- hidden `.kong_env` file, including test specified env vars etc
    assert(kong_exec("prepare --conf " .. conf, env))
    local render_config = assert(conf_loader(prefix .. "/.kong_env", nil,
                                             { from_kong_env = true }))

    for _, mocktype in ipairs { "http_mock", "stream_mock" } do

      for filename, contents in pairs(fixtures[mocktype] or {}) do
        -- render the file using the full configuration
        contents = assert(prefix_handler.compile_conf(render_config, contents))

        -- write file to prefix
        filename = prefix .. "/" .. filename .. "." .. mocktype
        assert(pl_utils.writefile(filename, contents))
      end
    end
  end

  if fixtures and fixtures.dns_mock then
    -- write the mock records to the prefix
    assert(getmetatable(fixtures.dns_mock) == dns_mock,
           "expected dns_mock to be of a helpers.dns_mock class")
    assert(pl_utils.writefile(prefix .. "/dns_mock_records.json",
                              tostring(fixtures.dns_mock)))

    -- add the mock resolver to the path to ensure the records are loaded
    if env.lua_package_path then
      env.lua_package_path = DNS_MOCK_LUA_PATH .. ";" .. env.lua_package_path
    else
      env.lua_package_path = DNS_MOCK_LUA_PATH
    end
  else
    -- remove any old mocks if they exist
    os.remove(prefix .. "/dns_mock_records.json")
  end

  return true
end


local function build_go_plugins(path)
  if pl_path.exists(pl_path.join(path, "go.mod")) then
    local ok, _, _, stderr = pl_utils.executeex(string.format(
            "cd %s; go mod tidy; go mod download", path))
    assert(ok, stderr)
  end
  for _, go_source in ipairs(pl_dir.getfiles(path, "*.go")) do
    local ok, _, _, stderr = pl_utils.executeex(string.format(
            "cd %s; go build %s",
            path, pl_path.basename(go_source)
    ))
    assert(ok, stderr)
  end
end

local function isnewer(path_a, path_b)
  if not pl_path.exists(path_a) then
    return true
  end
  if not pl_path.exists(path_b) then
    return false
  end
  return assert(pl_path.getmtime(path_b)) > assert(pl_path.getmtime(path_a))
end

local function make(workdir, specs)
  workdir = pl_path.normpath(workdir or pl_path.currentdir())

  for _, spec in ipairs(specs) do
    local targetpath = pl_path.join(workdir, spec.target)
    for _, src in ipairs(spec.src) do
      local srcpath = pl_path.join(workdir, src)
      if isnewer(targetpath, srcpath) then
        local ok, _, _, stderr = pl_utils.executeex(string.format("cd %s; %s", workdir, spec.cmd))
        assert(ok, stderr)
        if isnewer(targetpath, srcpath) then
          error(string.format("couldn't make %q newer than %q", targetpath, srcpath))
        end
        break
      end
    end
  end

  return true
end

local grpc_target_proc
local function start_grpc_target()
  local ngx_pipe = require "ngx.pipe"
  assert(make(GRPC_TARGET_SRC_PATH, {
    {
      target = "targetservice/targetservice.pb.go",
      src    = { "../targetservice.proto" },
      cmd    = "protoc --go_out=. --go-grpc_out=. -I ../ ../targetservice.proto",
    },
    {
      target = "targetservice/targetservice_grpc.pb.go",
      src    = { "../targetservice.proto" },
      cmd    = "protoc --go_out=. --go-grpc_out=. -I ../ ../targetservice.proto",
    },
    {
      target = "target",
      src    = { "grpc-target.go", "targetservice/targetservice.pb.go", "targetservice/targetservice_grpc.pb.go" },
      cmd    = "go mod tidy && go mod download all && go build",
    },
  }))
  grpc_target_proc = assert(ngx_pipe.spawn({ GRPC_TARGET_SRC_PATH .. "/target" }, {
      merge_stderr = true,
  }))

  return true
end

local function stop_grpc_target()
  if grpc_target_proc then
    grpc_target_proc:kill(resty_signal.signum("QUIT"))
    grpc_target_proc = nil
  end
end

local function get_grpc_target_port()
  return 15010
end


--- Start the Kong instance to test against.
-- The fixtures passed to this function can be 3 types:
--
-- * DNS mocks
--
-- * Nginx server blocks to be inserted in the http module
--
-- * Nginx server blocks to be inserted in the stream module
-- @function start_kong
-- @param env table with Kong configuration parameters (and values)
-- @param tables list of database tables to truncate before starting
-- @param preserve_prefix (boolean) if truthy, the prefix will not be cleaned
-- before starting
-- @param fixtures tables with fixtures, dns, http and stream mocks.
-- @return return values from `execute`
-- @usage
-- -- example mocks
-- -- Create a new DNS mock and add some DNS records
-- local fixtures = {
--   http_mock = {},
--   stream_mock = {},
--   dns_mock = helpers.dns_mock.new()
-- }
--
-- fixtures.dns_mock:A {
--   name = "a.my.srv.test.com",
--   address = "127.0.0.1",
-- }
--
-- -- The blocks below will be rendered by the Kong template renderer, like other
-- -- custom Kong templates. Hence the `${{xxxx}}` values.
-- -- Multiple mocks can be added each under their own filename ("my_server_block" below)
-- fixtures.http_mock.my_server_block = [[
--      server {
--          server_name my_server;
--          listen 10001 ssl;
--
--          ssl_certificate ${{SSL_CERT}};
--          ssl_certificate_key ${{SSL_CERT_KEY}};
--          ssl_protocols TLSv1.1 TLSv1.2 TLSv1.3;
--
--          location ~ "/echobody" {
--            content_by_lua_block {
--              ngx.req.read_body()
--              local echo = ngx.req.get_body_data()
--              ngx.status = status
--              ngx.header["Content-Length"] = #echo + 1
--              ngx.say(echo)
--            }
--          }
--      }
--    ]]
--
-- fixtures.stream_mock.my_server_block = [[
--      server {
--        -- insert stream server config here
--      }
--    ]]
--
-- assert(helpers.start_kong( {database = "postgres"}, nil, nil, fixtures))
local function start_kong(env, tables, preserve_prefix, fixtures)
  if tables ~= nil and type(tables) ~= "table" then
    error("arg #2 must be a list of tables to truncate")
  end
  env = env or {}
  local prefix = env.prefix or conf.prefix

  -- go plugins are enabled
  --  compile fixture go plugins if any setting mentions it
  for _,v in pairs(env) do
    if type(v) == "string" and v:find(GO_PLUGIN_PATH) then
      build_go_plugins(GO_PLUGIN_PATH)
      break
    end
  end

  -- note: set env var "KONG_TEST_DONT_CLEAN" !! the "_TEST" will be dropped
  if not (preserve_prefix or os.getenv("KONG_DONT_CLEAN")) then
    clean_prefix(prefix)
  end

  local ok, err = prepare_prefix(prefix)
  if not ok then return nil, err end

  truncate_tables(db, tables)

  local nginx_conf = ""
  if env.nginx_conf then
    nginx_conf = " --nginx-conf " .. env.nginx_conf
  end

  if dcbp and not env.declarative_config and not env.declarative_config_string then
    if not config_yml then
      config_yml = prefix .. "/config.yml"
      local cfg = dcbp.done()
      local declarative = require "kong.db.declarative"
      local ok, err = declarative.to_yaml_file(cfg, config_yml)
      if not ok then
        return nil, err
      end
    end
    env = utils.deep_copy(env)
    env.declarative_config = config_yml
  end

  assert(render_fixtures(TEST_CONF_PATH .. nginx_conf, env, prefix, fixtures))

  return kong_exec("start --conf " .. TEST_CONF_PATH .. nginx_conf, env)
end


-- Cleanup after kong test instance, should be called if start_kong was invoked with the nowait flag
-- @function cleanup_kong
-- @param prefix (optional) the prefix where the test instance runs, defaults to the test configuration.
-- @param preserve_prefix (boolean) if truthy, the prefix will not be deleted after stopping
-- @param preserve_dc ???
local function cleanup_kong(prefix, preserve_prefix, preserve_dc)

  -- note: set env var "KONG_TEST_DONT_CLEAN" !! the "_TEST" will be dropped
  if not (preserve_prefix or os.getenv("KONG_DONT_CLEAN")) then
    clean_prefix(prefix)
  end

  if not preserve_dc then
    config_yml = nil
  end
  ngx.ctx.workspace = nil
end


-- Stop the Kong test instance.
-- @function stop_kong
-- @param prefix (optional) the prefix where the test instance runs, defaults to the test configuration.
-- @param preserve_prefix (boolean) if truthy, the prefix will not be deleted after stopping
-- @param preserve_dc ???
-- @param signal (optional string) signal name to send to kong, defaults to TERM
-- @param nowait (optional) if truthy, don't wait for kong to terminate.  caller needs to wait and call cleanup_kong
-- @return true or nil+err
local function stop_kong(prefix, preserve_prefix, preserve_dc, signal, nowait)
  prefix = prefix or conf.prefix
  signal = signal or "TERM"

  local running_conf, err = get_running_conf(prefix)
  if not running_conf then
    return nil, err
  end

  local pid, err = get_pid_from_file(running_conf.nginx_pid)
  if not pid then
    return nil, err
  end

  local ok, _, _, err = pl_utils.executeex(string.format("kill -%s %d", signal, pid))
  if not ok then
    return nil, err
  end

  if nowait then
    return running_conf.nginx_pid
  end

  wait_pid(running_conf.nginx_pid)

  cleanup_kong(prefix, preserve_prefix, preserve_dc)

  return true
end

--- Restart Kong. Reusing declarative config when using `database=off`.
-- @function restart_kong
-- @param env see `start_kong`
-- @param tables see `start_kong`
-- @param fixtures see `start_kong`
-- @return true or nil+err
local function restart_kong(env, tables, fixtures)
  stop_kong(env.prefix, true, true)
  return start_kong(env, tables, true, fixtures)
end

--- Wait until no common workers.
-- This will wait until all the worker PID's listed have gone (others may have appeared). If an `expected_total` is specified, it will also wait until the new workers have reached this number.
-- @function wait_until_no_common_workers
-- @tparam table workers an array of worker PID's (the return value of `get_kong_workers`)
-- @tparam[opt] number expected_total the expected total workers count
-- @tparam[opt] table wait_opts options to use, the available fields are:
-- @tparam[opt] number wait_opts.timeout timeout passed to `wait_until`
-- @tparam[opt] number wait_opts.step step passed to `wait_until`
local function wait_until_no_common_workers(workers, expected_total, wait_opts)
  local strategy = conf.database
  if strategy == "cassandra" then
    ngx.sleep(0.5)
  end
  wait_opts = wait_opts or {}
  wait_until(function()
    local pok, admin_client = pcall(admin_client)
    if not pok then
      return false
    end
    local res = assert(admin_client:send {
      method = "GET",
      path = "/",
    })
    luassert.res_status(200, res)
    local json = cjson.decode(luassert.res_status(200, res))
    admin_client:close()

    local new_workers = json.pids.workers
    local total = 0
    local common = 0
    if new_workers then
      for _, v in ipairs(new_workers) do
        total = total + 1
        for _, v_old in ipairs(workers) do
          if v == v_old then
            common = common + 1
            break
          end
        end
      end
    end
    return common == 0 and total == (expected_total or total)
  end, wait_opts.timeout, wait_opts.step)
end


--- Gets the Kong workers PID's.
-- Will wait for a successful call to the admin-api for a maximum of 10 seconds,
-- before returning a timeout.
-- @function get_kong_workers
-- @return array of worker PID's
local function get_kong_workers()
  local workers
  wait_until(function()
    local pok, admin_client = pcall(admin_client)
    if not pok then
      return false
    end
    local res = admin_client:send {
      method = "GET",
      path = "/",
    }
    if not res or res.status ~= 200 then
      return false
    end
    local body = luassert.res_status(200, res)
    local json = cjson.decode(body)

    admin_client:close()
    workers = json.pids.workers
    return true
  end, 10)
  return workers
end


--- Reload Kong and wait all workers are restarted.
local function reload_kong(...)
  local workers = get_kong_workers()
  local ok, err = kong_exec(...)
  if ok then
    local opts = { ... }
    wait_until_no_common_workers(workers, 1, opts[2])
  end
  return ok, err
end


--- Simulate a Hybrid mode DP and connect to the CP specified in `opts`.
-- @function clustering_client
-- @param opts Options to use, the `host`, `port`, `cert` and `cert_key` fields
-- are required.
-- Other fields that can be overwritten are:
-- `node_hostname`, `node_id`, `node_version`, `node_plugins_list`. If absent,
-- they are automatically filled.
-- @return msg if handshake succeeded and initial message received from CP or nil, err
local function clustering_client(opts)
  assert(opts.host)
  assert(opts.port)
  assert(opts.cert)
  assert(opts.cert_key)

  local c = assert(ws_client:new())
  local uri = "wss://" .. opts.host .. ":" .. opts.port ..
              "/v1/outlet?node_id=" .. (opts.node_id or utils.uuid()) ..
              "&node_hostname=" .. (opts.node_hostname or kong.node.get_hostname()) ..
              "&node_version=" .. (opts.node_version or KONG_VERSION)

  local conn_opts = {
    ssl_verify = false, -- needed for busted tests as CP certs are not trusted by the CLI
    client_cert = assert(ssl.parse_pem_cert(assert(pl_file.read(opts.cert)))),
    client_priv_key = assert(ssl.parse_pem_priv_key(assert(pl_file.read(opts.cert_key)))),
    server_name = opts.server_name or "kong_clustering",
  }

  local res, err = c:connect(uri, conn_opts)
  if not res then
    return nil, err
  end
  local payload = assert(cjson.encode({ type = "basic_info",
                                        plugins = opts.node_plugins_list or
                                                  PLUGINS_LIST,
                                        labels = opts.node_labels,
                                      }))
  assert(c:send_binary(payload))

  assert(c:send_ping(string.rep("0", 32)))

  local data, typ, err
  data, typ, err = c:recv_frame()
  c:close()

  if typ == "binary" then
    local odata = assert(utils.inflate_gzip(data))
    local msg = assert(cjson.decode(odata))
    return msg

  elseif typ == "pong" then
    return "PONG"
  end

  return nil, "unknown frame from CP: " .. (typ or err)
end


--- Generate asymmetric keys
-- @function generate_keys
-- @param fmt format to receive the public and private pair
-- @return `pub, priv` key tuple or `nil + err` on failure
local function generate_keys(fmt)
  fmt = string.upper(fmt) or "JWK"
  local key, err = pkey.new({
    -- only support RSA for now
    type = 'RSA',
    bits = 2048,
    exp = 65537
  })
  assert(key)
  assert(err == nil, err)
  local pub = key:tostring("public", fmt)
  local priv = key:tostring("private", fmt)
  return pub, priv
end



----------------
-- Variables/constants
-- @section exported-fields


--- Below is a list of fields/constants exported on the `helpers` module table:
-- @table helpers
-- @field dir The [`pl.dir` module of Penlight](http://tieske.github.io/Penlight/libraries/pl.dir.html)
-- @field path The [`pl.path` module of Penlight](http://tieske.github.io/Penlight/libraries/pl.path.html)
-- @field file The [`pl.file` module of Penlight](http://tieske.github.io/Penlight/libraries/pl.file.html)
-- @field utils The [`pl.utils` module of Penlight](http://tieske.github.io/Penlight/libraries/pl.utils.html)
-- @field test_conf The Kong test configuration. See also `get_running_conf` which might be slightly different.
-- @field test_conf_path The configuration file in use.
-- @field mock_upstream_hostname
-- @field mock_upstream_protocol
-- @field mock_upstream_host
-- @field mock_upstream_port
-- @field mock_upstream_url Base url constructed from the components
-- @field mock_upstream_ssl_protocol
-- @field mock_upstream_ssl_host
-- @field mock_upstream_ssl_port
-- @field mock_upstream_ssl_url Base url constructed from the components
-- @field mock_upstream_stream_port
-- @field mock_upstream_stream_ssl_port
-- @field mock_grpc_upstream_proto_path
-- @field grpcbin_host The host for grpcbin service, it can be set by env KONG_SPEC_TEST_GRPCBIN_HOST.
-- @field grpcbin_port The port (SSL disabled) for grpcbin service, it can be set by env KONG_SPEC_TEST_GRPCBIN_PORT.
-- @field grpcbin_ssl_port The port (SSL enabled) for grpcbin service it can be set by env KONG_SPEC_TEST_GRPCBIN_SSL_PORT.
-- @field grpcbin_url The URL (SSL disabled) for grpcbin service
-- @field grpcbin_ssl_url The URL (SSL enabled) for grpcbin service
-- @field redis_host The host for Redis, it can be set by env KONG_SPEC_TEST_REDIS_HOST.
-- @field redis_port The port (SSL disabled) for Redis, it can be set by env KONG_SPEC_TEST_REDIS_PORT.
-- @field redis_ssl_port The port (SSL enabled) for Redis, it can be set by env KONG_SPEC_TEST_REDIS_SSL_PORT.
-- @field redis_ssl_sni The server name for Redis, it can be set by env KONG_SPEC_TEST_REDIS_SSL_SNI.
-- @field zipkin_host The host for Zipkin service, it can be set by env KONG_SPEC_TEST_ZIPKIN_HOST.
-- @field zipkin_port the port for Zipkin service, it can be set by env KONG_SPEC_TEST_ZIPKIN_PORT.
-- @field otelcol_host The host for OpenTelemetry Collector service, it can be set by env KONG_SPEC_TEST_OTELCOL_HOST.
-- @field otelcol_http_port the port for OpenTelemetry Collector service, it can be set by env KONG_SPEC_TEST_OTELCOL_HTTP_PORT.
-- @field otelcol_zpages_port the port for OpenTelemetry Collector Zpages service, it can be set by env KONG_SPEC_TEST_OTELCOL_ZPAGES_PORT.
-- @field otelcol_file_exporter_path the path of for OpenTelemetry Collector's file exporter, it can be set by env KONG_SPEC_TEST_OTELCOL_FILE_EXPORTER_PATH.

----------
-- Exposed
----------
-- @export
  return {
  -- Penlight
  dir = pl_dir,
  path = pl_path,
  file = pl_file,
  utils = pl_utils,

  -- Kong testing properties
  db = db,
  blueprints = blueprints,
  get_db_utils = get_db_utils,
  get_cache = get_cache,
  bootstrap_database = bootstrap_database,
  bin_path = BIN_PATH,
  test_conf = conf,
  test_conf_path = TEST_CONF_PATH,
  go_plugin_path = GO_PLUGIN_PATH,
  mock_upstream_hostname = MOCK_UPSTREAM_HOSTNAME,
  mock_upstream_protocol = MOCK_UPSTREAM_PROTOCOL,
  mock_upstream_host     = MOCK_UPSTREAM_HOST,
  mock_upstream_port     = MOCK_UPSTREAM_PORT,
  mock_upstream_url      = MOCK_UPSTREAM_PROTOCOL .. "://" ..
                           MOCK_UPSTREAM_HOST .. ':' ..
                           MOCK_UPSTREAM_PORT,

  mock_upstream_ssl_protocol = MOCK_UPSTREAM_SSL_PROTOCOL,
  mock_upstream_ssl_host     = MOCK_UPSTREAM_HOST,
  mock_upstream_ssl_port     = MOCK_UPSTREAM_SSL_PORT,
  mock_upstream_ssl_url      = MOCK_UPSTREAM_SSL_PROTOCOL .. "://" ..
                               MOCK_UPSTREAM_HOST .. ':' ..
                               MOCK_UPSTREAM_SSL_PORT,

  mock_upstream_stream_port     = MOCK_UPSTREAM_STREAM_PORT,
  mock_upstream_stream_ssl_port = MOCK_UPSTREAM_STREAM_SSL_PORT,
  mock_grpc_upstream_proto_path = MOCK_GRPC_UPSTREAM_PROTO_PATH,

  zipkin_host = ZIPKIN_HOST,
  zipkin_port = ZIPKIN_PORT,

  otelcol_host               = OTELCOL_HOST,
  otelcol_http_port          = OTELCOL_HTTP_PORT,
  otelcol_zpages_port        = OTELCOL_ZPAGES_PORT,
  otelcol_file_exporter_path = OTELCOL_FILE_EXPORTER_PATH,

  grpcbin_host     = GRPCBIN_HOST,
  grpcbin_port     = GRPCBIN_PORT,
  grpcbin_ssl_port = GRPCBIN_SSL_PORT,
  grpcbin_url      = string.format("grpc://%s:%d", GRPCBIN_HOST, GRPCBIN_PORT),
  grpcbin_ssl_url  = string.format("grpcs://%s:%d", GRPCBIN_HOST, GRPCBIN_SSL_PORT),

  redis_host     = REDIS_HOST,
  redis_port     = REDIS_PORT,
  redis_ssl_port = REDIS_SSL_PORT,
  redis_ssl_sni  = REDIS_SSL_SNI,

  blackhole_host = BLACKHOLE_HOST,

  -- Kong testing helpers
  execute = exec,
  dns_mock = dns_mock,
  kong_exec = kong_exec,
  get_version = get_version,
  get_running_conf = get_running_conf,
  http_client = http_client,
  grpc_client = grpc_client,
  http2_client = http2_client,
  wait_until = wait_until,
  pwait_until = pwait_until,
  wait_pid = wait_pid,
  wait_timer = wait_timer,
  wait_for_all_config_update = wait_for_all_config_update,
  wait_for_file = wait_for_file,
  wait_for_file_contents = wait_for_file_contents,
  tcp_server = tcp_server,
  udp_server = udp_server,
  kill_tcp_server = kill_tcp_server,
  http_server = http_server,
  http_mock = http_mock,
  kill_http_server = kill_http_server,
  get_proxy_ip = get_proxy_ip,
  get_proxy_port = get_proxy_port,
  proxy_client = proxy_client,
  proxy_client_grpc = proxy_client_grpc,
  proxy_client_grpcs = proxy_client_grpcs,
  proxy_client_h2c = proxy_client_h2c,
  proxy_client_h2 = proxy_client_h2,
  admin_client = admin_client,
  proxy_ssl_client = proxy_ssl_client,
  admin_ssl_client = admin_ssl_client,
  prepare_prefix = prepare_prefix,
  clean_prefix = clean_prefix,
  clean_logfile = clean_logfile,
  wait_for_invalidation = wait_for_invalidation,
  each_strategy = each_strategy,
  all_strategies = all_strategies,
  validate_plugin_config_schema = validate_plugin_config_schema,
  clustering_client = clustering_client,
  https_server = https_server,
  stress_generator = stress_generator,

  -- miscellaneous
  intercept = intercept,
  openresty_ver_num = openresty_ver_num(),
  unindent = unindent,
  make_yaml_file = make_yaml_file,
  setenv = setenv,
  unsetenv = unsetenv,
  deep_sort = deep_sort,

  -- launching Kong subprocesses
  start_kong = start_kong,
  stop_kong = stop_kong,
  cleanup_kong = cleanup_kong,
  restart_kong = restart_kong,
  reload_kong = reload_kong,
  get_kong_workers = get_kong_workers,
  wait_until_no_common_workers = wait_until_no_common_workers,

  start_grpc_target = start_grpc_target,
  stop_grpc_target = stop_grpc_target,
  get_grpc_target_port = get_grpc_target_port,
  generate_keys = generate_keys,

  -- Only use in CLI tests from spec/02-integration/01-cmd
  kill_all = function(prefix, timeout)
    local kill = require "kong.cmd.utils.kill"

    local running_conf = get_running_conf(prefix)
    if not running_conf then return end

    -- kill kong_tests.conf service
    local pid_path = running_conf.nginx_pid
    if pl_path.exists(pid_path) then
      kill.kill(pid_path, "-TERM")
      wait_pid(pid_path, timeout)
    end
  end,

  with_current_ws = function(ws,fn, db)
    local old_ws = ngx.ctx.workspace
    ngx.ctx.workspace = nil
    ws = ws or {db.workspaces:select_by_name("default")}
    ngx.ctx.workspace = ws[1] and ws[1].id
    local res = fn()
    ngx.ctx.workspace = old_ws
    return res
  end,

  signal = function(prefix, signal, pid_path)
    local kill = require "kong.cmd.utils.kill"

    if not pid_path then
      local running_conf = get_running_conf(prefix)
      if not running_conf then
        error("no config file found at prefix: " .. prefix)
      end

      pid_path = running_conf.nginx_pid
    end

    return kill.kill(pid_path, signal)
  end,

  -- send signal to all Nginx workers, not including the master
  signal_workers = function(prefix, signal, pid_path)
    if not pid_path then
      local running_conf = get_running_conf(prefix)
      if not running_conf then
        error("no config file found at prefix: " .. prefix)
      end

      pid_path = running_conf.nginx_pid
    end

    local cmd = string.format("pkill %s -P `cat %s`", signal, pid_path)
    local _, code = pl_utils.execute(cmd)

    if not pid_dead(pid_path) then
      return false
    end

    return code
  end,
  -- returns the plugins and version list that is used by Hybrid mode tests
  get_plugins_list = function()
    assert(PLUGINS_LIST, "plugin list has not been initialized yet, " ..
                         "you must call get_db_utils first")
    return table_clone(PLUGINS_LIST)
  end,
  get_available_port = get_available_port,

  -- XXX EE
  is_enterprise_plugin = function(plugin_name)
    for _, ee_plugin_name in pairs(dist_constants.plugins) do
      if ee_plugin_name == plugin_name then
        return true
      end
    end
    return false
  end,

  is_fips_build = function()
    return (require("resty.openssl.version").version_text):match("BoringSSL")
  end,
  -- EE
}<|MERGE_RESOLUTION|>--- conflicted
+++ resolved
@@ -1411,19 +1411,13 @@
         line, err = client:receive("*l")
         if err then
           break
-<<<<<<< HEAD
-        else
-          local k, v = line:match("^([^:]+):%s*(.+)$")
-          if k then
-            headers[k] = v
-            if k:lower() == "content-length" then
-              content_length = tonumber(v)
-            end
-          end
-          table.insert(lines, line)
-=======
->>>>>>> 3961e097
         end
+
+        local k, v = line:match("^([^:]+):%s*(.+)$")
+        if k and v then
+          headers[k] = v
+        end
+
         table.insert(lines, line)
         content_length = tonumber(line:lower():match("^content%-length:%s*(%d+)$")) or content_length
       until line == ""
@@ -1437,21 +1431,7 @@
         error(err)
       end
 
-<<<<<<< HEAD
-      local method = lines[1]:match("^(%S+)%s+(%S+)%s+(%S+)$")
-      local method_lower = method:lower()
-
-      local body
-      if content_length then
-        body = client:receive(content_length)
-
-      elseif method_lower == "put" or method_lower == "post" then
-        body = client:receive("*a")
-      end
-
-=======
       local body, _ = client:receive(content_length or "*a")
->>>>>>> 3961e097
 
       client:send(opts.response or "HTTP/1.1 200 OK\r\nConnection: close\r\n\r\n")
       client:close()
@@ -1547,10 +1527,7 @@
           body
 end
 
-<<<<<<< HEAD
-=======
-
->>>>>>> 3961e097
+
 local function handle_request(client, response)
   local lines = {}
   local headers = {}
@@ -1619,11 +1596,7 @@
 local function http_mock(port, opts)
   local socket = require "socket"
   local server = assert(socket.tcp())
-<<<<<<< HEAD
-  server:settimeout(opts.timeout or 60)
-=======
   server:settimeout(opts and opts.timeout or 60)
->>>>>>> 3961e097
   assert(server:setoption('reuseaddr', true))
   assert(server:bind("*", port))
   assert(server:listen())
