--- conflicted
+++ resolved
@@ -109,7 +109,6 @@
         return i, strategy
       end
     end
-<<<<<<< HEAD
 
     each_strategy = function(...)
       local args = { ... }
@@ -122,7 +121,7 @@
     end
 end
 
-local function get_db_utils(strategy)
+local function get_db_utils(strategy, no_truncate)
   strategy = strategy or conf.database
 
   -- new DAO (DB module)
@@ -138,12 +137,16 @@
     conf.database = database
 
     assert(dao:run_migrations())
-    dao:truncate_tables()
+    if not no_truncate then
+      dao:truncate_tables()
+    end
   end
 
   -- cleanup new DB tables
   assert(db:init_connector())
-  assert(db:truncate())
+  if not no_truncate then
+    assert(db:truncate())
+  end
 
   local rbac = require "kong.rbac"
 
@@ -175,50 +178,6 @@
   -- blueprints
   local bp = assert(Blueprints.new(dao, db))
 
-=======
-
-    each_strategy = function(...)
-      local args = { ... }
-      local strategies = default_strategies
-      if #args > 0 then
-        strategies = args
-      end
-
-      return iter, strategies, 0
-    end
-end
-
-local function get_db_utils(strategy, no_truncate)
-  strategy = strategy or conf.database
-
-  -- new DAO (DB module)
-  local db = assert(DB.new(conf, strategy))
-
-  -- legacy DAO
-  local dao
-
-  do
-    local database = conf.database
-    conf.database = strategy
-    dao = assert(DAOFactory.new(conf, db))
-    conf.database = database
-
-    assert(dao:run_migrations())
-    if not no_truncate then
-      dao:truncate_tables()
-    end
-  end
-
-  -- cleanup new DB tables
-  assert(db:init_connector())
-  if not no_truncate then
-    assert(db:truncate())
-  end
-
-  -- blueprints
-  local bp = assert(Blueprints.new(dao, db))
-
->>>>>>> 4973a623
   return bp, db, dao
 end
 
