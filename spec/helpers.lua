-- This software is copyright Kong Inc. and its licensors.
-- Use of the software is subject to the agreement between your organization
-- and Kong Inc. If there is no such agreement, use is governed by and
-- subject to the terms of the Kong Master Software License Agreement found
-- at https://konghq.com/enterprisesoftwarelicense/.
-- [ END OF LICENSE 0867164ffc95e54f04670b5169c09574bdbd9bba ]

------------------------------------------------------------------
-- Collection of utilities to help testing Kong features and plugins.
--
-- @copyright Copyright 2016-2020 Kong Inc. All rights reserved.
-- @license [Apache 2.0](https://opensource.org/licenses/Apache-2.0)
-- @module spec.helpers

local BIN_PATH = "bin/kong"
local TEST_CONF_PATH = os.getenv("KONG_SPEC_TEST_CONF_PATH") or "spec/kong_tests.conf"
local CUSTOM_PLUGIN_PATH = "./spec/fixtures/custom_plugins/?.lua"
local DNS_MOCK_LUA_PATH = "./spec/fixtures/mocks/lua-resty-dns/?.lua"
local GO_PLUGIN_PATH = "./spec/fixtures/go"
local MOCK_UPSTREAM_PROTOCOL = "http"
local MOCK_UPSTREAM_SSL_PROTOCOL = "https"
local MOCK_UPSTREAM_HOST = "127.0.0.1"
local MOCK_UPSTREAM_HOSTNAME = "localhost"
local MOCK_UPSTREAM_PORT = 15555
local MOCK_UPSTREAM_SSL_PORT = 15556
local MOCK_UPSTREAM_STREAM_PORT = 15557
local MOCK_UPSTREAM_STREAM_SSL_PORT = 15558
local MOCK_GRPC_UPSTREAM_PROTO_PATH = "./spec/fixtures/grpc/hello.proto"
local BLACKHOLE_HOST = "10.255.255.255"
local KONG_VERSION = require("kong.meta")._VERSION
local PLUGINS_LIST

local consumers_schema_def = require "kong.db.schema.entities.consumers"
local services_schema_def = require "kong.db.schema.entities.services"
local plugins_schema_def = require "kong.db.schema.entities.plugins"
local routes_schema_def = require "kong.db.schema.entities.routes"
local prefix_handler = require "kong.cmd.utils.prefix_handler"
local dc_blueprints = require "spec.fixtures.dc_blueprints"
local conf_loader = require "kong.conf_loader"
local kong_global = require "kong.global"
local Blueprints = require "spec.fixtures.blueprints"
local pl_stringx = require "pl.stringx"
local constants = require "kong.constants"
local pl_tablex = require "pl.tablex"
local pl_utils = require "pl.utils"
local pl_path = require "pl.path"
local pl_file = require "pl.file"
local version = require "version"
local pl_dir = require "pl.dir"
local pl_Set = require "pl.Set"
local Schema = require "kong.db.schema"
local Entity = require "kong.db.schema.entity"
local cjson = require "cjson.safe"
local utils = require "kong.tools.utils"
local http = require "resty.http"
local nginx_signals = require "kong.cmd.utils.nginx_signals"
local log = require "kong.cmd.utils.log"
local DB = require "kong.db"
local singletons = require "kong.singletons"
local ffi = require "ffi"
<<<<<<< HEAD
local invoke_plugin = require "kong.enterprise_edition.invoke_plugin"
local portal_router = require "kong.portal.router"
local rbac = require "kong.rbac"
=======
local ssl = require "ngx.ssl"
local ws_client = require "resty.websocket.client"
local table_clone = require "table.clone"
>>>>>>> f66c3ecb


ffi.cdef [[
  int setenv(const char *name, const char *value, int overwrite);
  int unsetenv(const char *name);
]]


local kong_exec   -- forward declaration


log.set_lvl(log.levels.quiet) -- disable stdout logs in tests

-- Add to package path so dao helpers can insert custom plugins
-- (while running from the busted environment)
do
  local paths = {}
  table.insert(paths, os.getenv("KONG_LUA_PACKAGE_PATH"))
  table.insert(paths, CUSTOM_PLUGIN_PATH)
  table.insert(paths, package.path)
  package.path = table.concat(paths, ";")
end

--- Returns the OpenResty version.
-- Extract the current OpenResty version in use and returns
-- a numerical representation of it.
-- Ex: `1.11.2.2` -> `11122`
-- @function openresty_ver_num
local function openresty_ver_num()
  local nginx_bin = assert(nginx_signals.find_nginx_bin())
  local _, _, _, stderr = pl_utils.executeex(string.format("%s -V", nginx_bin))

  local a, b, c, d = string.match(stderr or "", "openresty/(%d+)%.(%d+)%.(%d+)%.(%d+)")
  if not a then
    error("could not execute 'nginx -V': " .. stderr)
  end

  return tonumber(a .. b .. c .. d)
end

--- Unindent a multi-line string for proper indenting in
-- square brackets.
-- @function unindent
-- @usage
-- local u = helpers.unindent
--
-- u[[
--     hello world
--     foo bar
-- ]]
--
-- -- will return: "hello world\nfoo bar"
local function unindent(str, concat_newlines, spaced_newlines)
  str = string.match(str, "(.-%S*)%s*$")
  if not str then
    return ""
  end

  local level  = math.huge
  local prefix = ""
  local len

  str = str:match("^%s") and "\n" .. str or str
  for pref in str:gmatch("\n(%s+)") do
    len = #prefix

    if len < level then
      level  = len
      prefix = pref
    end
  end

  local repl = concat_newlines and "" or "\n"
  repl = spaced_newlines and " " or repl

  return (str:gsub("^\n%s*", ""):gsub("\n" .. prefix, repl):gsub("\n$", ""):gsub("\\r", "\r"))
end


--- Set an environment variable
-- @function setenv
-- @param env (string) name of the environment variable
-- @param value the value to set
-- @return true on success, false otherwise
local function setenv(env, value)
  return ffi.C.setenv(env, value, 1) == 0
end


--- Unset an environment variable
-- @function setenv
-- @param env (string) name of the environment variable
-- @return true on success, false otherwise
local function unsetenv(env)
  return ffi.C.unsetenv(env) == 0
end


--- Write a yaml file.
-- @function make_yaml_file
-- @param content (string) the yaml string to write to the file, if omitted the
-- current database contents will be written using `kong config db_export`.
-- @param filename (optional) if not provided, a temp name will be created
-- @return filename of the file written
local function make_yaml_file(content, filename)
  local filename = filename or pl_path.tmpname() .. ".yml"
  if content then
    local fd = assert(io.open(filename, "w"))
    assert(fd:write(unindent(content)))
    assert(fd:write("\n")) -- ensure last line ends in newline
    assert(fd:close())
  else
    assert(kong_exec("config db_export "..filename))
  end
  return filename
end


---------------
-- Conf and DAO
---------------
local conf = assert(conf_loader(TEST_CONF_PATH))

_G.kong = kong_global.new()
kong_global.init_pdk(_G.kong, conf, nil) -- nil: latest PDK
kong_global.set_phase(kong, kong_global.phases.access)
_G.kong.core_cache = {
  get = function(self, key)
    if key == constants.CLUSTER_ID_PARAM_KEY then
      return "123e4567-e89b-12d3-a456-426655440000"
    end
  end
}

local db = assert(DB.new(conf))
assert(db:init_connector())
db.plugins:load_plugin_schemas(conf.loaded_plugins)
local blueprints = assert(Blueprints.new(db))
local dcbp
local config_yml


kong.db = db
singletons.db = db


--- Iterator over DB strategies.
-- @function each_strategy
-- @param strategies (optional string array) explicit list of strategies to use,
-- defaults to `{ "postgres", "cassandra" }`.
-- @see all_strategies
-- @usage
-- -- repeat all tests for each strategy
-- for _, strategy_name in helpers.each_strategy() do
--   describe("my test set [#" .. strategy .. "]", function()
--
--     -- add your tests here
--
--   end)
-- end
local function each_strategy() -- luacheck: ignore   -- required to trick ldoc into processing for docs
end

--- Iterator over all strategies, the DB ones and the DB-less one.
-- To test with DB-less, check the example.
-- @function all_strategies
-- @param strategies (optional string array) explicit list of strategies to use,
-- defaults to `{ "postgres", "cassandra", "off" }`.
-- @see each_strategy
-- @see make_yaml_file
-- @usage
-- -- example of using DB-less testing
--
-- -- use "all_strategies" to iterate over; "postgres", "cassandra", "off"
-- for _, strategy in helpers.all_strategies() do
--   describe(PLUGIN_NAME .. ": (access) [#" .. strategy .. "]", function()
--
--     lazy_setup(function()
--
--       -- when calling "get_db_utils" with "strategy=off", we still use
--       -- "postgres" so we can write the test setup to the database.
--       local bp = helpers.get_db_utils(
--                      strategy == "off" and "postgres" or strategy,
--                      nil, { PLUGIN_NAME })
--
--       -- Inject a test route, when "strategy=off" it will still be written
--       -- to Postgres.
--       local route1 = bp.routes:insert({
--         hosts = { "test1.com" },
--       })
--
--       -- start kong
--       assert(helpers.start_kong({
--         -- set the strategy
--         database   = strategy,
--         nginx_conf = "spec/fixtures/custom_nginx.template",
--         plugins = "bundled," .. PLUGIN_NAME,
--
--         -- The call to "make_yaml_file" will write the contents of
--         -- the database to a temporary file, which filename is returned.
--         -- But only when "strategy=off".
--         declarative_config = strategy == "off" and helpers.make_yaml_file() or nil,
--
--         -- the below lines can be omitted, but are just to prove that the test
--         -- really runs DB-less despite that Postgres was used as intermediary
--         -- storage.
--         pg_host = strategy == "off" and "unknownhost.konghq.com" or nil,
--         cassandra_contact_points = strategy == "off" and "unknownhost.konghq.com" or nil,
--       }))
--     end)
--
--     ... rest of your test file
local function all_strategies() -- luacheck: ignore   -- required to trick ldoc into processing for docs
end

do
  local def_db_strategies = {"postgres", "cassandra"}
  local def_all_strategies = {"postgres", "cassandra", "off"}
  local env_var = os.getenv("KONG_DATABASE")
  if env_var then
    def_db_strategies = { env_var }
    def_all_strategies = { env_var }
  end
  local db_available_strategies = pl_Set(def_db_strategies)
  local all_available_strategies = pl_Set(def_all_strategies)

  local function iter(strategies, i)
    i = i + 1
    local strategy = strategies[i]
    if strategy then
      return i, strategy
    end
  end

  each_strategy = function(strategies)
    if not strategies then
      return iter, def_db_strategies, 0
    end

    for i = #strategies, 1, -1 do
      if not db_available_strategies[strategies[i]] then
        table.remove(strategies, i)
      end
    end
    return iter, strategies, 0
  end

  all_strategies = function(strategies)
    if not strategies then
      return iter, def_all_strategies, 0
    end

    for i = #strategies, 1, -1 do
      if not all_available_strategies[strategies[i]] then
        table.remove(strategies, i)
      end
    end
    return iter, strategies, 0
  end
end

local function truncate_tables(db, tables)
  if not tables then
    return
  end

  for _, t in ipairs(tables) do
    if db[t] and db[t].schema and not db[t].schema.legacy then
      db[t]:truncate()
    end
  end
end

local function bootstrap_database(db)
  local schema_state = assert(db:schema_state())
  if schema_state.needs_bootstrap then
    assert(db:schema_bootstrap())
  end

  if schema_state.new_migrations then
    assert(db:run_migrations(schema_state.new_migrations, {
      run_up = true,
      run_teardown = true,
    }))
  end
end

--- Gets the database utility helpers and prepares the database for a testrun.
-- This will a.o. bootstrap the datastore and truncate the existing data that
-- migth be in it. The BluePrint returned can be used to create test entities
-- in the database.
-- @function get_db_utils
-- @param strategy (optional) the database strategy to use, will default to the
-- strategy in the test configuration.
-- @param tables (optional) tables to truncate, this can be used to accelarate
-- tests if only a few tables are used. By default all tables will be truncated.
-- @param plugins (optional) array of plugins to mark as loaded. Since kong will load all the bundled plugins by default, this is useful for mostly for marking custom plugins as loaded.
-- @return BluePrint, DB
-- @usage
-- local PLUGIN_NAME = "my_fancy_plugin"
-- local bp = helpers.get_db_utils("postgres", nil, { PLUGIN_NAME })
--
-- -- Inject a test route. No need to create a service, there is a default
-- -- service which will echo the request.
-- local route1 = bp.routes:insert({
--   hosts = { "test1.com" },
-- })
-- -- add the plugin to test to the route we created
-- bp.plugins:insert {
--   name = PLUGIN_NAME,
--   route = { id = route1.id },
--   config = {},
-- }
local function get_db_utils(strategy, tables, plugins)
  strategy = strategy or conf.database
  if tables ~= nil and type(tables) ~= "table" then
    error("arg #2 must be a list of tables to truncate", 2)
  end
  if plugins ~= nil and type(plugins) ~= "table" then
    error("arg #3 must be a list of plugins to enable", 2)
  end

  if plugins then
    for _, plugin in ipairs(plugins) do
      conf.loaded_plugins[plugin] = true
    end
  end

  -- Clean workspaces from the context - otherwise, migrations will fail,
  -- as some of them have dao calls
  -- If `no_truncate` is falsey, `dao:truncate` and `db:truncate` are called,
  -- and these set the workspace back again to the new `default` workspace
  ngx.ctx.workspace = nil

  -- DAO (DB module)
  local db = assert(DB.new(conf, strategy))
  assert(db:init_connector())

  bootstrap_database(db)

  do
    local database = conf.database
    conf.database = strategy
    conf.database = database
  end

  db:truncate("plugins")
  assert(db.plugins:load_plugin_schemas(conf.loaded_plugins))

  -- XXX EE
  singletons.invoke_plugin = invoke_plugin.new {
    loaded_plugins = db.plugins:get_handlers(),
    kong_global = kong_global,
  }

  -- cleanup the tags table, since it will be hacky and
  -- not necessary to implement "truncate trigger" in Cassandra
  db:truncate("tags")

  -- initialize portal router
  singletons.portal_router = portal_router.new(db)

  _G.kong.db = db

  -- cleanup tables
  if not tables then
    assert(db:truncate())

  else
    tables[#tables + 1] = "workspaces"
    truncate_tables(db, tables)
  end

  -- blueprints
  local bp
  if strategy ~= "off" then
    bp = assert(Blueprints.new(db))
    dcbp = nil
  else
    bp = assert(dc_blueprints.new(db))
    dcbp = bp
  end

  if plugins then
    for _, plugin in ipairs(plugins) do
      conf.loaded_plugins[plugin] = false
    end
  end

  rbac.register_dao_hooks(db)

  if strategy ~= "off" then
    local workspaces = require "kong.workspaces"
    workspaces.upsert_default(db)
  end

  -- calculation can only happen here because this function
  -- initializes the kong.db instance
  PLUGINS_LIST = assert(kong.db.plugins:get_handlers())
  table.sort(PLUGINS_LIST, function(a, b)
    return a.name:lower() < b.name:lower()
  end)

  PLUGINS_LIST = pl_tablex.map(function(p)
    return { name = p.name, version = p.handler.VERSION, }
  end, PLUGINS_LIST)

  return bp, db
end

--- Gets the ml_cache instance.
-- @function get_cache
-- @param db the database object
-- @return ml_cache instance
local function get_cache(db)
  local worker_events = assert(kong_global.init_worker_events())
  local cluster_events = assert(kong_global.init_cluster_events(conf, db))
  local cache = assert(kong_global.init_cache(conf,
                                              cluster_events,
                                              worker_events
                                              ))
  return cache
end

-----------------
-- Custom helpers
-----------------
local resty_http_proxy_mt = {}

local pack = function(...) return { n = select("#", ...), ... } end
local unpack = function(t) return unpack(t, 1, t.n) end

--- Prints all returned parameters.
-- Simple debugging aid, it will pass all received parameters, hence will not
-- influence the flow of the code. See also `fail`.
-- @function intercept
-- @see fail
-- @usage -- modify
-- local a,b = some_func(c,d)
-- -- into
-- local a,b = intercept(some_func(c,d))
local function intercept(...)
  local args = pack(...)
  print(require("pl.pretty").write(args))
  return unpack(args)
end


-- Prepopulate Schema's cache
Schema.new(consumers_schema_def)
Schema.new(services_schema_def)
Schema.new(routes_schema_def)

local plugins_schema = assert(Entity.new(plugins_schema_def))


--- Validate a plugin configuration against a plugin schema.
-- @function validate_plugin_config_schema
-- @param config The configuration to validate. This is not the full schema,
-- only the `config` sub-object needs to be passed.
-- @param schema_def The schema definition
-- @return the validated schema, or nil+error
local function validate_plugin_config_schema(config, schema_def)
  assert(plugins_schema:new_subschema(schema_def.name, schema_def))
  local entity = {
    id = utils.uuid(),
    name = schema_def.name,
    config = config
  }
  local entity_to_insert, err = plugins_schema:process_auto_fields(entity, "insert")
  if err then
    return nil, err
  end
  local _, err = plugins_schema:validate_insert(entity_to_insert)
  if err then return
    nil, err
  end
  return entity_to_insert
end


-- Case insensitive lookup function, returns the value and the original key. Or
-- if not found nil and the search key
-- @usage -- sample usage
-- local test = { SoMeKeY = 10 }
-- print(lookup(test, "somekey"))  --> 10, "SoMeKeY"
-- print(lookup(test, "NotFound")) --> nil, "NotFound"
local function lookup(t, k)
  local ok = k
  if type(k) ~= "string" then
    return t[k], k
  else
    k = k:lower()
  end
  for key, value in pairs(t) do
    if tostring(key):lower() == k then
      return value, key
    end
  end
  return nil, ok
end


--- Waits until a specific condition is met.
-- The check function will repeatedly be called (with a fixed interval), until
-- the condition is met, or the
-- timeout value is exceeded.
-- @function wait_until
-- @param f check function that should return `truthy` when the condition has
-- been met
-- @param timeout (optional) maximum time to wait after which an error is
-- thrown, defaults to 5.
-- @return nothing. It returns when the condition is met, or throws an error
-- when it times out.
-- @usage -- wait 10 seconds for a file "myfilename" to appear
-- helpers.wait_until(function() return file_exist("myfilename") end, 10)
local function wait_until(f, timeout, step)
  if type(f) ~= "function" then
    error("arg #1 must be a function", 2)
  end

  if timeout ~= nil and type(timeout) ~= "number" then
    error("arg #2 must be a number", 2)
  end

  if step ~= nil and type(step) ~= "number" then
    error("arg #3 must be a number", 2)
  end

  ngx.update_time()

  timeout = timeout or 5
  step = step or 0.05

  local tstart = ngx.time()
  local texp = tstart + timeout
  local ok, res, err

  repeat
    ok, res, err = pcall(f)
    ngx.sleep(step)
    ngx.update_time()
  until not ok or res or ngx.time() >= texp

  if not ok then
    -- report error from `f`, such as assert gone wrong
    error(tostring(res), 2)
  elseif not res and err then
    -- report a failure for `f` to meet its condition
    -- and eventually an error return value which could be the cause
    error("wait_until() timeout: " .. tostring(err) .. " (after delay: " .. timeout .. "s)", 2)
  elseif not res then
    -- report a failure for `f` to meet its condition
    error("wait_until() timeout (after delay " .. timeout .. "s)", 2)
  end
end


local admin_client -- forward declaration

--- Waits for invalidation of a cached key by polling the mgt-api
-- and waiting for a 404 response.
-- @function wait_for_invalidation
-- @param key (string) the cache-key to check
-- @param timeout (optional) in seconds (for default see `wait_until`).
local function wait_for_invalidation(key, timeout)
  -- TODO: this code is not used, but is duplicated all over the codebase!
  -- search codebase for "/cache/" endpoint
  local api_client = admin_client()
  wait_until(function()
    local res = api_client:get("/cache/" .. key)
    res:read_body()
    return res.status == 404
  end, timeout)
end


--- http_client.
-- An http-client class to perform requests.
--
-- * Based on [lua-resty-http](https://github.com/pintsized/lua-resty-http) but
-- with some modifications
--
-- * Additional convenience methods will be injected for the following methods;
-- "get", "post", "put", "patch", "delete". Each of these methods comes with a
-- built-in assert. The signature of the functions is `client:get(path, opts)`.
--
-- * Body will be formatted according to the "Content-Type" header, see `http_client:send`.
--
-- * Query parameters will be added, see `http_client:send`.
--
-- @section http_client
-- @usage
-- -- example usage of the client
-- local client = helpers.get_proxy_client()
-- -- no need to check for `nil+err` since it is already wrapped in an assert
--
-- local opts = {
--   headers = {
--     ["My-Header"] = "my header value"
--   }
-- }
-- local result = client:get("/services/foo", opts)
-- -- the 'get' is wrapped in an assert, so again no need to check for `nil+err`


--- Send a http request.
-- Based on [lua-resty-http](https://github.com/pintsized/lua-resty-http).
--
-- * If `opts.body` is a table and "Content-Type" header contains
-- `application/json`, `www-form-urlencoded`, or `multipart/form-data`, then it
-- will automatically encode the body according to the content type.
--
-- * If `opts.query` is a table, a query string will be constructed from it and
-- appended to the request path (assuming none is already present).
--
-- * instead of this generic function there are also shortcut functions available
-- for every method, eg. `client:get`, `client:post`, etc. See `http_client`.
--
-- @function http_client:send
-- @param opts table with options. See [lua-resty-http](https://github.com/pintsized/lua-resty-http)
function resty_http_proxy_mt:send(opts)
  local cjson = require "cjson"
  local utils = require "kong.tools.utils"

  opts = opts or {}

  -- build body
  local headers = opts.headers or {}
  local content_type, content_type_name = lookup(headers, "Content-Type")
  content_type = content_type or ""
  local t_body_table = type(opts.body) == "table"
  if string.find(content_type, "application/json") and t_body_table then
    opts.body = cjson.encode(opts.body)
  elseif string.find(content_type, "www-form-urlencoded", nil, true) and t_body_table then
    opts.body = utils.encode_args(opts.body, true, opts.no_array_indexes)
  elseif string.find(content_type, "multipart/form-data", nil, true) and t_body_table then
    local form = opts.body
    local boundary = "8fd84e9444e3946c"
    local body = ""

    for k, v in pairs(form) do
      body = body .. "--" .. boundary .. "\r\nContent-Disposition: form-data; name=\"" .. k .. "\"\r\n\r\n" .. tostring(v) .. "\r\n"
    end

    if body ~= "" then
      body = body .. "--" .. boundary .. "--\r\n"
    end

    local clength = lookup(headers, "content-length")
    if not clength then
      headers["content-length"] = #body
    end

    if not content_type:find("boundary=") then
      headers[content_type_name] = content_type .. "; boundary=" .. boundary
    end

    opts.body = body
  end

  -- build querystring (assumes none is currently in 'opts.path')
  if type(opts.query) == "table" then
    local qs = utils.encode_args(opts.query)
    opts.path = opts.path .. "?" .. qs
    opts.query = nil
  end

  local res, err = self:request(opts)
  if res then
    -- wrap the read_body() so it caches the result and can be called multiple
    -- times
    local reader = res.read_body
    res.read_body = function(self)
      if not self._cached_body and not self._cached_error then
        self._cached_body, self._cached_error = reader(self)
      end
      return self._cached_body, self._cached_error
    end
  end

  return res, err
end

-- Implements http_client:get("path", [options]), as well as post, put, etc.
-- These methods are equivalent to calling http_client:send, but are shorter
-- They also come with a built-in assert
for _, method_name in ipairs({"get", "post", "put", "patch", "delete"}) do
  resty_http_proxy_mt[method_name] = function(self, path, options)
    local full_options = kong.table.merge({ method = method_name:upper(), path = path}, options)
    return assert(self:send(full_options))
  end
end

function resty_http_proxy_mt:__index(k)
  local f = rawget(resty_http_proxy_mt, k)
  if f then
    return f
  end

  return self.client[k]
end


--- Creates a http client.
-- Instead of using this client, you'll probably want to use the pre-configured
-- clients available as `proxy_client`, `admin_client`, etc. because these come
-- pre-configured and connected to the underlying Kong test instance.
--
-- @function http_client
-- @param host hostname to connect to
-- @param port port to connect to
-- @param timeout in seconds
-- @return http client
-- @see http_client:send
-- @see proxy_client
-- @see proxy_ssl_client
-- @see admin_client
-- @see admin_ssl_client
local function http_client(host, port, timeout)
  timeout = timeout or 10000
  local client = assert(http.new())
  assert(client:connect(host, port), "Could not connect to " .. host .. ":" .. port)
  client:set_timeout(timeout)
  return setmetatable({
    client = client
  }, resty_http_proxy_mt)
end


--- Returns the proxy port.
-- @function get_proxy_port
-- @param ssl (boolean) if `true` returns the ssl port
-- @param http2 (boolean) if `true` returns the http2 port
local function get_proxy_port(ssl, http2)
  if ssl == nil then ssl = false end
  for _, entry in ipairs(conf.proxy_listeners) do
    if entry.ssl == ssl and (http2 == nil or entry.http2 == http2) then
      return entry.port
    end
  end
  error("No proxy port found for ssl=" .. tostring(ssl), 2)
end


--- Returns the proxy ip.
-- @function get_proxy_ip
-- @param ssl (boolean) if `true` returns the ssl ip address
-- @param http2 (boolean) if `true` returns the http2 ip address
local function get_proxy_ip(ssl, http2)
  if ssl == nil then ssl = false end
  for _, entry in ipairs(conf.proxy_listeners) do
    if entry.ssl == ssl and (http2 == nil or entry.http2 == http2) then
      return entry.ip
    end
  end
  error("No proxy ip found for ssl=" .. tostring(ssl), 2)
end


--- returns a pre-configured `http_client` for the Kong proxy port.
-- @function proxy_client
-- @param timeout (optional, number) the timeout to use
local function proxy_client(timeout)
  local proxy_ip = get_proxy_ip(false)
  local proxy_port = get_proxy_port(false)
  assert(proxy_ip, "No http-proxy found in the configuration")
  return http_client(proxy_ip, proxy_port, timeout or 60000)
end


--- returns a pre-configured `http_client` for the Kong SSL proxy port.
-- @function proxy_ssl_client
-- @param timeout (optional, number) the timeout to use
-- @param sni (optional, string) the sni to use
local function proxy_ssl_client(timeout, sni)
  local proxy_ip = get_proxy_ip(true, true)
  local proxy_port = get_proxy_port(true, true)
  assert(proxy_ip, "No https-proxy found in the configuration")
  local client = http_client(proxy_ip, proxy_port, timeout or 60000)
  assert(client:ssl_handshake(nil, sni, false)) -- explicit no-verify
  return client
end


--- returns a pre-configured `http_client` for the Kong admin port.
-- @function admin_client
-- @param timeout (optional, number) the timeout to use
-- @param forced_port (optional, number) if provided will override the port in
-- the Kong configuration with this port
function admin_client(timeout, forced_port)
  local admin_ip, admin_port
  for _, entry in ipairs(conf.admin_listeners) do
    if entry.ssl == false then
      admin_ip = entry.ip
      admin_port = entry.port
    end
  end
  assert(admin_ip, "No http-admin found in the configuration")
  return http_client(admin_ip, forced_port or admin_port, timeout or 60000)
end

--- returns a pre-configured `http_client` for the Kong admin SSL port.
-- @function admin_ssl_client
-- @param timeout (optional, number) the timeout to use
local function admin_ssl_client(timeout)
  local admin_ip, admin_port
  for _, entry in ipairs(conf.proxy_listeners) do
    if entry.ssl == true then
      admin_ip = entry.ip
      admin_port = entry.port
    end
  end
  assert(admin_ip, "No https-admin found in the configuration")
  local client = http_client(admin_ip, admin_port, timeout or 60000)
  assert(client:ssl_handshake())
  return client
end


----------------
-- HTTP2 and GRPC clients
-- @section Shell-helpers


-- Generate grpcurl flags from a table of `flag-value`. If `value` is not a
-- string, value is ignored and `flag` is passed as is.
local function gen_grpcurl_opts(opts_t)
  local opts_l = {}

  for opt, val in pairs(opts_t) do
    if val ~= false then
      opts_l[#opts_l + 1] = opt .. " " .. (type(val) == "string" and val or "")
    end
  end

  return table.concat(opts_l, " ")
end


--- Creates an HTTP/2 client, based on the lua-http library.
-- @function http2_client
-- @param host hostname to connect to
-- @param port port to connect to
-- @param tls boolean indicating whether to establish a tls session
-- @return http2 client
local function http2_client(host, port, tls)
  local host = assert(host)
  local port = assert(port)
  tls = tls or false

  -- if Kong/lua-pack is loaded, unload it first
  -- so lua-http can use implementation from compat53.string
  package.loaded.string.unpack = nil
  package.loaded.string.pack = nil

  local request = require "http.request"
  local req = request.new_from_uri({
    scheme = tls and "https" or "http",
    host = host,
    port = port,
  })
  req.version = 2
  req.tls = tls

  if tls then
    local http_tls = require "http.tls"
    local openssl_ctx = require "openssl.ssl.context"
    local n_ctx = http_tls.new_client_context()
    n_ctx:setVerify(openssl_ctx.VERIFY_NONE)
    req.ctx = n_ctx
  end

  local meta = getmetatable(req) or {}

  meta.__call = function(req, opts)
    local headers = opts and opts.headers
    local timeout = opts and opts.timeout

    for k, v in pairs(headers or {}) do
      req.headers:upsert(k, v)
    end

    local headers, stream = req:go(timeout)
    local body = stream:get_body_as_string()
    return body, headers
  end

  return setmetatable(req, meta)
end


--- returns a pre-configured cleartext `http2_client` for the Kong proxy port.
-- @function proxy_client_h2c
-- @return http2 client
local function proxy_client_h2c()
  local proxy_ip = get_proxy_ip(false, true)
  local proxy_port = get_proxy_port(false, true)
  assert(proxy_ip, "No http-proxy found in the configuration")
  return http2_client(proxy_ip, proxy_port)
end


--- returns a pre-configured TLS `http2_client` for the Kong SSL proxy port.
-- @function proxy_client_h2
-- @return http2 client
local function proxy_client_h2()
  local proxy_ip = get_proxy_ip(true, true)
  local proxy_port = get_proxy_port(true, true)
  assert(proxy_ip, "No https-proxy found in the configuration")
  return http2_client(proxy_ip, proxy_port, true)
end

local exec -- forward declaration

--- Creates a gRPC client, based on the grpcurl CLI.
-- @function grpc_client
-- @param host hostname to connect to
-- @param port port to connect to
-- @param opts table with options supported by grpcurl
-- @return grpc client
local function grpc_client(host, port, opts)
  local host = assert(host)
  local port = assert(tostring(port))

  opts = opts or {}
  if not opts["-proto"] then
    opts["-proto"] = MOCK_GRPC_UPSTREAM_PROTO_PATH
  end

  return setmetatable({
    opts = opts,
    cmd_template = string.format("bin/grpcurl %%s %s:%s %%s", host, port)

  }, {
    __call = function(t, args)
      local service = assert(args.service)
      local body = args.body

      local t_body = type(body)
      if t_body ~= "nil" then
        if t_body == "table" then
          body = cjson.encode(body)
        end

        args.opts["-d"] = string.format("'%s'", body)
      end

      local opts = gen_grpcurl_opts(pl_tablex.merge(t.opts, args.opts, true))
      local ok, _, out, err = exec(string.format(t.cmd_template, opts, service), true)

      if ok then
        return ok, ("%s%s"):format(out or "", err or "")
      else
        return nil, ("%s%s"):format(out or "", err or "")
      end
    end
  })
end


--- returns a pre-configured `grpc_client` for the Kong proxy port.
-- @function proxy_client_grpc
-- @param host hostname to connect to
-- @param port port to connect to
-- @return grpc client
local function proxy_client_grpc(host, port)
  local proxy_ip = host or get_proxy_ip(false, true)
  local proxy_port = port or get_proxy_port(false, true)
  assert(proxy_ip, "No http-proxy found in the configuration")
  return grpc_client(proxy_ip, proxy_port, {["-plaintext"] = true})
end

--- returns a pre-configured `grpc_client` for the Kong SSL proxy port.
-- @function proxy_client_grpcs
-- @param host hostname to connect to
-- @param port port to connect to
-- @return grpc client
local function proxy_client_grpcs(host, port)
  local proxy_ip = host or get_proxy_ip(true, true)
  local proxy_port = port or get_proxy_port(true, true)
  assert(proxy_ip, "No https-proxy found in the configuration")
  return grpc_client(proxy_ip, proxy_port, {["-insecure"] = true})
end


---
-- TCP/UDP server helpers
--
-- @section servers


--- Starts a local TCP server.
-- Accepts a single connection (or multiple, if given `opts.requests`)
-- and then closes, echoing what was received (last read, in case
-- of multiple requests).
--
--
-- Options:
--
-- * `opts.timeout`: time after which the server exits, defaults to 360 seconds.
--
-- * `opts.requests`: the number of requests to accept, before exiting. Default 1.
--
-- * `opts.tls`: boolean, make it a ssl server if truthy.
--
-- * `opts.prefix`: string, a prefix to add to the echoed data received.
-- @function tcp_server
-- @param port (number) The port where the server will be listening on
-- @param opts (table) options defining the server's behavior
-- @return A thread object (from the `llthreads2` Lua package)
-- @see kill_tcp_server
local function tcp_server(port, opts)
  local threads = require "llthreads2.ex"
  opts = opts or {}
  local thread = threads.new({
    function(port, opts)
      local socket = require "socket"
      local server = assert(socket.tcp())
      server:settimeout(opts.timeout or 360)
      assert(server:setoption("reuseaddr", true))
      assert(server:bind("*", port))
      assert(server:listen())
      local line
      local oks, fails = 0, 0
      local handshake_done = false
      local n = opts.requests or 1
      for _ = 1, n + 1 do
        local client, err
        if opts.timeout then
          client, err = server:accept()
          if err == "timeout" then
            line = "timeout"
            break

          else
            assert(client, err)
          end

        else
          client = assert(server:accept())
        end

        if opts.tls and handshake_done then
          local ssl = require "ssl"
          local params = {
            mode = "server",
            protocol = "any",
            key = "spec/fixtures/kong_spec.key",
            certificate = "spec/fixtures/kong_spec.crt",
          }

          client = ssl.wrap(client, params)
          client:dohandshake()
        end

        line, err = client:receive()
        if err == "closed" then
          fails = fails + 1

        else
          if not handshake_done then
            assert(line == "\\START")
            client:send("\\OK\n")
            handshake_done = true

          else
            if line == "@DIE@" then
              client:send(string.format("%d:%d\n", oks, fails))
              client:close()
              break
            end

            oks = oks + 1

        client:send((opts.prefix or "") .. line .. "\n")
          end

        client:close()
      end
      end
      server:close()
      return line
    end
  }, port, opts)

  local thr = thread:start()

  -- not necessary for correctness because we do the handshake,
  -- but avoids harmless "connection error" messages in the wait loop
  -- in case the client is ready before the server below.
  ngx.sleep(0.001)

  local sock = ngx.socket.tcp()
  sock:settimeout(0.01)
  while true do
    if sock:connect("localhost", port) then
      sock:send("\\START\n")
      local ok = sock:receive()
      sock:close()
      if ok == "\\OK" then
        break
      end
    end
  end
  sock:close()

  return thr
end


--- Stops a local TCP server.
-- A server previously created with `tcp_server` can be stopped prematurely by
-- calling this function.
-- @function kill_tcp_server
-- @param port the port the TCP server is listening on.
-- @return oks, fails; the number of successes and failures processed by the server
-- @see tcp_server
local function kill_tcp_server(port)
  local sock = ngx.socket.tcp()
  assert(sock:connect("localhost", port))
  assert(sock:send("@DIE@\n"))
  local str = assert(sock:receive())
  assert(sock:close())
  local oks, fails = str:match("(%d+):(%d+)")
  return tonumber(oks), tonumber(fails)
end


--- Starts a local HTTP server.
-- Accepts a single connection and then closes. Sends a 200 ok, 'Connection:
-- close' response.
-- If the request received has path `/delay` then the response will be delayed
-- by 2 seconds.
-- @function http_server
-- @param `port` The port the server will be listening on
-- @return A thread object (from the `llthreads2` Lua package)
local function http_server(port, ...)
  local threads = require "llthreads2.ex"
  local thread = threads.new({
    function(port)
      local socket = require "socket"
      local server = assert(socket.tcp())
      assert(server:setoption('reuseaddr', true))
      assert(server:bind("*", port))
      assert(server:listen())
      local client = assert(server:accept())

      local lines = {}
      local line, err
      while #lines < 7 do
        line, err = client:receive()
        if err then
          break
        else
          table.insert(lines, line)
        end
      end

      if #lines > 0 and lines[1] == "GET /delay HTTP/1.0" then
        ngx.sleep(2)
      end

      if err then
        server:close()
        error(err)
      end

      client:send("HTTP/1.1 200 OK\r\nConnection: close\r\n\r\n")
      client:close()
      server:close()
      return lines
    end
  }, port)

  return thread:start(...)
end


--- Starts a local UDP server.
-- Reads the specified number of packets and then closes.
-- The server-thread return values depend on `n`:
--
-- * `n = 1`; returns the received packet (string), or `nil + err`
--
-- * `n > 1`; returns `data + err`, where `data` will always be a table with the
--   received packets. So `err` must explicitly be checked for errors.
-- @function udp_server
-- @param `port` The port the server will be listening on (default `MOCK_UPSTREAM_PORT`)
-- @param `n` The number of packets that will be read (default 1)
-- @param `timeout` Timeout per read (default 360)
-- @return A thread object (from the `llthreads2` Lua package)
local function udp_server(port, n, timeout)
  local threads = require "llthreads2.ex"

  local thread = threads.new({
    function(port, n, timeout)
      local socket = require "socket"
      local server = assert(socket.udp())
      server:settimeout(timeout or 360)
      server:setoption("reuseaddr", true)
      server:setsockname("127.0.0.1", port)
      local err
      local data = {}
      local handshake_done = false
      local i = 0
      while i < n do
        local pkt, rport
        pkt, err, rport = server:receivefrom()
        if not pkt then
          break
        end
        if pkt == "KONG_UDP_HELLO" then
          if not handshake_done then
            handshake_done = true
            server:sendto("KONG_UDP_READY", "127.0.0.1", rport)
          end
        else
          i = i + 1
          data[i] = pkt
          err = nil -- upon succes it would contain the remote ip address
        end
      end
      server:close()
      return (n > 1 and data or data[1]), err
    end
  }, port or MOCK_UPSTREAM_PORT, n or 1, timeout)
  thread:start()

  local socket = require "socket"
  local handshake = socket.udp()
  handshake:settimeout(0.01)
  handshake:setsockname("127.0.0.1", 0)
  while true do
    handshake:sendto("KONG_UDP_HELLO", "127.0.0.1", port)
    local data = handshake:receive()
    if data == "KONG_UDP_READY" then
      break
    end
  end
  handshake:close()

  return thread
end


local function mock_reports_server(opts)
  local localhost = "127.0.0.1"
  local threads = require "llthreads2.ex"
  local server_port = constants.REPORTS.STATS_PORT
  opts = opts or {}

  local thread = threads.new({
    function(port, host, opts)
      local socket = require "socket"
      local server = assert(socket.tcp())
      server:settimeout(360)
      assert(server:setoption("reuseaddr", true))
      local counter = 0
      while not server:bind(host, port) do
        counter = counter + 1
        if counter > 5 then
          error('could not bind successfully')
        end
        socket.sleep(1)
      end
      assert(server:listen())
      local data = {}
      local handshake_done = false
      local n = opts.requests or math.huge
      for _ = 1, n + 1 do
        local client = assert(server:accept())

        if opts.tls and handshake_done then
          local ssl = require "ssl"
          local params = {
            mode = "server",
            protocol = "any",
            key = "spec/fixtures/kong_spec.key",
            certificate = "spec/fixtures/kong_spec.crt",
          }

          client = ssl.wrap(client, params)
          client:dohandshake()
        end

        local line, err = client:receive()
        if err ~= "closed" then
          if not handshake_done then
            assert(line == "\\START")
            client:send("\\OK\n")
            handshake_done = true

          else
            if line == "@DIE@" then
              client:close()
              break
            end

            table.insert(data, line)
          end

          client:close()
        end
      end
      server:close()

      return data
    end
  }, server_port, localhost, opts)

  thread:start()

  -- not necessary for correctness because we do the handshake,
  -- but avoids harmless "connection error" messages in the wait loop
  -- in case the client is ready before the server below.
  ngx.sleep(0.001)

  local sock = ngx.socket.tcp()
  sock:settimeout(0.01)
  while true do
    if not thread:alive() then
      error('the reports thread died')
    elseif sock:connect(localhost, server_port) then
      sock:send("\\START\n")
      local ok = sock:receive()
      sock:close()
      if ok == "\\OK" then
        break
      end
    end
  end
  sock:close()

  return {
    stop = function()
      local skt = assert(ngx.socket.tcp())
      sock:settimeout(0.01)
      skt:connect(localhost, server_port)
      skt:send("@DIE@\n")
      skt:close()

      return thread:join()
    end
  }
end


--------------------
-- Custom assertions
--
-- @section assertions

local say = require "say"
local luassert = require "luassert.assert"


--- Generic modifier "response".
-- Will set a "response" value in the assertion state, so following
-- assertions will operate on the value set.
-- @function response
-- @param response_obj results from `http_client:send` function (or any of the
-- shortcuts `client:get`, `client:post`, etc).
-- @usage
-- local res = client:get("/request", { .. request options here ..})
-- local response_length = assert.response(res).has.header("Content-Length")
local function modifier_response(state, arguments, level)
  assert(arguments.n > 0,
        "response modifier requires a response object as argument")

  local res = arguments[1]

  assert(type(res) == "table" and type(res.read_body) == "function",
         "response modifier requires a response object as argument, got: " .. tostring(res))

  rawset(state, "kong_response", res)
  rawset(state, "kong_request", nil)

  return state
end
luassert:register("modifier", "response", modifier_response)


--- Generic modifier "request".
-- Will set a "request" value in the assertion state, so following
-- assertions will operate on the value set.
--
-- The request must be inside a 'response' from the `mock_upstream`. If a request
-- is send to the `mock_upstream` endpoint `"/request"`, it will echo the request
-- received in the body of the response.
-- @function request
-- @param response_obj results from `http_client:send` function (or any of the
-- shortcuts `client:get`, `client:post`, etc).
-- @usage
-- local res = client:post("/request", {
--               headers = { ["Content-Type"] = "application/json" },
--               body = { hello = "world" },
--             })
-- local request_length = assert.request(res).has.header("Content-Length")
local function modifier_request(state, arguments, level)
  local generic = "The assertion 'request' modifier takes a http response"
                .. " object as input to decode the json-body returned by"
                .. " mock_upstream, to retrieve the proxied request."

  local res = arguments[1]

  assert(type(res) == "table" and type(res.read_body) == "function",
         "Expected a http response object, got '" .. tostring(res) .. "'. " .. generic)

  local body, request, err
  body = assert(res:read_body())
  request, err = cjson.decode(body)

  assert(request, "Expected the http response object to have a json encoded body,"
                  .. " but decoding gave error '" .. tostring(err) .. "'. Obtained body: "
                  .. body .. "\n." .. generic)


  if lookup((res.headers or {}),"X-Powered-By") ~= "mock_upstream" then
    error("Could not determine the response to be from mock_upstream")
  end

  rawset(state, "kong_request", request)
  rawset(state, "kong_response", nil)

  return state
end
luassert:register("modifier", "request", modifier_request)


--- Generic fail assertion. A convenience function for debugging tests, always
-- fails. It will output the values it was called with as a table, with an `n`
-- field to indicate the number of arguments received. See also `intercept`.
-- @function fail
-- @param ... any set of parameters to be displayed with the failure
-- @see intercept
-- @usage
-- assert.fail(some, value)
local function fail(state, args)
  local out = {}
  for k,v in pairs(args) do out[k] = v end
  args[1] = out
  args.n = 1
  return false
end
say:set("assertion.fail.negative", [[
Fail assertion was called with the following parameters (formatted as a table);
%s
]])
luassert:register("assertion", "fail", fail,
                  "assertion.fail.negative",
                  "assertion.fail.negative")


--- Assertion to check whether a value lives in an array.
-- @function contains
-- @param expected The value to search for
-- @param array The array to search for the value
-- @param pattern (optional) If truthy, then `expected` is matched as a Lua string
-- pattern
-- @return the array index at which the value was found
-- @usage
-- local arr = { "one", "three" }
-- local i = assert.contains("one", arr)        --> passes; i == 1
-- local i = assert.contains("two", arr)        --> fails
-- local i = assert.contains("ee$", arr, true)  --> passes; i == 2
local function contains(state, args)
  local expected, arr, pattern = unpack(args)
  local found
  for i = 1, #arr do
    if (pattern and string.match(arr[i], expected)) or arr[i] == expected then
      found = i
      break
    end
  end
  return found ~= nil, {found}
end
say:set("assertion.contains.negative", [[
Expected array to contain element.
Expected to contain:
%s
]])
say:set("assertion.contains.positive", [[
Expected array to not contain element.
Expected to not contain:
%s
]])
luassert:register("assertion", "contains", contains,
                  "assertion.contains.negative",
                  "assertion.contains.positive")


--- Assertion to check the status-code of a http response.
-- @function status
-- @param expected the expected status code
-- @param response (optional) results from `http_client:send` function,
-- alternatively use `response`.
-- @return the response body as a string, for a json body see `jsonbody`.
-- @usage
-- local res = assert(client:send { .. your request params here .. })
-- local body = assert.has.status(200, res)             -- or alternativly
-- local body = assert.response(res).has.status(200)    -- does the same
local function res_status(state, args)
  assert(not rawget(state, "kong_request"),
         "Cannot check statuscode against a request object,"
       .. " only against a response object")

  local expected = args[1]
  local res = args[2] or rawget(state, "kong_response")

  assert(type(expected) == "number",
         "Expected response code must be a number value. Got: " .. tostring(expected))
  assert(type(res) == "table" and type(res.read_body) == "function",
         "Expected a http_client response. Got: " .. tostring(res))

  if expected ~= res.status then
    local body, err = res:read_body()
    if not body then body = "Error reading body: " .. err end
    table.insert(args, 1, pl_stringx.strip(body))
    table.insert(args, 1, res.status)
    table.insert(args, 1, expected)
    args.n = 3

    if res.status == 500 then
      -- on HTTP 500, we can try to read the server's error logs
      -- for debugging purposes (very useful for travis)
      local str = pl_file.read(conf.nginx_err_logs)
      if not str then
        return false -- no err logs to read in this prefix
      end

      local str_t = pl_stringx.splitlines(str)
      local first_line = #str_t - math.min(60, #str_t) + 1
      local msg_t = {"\nError logs (" .. conf.nginx_err_logs .. "):"}
      for i = first_line, #str_t do
        msg_t[#msg_t+1] = str_t[i]
      end

      table.insert(args, 4, table.concat(msg_t, "\n"))
      args.n = 4
    end

    return false
  else
    local body, err = res:read_body()
    local output = body
    if not output then output = "Error reading body: " .. err end
    output = pl_stringx.strip(output)
    table.insert(args, 1, output)
    table.insert(args, 1, res.status)
    table.insert(args, 1, expected)
    args.n = 3
    return true, {pl_stringx.strip(body)}
  end
end
say:set("assertion.res_status.negative", [[
Invalid response status code.
Status expected:
%s
Status received:
%s
Body:
%s
%s]])
say:set("assertion.res_status.positive", [[
Invalid response status code.
Status not expected:
%s
Status received:
%s
Body:
%s
%s]])
luassert:register("assertion", "status", res_status,
                  "assertion.res_status.negative", "assertion.res_status.positive")
luassert:register("assertion", "res_status", res_status,
                  "assertion.res_status.negative", "assertion.res_status.positive")


--- Checks and returns a json body of an http response/request. Only checks
-- validity of the json, does not check appropriate headers. Setting the target
-- to check can be done through the `request` and `response` modifiers.
--
-- For a non-json body, see the `status` assertion.
-- @function jsonbody
-- @return the decoded json as a table
-- @usage
-- local res = assert(client:send { .. your request params here .. })
-- local json_table = assert.response(res).has.jsonbody()
local function jsonbody(state, args)
  assert(args[1] == nil and rawget(state, "kong_request") or rawget(state, "kong_response"),
         "the `jsonbody` assertion does not take parameters. " ..
         "Use the `response`/`require` modifiers to set the target to operate on")

  if rawget(state, "kong_response") then
    local body = rawget(state, "kong_response"):read_body()
    local json, err = cjson.decode(body)
    if not json then
      table.insert(args, 1, "Error decoding: " .. tostring(err) .. "\nResponse body:" .. body)
      args.n = 1
      return false
    end
    return true, {json}

  else
    local r = rawget(state, "kong_request")
    if r.post_data
    and (r.post_data.kind == "json" or r.post_data.kind == "json (error)")
    and r.post_data.params
    then
      local pd = r.post_data
      return true, { { params = pd.params, data = pd.text, error = pd.error, kind = pd.kind } }

    else
      error("No json data found in the request")
    end
  end
end
say:set("assertion.jsonbody.negative", [[
Expected response body to contain valid json. Got:
%s
]])
say:set("assertion.jsonbody.positive", [[
Expected response body to not contain valid json. Got:
%s
]])
luassert:register("assertion", "jsonbody", jsonbody,
                  "assertion.jsonbody.negative",
                  "assertion.jsonbody.positive")


--- Asserts that a named header in a `headers` subtable exists.
-- Header name comparison is done case-insensitive.
-- @function header
-- @param name header name to look for (case insensitive).
-- @see response
-- @see request
-- @return value of the header
-- @usage
-- local res = client:get("/request", { .. request options here ..})
-- local resp_header_value = assert.response(res).has.header("Content-Length")
-- local req_header_value = assert.request(res).has.header("Content-Length")
local function res_header(state, args)
  local header = args[1]
  local res = args[2] or rawget(state, "kong_request") or rawget(state, "kong_response")
  assert(type(res) == "table" and type(res.headers) == "table",
         "'header' assertion input does not contain a 'headers' subtable")
  local value = lookup(res.headers, header)
  table.insert(args, 1, res.headers)
  table.insert(args, 1, header)
  args.n = 2
  if not value then
    return false
  end
  return true, {value}
end
say:set("assertion.res_header.negative", [[
Expected header:
%s
But it was not found in:
%s
]])
say:set("assertion.res_header.positive", [[
Did not expected header:
%s
But it was found in:
%s
]])
luassert:register("assertion", "header", res_header,
                  "assertion.res_header.negative",
                  "assertion.res_header.positive")


---
-- An assertion to look for a query parameter in a query string.
-- Parameter name comparison is done case-insensitive.
-- @function queryparam
-- @param name name of the query parameter to look up (case insensitive)
-- @return value of the parameter
-- @usage
-- local res = client:get("/request", {
--               query = { hello = "world" },
--             })
-- local param_value = assert.request(res).has.queryparam("hello")
local function req_query_param(state, args)
  local param = args[1]
  local req = rawget(state, "kong_request")
  assert(req, "'queryparam' assertion only works with a request object")
  local params
  if type(req.uri_args) == "table" then
    params = req.uri_args

  else
    error("No query parameters found in request object")
  end
  local value = lookup(params, param)
  table.insert(args, 1, params)
  table.insert(args, 1, param)
  args.n = 2
  if not value then
    return false
  end
  return true, {value}
end
say:set("assertion.req_query_param.negative", [[
Expected query parameter:
%s
But it was not found in:
%s
]])
say:set("assertion.req_query_param.positive", [[
Did not expected query parameter:
%s
But it was found in:
%s
]])
luassert:register("assertion", "queryparam", req_query_param,
                  "assertion.req_query_param.negative",
                  "assertion.req_query_param.positive")


---
-- Adds an assertion to look for a urlencoded form parameter in a request.
-- Parameter name comparison is done case-insensitive. Use the `request` modifier to set
-- the request to operate on.
-- @function formparam
-- @param name name of the form parameter to look up (case insensitive)
-- @return value of the parameter
-- @usage
-- local r = assert(proxy_client:post("/request", {
--   body    = {
--     hello = "world",
--   },
--   headers = {
--     host             = "mock_upstream",
--     ["Content-Type"] = "application/x-www-form-urlencoded",
--   },
-- })
-- local value = assert.request(r).has.formparam("hello")
-- assert.are.equal("world", value)
local function req_form_param(state, args)
  local param = args[1]
  local req = rawget(state, "kong_request")
  assert(req, "'formparam' assertion can only be used with a mock_upstream request object")

  local value
  if req.post_data
  and (req.post_data.kind == "form" or req.post_data.kind == "multipart-form")
  then
    value = lookup(req.post_data.params or {}, param)
  else
    error("Could not determine the request to be from either mock_upstream")
  end

  table.insert(args, 1, req)
  table.insert(args, 1, param)
  args.n = 2
  if not value then
    return false
  end
  return true, {value}
end
say:set("assertion.req_form_param.negative", [[
Expected url encoded form parameter:
%s
But it was not found in request:
%s
]])
say:set("assertion.req_form_param.positive", [[
Did not expected url encoded form parameter:
%s
But it was found in request:
%s
]])
luassert:register("assertion", "formparam", req_form_param,
                  "assertion.req_form_param.negative",
                  "assertion.req_form_param.positive")


---
-- Assertion to ensure a value is greater than a base value.
-- @function is_gt
-- @param base the base value to compare against
-- @param value the value that must be greater than the base value
local function is_gt(state, arguments)
  local expected = arguments[1]
  local value = arguments[2]

  arguments[1] = value
  arguments[2] = expected

  return value > expected
end
say:set("assertion.gt.negative", [[
Given value (%s) should be greater than expected value (%s)
]])
say:set("assertion.gt.positive", [[
Given value (%s) should not be greater than expected value (%s)
]])
luassert:register("assertion", "gt", is_gt,
                  "assertion.gt.negative",
                  "assertion.gt.positive")

--- Generic modifier "certificate".
-- Will set a "certificate" value in the assertion state, so following
-- assertions will operate on the value set.
-- @function certificate
-- @param cert The cert text
-- @see cn
-- @usage
-- assert.certificate(cert).has.cn("ssl-example.com")
local function modifier_certificate(state, arguments, level)
  local generic = "The assertion 'certficate' modifier takes a cert text"
                .. " as input to validate certificate parameters"
                .. " against."
  local cert = arguments[1]
  assert(type(cert) == "string",
         "Expected a certificate text, got '" .. tostring(cert) .. "'. " .. generic)
  rawset(state, "kong_certificate", cert)
  return state
end
luassert:register("modifier", "certificate", modifier_certificate)

--- Assertion to check whether a CN is matched in an SSL cert.
-- @function cn
-- @param expected The CN value
-- @param cert The cert text
-- @return the CN found in the cert
-- @see certificate
-- @usage
-- assert.cn("ssl-example.com", cert)
--
-- -- alternative:
-- assert.certificate(cert).has.cn("ssl-example.com")
local function assert_cn(state, args)
  local expected = args[1]
  if args[2] and rawget(state, "kong_certificate") then
    error("assertion 'cn' takes either a 'certificate' modifier, or 2 parameters, not both")
  end
  local cert = args[2] or rawget(state, "kong_certificate")
  local cn = string.match(cert, "CN%s*=%s*([^%s,]+)")
  args[2] = cn or "(CN not found in certificate)"
  args.n = 2
  return cn == expected
end
say:set("assertion.cn.negative", [[
Expected certificate to have the given CN value.
Expected CN:
%s
Got instead:
%s
]])
say:set("assertion.cn.positive", [[
Expected certificate to not have the given CN value.
Expected CN to not be:
%s
Got instead:
%s
]])
luassert:register("assertion", "cn", assert_cn,
                  "assertion.cn.negative",
                  "assertion.cn.positive")


do
  --- Generic modifier "logfile"
  -- Will set an "errlog_path" value in the assertion state.
  -- @function logfile
  -- @param path A path to the log file (defaults to the test prefix's
  -- errlog).
  -- @see line
  -- @usage
  -- assert.logfile("./my/logfile.log").has.no.line("[error]", true)
  local function modifier_errlog(state, args)
    local errlog_path = args[1] or conf.nginx_err_logs

    assert(type(errlog_path) == "string", "logfile modifier expects nil, or " ..
                                          "a string as argument, got: "      ..
                                          type(errlog_path))

    rawset(state, "errlog_path", errlog_path)

    return state
  end

  luassert:register("modifier", "errlog", modifier_errlog) -- backward compat
  luassert:register("modifier", "logfile", modifier_errlog)


  --- Assertion checking if any line from a file matches the given regex or
  -- substring.
  -- @function line
  -- @param regex The regex to evaluate against each line.
  -- @param plain If true, the regex argument will be considered as a plain
  -- string.
  -- @param timeout An optional timeout after which the assertion will fail if
  -- reached.
  -- @param fpath An optional path to the file (defaults to the filelog
  -- modifier)
  -- @see logfile
  -- @usage
  -- assert.logfile().has.no.line("[error]", true)
  local function match_line(state, args)
    local regex = args[1]
    local plain = args[2]
    local timeout = args[3] or 2
    local fpath = args[4] or rawget(state, "errlog_path")

    assert(type(regex) == "string",
           "Expected the regex argument to be a string")
    assert(type(fpath) == "string",
           "Expected the file path argument to be a string")
    assert(type(timeout) == "number" and timeout > 0,
           "Expected the timeout argument to be a positive number")

    local pok = pcall(wait_until, function()
      local logs = pl_file.read(fpath)
      local from, _, err

      for line in logs:gmatch("[^\r\n]+") do
        if plain then
          from = string.find(line, regex, nil, true)

        else
          from, _, err = ngx.re.find(line, regex)
          if err then
            error(err)
          end
        end

        if from then
          table.insert(args, 1, line)
          table.insert(args, 1, regex)
          args.n = 2
          return true
        end
      end
    end, timeout)

    table.insert(args, 1, fpath)
    args.n = args.n + 1

    return pok
  end

  say:set("assertion.match_line.negative", unindent [[
    Expected file at:
    %s
    To match:
    %s
  ]])
  say:set("assertion.match_line.positive", unindent [[
    Expected file at:
    %s
    To not match:
    %s
    But matched line:
    %s
  ]])
  luassert:register("assertion", "line", match_line,
                    "assertion.match_line.negative",
                    "assertion.match_line.positive")
end


----------------
-- DNS-record mocking.
-- These function allow to create mock dns records that the test Kong instance
-- will use to resolve names. The created mocks are injected by the `start_kong`
-- function.
-- @usage
-- -- Create a new DNS mock and add some DNS records
-- local fixtures = {
--   dns_mock = helpers.dns_mock.new()
-- }
--
-- fixtures.dns_mock:SRV {
--   name = "my.srv.test.com",
--   target = "a.my.srv.test.com",
--   port = 80,
-- }
-- fixtures.dns_mock:SRV {
--   name = "my.srv.test.com",     -- adding same name again: record gets 2 entries!
--   target = "b.my.srv.test.com", -- a.my.srv.test.com and b.my.srv.test.com
--   port = 8080,
-- }
-- fixtures.dns_mock:A {
--   name = "a.my.srv.test.com",
--   address = "127.0.0.1",
-- }
-- fixtures.dns_mock:A {
--   name = "b.my.srv.test.com",
--   address = "127.0.0.1",
-- }
-- @section DNS-mocks


local dns_mock = {}
do
  dns_mock.__index = dns_mock
  dns_mock.__tostring = function(self)
    -- fill array to prevent json encoding errors
    for i = 1, 33 do
      self[i] = self[i] or {}
    end
    local json = assert(cjson.encode(self))
    return json
  end


  local TYPE_A, TYPE_AAAA, TYPE_CNAME, TYPE_SRV = 1, 28, 5, 33


  --- Creates a new DNS mock.
  -- @function dns_mock.new
  -- @return dns_mock object
  function dns_mock.new()
    return setmetatable({}, dns_mock)
  end


  --- Adds an SRV record to the DNS mock.
  -- Fields `name`, `target`, and `port` are required. Other fields get defaults:
  --
  -- * `weight`; 20
  -- * `ttl`; 600
  -- * `priority`; 20
  -- @param rec the mock DNS record to insert
  -- @return true
  function dns_mock:SRV(rec)
    if self == dns_mock then
      error("can't operate on the class, you must create an instance", 2)
    end
    if getmetatable(self or {}) ~= dns_mock then
      error("SRV method must be called using the colon notation", 2)
    end
    assert(rec, "Missing record parameter")
    local name = assert(rec.name, "No name field in SRV record")

    self[TYPE_SRV] = self[TYPE_SRV] or {}
    local query_answer = self[TYPE_SRV][name]
    if not query_answer then
      query_answer = {}
      self[TYPE_SRV][name] = query_answer
    end

    table.insert(query_answer, {
      type = TYPE_SRV,
      name = name,
      target = assert(rec.target, "No target field in SRV record"),
      port = assert(rec.port, "No port field in SRV record"),
      weight = rec.weight or 10,
      ttl = rec.ttl or 600,
      priority = rec.priority or 20,
      class = rec.class or 1
    })
    return true
  end


  --- Adds an A record to the DNS mock.
  -- Fields `name` and `address` are required. Other fields get defaults:
  --
  -- * `ttl`; 600
  -- @param rec the mock DNS record to insert
  -- @return true
  function dns_mock:A(rec)
    if self == dns_mock then
      error("can't operate on the class, you must create an instance", 2)
    end
    if getmetatable(self or {}) ~= dns_mock then
      error("A method must be called using the colon notation", 2)
    end
    assert(rec, "Missing record parameter")
    local name = assert(rec.name, "No name field in A record")

    self[TYPE_A] = self[TYPE_A] or {}
    local query_answer = self[TYPE_A][name]
    if not query_answer then
      query_answer = {}
      self[TYPE_A][name] = query_answer
    end

    table.insert(query_answer, {
      type = TYPE_A,
      name = name,
      address = assert(rec.address, "No address field in A record"),
      ttl = rec.ttl or 600,
      class = rec.class or 1
    })
    return true
  end


  --- Adds an AAAA record to the DNS mock.
  -- Fields `name` and `address` are required. Other fields get defaults:
  --
  -- * `ttl`; 600
  -- @param rec the mock DNS record to insert
  -- @return true
  function dns_mock:AAAA(rec)
    if self == dns_mock then
      error("can't operate on the class, you must create an instance", 2)
    end
    if getmetatable(self or {}) ~= dns_mock then
      error("AAAA method must be called using the colon notation", 2)
    end
    assert(rec, "Missing record parameter")
    local name = assert(rec.name, "No name field in AAAA record")

    self[TYPE_AAAA] = self[TYPE_AAAA] or {}
    local query_answer = self[TYPE_AAAA][name]
    if not query_answer then
      query_answer = {}
      self[TYPE_AAAA][name] = query_answer
    end

    table.insert(query_answer, {
      type = TYPE_AAAA,
      name = name,
      address = assert(rec.address, "No address field in AAAA record"),
      ttl = rec.ttl or 600,
      class = rec.class or 1
    })
    return true
  end


  --- Adds a CNAME record to the DNS mock.
  -- Fields `name` and `cname` are required. Other fields get defaults:
  --
  -- * `ttl`; 600
  -- @param rec the mock DNS record to insert
  -- @return true
  function dns_mock:CNAME(rec)
    if self == dns_mock then
      error("can't operate on the class, you must create an instance", 2)
    end
    if getmetatable(self or {}) ~= dns_mock then
      error("CNAME method must be called using the colon notation", 2)
    end
    assert(rec, "Missing record parameter")
    local name = assert(rec.name, "No name field in CNAME record")

    self[TYPE_CNAME] = self[TYPE_CNAME] or {}
    local query_answer = self[TYPE_CNAME][name]
    if not query_answer then
      query_answer = {}
      self[TYPE_CNAME][name] = query_answer
    end

    table.insert(query_answer, {
      type = TYPE_CNAME,
      name = name,
      cname = assert(rec.cname, "No cname field in CNAME record"),
      ttl = rec.ttl or 600,
      class = rec.class or 1
    })
    return true
  end
end


----------------
-- Shell helpers
-- @section Shell-helpers

--- Execute a command.
-- Modified version of `pl.utils.executeex()` so the output can directly be
-- used on an assertion.
-- @function execute
-- @param cmd command string to execute
-- @param pl_returns (optional) boolean: if true, this function will
-- return the same values as Penlight's executeex.
-- @return if `pl_returns` is true, returns four return values
-- (ok, code, stdout, stderr); if `pl_returns` is false,
-- returns either (false, stderr) or (true, stderr, stdout).
function exec(cmd, pl_returns)
  local ok, code, stdout, stderr = pl_utils.executeex(cmd)
  if pl_returns then
    return ok, code, stdout, stderr
  end
  if not ok then
    stdout = nil -- don't return 3rd value if fail because of busted's `assert`
  end
  return ok, stderr, stdout
end


--- Execute a Kong command.
-- @function kong_exec
-- @param cmd Kong command to execute, eg. `start`, `stop`, etc.
-- @param env (optional) table with kong parameters to set as environment
-- variables, overriding the test config (each key will automatically be
-- prefixed with `KONG_` and be converted to uppercase)
-- @param pl_returns (optional) boolean: if true, this function will
-- return the same values as Penlight's `executeex`.
-- @param env_vars (optional) a string prepended to the command, so
-- that arbitrary environment variables may be passed
-- @return if `pl_returns` is true, returns four return values
-- (ok, code, stdout, stderr); if `pl_returns` is false,
-- returns either (false, stderr) or (true, stderr, stdout).
function kong_exec(cmd, env, pl_returns, env_vars)
  cmd = cmd or ""
  env = env or {}

  -- Insert the Lua path to the custom-plugin fixtures
  do
    local function cleanup(t)
      if t then
        t = pl_stringx.strip(t)
        if t:sub(-1,-1) == ";" then
          t = t:sub(1, -2)
        end
      end
      return t ~= "" and t or nil
    end
    local paths = {}
    table.insert(paths, cleanup(CUSTOM_PLUGIN_PATH))
    table.insert(paths, cleanup(env.lua_package_path))
    table.insert(paths, cleanup(conf.lua_package_path))
    env.lua_package_path = table.concat(paths, ";")
    -- note; the nginx config template will add a final ";;", so no need to
    -- include that here
  end

  if not env.plugins then
    env.plugins = "bundled,dummy,cache,rewriter,error-handler-log," ..
                  "error-generator,error-generator-last," ..
                  "short-circuit"
  end

  -- build Kong environment variables
  env_vars = env_vars or ""
  for k, v in pairs(env) do
    env_vars = string.format("%s KONG_%s='%s'", env_vars, k:upper(), v)
  end

  return exec(env_vars .. " " .. BIN_PATH .. " " .. cmd, pl_returns)
end


--- Prepares the Kong environment.
-- Creates the working directory if it does not exist.
-- @param prefix (optional) path to the working directory, if omitted the test
-- configuration will be used
-- @function prepare_prefix
local function prepare_prefix(prefix)
  return pl_dir.makepath(prefix or conf.prefix)
end


--- Cleans the Kong environment.
-- Deletes the working directory if it exists.
-- @param prefix (optional) path to the working directory, if omitted the test
-- configuration will be used
-- @function clean_prefix
local function clean_prefix(prefix)
  prefix = prefix or conf.prefix
  if pl_path.exists(prefix) then
    pl_dir.rmtree(prefix)
  end
end


-- Reads the pid from a pid file and returns it, or nil + err
local function get_pid_from_file(pid_path)
  local pid
  local fd, err = io.open(pid_path)
  if not fd then
    return nil, err
  end

  pid = fd:read("*l")
  fd:close()

  return pid
end


local function pid_dead(pid, timeout)
  local max_time = ngx.now() + (timeout or 10)

  repeat
    if not pl_utils.execute("ps -p " .. pid .. " >/dev/null 2>&1") then
      return true
    end
    -- still running, wait some more
    ngx.sleep(0.05)
  until ngx.now() >= max_time

  return false
end

-- Waits for the termination of a pid.
-- @param pid_path Filename of the pid file.
-- @param timeout (optional) in seconds, defaults to 10.
local function wait_pid(pid_path, timeout, is_retry)
  local pid = get_pid_from_file(pid_path)

  if pid then
    if pid_dead(pid, timeout) then
      return
    end

    if is_retry then
      return
    end

    -- Timeout reached: kill with SIGKILL
    pl_utils.execute("kill -9 " .. pid .. " >/dev/null 2>&1")

    -- Sanity check: check pid again, but don't loop.
    wait_pid(pid_path, timeout, true)
  end
end


--- Return the actual configuration running at the given prefix.
-- It may differ from the default, as it may have been modified
-- by the `env` table given to start_kong.
-- @function get_running_conf
-- @param prefix The prefix path where the kong instance is running
-- @return The conf table of the running instance, or nil + error.
local function get_running_conf(prefix)
  local default_conf = conf_loader(nil, {prefix = prefix or conf.prefix})
  return conf_loader.load_config_file(default_conf.kong_env)
end


--- Return the actual Kong version the tests are running against.
-- See [version.lua](https://github.com/kong/version.lua) for the format. This
-- is mostly useful for testing plugins that should work with multiple Kong versions.
-- @function get_version
-- @return a `version` object
-- @usage
-- local version = require 'version'
-- if helpers.get_version() < version("0.15.0") then
--   -- do something
-- end
local function get_version()
  return version(select(3, assert(kong_exec("version"))))
end


local function render_fixtures(conf, env, prefix, fixtures)

  if fixtures and (fixtures.http_mock or fixtures.stream_mock) then
    -- prepare the prefix so we get the full config in the
    -- hidden `.kong_env` file, including test specified env vars etc
    assert(kong_exec("prepare --conf " .. conf, env))
    local render_config = assert(conf_loader(prefix .. "/.kong_env", nil,
                                             { from_kong_env = true }))

    for _, mocktype in ipairs { "http_mock", "stream_mock" } do

      for filename, contents in pairs(fixtures[mocktype] or {}) do
        -- render the file using the full configuration
        contents = assert(prefix_handler.compile_conf(render_config, contents))

        -- write file to prefix
        filename = prefix .. "/" .. filename .. "." .. mocktype
        assert(pl_utils.writefile(filename, contents))
      end
    end
  end

  if fixtures and fixtures.dns_mock then
    -- write the mock records to the prefix
    assert(getmetatable(fixtures.dns_mock) == dns_mock,
           "expected dns_mock to be of a helpers.dns_mock class")
    assert(pl_utils.writefile(prefix .. "/dns_mock_records.json",
                              tostring(fixtures.dns_mock)))

    -- add the mock resolver to the path to ensure the records are loaded
    if env.lua_package_path then
      env.lua_package_path = DNS_MOCK_LUA_PATH .. ";" .. env.lua_package_path
    else
      env.lua_package_path = DNS_MOCK_LUA_PATH
    end
  else
    -- remove any old mocks if they exist
    os.remove(prefix .. "/dns_mock_records.json")
  end

  return true
end


local function build_go_plugins(path)
  for _, plugin_path in ipairs(pl_dir.getfiles(path, "*.go")) do
    local plugin_name = pl_path.basename(plugin_path):match("(.+).go")

    local ok, _, _, stderr = pl_utils.executeex(
      string.format("cd %s; go build -buildmode plugin -o %s %s",
      path, plugin_name .. ".so", plugin_name .. ".go")
    )
    assert(ok, stderr)
  end
end


--- Start the Kong instance to test against.
-- The fixtures passed to this function can be 3 types:
--
-- * DNS mocks
--
-- * Nginx server blocks to be inserted in the http module
--
-- * Nginx server blocks to be inserted in the stream module
-- @function start_kong
-- @param env table with Kong configuration parameters (and values)
-- @param tables list of database tables to truncate before starting
-- @param preserve_prefix (boolean) if truthy, the prefix will not be cleaned
-- before starting
-- @param fixtures tables with fixtures, dns, http and stream mocks.
-- @return return values from `execute`
-- @usage
-- -- example mocks
-- -- Create a new DNS mock and add some DNS records
-- local fixtures = {
--   http_mock = {},
--   stream_mock = {},
--   dns_mock = helpers.dns_mock.new()
-- }
--
-- fixtures.dns_mock:A {
--   name = "a.my.srv.test.com",
--   address = "127.0.0.1",
-- }
--
-- -- The blocks below will be rendered by the Kong template renderer, like other
-- -- custom Kong templates. Hence the `${{xxxx}}` values.
-- -- Multiple mocks can be added each under their own filename ("my_server_block" below)
-- fixtures.http_mock.my_server_block = [[
--      server {
--          server_name my_server;
--          listen 10001 ssl;
--
--          ssl_certificate ${{SSL_CERT}};
--          ssl_certificate_key ${{SSL_CERT_KEY}};
--          ssl_protocols TLSv1.1 TLSv1.2 TLSv1.3;
--
--          location ~ "/echobody" {
--            content_by_lua_block {
--              ngx.req.read_body()
--              local echo = ngx.req.get_body_data()
--              ngx.status = status
--              ngx.header["Content-Length"] = #echo + 1
--              ngx.say(echo)
--            }
--          }
--      }
--    ]]
--
-- fixtures.stream_mock.my_server_block = [[
--      server {
--        -- insert stream server config here
--      }
--    ]]
--
-- assert(helpers.start_kong( {database = "postgres"}, nil, nil, fixtures))
local function start_kong(env, tables, preserve_prefix, fixtures)
  if tables ~= nil and type(tables) ~= "table" then
    error("arg #2 must be a list of tables to truncate")
  end
  env = env or {}
  local prefix = env.prefix or conf.prefix

  -- go plugins are enabled
  --  set pluginserver dir (making sure it's in the PATH)
  --  compile fixture go plugins
  if env.go_plugins_dir then
    if env.go_plugins_dir == GO_PLUGIN_PATH then
      build_go_plugins(GO_PLUGIN_PATH)
    end

    if not env.go_pluginserver_exe and not os.getenv("KONG_GO_PLUGINSERVER_EXE") then
      local ok, _, pluginserver_path, _ = pl_utils.executeex(string.format("which go-pluginserver"))
      assert(ok, "did not find go-pluginserver in PATH")
      env.go_pluginserver_exe = pluginserver_path
    end
  end

  -- note: set env var "KONG_TEST_DONT_CLEAN" !! the "_TEST" will be dropped
  if not (preserve_prefix or os.getenv("KONG_DONT_CLEAN")) then
    clean_prefix(prefix)
  end

  local ok, err = prepare_prefix(prefix)
  if not ok then return nil, err end

  truncate_tables(db, tables)

  local nginx_conf = ""
  if env.nginx_conf then
    nginx_conf = " --nginx-conf " .. env.nginx_conf
  end

  if dcbp and not env.declarative_config then
    if not config_yml then
      config_yml = prefix .. "/config.yml"
      local cfg = dcbp.done()
      local declarative = require "kong.db.declarative"
      local ok, err = declarative.to_yaml_file(cfg, config_yml)
      if not ok then
        return nil, err
      end
    end
    env = utils.deep_copy(env)
    env.declarative_config = config_yml
  end

  assert(render_fixtures(TEST_CONF_PATH .. nginx_conf, env, prefix, fixtures))

  return kong_exec("start --conf " .. TEST_CONF_PATH .. nginx_conf, env)
end


-- Stop the Kong test instance.
-- @function stop_kong
-- @param prefix (optional) the prefix where the test instance runs, defaults to the test configuration.
-- @param preserve_prefix (boolean) if truthy, the prefix will not be deleted after stopping
-- @param preserve_dc
-- @return true or nil+err
local function stop_kong(prefix, preserve_prefix, preserve_dc)
  prefix = prefix or conf.prefix

  local running_conf, err = get_running_conf(prefix)
  if not running_conf then
    return nil, err
  end

  local pid, err = get_pid_from_file(running_conf.nginx_pid)
  if not pid then
    return nil, err
  end

  local ok, _, _, err = pl_utils.executeex("kill -TERM " .. pid)
  if not ok then
    return nil, err
  end

  wait_pid(running_conf.nginx_pid)

  -- note: set env var "KONG_TEST_DONT_CLEAN" !! the "_TEST" will be dropped
  if not (preserve_prefix or os.getenv("KONG_DONT_CLEAN")) then
    clean_prefix(prefix)
  end

  if not preserve_dc then
    config_yml = nil
  end
  ngx.ctx.workspace = nil

  return true
end


--- Restart Kong. Reusing declarative config when using `database=off`.
-- @function restart_kong
-- @param env see `start_kong`
-- @param tables see `start_kong`
-- @param fixtures see `start_kong`
-- @return true or nil+err
local function restart_kong(env, tables, fixtures)
  stop_kong(env.prefix, true, true)
  return start_kong(env, tables, true, fixtures)
end


--- Simulate a Hybrid mode DP and connect to the CP specified in `opts`.
-- @function clustering_client
-- @param opts Options to use, the `host`, `port`, `cert` and `cert_key` fields
-- are required.
-- Other fields that can be overwritten are:
-- `node_hostname`, `node_id`, `node_version`. If absent,
-- they are automatically filled.
-- @return msg if handshake succeeded and initial message received from CP or nil, err
local function clustering_client(opts)
  assert(opts.host)
  assert(opts.port)
  assert(opts.cert)
  assert(opts.cert_key)

  local c = assert(ws_client:new())
  local uri = "wss://" .. opts.host .. ":" .. opts.port ..
              "/v1/outlet?node_id=" .. (opts.node_id or utils.uuid()) ..
              "&node_hostname=" .. (opts.node_hostname or kong.node.get_hostname()) ..
              "&node_version=" .. (opts.node_version or KONG_VERSION)

  local opts = {
    ssl_verify = false, -- needed for busted tests as CP certs are not trusted by the CLI
    client_cert = assert(ssl.parse_pem_cert(assert(pl_file.read(opts.cert)))),
    client_priv_key = assert(ssl.parse_pem_priv_key(assert(pl_file.read(opts.cert_key)))),
    server_name = "kong_clustering",
  }

  local res, err = c:connect(uri, opts)
  if not res then
    return nil, err
  end
  local payload = assert(cjson.encode({ type = "basic_info",
                                        plugins = opts.node_plugins_list or
                                                  PLUGINS_LIST,
                                      }))

  assert(c:send_binary(payload))

  assert(c:send_ping(string.rep("0", 32)))

  local data, typ
  data, typ = c:recv_frame()
  c:close()

  if typ == "binary" then
    local odata = assert(utils.inflate_gzip(data))
    local msg = assert(cjson.decode(odata))
    return msg

  elseif typ == "pong" then
    return "PONG"
  end

  return nil, "unknown frame from CP: " .. typ
end


----------------
-- Variables/constants
-- @section exported-fields


--- Below is a list of fields/constants exported on the `helpers` module table:
-- @table helpers
-- @field dir The [`pl.dir` module of Penlight](http://tieske.github.io/Penlight/libraries/pl.dir.html)
-- @field path The [`pl.path` module of Penlight](http://tieske.github.io/Penlight/libraries/pl.path.html)
-- @field file The [`pl.file` module of Penlight](http://tieske.github.io/Penlight/libraries/pl.file.html)
-- @field utils The [`pl.utils` module of Penlight](http://tieske.github.io/Penlight/libraries/pl.utils.html)
-- @field test_conf The Kong test configuration. See also `get_running_conf` which might be slightly different.
-- @field test_conf_path The configuration file in use.
-- @field mock_upstream_hostname
-- @field mock_upstream_protocol
-- @field mock_upstream_host
-- @field mock_upstream_port
-- @field mock_upstream_url Base url constructed from the components
-- @field mock_upstream_ssl_protocol
-- @field mock_upstream_ssl_host
-- @field mock_upstream_ssl_port
-- @field mock_upstream_ssl_url Base url constructed from the components
-- @field mock_upstream_stream_port
-- @field mock_upstream_stream_ssl_port
-- @field mock_grpc_upstream_proto_path
-- @field redis_host The hostname for a Redis instance if available. Port should be `6379`.

----------
-- Exposed
----------
-- @export
  return {
  -- Penlight
  dir = pl_dir,
  path = pl_path,
  file = pl_file,
  utils = pl_utils,

  -- Kong testing properties
  db = db,
  blueprints = blueprints,
  get_db_utils = get_db_utils,
  get_cache = get_cache,
  bootstrap_database = bootstrap_database,
  bin_path = BIN_PATH,
  test_conf = conf,
  test_conf_path = TEST_CONF_PATH,
  go_plugin_path = GO_PLUGIN_PATH,
  mock_upstream_hostname = MOCK_UPSTREAM_HOSTNAME,
  mock_upstream_protocol = MOCK_UPSTREAM_PROTOCOL,
  mock_upstream_host     = MOCK_UPSTREAM_HOST,
  mock_upstream_port     = MOCK_UPSTREAM_PORT,
  mock_upstream_url      = MOCK_UPSTREAM_PROTOCOL .. "://" ..
                           MOCK_UPSTREAM_HOST .. ':' ..
                           MOCK_UPSTREAM_PORT,

  mock_upstream_ssl_protocol = MOCK_UPSTREAM_SSL_PROTOCOL,
  mock_upstream_ssl_host     = MOCK_UPSTREAM_HOST,
  mock_upstream_ssl_port     = MOCK_UPSTREAM_SSL_PORT,
  mock_upstream_ssl_url      = MOCK_UPSTREAM_SSL_PROTOCOL .. "://" ..
                               MOCK_UPSTREAM_HOST .. ':' ..
                               MOCK_UPSTREAM_SSL_PORT,

  mock_upstream_stream_port     = MOCK_UPSTREAM_STREAM_PORT,
  mock_upstream_stream_ssl_port = MOCK_UPSTREAM_STREAM_SSL_PORT,
  mock_grpc_upstream_proto_path = MOCK_GRPC_UPSTREAM_PROTO_PATH,

  redis_host = os.getenv("KONG_SPEC_REDIS_HOST") or "127.0.0.1",

  blackhole_host = BLACKHOLE_HOST,

  -- Kong testing helpers
  execute = exec,
  dns_mock = dns_mock,
  kong_exec = kong_exec,
  get_version = get_version,
  get_running_conf = get_running_conf,
  http_client = http_client,
  grpc_client = grpc_client,
  http2_client = http2_client,
  wait_until = wait_until,
  wait_pid = wait_pid,
  tcp_server = tcp_server,
  udp_server = udp_server,
  kill_tcp_server = kill_tcp_server,
  http_server = http_server,
  mock_reports_server = mock_reports_server,
  get_proxy_ip = get_proxy_ip,
  get_proxy_port = get_proxy_port,
  proxy_client = proxy_client,
  proxy_client_grpc = proxy_client_grpc,
  proxy_client_grpcs = proxy_client_grpcs,
  proxy_client_h2c = proxy_client_h2c,
  proxy_client_h2 = proxy_client_h2,
  admin_client = admin_client,
  proxy_ssl_client = proxy_ssl_client,
  admin_ssl_client = admin_ssl_client,
  prepare_prefix = prepare_prefix,
  clean_prefix = clean_prefix,
  wait_for_invalidation = wait_for_invalidation,
  each_strategy = each_strategy,
  all_strategies = all_strategies,
  validate_plugin_config_schema = validate_plugin_config_schema,
  clustering_client = clustering_client,

  -- miscellaneous
  intercept = intercept,
  openresty_ver_num = openresty_ver_num(),
  unindent = unindent,
  make_yaml_file = make_yaml_file,
  setenv = setenv,
  unsetenv = unsetenv,

  -- launching Kong subprocesses
  start_kong = start_kong,
  stop_kong = stop_kong,
  restart_kong = restart_kong,

  -- Only use in CLI tests from spec/02-integration/01-cmd
  kill_all = function(prefix, timeout)
    local kill = require "kong.cmd.utils.kill"

    local running_conf = get_running_conf(prefix)
    if not running_conf then return end

    -- kill kong_tests.conf service
    local pid_path = running_conf.nginx_pid
    if pl_path.exists(pid_path) then
      kill.kill(pid_path, "-TERM")
      wait_pid(pid_path, timeout)
    end
  end,

  with_current_ws = function(ws,fn, db)
    local old_ws = ngx.ctx.workspace
    ngx.ctx.workspace = nil
    ws = ws or {db.workspaces:select_by_name("default")}
    ngx.ctx.workspace = ws[1] and ws[1].id
    local res = fn()
    ngx.ctx.workspace = old_ws
    return res
  end,

  signal = function(prefix, signal, pid_path)
    local kill = require "kong.cmd.utils.kill"

    if not pid_path then
      local running_conf = get_running_conf(prefix)
      if not running_conf then
        error("no config file found at prefix: " .. prefix)
      end

      pid_path = running_conf.nginx_pid
    end

    return kill.kill(pid_path, signal)
  end,

  -- send signal to all Nginx workers, not including the master
  signal_workers = function(prefix, signal, pid_path)
    if not pid_path then
      local running_conf = get_running_conf(prefix)
      if not running_conf then
        error("no config file found at prefix: " .. prefix)
      end

      pid_path = running_conf.nginx_pid
    end

    local cmd = string.format("pkill %s -P `cat %s`", signal, pid_path)
    local _, code = pl_utils.execute(cmd)

    if not pid_dead(pid_path) then
      return false
    end

    return code
  end,

  -- returns the plugins and version list that is used by Hybrid mode tests
  get_plugins_list = function()
    assert(PLUGINS_LIST, "plugin list has not been initialized yet, " ..
                         "you must call get_db_utils first")
    return table_clone(PLUGINS_LIST)
  end,
}<|MERGE_RESOLUTION|>--- conflicted
+++ resolved
@@ -58,15 +58,12 @@
 local DB = require "kong.db"
 local singletons = require "kong.singletons"
 local ffi = require "ffi"
-<<<<<<< HEAD
 local invoke_plugin = require "kong.enterprise_edition.invoke_plugin"
 local portal_router = require "kong.portal.router"
 local rbac = require "kong.rbac"
-=======
 local ssl = require "ngx.ssl"
 local ws_client = require "resty.websocket.client"
 local table_clone = require "table.clone"
->>>>>>> f66c3ecb
 
 
 ffi.cdef [[
