-- This software is copyright Kong Inc. and its licensors.
-- Use of the software is subject to the agreement between your organization
-- and Kong Inc. If there is no such agreement, use is governed by and
-- subject to the terms of the Kong Master Software License Agreement found
-- at https://konghq.com/enterprisesoftwarelicense/.
-- [ END OF LICENSE 0867164ffc95e54f04670b5169c09574bdbd9bba ]

------------------------------------------------------------------
-- Collection of utilities to help testing Kong features and plugins.
--
-- @copyright Copyright 2016-2022 Kong Inc. All rights reserved.
-- @license [Apache 2.0](https://opensource.org/licenses/Apache-2.0)
-- @module spec.helpers

local BIN_PATH = "bin/kong"
local TEST_CONF_PATH = os.getenv("KONG_SPEC_TEST_CONF_PATH") or "spec/kong_tests.conf"
local CUSTOM_PLUGIN_PATH = "./spec/fixtures/custom_plugins/?.lua"
-- XXX EE custom plugins for enterprise tests
local CUSTOM_EE_PLUGIN_PATH = "./spec-ee/fixtures/custom_plugins/?.lua;./spec-ee/fixtures/custom_plugins/?/init.lua;./?/init.lua"
local CUSTOM_VAULT_PATH = "./spec/fixtures/custom_vaults/?.lua;./spec/fixtures/custom_vaults/?/init.lua"
local DNS_MOCK_LUA_PATH = "./spec/fixtures/mocks/lua-resty-dns/?.lua"
local GO_PLUGIN_PATH = "./spec/fixtures/go"
local GRPC_TARGET_SRC_PATH = "./spec/fixtures/grpc/target/"
local MOCK_UPSTREAM_PROTOCOL = "http"
local MOCK_UPSTREAM_SSL_PROTOCOL = "https"
local MOCK_UPSTREAM_HOST = "127.0.0.1"
local MOCK_UPSTREAM_HOSTNAME = "localhost"
local MOCK_UPSTREAM_PORT = 15555
local MOCK_UPSTREAM_SSL_PORT = 15556
local MOCK_UPSTREAM_STREAM_PORT = 15557
local MOCK_UPSTREAM_STREAM_SSL_PORT = 15558
local GRPCBIN_HOST = os.getenv("KONG_SPEC_TEST_GRPCBIN_HOST") or "localhost"
local GRPCBIN_PORT = tonumber(os.getenv("KONG_SPEC_TEST_GRPCBIN_PORT")) or 9000
local GRPCBIN_SSL_PORT = tonumber(os.getenv("KONG_SPEC_TEST_GRPCBIN_SSL_PORT")) or 9001
local MOCK_GRPC_UPSTREAM_PROTO_PATH = "./spec/fixtures/grpc/hello.proto"
local ZIPKIN_HOST = os.getenv("KONG_SPEC_TEST_ZIPKIN_HOST") or "localhost"
local ZIPKIN_PORT = tonumber(os.getenv("KONG_SPEC_TEST_ZIPKIN_PORT")) or 9411
local OTELCOL_HOST = os.getenv("KONG_SPEC_TEST_OTELCOL_HOST") or "localhost"
local OTELCOL_HTTP_PORT = tonumber(os.getenv("KONG_SPEC_TEST_OTELCOL_HTTP_PORT")) or 4318
local OTELCOL_ZPAGES_PORT = tonumber(os.getenv("KONG_SPEC_TEST_OTELCOL_ZPAGES_PORT")) or 55679
local OTELCOL_FILE_EXPORTER_PATH = os.getenv("KONG_SPEC_TEST_OTELCOL_FILE_EXPORTER_PATH") or "./tmp/otel/file_exporter.json"
local REDIS_HOST = os.getenv("KONG_SPEC_TEST_REDIS_HOST") or "localhost"
local REDIS_PORT = tonumber(os.getenv("KONG_SPEC_TEST_REDIS_PORT") or 6379)
local REDIS_SSL_PORT = tonumber(os.getenv("KONG_SPEC_TEST_REDIS_SSL_PORT") or 6380)
local REDIS_SSL_SNI = os.getenv("KONG_SPEC_TEST_REDIS_SSL_SNI") or "test-redis.example.com"
local BLACKHOLE_HOST = "10.255.255.255"
local KONG_VERSION = require("kong.meta")._VERSION
local PLUGINS_LIST

local consumers_schema_def = require "kong.db.schema.entities.consumers"
local services_schema_def = require "kong.db.schema.entities.services"
local plugins_schema_def = require "kong.db.schema.entities.plugins"
local routes_schema_def = require "kong.db.schema.entities.routes"
local prefix_handler = require "kong.cmd.utils.prefix_handler"
local dc_blueprints = require "spec.fixtures.dc_blueprints"
local conf_loader = require "kong.conf_loader"
local kong_global = require "kong.global"
local Blueprints = require "spec.fixtures.blueprints"
local pl_stringx = require "pl.stringx"
local constants = require "kong.constants"
local pl_tablex = require "pl.tablex"
local pl_utils = require "pl.utils"
local pl_path = require "pl.path"
local pl_file = require "pl.file"
local version = require "version"
local pl_dir = require "pl.dir"
local pl_Set = require "pl.Set"
local Schema = require "kong.db.schema"
local Entity = require "kong.db.schema.entity"
local cjson = require "cjson.safe"
local utils = require "kong.tools.utils"
local http = require "resty.http"
local nginx_signals = require "kong.cmd.utils.nginx_signals"
local log = require "kong.cmd.utils.log"
local DB = require "kong.db"

local ffi = require "ffi"
local invoke_plugin = require "kong.enterprise_edition.invoke_plugin"
local portal_router = require "kong.portal.router"
local rbac = require "kong.rbac"
local ssl = require "ngx.ssl"
local ws_client = require "resty.websocket.client"
local table_clone = require "table.clone"
local https_server = require "spec.fixtures.https_server"
local stress_generator = require "spec.fixtures.stress_generator"
local resty_signal = require "resty.signal"
local lfs = require "lfs"

-- XXX EE
local dist_constants = require "kong.enterprise_edition.distributions_constants"
local kong_vitals = require "kong.vitals"
-- EE

ffi.cdef [[
  int setenv(const char *name, const char *value, int overwrite);
  int unsetenv(const char *name);
]]


local kong_exec   -- forward declaration


log.set_lvl(log.levels.quiet) -- disable stdout logs in tests

-- Add to package path so dao helpers can insert custom plugins
-- (while running from the busted environment)
do
  local paths = {}
  table.insert(paths, os.getenv("KONG_LUA_PACKAGE_PATH"))
  table.insert(paths, CUSTOM_PLUGIN_PATH)
  -- XXX EE custom plugins for enterprise tests
  table.insert(paths, CUSTOM_EE_PLUGIN_PATH)
  table.insert(paths, CUSTOM_VAULT_PATH)
  table.insert(paths, package.path)
  package.path = table.concat(paths, ";")
end

--- Returns the OpenResty version.
-- Extract the current OpenResty version in use and returns
-- a numerical representation of it.
-- Ex: `1.11.2.2` -> `11122`
-- @function openresty_ver_num
local function openresty_ver_num()
  local nginx_bin = assert(nginx_signals.find_nginx_bin())
  local _, _, _, stderr = pl_utils.executeex(string.format("%s -V", nginx_bin))

  local a, b, c, d = string.match(stderr or "", "openresty/(%d+)%.(%d+)%.(%d+)%.(%d+)")
  if not a then
    error("could not execute 'nginx -V': " .. stderr)
  end

  return tonumber(a .. b .. c .. d)
end

--- Unindent a multi-line string for proper indenting in
-- square brackets.
-- @function unindent
-- @usage
-- local u = helpers.unindent
--
-- u[[
--     hello world
--     foo bar
-- ]]
--
-- -- will return: "hello world\nfoo bar"
local function unindent(str, concat_newlines, spaced_newlines)
  str = string.match(str, "(.-%S*)%s*$")
  if not str then
    return ""
  end

  local level  = math.huge
  local prefix = ""
  local len

  str = str:match("^%s") and "\n" .. str or str
  for pref in str:gmatch("\n(%s+)") do
    len = #prefix

    if len < level then
      level  = len
      prefix = pref
    end
  end

  local repl = concat_newlines and "" or "\n"
  repl = spaced_newlines and " " or repl

  return (str:gsub("^\n%s*", ""):gsub("\n" .. prefix, repl):gsub("\n$", ""):gsub("\\r", "\r"))
end


--- Set an environment variable
-- @function setenv
-- @param env (string) name of the environment variable
-- @param value the value to set
-- @return true on success, false otherwise
local function setenv(env, value)
  return ffi.C.setenv(env, value, 1) == 0
end


--- Unset an environment variable
-- @function unsetenv
-- @param env (string) name of the environment variable
-- @return true on success, false otherwise
local function unsetenv(env)
  return ffi.C.unsetenv(env) == 0
end


--- Write a yaml file.
-- @function make_yaml_file
-- @param content (string) the yaml string to write to the file, if omitted the
-- current database contents will be written using `kong config db_export`.
-- @param filename (optional) if not provided, a temp name will be created
-- @return filename of the file written
local function make_yaml_file(content, filename)
  local filename = filename or pl_path.tmpname() .. ".yml"
  if content then
    local fd = assert(io.open(filename, "w"))
    assert(fd:write(unindent(content)))
    assert(fd:write("\n")) -- ensure last line ends in newline
    assert(fd:close())
  else
    assert(kong_exec("config db_export --conf "..TEST_CONF_PATH.." "..filename))
  end
  return filename
end


local get_available_port = function()
  local socket = require("socket")
  local server = assert(socket.bind("*", 0))
  local _, port = server:getsockname()
  server:close()
  return tonumber(port)
end


---------------
-- Conf and DAO
---------------
local conf = assert(conf_loader(TEST_CONF_PATH))

_G.kong = kong_global.new()
kong_global.init_pdk(_G.kong, conf)
ngx.ctx.KONG_PHASE = kong_global.phases.access
_G.kong.core_cache = {
  get = function(self, key, opts, func, ...)
    if key == constants.CLUSTER_ID_PARAM_KEY then
      return "123e4567-e89b-12d3-a456-426655440000"
    end

    return func(...)
  end
}

local db = assert(DB.new(conf))
assert(db:init_connector())
db.vaults:load_vault_schemas(conf.loaded_vaults)
db.plugins:load_plugin_schemas(conf.loaded_plugins)
local blueprints = assert(Blueprints.new(db))
local dcbp
local config_yml


kong.db = db


local cache

--- Gets the ml_cache instance.
-- @function get_cache
-- @param db the database object
-- @return ml_cache instance
local function get_cache(db)
  if not cache then
    -- disable the unix domain socket based events library
    -- because unix domain socket is not available in the current environment
    rawset(kong.configuration, "legacy_worker_events", true)
    local worker_events = assert(kong_global.init_worker_events())
    local cluster_events = assert(kong_global.init_cluster_events(conf, db))
    cache = assert(kong_global.init_cache(conf,
                                          cluster_events,
                                          worker_events
                                          ))
  end

  return cache
end


kong.cache = get_cache(db)

local vitals
local function get_vitals(db)
  if not vitals then
    vitals = kong_vitals.new({
      db = db,
      ttl_seconds = 3600,
      ttl_minutes = 24 * 60,
      ttl_days = 30,
    })
  end

  return vitals
end

kong.vitals = get_vitals(db)

--- Iterator over DB strategies.
-- @function each_strategy
-- @param strategies (optional string array) explicit list of strategies to use,
-- defaults to `{ "postgres", "cassandra" }`.
-- @see all_strategies
-- @usage
-- -- repeat all tests for each strategy
-- for _, strategy_name in helpers.each_strategy() do
--   describe("my test set [#" .. strategy .. "]", function()
--
--     -- add your tests here
--
--   end)
-- end
local function each_strategy() -- luacheck: ignore   -- required to trick ldoc into processing for docs
end

--- Iterator over all strategies, the DB ones and the DB-less one.
-- To test with DB-less, check the example.
-- @function all_strategies
-- @param strategies (optional string array) explicit list of strategies to use,
-- defaults to `{ "postgres", "cassandra", "off" }`.
-- @see each_strategy
-- @see make_yaml_file
-- @usage
-- -- example of using DB-less testing
--
-- -- use "all_strategies" to iterate over; "postgres", "cassandra", "off"
-- for _, strategy in helpers.all_strategies() do
--   describe(PLUGIN_NAME .. ": (access) [#" .. strategy .. "]", function()
--
--     lazy_setup(function()
--
--       -- when calling "get_db_utils" with "strategy=off", we still use
--       -- "postgres" so we can write the test setup to the database.
--       local bp = helpers.get_db_utils(
--                      strategy == "off" and "postgres" or strategy,
--                      nil, { PLUGIN_NAME })
--
--       -- Inject a test route, when "strategy=off" it will still be written
--       -- to Postgres.
--       local route1 = bp.routes:insert({
--         hosts = { "test1.com" },
--       })
--
--       -- start kong
--       assert(helpers.start_kong({
--         -- set the strategy
--         database   = strategy,
--         nginx_conf = "spec/fixtures/custom_nginx.template",
--         plugins = "bundled," .. PLUGIN_NAME,
--
--         -- The call to "make_yaml_file" will write the contents of
--         -- the database to a temporary file, which filename is returned.
--         -- But only when "strategy=off".
--         declarative_config = strategy == "off" and helpers.make_yaml_file() or nil,
--
--         -- the below lines can be omitted, but are just to prove that the test
--         -- really runs DB-less despite that Postgres was used as intermediary
--         -- storage.
--         pg_host = strategy == "off" and "unknownhost.konghq.com" or nil,
--         cassandra_contact_points = strategy == "off" and "unknownhost.konghq.com" or nil,
--       }))
--     end)
--
--     ... rest of your test file
local function all_strategies() -- luacheck: ignore   -- required to trick ldoc into processing for docs
end

do
  local def_db_strategies = {"postgres", "cassandra"}
  local def_all_strategies = {"postgres", "cassandra", "off"}
  local env_var = os.getenv("KONG_DATABASE")
  if env_var then
    def_db_strategies = { env_var }
    def_all_strategies = { env_var }
  end
  local db_available_strategies = pl_Set(def_db_strategies)
  local all_available_strategies = pl_Set(def_all_strategies)

  local function iter(strategies, i)
    i = i + 1
    local strategy = strategies[i]
    if strategy then
      return i, strategy
    end
  end

  each_strategy = function(strategies)
    if not strategies then
      return iter, def_db_strategies, 0
    end

    for i = #strategies, 1, -1 do
      if not db_available_strategies[strategies[i]] then
        table.remove(strategies, i)
      end
    end
    return iter, strategies, 0
  end

  all_strategies = function(strategies)
    if not strategies then
      return iter, def_all_strategies, 0
    end

    for i = #strategies, 1, -1 do
      if not all_available_strategies[strategies[i]] then
        table.remove(strategies, i)
      end
    end
    return iter, strategies, 0
  end
end

local function truncate_tables(db, tables)
  if not tables then
    return
  end

  for _, t in ipairs(tables) do
    if db[t] and db[t].schema then
      db[t]:truncate()
    end
  end
end

local function bootstrap_database(db)
  local schema_state = assert(db:schema_state())
  if schema_state.needs_bootstrap then
    assert(db:schema_bootstrap())
  end

  if schema_state.new_migrations then
    assert(db:run_migrations(schema_state.new_migrations, {
      run_up = true,
      run_teardown = true,
    }))
  end
end

--- Gets the database utility helpers and prepares the database for a testrun.
-- This will a.o. bootstrap the datastore and truncate the existing data that
-- migth be in it. The BluePrint returned can be used to create test entities
-- in the database.
-- @function get_db_utils
-- @param strategy (optional) the database strategy to use, will default to the
-- strategy in the test configuration.
-- @param tables (optional) tables to truncate, this can be used to accelarate
-- tests if only a few tables are used. By default all tables will be truncated.
-- @param plugins (optional) array of plugins to mark as loaded. Since kong will
-- load all the bundled plugins by default, this is useful mostly for marking
-- custom plugins as loaded.
-- @param vaults (optional) vault configuration to use.
-- @param skip_migrations (optional) if true, migrations will not be run.
-- @return BluePrint, DB
-- @usage
-- local PLUGIN_NAME = "my_fancy_plugin"
-- local bp = helpers.get_db_utils("postgres", nil, { PLUGIN_NAME })
--
-- -- Inject a test route. No need to create a service, there is a default
-- -- service which will echo the request.
-- local route1 = bp.routes:insert({
--   hosts = { "test1.com" },
-- })
-- -- add the plugin to test to the route we created
-- bp.plugins:insert {
--   name = PLUGIN_NAME,
--   route = { id = route1.id },
--   config = {},
-- }
local function get_db_utils(strategy, tables, plugins, vaults, skip_migrations)
  strategy = strategy or conf.database
  if tables ~= nil and type(tables) ~= "table" then
    error("arg #2 must be a list of tables to truncate", 2)
  end
  if plugins ~= nil and type(plugins) ~= "table" then
    error("arg #3 must be a list of plugins to enable", 2)
  end

  if plugins then
    for _, plugin in ipairs(plugins) do
      conf.loaded_plugins[plugin] = true
    end
  end

  if vaults ~= nil and type(vaults) ~= "table" then
    error("arg #4 must be a list of vaults to enable", 2)
  end

  if vaults then
    for _, vault in ipairs(vaults) do
      conf.loaded_vaults[vault] = true
    end
  end

  -- Clean workspaces from the context - otherwise, migrations will fail,
  -- as some of them have dao calls
  -- If `no_truncate` is falsey, `dao:truncate` and `db:truncate` are called,
  -- and these set the workspace back again to the new `default` workspace
  ngx.ctx.workspace = nil

  -- DAO (DB module)
  local db = assert(DB.new(conf, strategy))
  assert(db:init_connector())

  if not skip_migrations then
    bootstrap_database(db)
  end

  do
    local database = conf.database
    conf.database = strategy
    conf.database = database
  end

  db:truncate("plugins")
  assert(db.vaults:load_vault_schemas(conf.loaded_vaults))
  assert(db.plugins:load_plugin_schemas(conf.loaded_plugins))

  -- XXX EE
  kong.invoke_plugin = invoke_plugin.new {
    loaded_plugins = db.plugins:get_handlers(),
    kong_global = kong_global,
  }

  -- cleanup the tags table, since it will be hacky and
  -- not necessary to implement "truncate trigger" in Cassandra
  db:truncate("tags")

  -- initialize portal router
  kong.portal_router = portal_router.new(db)

  _G.kong.db = db

  -- cleanup tables
  if not tables then
    assert(db:truncate())

  else
    tables[#tables + 1] = "workspaces"
    truncate_tables(db, tables)
  end

  -- blueprints
  local bp
  if strategy ~= "off" then
    bp = assert(Blueprints.new(db))
    dcbp = nil
  else
    bp = assert(dc_blueprints.new(db))
    dcbp = bp
  end

  if plugins then
    for _, plugin in ipairs(plugins) do
      conf.loaded_plugins[plugin] = false
    end
  end

  rbac.register_dao_hooks(db)
  if vaults then
    for _, vault in ipairs(vaults) do
      conf.loaded_vaults[vault] = false
    end
  end

  if strategy ~= "off" then
    local workspaces = require "kong.workspaces"
    workspaces.upsert_default(db)
  end

  -- calculation can only happen here because this function
  -- initializes the kong.db instance
  PLUGINS_LIST = assert(kong.db.plugins:get_handlers())
  table.sort(PLUGINS_LIST, function(a, b)
    return a.name:lower() < b.name:lower()
  end)

  PLUGINS_LIST = pl_tablex.map(function(p)
    return { name = p.name, version = p.handler.VERSION, }
  end, PLUGINS_LIST)

  return bp, db
end

-----------------
-- Custom helpers
-----------------
local resty_http_proxy_mt = setmetatable({}, { __index = http })
resty_http_proxy_mt.__index = resty_http_proxy_mt

local pack = function(...) return { n = select("#", ...), ... } end
local unpack = function(t) return unpack(t, 1, t.n) end

--- Prints all returned parameters.
-- Simple debugging aid, it will pass all received parameters, hence will not
-- influence the flow of the code. See also `fail`.
-- @function intercept
-- @see fail
-- @usage -- modify
-- local a,b = some_func(c,d)
-- -- into
-- local a,b = intercept(some_func(c,d))
local function intercept(...)
  local args = pack(...)
  print(require("pl.pretty").write(args))
  return unpack(args)
end


-- Prepopulate Schema's cache
Schema.new(consumers_schema_def)
Schema.new(services_schema_def)
Schema.new(routes_schema_def)

local plugins_schema = assert(Entity.new(plugins_schema_def))


--- Validate a plugin configuration against a plugin schema.
-- @function validate_plugin_config_schema
-- @param config The configuration to validate. This is not the full schema,
-- only the `config` sub-object needs to be passed.
-- @param schema_def The schema definition
-- @return the validated schema, or nil+error
local function validate_plugin_config_schema(config, schema_def)
  assert(plugins_schema:new_subschema(schema_def.name, schema_def))
  local entity = {
    id = utils.uuid(),
    name = schema_def.name,
    config = config
  }
  local entity_to_insert, err = plugins_schema:process_auto_fields(entity, "insert")
  if err then
    return nil, err
  end
  local _, err = plugins_schema:validate_insert(entity_to_insert)
  if err then return
    nil, err
  end
  return entity_to_insert
end


-- Case insensitive lookup function, returns the value and the original key. Or
-- if not found nil and the search key
-- @usage -- sample usage
-- local test = { SoMeKeY = 10 }
-- print(lookup(test, "somekey"))  --> 10, "SoMeKeY"
-- print(lookup(test, "NotFound")) --> nil, "NotFound"
local function lookup(t, k)
  local ok = k
  if type(k) ~= "string" then
    return t[k], k
  else
    k = k:lower()
  end
  for key, value in pairs(t) do
    if tostring(key):lower() == k then
      return value, key
    end
  end
  return nil, ok
end



--- http_client.
-- An http-client class to perform requests.
--
-- * Based on [lua-resty-http](https://github.com/pintsized/lua-resty-http) but
-- with some modifications
--
-- * Additional convenience methods will be injected for the following methods;
-- "get", "post", "put", "patch", "delete". Each of these methods comes with a
-- built-in assert. The signature of the functions is `client:get(path, opts)`.
--
-- * Body will be formatted according to the "Content-Type" header, see `http_client:send`.
--
-- * Query parameters will be added, see `http_client:send`.
--
-- @section http_client
-- @usage
-- -- example usage of the client
-- local client = helpers.proxy_client()
-- -- no need to check for `nil+err` since it is already wrapped in an assert
--
-- local opts = {
--   headers = {
--     ["My-Header"] = "my header value"
--   }
-- }
-- local result = client:get("/services/foo", opts)
-- -- the 'get' is wrapped in an assert, so again no need to check for `nil+err`


--- Send a http request.
-- Based on [lua-resty-http](https://github.com/pintsized/lua-resty-http).
--
-- * If `opts.body` is a table and "Content-Type" header contains
-- `application/json`, `www-form-urlencoded`, or `multipart/form-data`, then it
-- will automatically encode the body according to the content type.
--
-- * If `opts.query` is a table, a query string will be constructed from it and
-- appended to the request path (assuming none is already present).
--
-- * instead of this generic function there are also shortcut functions available
-- for every method, eg. `client:get`, `client:post`, etc. See `http_client`.
--
-- @function http_client:send
-- @param opts table with options. See [lua-resty-http](https://github.com/pintsized/lua-resty-http)
function resty_http_proxy_mt:send(opts)
  local cjson = require "cjson"
  local utils = require "kong.tools.utils"

  opts = opts or {}

  -- build body
  local headers = opts.headers or {}
  local content_type, content_type_name = lookup(headers, "Content-Type")
  content_type = content_type or ""
  local t_body_table = type(opts.body) == "table"
  if string.find(content_type, "application/json") and t_body_table then
    opts.body = cjson.encode(opts.body)
  elseif string.find(content_type, "www-form-urlencoded", nil, true) and t_body_table then
    opts.body = utils.encode_args(opts.body, true, opts.no_array_indexes)
  elseif string.find(content_type, "multipart/form-data", nil, true) and t_body_table then
    local form = opts.body
    local boundary = "8fd84e9444e3946c"
    local body = ""

    for k, v in pairs(form) do
      body = body .. "--" .. boundary .. "\r\nContent-Disposition: form-data; name=\"" .. k .. "\"\r\n\r\n" .. tostring(v) .. "\r\n"
    end

    if body ~= "" then
      body = body .. "--" .. boundary .. "--\r\n"
    end

    local clength = lookup(headers, "content-length")
    if not clength and not opts.dont_add_content_length then
      headers["content-length"] = #body
    end

    if not content_type:find("boundary=") then
      headers[content_type_name] = content_type .. "; boundary=" .. boundary
    end

    opts.body = body
  end

  -- build querystring (assumes none is currently in 'opts.path')
  if type(opts.query) == "table" then
    local qs = utils.encode_args(opts.query)
    opts.path = opts.path .. "?" .. qs
    opts.query = nil
  end

  local res, err = self:request(opts)
  if res then
    -- wrap the read_body() so it caches the result and can be called multiple
    -- times
    local reader = res.read_body
    res.read_body = function(self)
      if not self._cached_body and not self._cached_error then
        self._cached_body, self._cached_error = reader(self)
      end
      return self._cached_body, self._cached_error
    end
  end

  return res, err
end

-- Implements http_client:get("path", [options]), as well as post, put, etc.
-- These methods are equivalent to calling http_client:send, but are shorter
-- They also come with a built-in assert
for _, method_name in ipairs({"get", "post", "put", "patch", "delete"}) do
  resty_http_proxy_mt[method_name] = function(self, path, options)
    local full_options = kong.table.merge({ method = method_name:upper(), path = path}, options)
    return assert(self:send(full_options))
  end
end


--- Creates a http client from options.
-- Instead of using this client, you'll probably want to use the pre-configured
-- clients available as `proxy_client`, `admin_client`, etc. because these come
-- pre-configured and connected to the underlying Kong test instance.
--
-- @function http_client_opts
-- @param options connection and other options
-- @return http client
-- @see http_client:send
-- @see proxy_client
-- @see proxy_ssl_client
-- @see admin_client
-- @see admin_ssl_client
local function http_client_opts(options)
  if not options.scheme then
    options = utils.deep_copy(options)
    options.scheme = "http"
    if options.port == 443 then
      options.scheme = "https"
    else
      options.scheme = "http"
    end
  end

  local self = setmetatable(assert(http.new()), resty_http_proxy_mt)
  local _, err = self:connect(options)
  if err then
    error("Could not connect to " .. (options.host or "unknown") .. ":" .. (options.port or "unknown") .. ": " .. err)
  end

  if options.connect_timeout and
     options.send_timeout    and
     options.read_timeout
  then
    self:set_timeouts(options.connect_timeout, options.send_timeout, options.read_timeout)
  else
    self:set_timeout(options.timeout or 10000)
  end

  return self
end


--- Creates a http client.
-- Instead of using this client, you'll probably want to use the pre-configured
-- clients available as `proxy_client`, `admin_client`, etc. because these come
-- pre-configured and connected to the underlying Kong test instance.
--
-- @function http_client
-- @param host hostname to connect to
-- @param port port to connect to
-- @param timeout in seconds
-- @return http client
-- @see http_client:send
-- @see proxy_client
-- @see proxy_ssl_client
-- @see admin_client
-- @see admin_ssl_client
local function http_client(host, port, timeout)
  if type(host) == "table" then
    return http_client_opts(host)
  end

  return http_client_opts({
    host = host,
    port = port,
    timeout = timeout,
  })
end


--- Returns the proxy port.
-- @function get_proxy_port
-- @param ssl (boolean) if `true` returns the ssl port
-- @param http2 (boolean) if `true` returns the http2 port
local function get_proxy_port(ssl, http2)
  if ssl == nil then ssl = false end
  for _, entry in ipairs(conf.proxy_listeners) do
    if entry.ssl == ssl and (http2 == nil or entry.http2 == http2) then
      return entry.port
    end
  end
  error("No proxy port found for ssl=" .. tostring(ssl), 2)
end


--- Returns the proxy ip.
-- @function get_proxy_ip
-- @param ssl (boolean) if `true` returns the ssl ip address
-- @param http2 (boolean) if `true` returns the http2 ip address
local function get_proxy_ip(ssl, http2)
  if ssl == nil then ssl = false end
  for _, entry in ipairs(conf.proxy_listeners) do
    if entry.ssl == ssl and (http2 == nil or entry.http2 == http2) then
      return entry.ip
    end
  end
  error("No proxy ip found for ssl=" .. tostring(ssl), 2)
end


--- returns a pre-configured `http_client` for the Kong proxy port.
-- @function proxy_client
-- @param timeout (optional, number) the timeout to use
-- @param forced_port (optional, number) if provided will override the port in
-- the Kong configuration with this port
local function proxy_client(timeout, forced_port)
  local proxy_ip = get_proxy_ip(false)
  local proxy_port = get_proxy_port(false)
  assert(proxy_ip, "No http-proxy found in the configuration")
  return http_client_opts({
    scheme = "http",
    host = proxy_ip,
    port = forced_port or proxy_port,
    timeout = timeout or 60000,
  })
end


--- returns a pre-configured `http_client` for the Kong SSL proxy port.
-- @function proxy_ssl_client
-- @param timeout (optional, number) the timeout to use
-- @param sni (optional, string) the sni to use
local function proxy_ssl_client(timeout, sni)
  local proxy_ip = get_proxy_ip(true, true)
  local proxy_port = get_proxy_port(true, true)
  assert(proxy_ip, "No https-proxy found in the configuration")
  local client = http_client_opts({
    scheme = "https",
    host = proxy_ip,
    port = proxy_port,
    timeout = timeout or 60000,
    ssl_verify = false,
    ssl_server_name = sni,
  })
    return client
end


--- returns a pre-configured `http_client` for the Kong admin port.
-- @function admin_client
-- @param timeout (optional, number) the timeout to use
-- @param forced_port (optional, number) if provided will override the port in
-- the Kong configuration with this port
local function admin_client(timeout, forced_port)
  local admin_ip, admin_port
  for _, entry in ipairs(conf.admin_listeners) do
    if entry.ssl == false then
      admin_ip = entry.ip
      admin_port = entry.port
    end
  end
  assert(admin_ip, "No http-admin found in the configuration")
  return http_client_opts({
    scheme = "http",
    host = admin_ip,
    port = forced_port or admin_port,
    timeout = timeout or 60000
  })
end

--- returns a pre-configured `http_client` for the Kong admin SSL port.
-- @function admin_ssl_client
-- @param timeout (optional, number) the timeout to use
local function admin_ssl_client(timeout)
  local admin_ip, admin_port
  for _, entry in ipairs(conf.proxy_listeners) do
    if entry.ssl == true then
      admin_ip = entry.ip
      admin_port = entry.port
    end
  end
  assert(admin_ip, "No https-admin found in the configuration")
  local client = http_client_opts({
    scheme = "https",
    host = admin_ip,
    port = admin_port,
    timeout = timeout or 60000,
  })
  return client
end


----------------
-- HTTP2 and GRPC clients
-- @section Shell-helpers


-- Generate grpcurl flags from a table of `flag-value`. If `value` is not a
-- string, value is ignored and `flag` is passed as is.
local function gen_grpcurl_opts(opts_t)
  local opts_l = {}

  for opt, val in pairs(opts_t) do
    if val ~= false then
      opts_l[#opts_l + 1] = opt .. " " .. (type(val) == "string" and val or "")
    end
  end

  return table.concat(opts_l, " ")
end


--- Creates an HTTP/2 client, based on the lua-http library.
-- @function http2_client
-- @param host hostname to connect to
-- @param port port to connect to
-- @param tls boolean indicating whether to establish a tls session
-- @return http2 client
local function http2_client(host, port, tls)
  local host = assert(host)
  local port = assert(port)
  tls = tls or false

  -- if Kong/lua-pack is loaded, unload it first
  -- so lua-http can use implementation from compat53.string
  package.loaded.string.unpack = nil
  package.loaded.string.pack = nil

  local request = require "http.request"
  local req = request.new_from_uri({
    scheme = tls and "https" or "http",
    host = host,
    port = port,
  })
  req.version = 2
  req.tls = tls

  if tls then
    local http_tls = require "http.tls"
    local openssl_ctx = require "openssl.ssl.context"
    local n_ctx = http_tls.new_client_context()
    n_ctx:setVerify(openssl_ctx.VERIFY_NONE)
    req.ctx = n_ctx
  end

  local meta = getmetatable(req) or {}

  meta.__call = function(req, opts)
    local headers = opts and opts.headers
    local timeout = opts and opts.timeout

    for k, v in pairs(headers or {}) do
      req.headers:upsert(k, v)
    end

    local headers, stream = req:go(timeout)
    local body = stream:get_body_as_string()
    return body, headers
  end

  return setmetatable(req, meta)
end


--- returns a pre-configured cleartext `http2_client` for the Kong proxy port.
-- @function proxy_client_h2c
-- @return http2 client
local function proxy_client_h2c()
  local proxy_ip = get_proxy_ip(false, true)
  local proxy_port = get_proxy_port(false, true)
  assert(proxy_ip, "No http-proxy found in the configuration")
  return http2_client(proxy_ip, proxy_port)
end


--- returns a pre-configured TLS `http2_client` for the Kong SSL proxy port.
-- @function proxy_client_h2
-- @return http2 client
local function proxy_client_h2()
  local proxy_ip = get_proxy_ip(true, true)
  local proxy_port = get_proxy_port(true, true)
  assert(proxy_ip, "No https-proxy found in the configuration")
  return http2_client(proxy_ip, proxy_port, true)
end

local exec -- forward declaration

--- Creates a gRPC client, based on the grpcurl CLI.
-- @function grpc_client
-- @param host hostname to connect to
-- @param port port to connect to
-- @param opts table with options supported by grpcurl
-- @return grpc client
local function grpc_client(host, port, opts)
  local host = assert(host)
  local port = assert(tostring(port))

  opts = opts or {}
  if not opts["-proto"] then
    opts["-proto"] = MOCK_GRPC_UPSTREAM_PROTO_PATH
  end

  return setmetatable({
    opts = opts,
    cmd_template = string.format("bin/grpcurl %%s %s:%s %%s", host, port)

  }, {
    __call = function(t, args)
      local service = assert(args.service)
      local body = args.body

      local t_body = type(body)
      if t_body ~= "nil" then
        if t_body == "table" then
          body = cjson.encode(body)
        end

        args.opts["-d"] = string.format("'%s'", body)
      end

      local opts = gen_grpcurl_opts(pl_tablex.merge(t.opts, args.opts, true))
      local ok, _, out, err = exec(string.format(t.cmd_template, opts, service), true)

      if ok then
        return ok, ("%s%s"):format(out or "", err or "")
      else
        return nil, ("%s%s"):format(out or "", err or "")
      end
    end
  })
end


--- returns a pre-configured `grpc_client` for the Kong proxy port.
-- @function proxy_client_grpc
-- @param host hostname to connect to
-- @param port port to connect to
-- @return grpc client
local function proxy_client_grpc(host, port)
  local proxy_ip = host or get_proxy_ip(false, true)
  local proxy_port = port or get_proxy_port(false, true)
  assert(proxy_ip, "No http-proxy found in the configuration")
  return grpc_client(proxy_ip, proxy_port, {["-plaintext"] = true})
end

--- returns a pre-configured `grpc_client` for the Kong SSL proxy port.
-- @function proxy_client_grpcs
-- @param host hostname to connect to
-- @param port port to connect to
-- @return grpc client
local function proxy_client_grpcs(host, port)
  local proxy_ip = host or get_proxy_ip(true, true)
  local proxy_port = port or get_proxy_port(true, true)
  assert(proxy_ip, "No https-proxy found in the configuration")
  return grpc_client(proxy_ip, proxy_port, {["-insecure"] = true})
end


---
-- TCP/UDP server helpers
--
-- @section servers


--- Starts a local TCP server.
-- Accepts a single connection (or multiple, if given `opts.requests`)
-- and then closes, echoing what was received (last read, in case
-- of multiple requests).
-- @function tcp_server
-- @tparam number port The port where the server will be listening on
-- @tparam[opt] table opts options defining the server's behavior with the following fields:
-- @tparam[opt=60] number opts.timeout time (in seconds) after which the server exits
-- @tparam[opt=1] number opts.requests the number of requests to accept before exiting
-- @tparam[opt=false] bool opts.tls make it a TLS server if truthy
-- @tparam[opt] string opts.prefix a prefix to add to the echoed data received
-- @return A thread object (from the `llthreads2` Lua package)
-- @see kill_tcp_server
local function tcp_server(port, opts)
  local threads = require "llthreads2.ex"
  opts = opts or {}
  local thread = threads.new({
    function(port, opts)
      local socket = require "socket"
      local server = assert(socket.tcp())
      server:settimeout(opts.timeout or 60)
      assert(server:setoption("reuseaddr", true))
      assert(server:bind("*", port))
      assert(server:listen())
      local line
      local oks, fails = 0, 0
      local handshake_done = false
      local n = opts.requests or 1
      for _ = 1, n + 1 do
        local client, err
        if opts.timeout then
          client, err = server:accept()
          if err == "timeout" then
            line = "timeout"
            break

          else
            assert(client, err)
          end

        else
          client = assert(server:accept())
        end

        if opts.tls and handshake_done then
          local ssl = require "spec.helpers.ssl"

          local params = {
            mode = "server",
            protocol = "any",
            key = "spec/fixtures/kong_spec.key",
            certificate = "spec/fixtures/kong_spec.crt",
          }

          client = ssl.wrap(client, params)
          client:dohandshake()
        end

        line, err = client:receive()
        if err == "closed" then
          fails = fails + 1

        else
          if not handshake_done then
            assert(line == "\\START")
            client:send("\\OK\n")
            handshake_done = true

          else
            if line == "@DIE@" then
              client:send(string.format("%d:%d\n", oks, fails))
              client:close()
              break
            end

            oks = oks + 1

        client:send((opts.prefix or "") .. line .. "\n")
          end

        client:close()
      end
      end
      server:close()
      return line
    end
  }, port, opts)

  local thr = thread:start()

  -- not necessary for correctness because we do the handshake,
  -- but avoids harmless "connection error" messages in the wait loop
  -- in case the client is ready before the server below.
  ngx.sleep(0.001)

  local sock = ngx.socket.tcp()
  sock:settimeout(0.01)
  while true do
    if sock:connect("localhost", port) then
      sock:send("\\START\n")
      local ok = sock:receive()
      sock:close()
      if ok == "\\OK" then
        break
      end
    end
  end
  sock:close()

  return thr
end


--- Stops a local TCP server.
-- A server previously created with `tcp_server` can be stopped prematurely by
-- calling this function.
-- @function kill_tcp_server
-- @param port the port the TCP server is listening on.
-- @return oks, fails; the number of successes and failures processed by the server
-- @see tcp_server
local function kill_tcp_server(port)
  local sock = ngx.socket.tcp()
  assert(sock:connect("localhost", port))
  assert(sock:send("@DIE@\n"))
  local str = assert(sock:receive())
  assert(sock:close())
  local oks, fails = str:match("(%d+):(%d+)")
  return tonumber(oks), tonumber(fails)
end


--- Starts a local HTTP server.
-- Accepts a single connection and then closes. Sends a 200 ok, 'Connection:
-- close' response.
-- If the request received has path `/delay` then the response will be delayed
-- by 2 seconds.
-- @function http_server
-- @tparam number port The port the server will be listening on
-- @tparam[opt] table opts options defining the server's behavior with the following fields:
-- @tparam[opt=60] number opts.timeout time (in seconds) after which the server exits
-- @return A thread object (from the `llthreads2` Lua package)
-- @see kill_http_server
local function http_server(port, opts)
  local threads = require "llthreads2.ex"
  opts = opts or {}
  local thread = threads.new({
    function(port, opts)
      local socket = require "socket"
      local server = assert(socket.tcp())
      server:settimeout(opts.timeout or 60)
      assert(server:setoption('reuseaddr', true))
      assert(server:bind("*", port))
      assert(server:listen())
      local client = assert(server:accept())

      local lines = {}
      local line, err
      repeat
        line, err = client:receive("*l")
        if err then
          break
        else
          table.insert(lines, line)
        end
      until line == ""

      if #lines > 0 and lines[1] == "GET /delay HTTP/1.0" then
        ngx.sleep(2)
      end

      if err then
        server:close()
        error(err)
      end

      local body, _ = client:receive("*a")

      client:send("HTTP/1.1 200 OK\r\nConnection: close\r\n\r\n")
      client:close()
      server:close()

      return lines, body
    end
  }, port, opts)

  return thread:start()
end


--- Stops a local HTTP server.
-- A server previously created with `http_server` can be stopped prematurely by
-- calling this function.
-- @function kill_http_server
-- @param port the port the HTTP server is listening on.
-- @see http_server
local function kill_http_server(port)
  os.execute("fuser -n tcp -k " .. port)
end


--- Starts a local UDP server.
-- Reads the specified number of packets and then closes.
-- The server-thread return values depend on `n`:
--
-- * `n = 1`; returns the received packet (string), or `nil + err`
--
-- * `n > 1`; returns `data + err`, where `data` will always be a table with the
--   received packets. So `err` must explicitly be checked for errors.
-- @function udp_server
-- @tparam[opt=MOCK_UPSTREAM_PORT] number port The port the server will be listening on
-- @tparam[opt=1] number n The number of packets that will be read
-- @tparam[opt=360] number timeout Timeout per read (default 360)
-- @return A thread object (from the `llthreads2` Lua package)
local function udp_server(port, n, timeout)
  local threads = require "llthreads2.ex"

  local thread = threads.new({
    function(port, n, timeout)
      local socket = require "socket"
      local server = assert(socket.udp())
      server:settimeout(timeout or 360)
      server:setoption("reuseaddr", true)
      server:setsockname("127.0.0.1", port)
      local err
      local data = {}
      local handshake_done = false
      local i = 0
      while i < n do
        local pkt, rport
        pkt, err, rport = server:receivefrom()
        if not pkt then
          break
        end
        if pkt == "KONG_UDP_HELLO" then
          if not handshake_done then
            handshake_done = true
            server:sendto("KONG_UDP_READY", "127.0.0.1", rport)
          end
        else
          i = i + 1
          data[i] = pkt
          err = nil -- upon succes it would contain the remote ip address
        end
      end
      server:close()
      return (n > 1 and data or data[1]), err
    end
  }, port or MOCK_UPSTREAM_PORT, n or 1, timeout)
  thread:start()

  local socket = require "socket"
  local handshake = socket.udp()
  handshake:settimeout(0.01)
  handshake:setsockname("127.0.0.1", 0)
  while true do
    handshake:sendto("KONG_UDP_HELLO", "127.0.0.1", port)
    local data = handshake:receive()
    if data == "KONG_UDP_READY" then
      break
    end
  end
  handshake:close()

  return thread
end

--------------------
-- Custom assertions
--
-- @section assertions

local say = require "say"
local luassert = require "luassert.assert"


--- Waits until a specific condition is met.
-- The check function will repeatedly be called (with a fixed interval), until
-- the condition is met. Throws an error on timeout.
--
-- NOTE: this is a regular Lua function, not a Luassert assertion.
-- @function wait_until
-- @param f check function that should return `truthy` when the condition has
-- been met
-- @param timeout (optional) maximum time to wait after which an error is
-- thrown, defaults to 5.
-- @param step (optional) interval between checks, defaults to 0.05.
-- @return nothing. It returns when the condition is met, or throws an error
-- when it times out.
-- @usage
-- -- wait 10 seconds for a file "myfilename" to appear
-- helpers.wait_until(function() return file_exist("myfilename") end, 10)
local function wait_until(f, timeout, step)
  if type(f) ~= "function" then
    error("arg #1 must be a function", 2)
  end

  if timeout ~= nil and type(timeout) ~= "number" then
    error("arg #2 must be a number", 2)
  end

  if step ~= nil and type(step) ~= "number" then
    error("arg #3 must be a number", 2)
  end

  ngx.update_time()

  timeout = timeout or 5
  step = step or 0.05

  local tstart = ngx.time()
  local texp = tstart + timeout
  local ok, res, err

  repeat
    ok, res, err = pcall(f)
    ngx.sleep(step)
    ngx.update_time()
  until not ok or res or ngx.time() >= texp

  if not ok then
    -- report error from `f`, such as assert gone wrong
    error(tostring(res), 2)
  elseif not res and err then
    -- report a failure for `f` to meet its condition
    -- and eventually an error return value which could be the cause
    error("wait_until() timeout: " .. tostring(err) .. " (after delay: " .. timeout .. "s)", 2)
  elseif not res then
    -- report a failure for `f` to meet its condition
    error("wait_until() timeout (after delay " .. timeout .. "s)", 2)
  end
end


--- Waits until no Lua error occurred
-- The check function will repeatedly be called (with a fixed interval), until
-- there is no Lua error occurred
--
-- NOTE: this is a regular Lua function, not a Luassert assertion.
-- @function pwait_until
-- @param f check function
-- @param timeout (optional) maximum time to wait after which an error is
-- thrown, defaults to 5.
-- @param step (optional) interval between checks, defaults to 0.05.
-- @return nothing. It returns when the condition is met, or throws an error
-- when it times out.
local function pwait_until(f, timeout, step)
  wait_until(function()
    return pcall(f)
  end, timeout, step)
end

--- Wait for some timers, throws an error on timeout.
-- 
-- NOTE: this is a regular Lua function, not a Luassert assertion.
-- @function wait_timer
-- @tparam string timer_name_pattern the call will apply to all timers matching this string
-- @tparam boolean plain if truthy, the `timer_name_pattern` will be matched plain, so without pattern matching
-- @tparam string mode one of: "all-finish", "all-running", "any-finish", "any-running", or "worker-wide-all-finish"
-- 
-- any-finish: At least one of the timers that were matched finished
-- 
-- all-finish: All timers that were matched finished
-- 
-- any-running: At least one of the timers that were matched is running
-- 
-- all-running: All timers that were matched are running
-- 
-- worker-wide-all-finish: All the timers in the worker that were matched finished
-- @tparam[opt=2] number timeout maximum time to wait
-- @tparam[opt] number admin_client_timeout, to override the default timeout setting
-- @tparam[opt] number forced_admin_port to override the default port of admin API
-- @usage helpers.wait_timer("rate-limiting", true, "all-finish", 10)
local function wait_timer(timer_name_pattern, plain,
                          mode, timeout,
                          admin_client_timeout, forced_admin_port)
  if not timeout then
    timeout = 2
  end

  local _admin_client

  local all_running_each_worker = nil
  local all_finish_each_worker = nil
  local any_running_each_worker = nil
  local any_finish_each_worker = nil

  wait_until(function ()
    if _admin_client then
      _admin_client:close()
    end

    _admin_client = admin_client(admin_client_timeout, forced_admin_port)
    local res = assert(_admin_client:get("/timers"))
    local body = luassert.res_status(200, res)
    local json = assert(cjson.decode(body))
    local worker_id = json.worker.id
    local worker_count = json.worker.count

    if not all_running_each_worker then
      all_running_each_worker = {}
      all_finish_each_worker = {}
      any_running_each_worker = {}
      any_finish_each_worker = {}

      for i = 0, worker_count - 1 do
        all_running_each_worker[i] = false
        all_finish_each_worker[i] = false
        any_running_each_worker[i] = false
        any_finish_each_worker[i] = false
      end
    end

    local is_matched = false

    for timer_name, timer in pairs(json.stats.timers) do
      if string.find(timer_name, timer_name_pattern, 1, plain) then
        is_matched = true

        all_finish_each_worker[worker_id] = false

        if timer.is_running then
          all_running_each_worker[worker_id] = true
          any_running_each_worker[worker_id] = true
          goto continue
        end

        all_running_each_worker[worker_id] = false

        goto continue
      end

      ::continue::
    end

    if not is_matched then
      any_finish_each_worker[worker_id] = true
      all_finish_each_worker[worker_id] = true
    end

    local all_running = false

    local all_finish = false
    local all_finish_worker_wide = true

    local any_running = false
    local any_finish = false

    for _, v in pairs(all_running_each_worker) do
      all_running = all_running or v
    end

    for _, v in pairs(all_finish_each_worker) do
      all_finish = all_finish or v
      all_finish_worker_wide = all_finish_worker_wide and v
    end

    for _, v in pairs(any_running_each_worker) do
      any_running = any_running or v
    end

    for _, v in pairs(any_finish_each_worker) do
      any_finish = any_finish or v
    end

    if mode == "all-running" then
      return all_running
    end

    if mode == "all-finish" then
      return all_finish
    end

    if mode == "worker-wide-all-finish" then
      return all_finish_worker_wide
    end

    if mode == "any-finish" then
      return any_finish
    end

    if mode == "any-running" then
      return any_running
    end

    error("unexpected error")
  end, timeout)
end


--- Waits for invalidation of a cached key by polling the mgt-api
-- and waiting for a 404 response. Throws an error on timeout.
--
-- NOTE: this is a regular Lua function, not a Luassert assertion.
-- @function wait_for_invalidation
-- @param key (string) the cache-key to check
-- @param timeout (optional) in seconds (for default see `wait_until`).
-- @return nothing. It returns when the key is invalidated, or throws an error
-- when it times out.
-- @usage
-- local cache_key = "abc123"
-- helpers.wait_for_invalidation(cache_key, 10)
local function wait_for_invalidation(key, timeout)
  -- TODO: this code is duplicated all over the codebase,
  -- search codebase for "/cache/" endpoint
  local api_client = admin_client()
  wait_until(function()
    local res = api_client:get("/cache/" .. key)
    res:read_body()
    return res.status == 404
  end, timeout)
end


--- Wait for all targets, upstreams, services, and routes update
-- 
-- NOTE: this function is not available for DBless-mode
-- @function wait_for_all_config_update
-- @tparam[opt] table opts a table contains params
-- @tparam[opt=30] number timeout maximum seconds to wait, defatuls is 30
-- @tparam[opt] number admin_client_timeout to override the default timeout setting
-- @tparam[opt] number forced_admin_port to override the default Admin API port
-- @tparam[opt] number proxy_client_timeout to override the default timeout setting
-- @tparam[opt] number forced_proxy_port to override the default proxy port
-- @usage helpers.wait_for_all_config_update()
local function wait_for_all_config_update(opts)
  opts = opts or {}
  local timeout = opts.timeout or 30
  local admin_client_timeout = opts.admin_client_timeout
  local forced_admin_port = opts.forced_admin_port
  local proxy_client_timeout = opts.proxy_client_timeout
  local forced_proxy_port = opts.forced_proxy_port

  local function call_admin_api(method, path, body, expected_status)
    local client = admin_client(admin_client_timeout, forced_admin_port)

    local res

    if string.upper(method) == "POST" then
      res = client:post(path, {
        headers = {["Content-Type"] = "application/json"},
        body = body,
      })

    elseif string.upper(method) == "DELETE" then
      res = client:delete(path)
    end

    local ok, json_or_nil_or_err = pcall(function ()
      assert(res.status == expected_status, "unexpected response code")

      if string.upper(method) == "DELETE" then
        return
      end

      local json = cjson.decode((res:read_body()))
      assert(json ~= nil, "unexpected response body")
      return json
    end)

    client:close()

    assert(ok, json_or_nil_or_err)

    return json_or_nil_or_err
  end

  local upstream_id, target_id, service_id, route_id
  local upstream_name = "really.really.really.really.really.really.really.mocking.upstream.com"
  local service_name = "really-really-really-really-really-really-really-mocking-service"
  local route_path = "/really-really-really-really-really-really-really-mocking-route"

  local host = "localhost"
  local port = get_available_port()

  local server = https_server.new(port, host, "http", nil, 1)

  server:start()

  -- create mocking upstream
  local res = assert(call_admin_api("POST",
                             "/upstreams",
                             { name = upstream_name },
                             201))
  upstream_id = res.id

  -- create mocking target to mocking upstream
  res = assert(call_admin_api("POST",
                       string.format("/upstreams/%s/targets", upstream_id),
                       { target = host .. ":" .. port },
                       201))
  target_id = res.id

  -- create mocking service to mocking upstream
  res = assert(call_admin_api("POST",
                       "/services",
                       { name = service_name, url = "http://" .. upstream_name .. "/always_200" },
                       201))
  service_id = res.id

  -- create mocking route to mocking service
  res = assert(call_admin_api("POST",
                       string.format("/services/%s/routes", service_id),
                       { paths = { route_path }, strip_path = true, path_handling = "v0",},
                       201))
  route_id = res.id

  local ok, err = pcall(function ()
    -- wait for mocking route ready
    pwait_until(function ()
<<<<<<< HEAD
      local proxy = proxy_client()
=======
      local proxy = proxy_client(proxy_client_timeout, forced_proxy_port)
>>>>>>> bc411233
      res  = proxy:get(route_path)
      local ok, err = pcall(assert, res.status == 200)
      proxy:close()
      assert(ok, err)
    end, timeout / 2)
  end)

  if not ok then
    server:shutdown()
    error(err)
  end

  -- delete mocking configurations
  call_admin_api("DELETE", "/routes/" .. route_id, nil, 204)
  call_admin_api("DELETE", "/services/" .. service_id, nil, 204)
  call_admin_api("DELETE", string.format("/upstreams/%s/targets/%s", upstream_id, target_id), nil, 204)
  call_admin_api("DELETE", "/upstreams/" .. upstream_id, nil, 204)

  ok, err = pcall(function ()
    -- wait for mocking configurations to be deleted
    pwait_until(function ()
<<<<<<< HEAD
      local proxy = proxy_client()
=======
      local proxy = proxy_client(proxy_client_timeout, forced_proxy_port)
>>>>>>> bc411233
      res  = proxy:get(route_path)
      local ok, err = pcall(assert, res.status == 404)
      proxy:close()
      assert(ok, err)
    end, timeout / 2)
  end)

  if not ok then
    server:shutdown()
    error(err)
  end

  server:shutdown()

end


--- Waits for a file to meet a certain condition
-- The check function will repeatedly be called (with a fixed interval), until
-- there is no Lua error occurred
--
-- NOTE: this is a regular Lua function, not a Luassert assertion.
-- @function wait_for_file
-- @tparam string mode one of:
-- 
-- "file", "directory", "link", "socket", "named pipe", "char device", "block device", "other"
-- 
-- @tparam string path the file path
-- @tparam[opt=10] number timeout maximum seconds to wait
local function wait_for_file(mode, path, timeout)
  pwait_until(function()
    local result, err = lfs.attributes(path, "mode")
    local msg = string.format("failed to wait for the mode (%s) of '%s': %s",
                              mode, path, tostring(err))
    assert(result == mode, msg)
  end, timeout or 10)
end


--- Generic modifier "response".
-- Will set a "response" value in the assertion state, so following
-- assertions will operate on the value set.
-- @function response
-- @param response_obj results from `http_client:send` function (or any of the
-- shortcuts `client:get`, `client:post`, etc).
-- @usage
-- local res = client:get("/request", { .. request options here ..})
-- local response_length = assert.response(res).has.header("Content-Length")
local function modifier_response(state, arguments, level)
  assert(arguments.n > 0,
        "response modifier requires a response object as argument")

  local res = arguments[1]

  assert(type(res) == "table" and type(res.read_body) == "function",
         "response modifier requires a response object as argument, got: " .. tostring(res))

  rawset(state, "kong_response", res)
  rawset(state, "kong_request", nil)

  return state
end
luassert:register("modifier", "response", modifier_response)


--- Generic modifier "request".
-- Will set a "request" value in the assertion state, so following
-- assertions will operate on the value set.
--
-- The request must be inside a 'response' from the `mock_upstream`. If a request
-- is send to the `mock_upstream` endpoint `"/request"`, it will echo the request
-- received in the body of the response.
-- @function request
-- @param response_obj results from `http_client:send` function (or any of the
-- shortcuts `client:get`, `client:post`, etc).
-- @usage
-- local res = client:post("/request", {
--               headers = { ["Content-Type"] = "application/json" },
--               body = { hello = "world" },
--             })
-- local request_length = assert.request(res).has.header("Content-Length")
local function modifier_request(state, arguments, level)
  local generic = "The assertion 'request' modifier takes a http response"
                .. " object as input to decode the json-body returned by"
                .. " mock_upstream, to retrieve the proxied request."

  local res = arguments[1]

  assert(type(res) == "table" and type(res.read_body) == "function",
         "Expected a http response object, got '" .. tostring(res) .. "'. " .. generic)

  local body, request, err
  body = assert(res:read_body())
  request, err = cjson.decode(body)

  assert(request, "Expected the http response object to have a json encoded body,"
                  .. " but decoding gave error '" .. tostring(err) .. "'. Obtained body: "
                  .. body .. "\n." .. generic)


  if lookup((res.headers or {}),"X-Powered-By") ~= "mock_upstream" then
    error("Could not determine the response to be from mock_upstream")
  end

  rawset(state, "kong_request", request)
  rawset(state, "kong_response", nil)

  return state
end
luassert:register("modifier", "request", modifier_request)


--- Generic fail assertion. A convenience function for debugging tests, always
-- fails. It will output the values it was called with as a table, with an `n`
-- field to indicate the number of arguments received. See also `intercept`.
-- @function fail
-- @param ... any set of parameters to be displayed with the failure
-- @see intercept
-- @usage
-- assert.fail(some, value)
local function fail(state, args)
  local out = {}
  for k,v in pairs(args) do out[k] = v end
  args[1] = out
  args.n = 1
  return false
end
say:set("assertion.fail.negative", [[
Fail assertion was called with the following parameters (formatted as a table);
%s
]])
luassert:register("assertion", "fail", fail,
                  "assertion.fail.negative",
                  "assertion.fail.negative")


--- Assertion to check whether a value lives in an array.
-- @function contains
-- @param expected The value to search for
-- @param array The array to search for the value
-- @param pattern (optional) If truthy, then `expected` is matched as a Lua string
-- pattern
-- @return the array index at which the value was found
-- @usage
-- local arr = { "one", "three" }
-- local i = assert.contains("one", arr)        --> passes; i == 1
-- local i = assert.contains("two", arr)        --> fails
-- local i = assert.contains("ee$", arr, true)  --> passes; i == 2
local function contains(state, args)
  local expected, arr, pattern = unpack(args)
  local found
  for i = 1, #arr do
    if (pattern and string.match(arr[i], expected)) or arr[i] == expected then
      found = i
      break
    end
  end
  return found ~= nil, {found}
end
say:set("assertion.contains.negative", [[
Expected array to contain element.
Expected to contain:
%s
]])
say:set("assertion.contains.positive", [[
Expected array to not contain element.
Expected to not contain:
%s
]])
luassert:register("assertion", "contains", contains,
                  "assertion.contains.negative",
                  "assertion.contains.positive")

local deep_sort do
  local function deep_compare(a, b)
    if a == nil then
      a = ""
    end

    if b == nil then
      b = ""
    end

    deep_sort(a)
    deep_sort(b)

    if type(a) ~= type(b) then
      return type(a) < type(b)
    end

    if type(a) == "table" then
      return deep_compare(a[1], b[1])
    end

    return a < b
  end

  function deep_sort(t)
    if type(t) == "table" then
      for _, v in pairs(t) do
        deep_sort(v)
      end
      table.sort(t, deep_compare)
    end

    return t
  end
end


--- Assertion to check the status-code of a http response.
-- @function status
-- @param expected the expected status code
-- @param response (optional) results from `http_client:send` function,
-- alternatively use `response`.
-- @return the response body as a string, for a json body see `jsonbody`.
-- @usage
-- local res = assert(client:send { .. your request params here .. })
-- local body = assert.has.status(200, res)             -- or alternativly
-- local body = assert.response(res).has.status(200)    -- does the same
local function res_status(state, args)
  assert(not rawget(state, "kong_request"),
         "Cannot check statuscode against a request object,"
       .. " only against a response object")

  local expected = args[1]
  local res = args[2] or rawget(state, "kong_response")

  assert(type(expected) == "number",
         "Expected response code must be a number value. Got: " .. tostring(expected))
  assert(type(res) == "table" and type(res.read_body) == "function",
         "Expected a http_client response. Got: " .. tostring(res))

  if expected ~= res.status then
    local body, err = res:read_body()
    if not body then body = "Error reading body: " .. err end
    table.insert(args, 1, pl_stringx.strip(body))
    table.insert(args, 1, res.status)
    table.insert(args, 1, expected)
    args.n = 3

    if res.status == 500 then
      -- on HTTP 500, we can try to read the server's error logs
      -- for debugging purposes (very useful for travis)
      local str = pl_file.read(conf.nginx_err_logs)
      if not str then
        return false -- no err logs to read in this prefix
      end

      local str_t = pl_stringx.splitlines(str)
      local first_line = #str_t - math.min(60, #str_t) + 1
      local msg_t = {"\nError logs (" .. conf.nginx_err_logs .. "):"}
      for i = first_line, #str_t do
        msg_t[#msg_t+1] = str_t[i]
      end

      table.insert(args, 4, table.concat(msg_t, "\n"))
      args.n = 4
    end

    return false
  else
    local body, err = res:read_body()
    local output = body
    if not output then output = "Error reading body: " .. err end
    output = pl_stringx.strip(output)
    table.insert(args, 1, output)
    table.insert(args, 1, res.status)
    table.insert(args, 1, expected)
    args.n = 3
    return true, {pl_stringx.strip(body)}
  end
end
say:set("assertion.res_status.negative", [[
Invalid response status code.
Status expected:
%s
Status received:
%s
Body:
%s
%s]])
say:set("assertion.res_status.positive", [[
Invalid response status code.
Status not expected:
%s
Status received:
%s
Body:
%s
%s]])
luassert:register("assertion", "status", res_status,
                  "assertion.res_status.negative", "assertion.res_status.positive")
luassert:register("assertion", "res_status", res_status,
                  "assertion.res_status.negative", "assertion.res_status.positive")


--- Checks and returns a json body of an http response/request. Only checks
-- validity of the json, does not check appropriate headers. Setting the target
-- to check can be done through the `request` and `response` modifiers.
--
-- For a non-json body, see the `status` assertion.
-- @function jsonbody
-- @return the decoded json as a table
-- @usage
-- local res = assert(client:send { .. your request params here .. })
-- local json_table = assert.response(res).has.jsonbody()
local function jsonbody(state, args)
  assert(args[1] == nil and rawget(state, "kong_request") or rawget(state, "kong_response"),
         "the `jsonbody` assertion does not take parameters. " ..
         "Use the `response`/`require` modifiers to set the target to operate on")

  if rawget(state, "kong_response") then
    local body = rawget(state, "kong_response"):read_body()
    local json, err = cjson.decode(body)
    if not json then
      table.insert(args, 1, "Error decoding: " .. tostring(err) .. "\nResponse body:" .. body)
      args.n = 1
      return false
    end
    return true, {json}

  else
    local r = rawget(state, "kong_request")
    if r.post_data
    and (r.post_data.kind == "json" or r.post_data.kind == "json (error)")
    and r.post_data.params
    then
      local pd = r.post_data
      return true, { { params = pd.params, data = pd.text, error = pd.error, kind = pd.kind } }

    else
      error("No json data found in the request")
    end
  end
end
say:set("assertion.jsonbody.negative", [[
Expected response body to contain valid json. Got:
%s
]])
say:set("assertion.jsonbody.positive", [[
Expected response body to not contain valid json. Got:
%s
]])
luassert:register("assertion", "jsonbody", jsonbody,
                  "assertion.jsonbody.negative",
                  "assertion.jsonbody.positive")


--- Asserts that a named header in a `headers` subtable exists.
-- Header name comparison is done case-insensitive.
-- @function header
-- @param name header name to look for (case insensitive).
-- @see response
-- @see request
-- @return value of the header
-- @usage
-- local res = client:get("/request", { .. request options here ..})
-- local resp_header_value = assert.response(res).has.header("Content-Length")
-- local req_header_value = assert.request(res).has.header("Content-Length")
local function res_header(state, args)
  local header = args[1]
  local res = args[2] or rawget(state, "kong_request") or rawget(state, "kong_response")
  assert(type(res) == "table" and type(res.headers) == "table",
         "'header' assertion input does not contain a 'headers' subtable")
  local value = lookup(res.headers, header)
  table.insert(args, 1, res.headers)
  table.insert(args, 1, header)
  args.n = 2
  if not value then
    return false
  end
  return true, {value}
end
say:set("assertion.res_header.negative", [[
Expected header:
%s
But it was not found in:
%s
]])
say:set("assertion.res_header.positive", [[
Did not expected header:
%s
But it was found in:
%s
]])
luassert:register("assertion", "header", res_header,
                  "assertion.res_header.negative",
                  "assertion.res_header.positive")


---
-- An assertion to look for a query parameter in a query string.
-- Parameter name comparison is done case-insensitive.
-- @function queryparam
-- @param name name of the query parameter to look up (case insensitive)
-- @return value of the parameter
-- @usage
-- local res = client:get("/request", {
--               query = { hello = "world" },
--             })
-- local param_value = assert.request(res).has.queryparam("hello")
local function req_query_param(state, args)
  local param = args[1]
  local req = rawget(state, "kong_request")
  assert(req, "'queryparam' assertion only works with a request object")
  local params
  if type(req.uri_args) == "table" then
    params = req.uri_args

  else
    error("No query parameters found in request object")
  end
  local value = lookup(params, param)
  table.insert(args, 1, params)
  table.insert(args, 1, param)
  args.n = 2
  if not value then
    return false
  end
  return true, {value}
end
say:set("assertion.req_query_param.negative", [[
Expected query parameter:
%s
But it was not found in:
%s
]])
say:set("assertion.req_query_param.positive", [[
Did not expected query parameter:
%s
But it was found in:
%s
]])
luassert:register("assertion", "queryparam", req_query_param,
                  "assertion.req_query_param.negative",
                  "assertion.req_query_param.positive")


---
-- Adds an assertion to look for a urlencoded form parameter in a request.
-- Parameter name comparison is done case-insensitive. Use the `request` modifier to set
-- the request to operate on.
-- @function formparam
-- @param name name of the form parameter to look up (case insensitive)
-- @return value of the parameter
-- @usage
-- local r = assert(proxy_client:post("/request", {
--   body    = {
--     hello = "world",
--   },
--   headers = {
--     host             = "mock_upstream",
--     ["Content-Type"] = "application/x-www-form-urlencoded",
--   },
-- })
-- local value = assert.request(r).has.formparam("hello")
-- assert.are.equal("world", value)
local function req_form_param(state, args)
  local param = args[1]
  local req = rawget(state, "kong_request")
  assert(req, "'formparam' assertion can only be used with a mock_upstream request object")

  local value
  if req.post_data
  and (req.post_data.kind == "form" or req.post_data.kind == "multipart-form")
  then
    value = lookup(req.post_data.params or {}, param)
  else
    error("Could not determine the request to be from either mock_upstream")
  end

  table.insert(args, 1, req)
  table.insert(args, 1, param)
  args.n = 2
  if not value then
    return false
  end
  return true, {value}
end
say:set("assertion.req_form_param.negative", [[
Expected url encoded form parameter:
%s
But it was not found in request:
%s
]])
say:set("assertion.req_form_param.positive", [[
Did not expected url encoded form parameter:
%s
But it was found in request:
%s
]])
luassert:register("assertion", "formparam", req_form_param,
                  "assertion.req_form_param.negative",
                  "assertion.req_form_param.positive")


---
-- Assertion to ensure a value is greater than a base value.
-- @function is_gt
-- @param base the base value to compare against
-- @param value the value that must be greater than the base value
local function is_gt(state, arguments)
  local expected = arguments[1]
  local value = arguments[2]

  arguments[1] = value
  arguments[2] = expected

  return value > expected
end
say:set("assertion.gt.negative", [[
Given value (%s) should be greater than expected value (%s)
]])
say:set("assertion.gt.positive", [[
Given value (%s) should not be greater than expected value (%s)
]])
luassert:register("assertion", "gt", is_gt,
                  "assertion.gt.negative",
                  "assertion.gt.positive")

--- Generic modifier "certificate".
-- Will set a "certificate" value in the assertion state, so following
-- assertions will operate on the value set.
-- @function certificate
-- @param cert The cert text
-- @see cn
-- @usage
-- assert.certificate(cert).has.cn("ssl-example.com")
local function modifier_certificate(state, arguments, level)
  local generic = "The assertion 'certficate' modifier takes a cert text"
                .. " as input to validate certificate parameters"
                .. " against."
  local cert = arguments[1]
  assert(type(cert) == "string",
         "Expected a certificate text, got '" .. tostring(cert) .. "'. " .. generic)
  rawset(state, "kong_certificate", cert)
  return state
end
luassert:register("modifier", "certificate", modifier_certificate)

--- Assertion to check whether a CN is matched in an SSL cert.
-- @function cn
-- @param expected The CN value
-- @param cert The cert text
-- @return the CN found in the cert
-- @see certificate
-- @usage
-- assert.cn("ssl-example.com", cert)
--
-- -- alternative:
-- assert.certificate(cert).has.cn("ssl-example.com")
local function assert_cn(state, args)
  local expected = args[1]
  if args[2] and rawget(state, "kong_certificate") then
    error("assertion 'cn' takes either a 'certificate' modifier, or 2 parameters, not both")
  end
  local cert = args[2] or rawget(state, "kong_certificate")
  local cn = string.match(cert, "CN%s*=%s*([^%s,]+)")
  args[2] = cn or "(CN not found in certificate)"
  args.n = 2
  return cn == expected
end
say:set("assertion.cn.negative", [[
Expected certificate to have the given CN value.
Expected CN:
%s
Got instead:
%s
]])
say:set("assertion.cn.positive", [[
Expected certificate to not have the given CN value.
Expected CN to not be:
%s
Got instead:
%s
]])
luassert:register("assertion", "cn", assert_cn,
                  "assertion.cn.negative",
                  "assertion.cn.positive")

do
  --- Generic modifier "logfile"
  -- Will set an "errlog_path" value in the assertion state.
  -- @function logfile
  -- @param path A path to the log file (defaults to the test prefix's
  -- errlog).
  -- @see line
  -- @see clean_logfile
  -- @usage
  -- assert.logfile("./my/logfile.log").has.no.line("[error]", true)
  local function modifier_errlog(state, args)
    local errlog_path = args[1] or conf.nginx_err_logs

    assert(type(errlog_path) == "string", "logfile modifier expects nil, or " ..
                                          "a string as argument, got: "      ..
                                          type(errlog_path))

    rawset(state, "errlog_path", errlog_path)

    return state
  end

  luassert:register("modifier", "errlog", modifier_errlog) -- backward compat
  luassert:register("modifier", "logfile", modifier_errlog)


  --- Assertion checking if any line from a file matches the given regex or
  -- substring.
  -- @function line
  -- @param regex The regex to evaluate against each line.
  -- @param plain If true, the regex argument will be considered as a plain
  -- string.
  -- @param timeout An optional timeout after which the assertion will fail if
  -- reached.
  -- @param fpath An optional path to the file (defaults to the filelog
  -- modifier)
  -- @see logfile
  -- @see clean_logfile
  -- @usage
  -- helpers.clean_logfile()
  --
  -- -- run some tests here
  --
  -- assert.logfile().has.no.line("[error]", true)
  local function match_line(state, args)
    local regex = args[1]
    local plain = args[2]
    local timeout = args[3] or 2
    local fpath = args[4] or rawget(state, "errlog_path")

    assert(type(regex) == "string",
           "Expected the regex argument to be a string")
    assert(type(fpath) == "string",
           "Expected the file path argument to be a string")
    assert(type(timeout) == "number" and timeout > 0,
           "Expected the timeout argument to be a positive number")

    local pok = pcall(wait_until, function()
      local logs = pl_file.read(fpath)
      local from, _, err

      for line in logs:gmatch("[^\r\n]+") do
        if plain then
          from = string.find(line, regex, nil, true)

        else
          from, _, err = ngx.re.find(line, regex)
          if err then
            error(err)
          end
        end

        if from then
          table.insert(args, 1, line)
          table.insert(args, 1, regex)
          args.n = 2
          return true
        end
      end
    end, timeout)

    table.insert(args, 1, fpath)
    args.n = args.n + 1

    return pok
  end

  say:set("assertion.match_line.negative", unindent [[
    Expected file at:
    %s
    To match:
    %s
  ]])
  say:set("assertion.match_line.positive", unindent [[
    Expected file at:
    %s
    To not match:
    %s
    But matched line:
    %s
  ]])
  luassert:register("assertion", "line", match_line,
                    "assertion.match_line.negative",
                    "assertion.match_line.positive")
end



----------------
-- DNS-record mocking.
-- These function allow to create mock dns records that the test Kong instance
-- will use to resolve names. The created mocks are injected by the `start_kong`
-- function.
-- @usage
-- -- Create a new DNS mock and add some DNS records
-- local fixtures = {
--   dns_mock = helpers.dns_mock.new { mocks_only = true }
-- }
--
-- fixtures.dns_mock:SRV {
--   name = "my.srv.test.com",
--   target = "a.my.srv.test.com",
--   port = 80,
-- }
-- fixtures.dns_mock:SRV {
--   name = "my.srv.test.com",     -- adding same name again: record gets 2 entries!
--   target = "b.my.srv.test.com", -- a.my.srv.test.com and b.my.srv.test.com
--   port = 8080,
-- }
-- fixtures.dns_mock:A {
--   name = "a.my.srv.test.com",
--   address = "127.0.0.1",
-- }
-- fixtures.dns_mock:A {
--   name = "b.my.srv.test.com",
--   address = "127.0.0.1",
-- }
-- @section DNS-mocks


local dns_mock = {}
do
  dns_mock.__index = dns_mock
  dns_mock.__tostring = function(self)
    -- fill array to prevent json encoding errors
    local out = {
      mocks_only = self.mocks_only,
      records = {}
    }
    for i = 1, 33 do
      out.records[i] = self[i] or {}
    end
    local json = assert(cjson.encode(out))
    return json
  end


  local TYPE_A, TYPE_AAAA, TYPE_CNAME, TYPE_SRV = 1, 28, 5, 33


  --- Creates a new DNS mock.
  -- The options table supports the following fields:
  --
  -- - `mocks_only`: boolean, if set to `true` then only mock records will be
  --   returned. If `falsy` it will fall through to an actual DNS lookup.
  -- @function dns_mock.new
  -- @param options table with mock options
  -- @return dns_mock object
  -- @usage
  -- local mock = helpers.dns_mock.new { mocks_only = true }
  function dns_mock.new(options)
    return setmetatable(options or {}, dns_mock)
  end


  --- Adds an SRV record to the DNS mock.
  -- Fields `name`, `target`, and `port` are required. Other fields get defaults:
  --
  -- * `weight`; 20
  -- * `ttl`; 600
  -- * `priority`; 20
  -- @param rec the mock DNS record to insert
  -- @return true
  function dns_mock:SRV(rec)
    if self == dns_mock then
      error("can't operate on the class, you must create an instance", 2)
    end
    if getmetatable(self or {}) ~= dns_mock then
      error("SRV method must be called using the colon notation", 2)
    end
    assert(rec, "Missing record parameter")
    local name = assert(rec.name, "No name field in SRV record")

    self[TYPE_SRV] = self[TYPE_SRV] or {}
    local query_answer = self[TYPE_SRV][name]
    if not query_answer then
      query_answer = {}
      self[TYPE_SRV][name] = query_answer
    end

    table.insert(query_answer, {
      type = TYPE_SRV,
      name = name,
      target = assert(rec.target, "No target field in SRV record"),
      port = assert(rec.port, "No port field in SRV record"),
      weight = rec.weight or 10,
      ttl = rec.ttl or 600,
      priority = rec.priority or 20,
      class = rec.class or 1
    })
    return true
  end


  --- Adds an A record to the DNS mock.
  -- Fields `name` and `address` are required. Other fields get defaults:
  --
  -- * `ttl`; 600
  -- @param rec the mock DNS record to insert
  -- @return true
  function dns_mock:A(rec)
    if self == dns_mock then
      error("can't operate on the class, you must create an instance", 2)
    end
    if getmetatable(self or {}) ~= dns_mock then
      error("A method must be called using the colon notation", 2)
    end
    assert(rec, "Missing record parameter")
    local name = assert(rec.name, "No name field in A record")

    self[TYPE_A] = self[TYPE_A] or {}
    local query_answer = self[TYPE_A][name]
    if not query_answer then
      query_answer = {}
      self[TYPE_A][name] = query_answer
    end

    table.insert(query_answer, {
      type = TYPE_A,
      name = name,
      address = assert(rec.address, "No address field in A record"),
      ttl = rec.ttl or 600,
      class = rec.class or 1
    })
    return true
  end


  --- Adds an AAAA record to the DNS mock.
  -- Fields `name` and `address` are required. Other fields get defaults:
  --
  -- * `ttl`; 600
  -- @param rec the mock DNS record to insert
  -- @return true
  function dns_mock:AAAA(rec)
    if self == dns_mock then
      error("can't operate on the class, you must create an instance", 2)
    end
    if getmetatable(self or {}) ~= dns_mock then
      error("AAAA method must be called using the colon notation", 2)
    end
    assert(rec, "Missing record parameter")
    local name = assert(rec.name, "No name field in AAAA record")

    self[TYPE_AAAA] = self[TYPE_AAAA] or {}
    local query_answer = self[TYPE_AAAA][name]
    if not query_answer then
      query_answer = {}
      self[TYPE_AAAA][name] = query_answer
    end

    table.insert(query_answer, {
      type = TYPE_AAAA,
      name = name,
      address = assert(rec.address, "No address field in AAAA record"),
      ttl = rec.ttl or 600,
      class = rec.class or 1
    })
    return true
  end


  --- Adds a CNAME record to the DNS mock.
  -- Fields `name` and `cname` are required. Other fields get defaults:
  --
  -- * `ttl`; 600
  -- @param rec the mock DNS record to insert
  -- @return true
  function dns_mock:CNAME(rec)
    if self == dns_mock then
      error("can't operate on the class, you must create an instance", 2)
    end
    if getmetatable(self or {}) ~= dns_mock then
      error("CNAME method must be called using the colon notation", 2)
    end
    assert(rec, "Missing record parameter")
    local name = assert(rec.name, "No name field in CNAME record")

    self[TYPE_CNAME] = self[TYPE_CNAME] or {}
    local query_answer = self[TYPE_CNAME][name]
    if not query_answer then
      query_answer = {}
      self[TYPE_CNAME][name] = query_answer
    end

    table.insert(query_answer, {
      type = TYPE_CNAME,
      name = name,
      cname = assert(rec.cname, "No cname field in CNAME record"),
      ttl = rec.ttl or 600,
      class = rec.class or 1
    })
    return true
  end
end


----------------
-- Shell helpers
-- @section Shell-helpers

--- Execute a command.
-- Modified version of `pl.utils.executeex()` so the output can directly be
-- used on an assertion.
-- @function execute
-- @param cmd command string to execute
-- @param pl_returns (optional) boolean: if true, this function will
-- return the same values as Penlight's executeex.
-- @return if `pl_returns` is true, returns four return values
-- (ok, code, stdout, stderr); if `pl_returns` is false,
-- returns either (false, stderr) or (true, stderr, stdout).
function exec(cmd, pl_returns)
  local ok, code, stdout, stderr = pl_utils.executeex(cmd)
  if pl_returns then
    return ok, code, stdout, stderr
  end
  if not ok then
    stdout = nil -- don't return 3rd value if fail because of busted's `assert`
  end
  return ok, stderr, stdout
end


--- Execute a Kong command.
-- @function kong_exec
-- @param cmd Kong command to execute, eg. `start`, `stop`, etc.
-- @param env (optional) table with kong parameters to set as environment
-- variables, overriding the test config (each key will automatically be
-- prefixed with `KONG_` and be converted to uppercase)
-- @param pl_returns (optional) boolean: if true, this function will
-- return the same values as Penlight's `executeex`.
-- @param env_vars (optional) a string prepended to the command, so
-- that arbitrary environment variables may be passed
-- @return if `pl_returns` is true, returns four return values
-- (ok, code, stdout, stderr); if `pl_returns` is false,
-- returns either (false, stderr) or (true, stderr, stdout).
function kong_exec(cmd, env, pl_returns, env_vars)
  cmd = cmd or ""
  env = env or {}

  -- Insert the Lua path to the custom-plugin fixtures
  do
    local function cleanup(t)
      if t then
        t = pl_stringx.strip(t)
        if t:sub(-1,-1) == ";" then
          t = t:sub(1, -2)
        end
      end
      return t ~= "" and t or nil
    end
    local paths = {}
    table.insert(paths, cleanup(CUSTOM_PLUGIN_PATH))
    table.insert(paths, cleanup(CUSTOM_VAULT_PATH))
    table.insert(paths, cleanup(env.lua_package_path))
    table.insert(paths, cleanup(conf.lua_package_path))
    env.lua_package_path = table.concat(paths, ";")
    -- note; the nginx config template will add a final ";;", so no need to
    -- include that here
  end

  if not env.plugins then
    env.plugins = "bundled,dummy,cache,rewriter,error-handler-log," ..
                  "error-generator,error-generator-last," ..
                  "short-circuit"
  end

  -- build Kong environment variables
  env_vars = env_vars or ""
  for k, v in pairs(env) do
    env_vars = string.format("%s KONG_%s='%s'", env_vars, k:upper(), v)
  end

  return exec(env_vars .. " " .. BIN_PATH .. " " .. cmd, pl_returns)
end


--- Prepares the Kong environment.
-- Creates the working directory if it does not exist.
-- @param prefix (optional) path to the working directory, if omitted the test
-- configuration will be used
-- @function prepare_prefix
local function prepare_prefix(prefix)
  return pl_dir.makepath(prefix or conf.prefix)
end


--- Cleans the Kong environment.
-- Deletes the working directory if it exists.
-- @param prefix (optional) path to the working directory, if omitted the test
-- configuration will be used
-- @function clean_prefix
local function clean_prefix(prefix)
  prefix = prefix or conf.prefix
  if pl_path.exists(prefix) then
    pl_dir.rmtree(prefix)
  end
end


-- Reads the pid from a pid file and returns it, or nil + err
local function get_pid_from_file(pid_path)
  local pid
  local fd, err = io.open(pid_path)
  if not fd then
    return nil, err
  end

  pid = fd:read("*l")
  fd:close()

  return pid
end


local function pid_dead(pid, timeout)
  local max_time = ngx.now() + (timeout or 10)

  repeat
    if not pl_utils.execute("ps -p " .. pid .. " >/dev/null 2>&1") then
      return true
    end
    -- still running, wait some more
    ngx.sleep(0.05)
  until ngx.now() >= max_time

  return false
end

-- Waits for the termination of a pid.
-- @param pid_path Filename of the pid file.
-- @param timeout (optional) in seconds, defaults to 10.
local function wait_pid(pid_path, timeout, is_retry)
  local pid = get_pid_from_file(pid_path)

  if pid then
    if pid_dead(pid, timeout) then
      return
    end

    if is_retry then
      return
    end

    -- Timeout reached: kill with SIGKILL
    pl_utils.execute("kill -9 " .. pid .. " >/dev/null 2>&1")

    -- Sanity check: check pid again, but don't loop.
    wait_pid(pid_path, timeout, true)
  end
end


--- Return the actual configuration running at the given prefix.
-- It may differ from the default, as it may have been modified
-- by the `env` table given to start_kong.
-- @function get_running_conf
-- @param prefix (optional) The prefix path where the kong instance is running,
-- defaults to the prefix in the default config.
-- @return The conf table of the running instance, or nil + error.
local function get_running_conf(prefix)
  local default_conf = conf_loader(nil, {prefix = prefix or conf.prefix})
  return conf_loader.load_config_file(default_conf.kong_env)
end


--- Clears the logfile. Will overwrite the logfile with an empty file.
-- @function clean_logfile
-- @param logfile (optional) filename to clear, defaults to the current
-- error-log file
-- @return nothing
-- @see line
local function clean_logfile(logfile)
  logfile = logfile or (get_running_conf() or conf).nginx_err_logs
  os.execute(":> " .. logfile)
end


--- Return the actual Kong version the tests are running against.
-- See [version.lua](https://github.com/kong/version.lua) for the format. This
-- is mostly useful for testing plugins that should work with multiple Kong versions.
-- @function get_version
-- @return a `version` object
-- @usage
-- local version = require 'version'
-- if helpers.get_version() < version("0.15.0") then
--   -- do something
-- end
local function get_version()
  return version(select(3, assert(kong_exec("version"))))
end


local function render_fixtures(conf, env, prefix, fixtures)

  if fixtures and (fixtures.http_mock or fixtures.stream_mock) then
    -- prepare the prefix so we get the full config in the
    -- hidden `.kong_env` file, including test specified env vars etc
    assert(kong_exec("prepare --conf " .. conf, env))
    local render_config = assert(conf_loader(prefix .. "/.kong_env", nil,
                                             { from_kong_env = true }))

    for _, mocktype in ipairs { "http_mock", "stream_mock" } do

      for filename, contents in pairs(fixtures[mocktype] or {}) do
        -- render the file using the full configuration
        contents = assert(prefix_handler.compile_conf(render_config, contents))

        -- write file to prefix
        filename = prefix .. "/" .. filename .. "." .. mocktype
        assert(pl_utils.writefile(filename, contents))
      end
    end
  end

  if fixtures and fixtures.dns_mock then
    -- write the mock records to the prefix
    assert(getmetatable(fixtures.dns_mock) == dns_mock,
           "expected dns_mock to be of a helpers.dns_mock class")
    assert(pl_utils.writefile(prefix .. "/dns_mock_records.json",
                              tostring(fixtures.dns_mock)))

    -- add the mock resolver to the path to ensure the records are loaded
    if env.lua_package_path then
      env.lua_package_path = DNS_MOCK_LUA_PATH .. ";" .. env.lua_package_path
    else
      env.lua_package_path = DNS_MOCK_LUA_PATH
    end
  else
    -- remove any old mocks if they exist
    os.remove(prefix .. "/dns_mock_records.json")
  end

  return true
end


local function build_go_plugins(path)
  if pl_path.exists(pl_path.join(path, "go.mod")) then
    local ok, _, _, stderr = pl_utils.executeex(string.format(
            "cd %s; go mod tidy; go mod download", path))
    assert(ok, stderr)
  end
  for _, go_source in ipairs(pl_dir.getfiles(path, "*.go")) do
    local ok, _, _, stderr = pl_utils.executeex(string.format(
            "cd %s; go build %s",
            path, pl_path.basename(go_source)
    ))
    assert(ok, stderr)
  end
end

local function isnewer(path_a, path_b)
  if not pl_path.exists(path_a) then
    return true
  end
  if not pl_path.exists(path_b) then
    return false
  end
  return assert(pl_path.getmtime(path_b)) > assert(pl_path.getmtime(path_a))
end

local function make(workdir, specs)
  workdir = pl_path.normpath(workdir or pl_path.currentdir())

  for _, spec in ipairs(specs) do
    local targetpath = pl_path.join(workdir, spec.target)
    for _, src in ipairs(spec.src) do
      local srcpath = pl_path.join(workdir, src)
      if isnewer(targetpath, srcpath) then
        local ok, _, _, stderr = pl_utils.executeex(string.format("cd %s; %s", workdir, spec.cmd))
        assert(ok, stderr)
        if isnewer(targetpath, srcpath) then
          error(string.format("couldn't make %q newer than %q", targetpath, srcpath))
        end
        break
      end
    end
  end

  return true
end

local grpc_target_proc
local function start_grpc_target()
  local ngx_pipe = require "ngx.pipe"
  assert(make(GRPC_TARGET_SRC_PATH, {
    {
      target = "targetservice/targetservice.pb.go",
      src    = { "../targetservice.proto" },
      cmd    = "protoc --go_out=. --go-grpc_out=. -I ../ ../targetservice.proto",
    },
    {
      target = "targetservice/targetservice_grpc.pb.go",
      src    = { "../targetservice.proto" },
      cmd    = "protoc --go_out=. --go-grpc_out=. -I ../ ../targetservice.proto",
    },
    {
      target = "target",
      src    = { "grpc-target.go", "targetservice/targetservice.pb.go", "targetservice/targetservice_grpc.pb.go" },
      cmd    = "go mod tidy && go mod download all && go build",
    },
  }))
  grpc_target_proc = assert(ngx_pipe.spawn({ GRPC_TARGET_SRC_PATH .. "/target" }, {
      merge_stderr = true,
  }))

  return true
end

local function stop_grpc_target()
  if grpc_target_proc then
    grpc_target_proc:kill(resty_signal.signum("QUIT"))
    grpc_target_proc = nil
  end
end

local function get_grpc_target_port()
  return 15010
end


--- Start the Kong instance to test against.
-- The fixtures passed to this function can be 3 types:
--
-- * DNS mocks
--
-- * Nginx server blocks to be inserted in the http module
--
-- * Nginx server blocks to be inserted in the stream module
-- @function start_kong
-- @param env table with Kong configuration parameters (and values)
-- @param tables list of database tables to truncate before starting
-- @param preserve_prefix (boolean) if truthy, the prefix will not be cleaned
-- before starting
-- @param fixtures tables with fixtures, dns, http and stream mocks.
-- @return return values from `execute`
-- @usage
-- -- example mocks
-- -- Create a new DNS mock and add some DNS records
-- local fixtures = {
--   http_mock = {},
--   stream_mock = {},
--   dns_mock = helpers.dns_mock.new()
-- }
--
-- fixtures.dns_mock:A {
--   name = "a.my.srv.test.com",
--   address = "127.0.0.1",
-- }
--
-- -- The blocks below will be rendered by the Kong template renderer, like other
-- -- custom Kong templates. Hence the `${{xxxx}}` values.
-- -- Multiple mocks can be added each under their own filename ("my_server_block" below)
-- fixtures.http_mock.my_server_block = [[
--      server {
--          server_name my_server;
--          listen 10001 ssl;
--
--          ssl_certificate ${{SSL_CERT}};
--          ssl_certificate_key ${{SSL_CERT_KEY}};
--          ssl_protocols TLSv1.1 TLSv1.2 TLSv1.3;
--
--          location ~ "/echobody" {
--            content_by_lua_block {
--              ngx.req.read_body()
--              local echo = ngx.req.get_body_data()
--              ngx.status = status
--              ngx.header["Content-Length"] = #echo + 1
--              ngx.say(echo)
--            }
--          }
--      }
--    ]]
--
-- fixtures.stream_mock.my_server_block = [[
--      server {
--        -- insert stream server config here
--      }
--    ]]
--
-- assert(helpers.start_kong( {database = "postgres"}, nil, nil, fixtures))
local function start_kong(env, tables, preserve_prefix, fixtures)
  if tables ~= nil and type(tables) ~= "table" then
    error("arg #2 must be a list of tables to truncate")
  end
  env = env or {}
  local prefix = env.prefix or conf.prefix

  -- go plugins are enabled
  --  compile fixture go plugins if any setting mentions it
  for _,v in pairs(env) do
    if type(v) == "string" and v:find(GO_PLUGIN_PATH) then
      build_go_plugins(GO_PLUGIN_PATH)
      break
    end
  end

  -- note: set env var "KONG_TEST_DONT_CLEAN" !! the "_TEST" will be dropped
  if not (preserve_prefix or os.getenv("KONG_DONT_CLEAN")) then
    clean_prefix(prefix)
  end

  local ok, err = prepare_prefix(prefix)
  if not ok then return nil, err end

  truncate_tables(db, tables)

  local nginx_conf = ""
  if env.nginx_conf then
    nginx_conf = " --nginx-conf " .. env.nginx_conf
  end

  if dcbp and not env.declarative_config and not env.declarative_config_string then
    if not config_yml then
      config_yml = prefix .. "/config.yml"
      local cfg = dcbp.done()
      local declarative = require "kong.db.declarative"
      local ok, err = declarative.to_yaml_file(cfg, config_yml)
      if not ok then
        return nil, err
      end
    end
    env = utils.deep_copy(env)
    env.declarative_config = config_yml
  end

  assert(render_fixtures(TEST_CONF_PATH .. nginx_conf, env, prefix, fixtures))

  return kong_exec("start --conf " .. TEST_CONF_PATH .. nginx_conf, env)
end


-- Stop the Kong test instance.
-- @function stop_kong
-- @param prefix (optional) the prefix where the test instance runs, defaults to the test configuration.
-- @param preserve_prefix (boolean) if truthy, the prefix will not be deleted after stopping
-- @param preserve_dc
-- @return true or nil+err
local function stop_kong(prefix, preserve_prefix, preserve_dc)
  prefix = prefix or conf.prefix

  local running_conf, err = get_running_conf(prefix)
  if not running_conf then
    return nil, err
  end

  local pid, err = get_pid_from_file(running_conf.nginx_pid)
  if not pid then
    return nil, err
  end

  local ok, _, _, err = pl_utils.executeex("kill -TERM " .. pid)
  if not ok then
    return nil, err
  end

  wait_pid(running_conf.nginx_pid)

  -- note: set env var "KONG_TEST_DONT_CLEAN" !! the "_TEST" will be dropped
  if not (preserve_prefix or os.getenv("KONG_DONT_CLEAN")) then
    clean_prefix(prefix)
  end

  if not preserve_dc then
    config_yml = nil
  end
  ngx.ctx.workspace = nil

  return true
end


--- Restart Kong. Reusing declarative config when using `database=off`.
-- @function restart_kong
-- @param env see `start_kong`
-- @param tables see `start_kong`
-- @param fixtures see `start_kong`
-- @return true or nil+err
local function restart_kong(env, tables, fixtures)
  stop_kong(env.prefix, true, true)
  return start_kong(env, tables, true, fixtures)
end

--- Wait until no common workers.
-- This will wait until all the worker PID's listed have gone (others may have appeared). If an `expected_total` is specified, it will also wait until the new workers have reached this number.
-- @function wait_until_no_common_workers
-- @tparam table workers an array of worker PID's (the return value of `get_kong_workers`)
-- @tparam[opt] number expected_total the expected total workers count
-- @tparam[opt] table wait_opts options to use, the available fields are:
-- @tparam[opt] number wait_opts.timeout timeout passed to `wait_until`
-- @tparam[opt] number wait_opts.step step passed to `wait_until`
local function wait_until_no_common_workers(workers, expected_total, wait_opts)
  local strategy = conf.database
  if strategy == "cassandra" then
    ngx.sleep(0.5)
  end
  wait_opts = wait_opts or {}
  wait_until(function()
    local pok, admin_client = pcall(admin_client)
    if not pok then
      return false
    end
    local res = assert(admin_client:send {
      method = "GET",
      path = "/",
    })
    luassert.res_status(200, res)
    local json = cjson.decode(luassert.res_status(200, res))
    admin_client:close()

    local new_workers = json.pids.workers
    local total = 0
    local common = 0
    if new_workers then
      for _, v in ipairs(new_workers) do
        total = total + 1
        for _, v_old in ipairs(workers) do
          if v == v_old then
            common = common + 1
            break
          end
        end
      end
    end
    return common == 0 and total == (expected_total or total)
  end, wait_opts.timeout, wait_opts.step)
end


--- Gets the Kong workers PID's.
-- Will wait for a successful call to the admin-api for a maximum of 10 seconds,
-- before returning a timeout.
-- @function get_kong_workers
-- @return array of worker PID's
local function get_kong_workers()
  local workers
  wait_until(function()
    local pok, admin_client = pcall(admin_client)
    if not pok then
      return false
    end
    local res = admin_client:send {
      method = "GET",
      path = "/",
    }
    if not res or res.status ~= 200 then
      return false
    end
    local body = luassert.res_status(200, res)
    local json = cjson.decode(body)

    admin_client:close()
    workers = json.pids.workers
    return true
  end, 10)
  return workers
end


--- Reload Kong and wait all workers are restarted.
local function reload_kong(...)
  local workers = get_kong_workers()
  local ok, err = kong_exec(...)
  if ok then
    wait_until_no_common_workers(workers, 1)
  end
  return ok, err
end

local function clustering_client_json(opts)
  assert(opts.host)
  assert(opts.port)
  assert(opts.cert)
  assert(opts.cert_key)

  local c = assert(ws_client:new())
  local uri = "wss://" .. opts.host .. ":" .. opts.port ..
              "/v1/outlet?node_id=" .. (opts.node_id or utils.uuid()) ..
              "&node_hostname=" .. (opts.node_hostname or kong.node.get_hostname()) ..
              "&node_version=" .. (opts.node_version or KONG_VERSION)

  local conn_opts = {
    ssl_verify = false, -- needed for busted tests as CP certs are not trusted by the CLI
    client_cert = assert(ssl.parse_pem_cert(assert(pl_file.read(opts.cert)))),
    client_priv_key = assert(ssl.parse_pem_priv_key(assert(pl_file.read(opts.cert_key)))),
    server_name = "kong_clustering",
  }

  local res, err = c:connect(uri, conn_opts)
  if not res then
    return nil, err
  end
  local payload = assert(cjson.encode({ type = "basic_info",
                                        plugins = opts.node_plugins_list or
                                                  PLUGINS_LIST,
                                      }))
  assert(c:send_binary(payload))

  assert(c:send_ping(string.rep("0", 32)))

  local data, typ, err
  data, typ, err = c:recv_frame()
  c:close()

  if typ == "binary" then
    local odata = assert(utils.inflate_gzip(data))
    local msg = assert(cjson.decode(odata))
    return msg

  elseif typ == "pong" then
    return "PONG"
  end

  return nil, "unknown frame from CP: " .. (typ or err)
end

local clustering_client_wrpc
do 
  local wrpc = require("kong.tools.wrpc")
  local wrpc_proto = require("kong.tools.wrpc.proto")
  local semaphore = require("ngx.semaphore")

  local wrpc_services
  local function get_services()
    if not wrpc_services then
      wrpc_services = wrpc_proto.new()
      -- init_negotiation_client(wrpc_services)
      wrpc_services:import("kong.services.config.v1.config")
      wrpc_services:set_handler("ConfigService.SyncConfig", function(peer, data)
        peer.data = data
        peer.smph:post()
        return { accepted = true }
      end)
    end

    return wrpc_services
  end
  function clustering_client_wrpc(opts)
    assert(opts.host)
    assert(opts.port)
    assert(opts.cert)
    assert(opts.cert_key)

    local WS_OPTS = {
      timeout = opts.clustering_timeout,
      max_payload_len = opts.cluster_max_payload,
    }

    local c = assert(ws_client:new(WS_OPTS))
    local uri = "wss://" .. opts.host .. ":" .. opts.port .. "/v1/wrpc?node_id=" ..
                (opts.node_id or utils.uuid()) ..
                "&node_hostname=" .. (opts.node_hostname or kong.node.get_hostname()) ..
                "&node_version=" .. (opts.node_version or KONG_VERSION)

    local conn_opts = {
      ssl_verify = false, -- needed for busted tests as CP certs are not trusted by the CLI
      client_cert = assert(ssl.parse_pem_cert(assert(pl_file.read(opts.cert)))),
      client_priv_key = assert(ssl.parse_pem_priv_key(assert(pl_file.read(opts.cert_key)))),
      protocols = "wrpc.konghq.com",
    }

    conn_opts.server_name = "kong_clustering"

    local ok, err = c:connect(uri, conn_opts)
    if not ok then
      return nil, err
    end

    local peer = wrpc.new_peer(c, get_services())

    peer.smph = semaphore.new(0)

    peer:spawn_threads()

    local resp = assert(peer:call_async("ConfigService.ReportMetadata", {
      plugins = opts.node_plugins_list or PLUGINS_LIST }))

    if resp.ok then
      peer.smph:wait(2)

      if peer.data then
        peer:close()
        return peer.data
      end
    end

    return resp
  end
end

--- Simulate a Hybrid mode DP and connect to the CP specified in `opts`.
-- @function clustering_client
-- @param opts Options to use, the `host`, `port`, `cert` and `cert_key` fields
-- are required.
-- Other fields that can be overwritten are:
-- `node_hostname`, `node_id`, `node_version`, `node_plugins_list`. If absent,
-- they are automatically filled.
-- @return msg if handshake succeeded and initial message received from CP or nil, err
local function clustering_client(opts)
  if opts.cluster_protocol == "wrpc" then
    return clustering_client_wrpc(opts)
  else
    return clustering_client_json(opts)
  end
end

--- Return a table of clustering_protocols and
-- create the appropriate Nginx template file if needed.
-- The file pointed by `json`, when used by CP,
-- will cause CP's wRPC endpoint be disabled.
local function get_clustering_protocols()
  local confs = {
    wrpc = "spec/fixtures/custom_nginx.template",
    json = "/tmp/custom_nginx_no_wrpc.template",
    ["json (by switch)"] = "spec/fixtures/custom_nginx.template",
  }

  -- disable wrpc in CP
  os.execute(string.format("cat %s | sed 's/wrpc/foobar/g' > %s", confs.wrpc, confs.json))

  return confs
end


----------------
-- Variables/constants
-- @section exported-fields


--- Below is a list of fields/constants exported on the `helpers` module table:
-- @table helpers
-- @field dir The [`pl.dir` module of Penlight](http://tieske.github.io/Penlight/libraries/pl.dir.html)
-- @field path The [`pl.path` module of Penlight](http://tieske.github.io/Penlight/libraries/pl.path.html)
-- @field file The [`pl.file` module of Penlight](http://tieske.github.io/Penlight/libraries/pl.file.html)
-- @field utils The [`pl.utils` module of Penlight](http://tieske.github.io/Penlight/libraries/pl.utils.html)
-- @field test_conf The Kong test configuration. See also `get_running_conf` which might be slightly different.
-- @field test_conf_path The configuration file in use.
-- @field mock_upstream_hostname
-- @field mock_upstream_protocol
-- @field mock_upstream_host
-- @field mock_upstream_port
-- @field mock_upstream_url Base url constructed from the components
-- @field mock_upstream_ssl_protocol
-- @field mock_upstream_ssl_host
-- @field mock_upstream_ssl_port
-- @field mock_upstream_ssl_url Base url constructed from the components
-- @field mock_upstream_stream_port
-- @field mock_upstream_stream_ssl_port
-- @field mock_grpc_upstream_proto_path
-- @field grpcbin_host The host for grpcbin service, it can be set by env KONG_SPEC_TEST_GRPCBIN_HOST.
-- @field grpcbin_port The port (SSL disabled) for grpcbin service, it can be set by env KONG_SPEC_TEST_GRPCBIN_PORT.
-- @field grpcbin_ssl_port The port (SSL enabled) for grpcbin service it can be set by env KONG_SPEC_TEST_GRPCBIN_SSL_PORT.
-- @field grpcbin_url The URL (SSL disabled) for grpcbin service
-- @field grpcbin_ssl_url The URL (SSL enabled) for grpcbin service
-- @field redis_host The host for Redis, it can be set by env KONG_SPEC_TEST_REDIS_HOST.
-- @field redis_port The port (SSL disabled) for Redis, it can be set by env KONG_SPEC_TEST_REDIS_PORT.
-- @field redis_ssl_port The port (SSL enabled) for Redis, it can be set by env KONG_SPEC_TEST_REDIS_SSL_PORT.
-- @field redis_ssl_sni The server name for Redis, it can be set by env KONG_SPEC_TEST_REDIS_SSL_SNI.
-- @field zipkin_host The host for Zipkin service, it can be set by env KONG_SPEC_TEST_ZIPKIN_HOST.
-- @field zipkin_port the port for Zipkin service, it can be set by env KONG_SPEC_TEST_ZIPKIN_PORT.
-- @field otelcol_host The host for OpenTelemetry Collector service, it can be set by env KONG_SPEC_TEST_OTELCOL_HOST.
-- @field otelcol_http_port the port for OpenTelemetry Collector service, it can be set by env KONG_SPEC_TEST_OTELCOL_HTTP_PORT.
-- @field otelcol_zpages_port the port for OpenTelemetry Collector Zpages service, it can be set by env KONG_SPEC_TEST_OTELCOL_ZPAGES_PORT.
-- @field otelcol_file_exporter_path the path of for OpenTelemetry Collector's file exporter, it can be set by env KONG_SPEC_TEST_OTELCOL_FILE_EXPORTER_PATH.

----------
-- Exposed
----------
-- @export
  return {
  -- Penlight
  dir = pl_dir,
  path = pl_path,
  file = pl_file,
  utils = pl_utils,

  -- Kong testing properties
  db = db,
  blueprints = blueprints,
  get_db_utils = get_db_utils,
  get_cache = get_cache,
  bootstrap_database = bootstrap_database,
  bin_path = BIN_PATH,
  test_conf = conf,
  test_conf_path = TEST_CONF_PATH,
  go_plugin_path = GO_PLUGIN_PATH,
  mock_upstream_hostname = MOCK_UPSTREAM_HOSTNAME,
  mock_upstream_protocol = MOCK_UPSTREAM_PROTOCOL,
  mock_upstream_host     = MOCK_UPSTREAM_HOST,
  mock_upstream_port     = MOCK_UPSTREAM_PORT,
  mock_upstream_url      = MOCK_UPSTREAM_PROTOCOL .. "://" ..
                           MOCK_UPSTREAM_HOST .. ':' ..
                           MOCK_UPSTREAM_PORT,

  mock_upstream_ssl_protocol = MOCK_UPSTREAM_SSL_PROTOCOL,
  mock_upstream_ssl_host     = MOCK_UPSTREAM_HOST,
  mock_upstream_ssl_port     = MOCK_UPSTREAM_SSL_PORT,
  mock_upstream_ssl_url      = MOCK_UPSTREAM_SSL_PROTOCOL .. "://" ..
                               MOCK_UPSTREAM_HOST .. ':' ..
                               MOCK_UPSTREAM_SSL_PORT,

  mock_upstream_stream_port     = MOCK_UPSTREAM_STREAM_PORT,
  mock_upstream_stream_ssl_port = MOCK_UPSTREAM_STREAM_SSL_PORT,
  mock_grpc_upstream_proto_path = MOCK_GRPC_UPSTREAM_PROTO_PATH,

  zipkin_host = ZIPKIN_HOST,
  zipkin_port = ZIPKIN_PORT,

  otelcol_host               = OTELCOL_HOST,
  otelcol_http_port          = OTELCOL_HTTP_PORT,
  otelcol_zpages_port        = OTELCOL_ZPAGES_PORT,
  otelcol_file_exporter_path = OTELCOL_FILE_EXPORTER_PATH,

  grpcbin_host     = GRPCBIN_HOST,
  grpcbin_port     = GRPCBIN_PORT,
  grpcbin_ssl_port = GRPCBIN_SSL_PORT,
  grpcbin_url      = string.format("grpc://%s:%d", GRPCBIN_HOST, GRPCBIN_PORT),
  grpcbin_ssl_url  = string.format("grpcs://%s:%d", GRPCBIN_HOST, GRPCBIN_SSL_PORT),

  redis_host     = REDIS_HOST,
  redis_port     = REDIS_PORT,
  redis_ssl_port = REDIS_SSL_PORT,
  redis_ssl_sni  = REDIS_SSL_SNI,

  blackhole_host = BLACKHOLE_HOST,

  -- Kong testing helpers
  execute = exec,
  dns_mock = dns_mock,
  kong_exec = kong_exec,
  get_version = get_version,
  get_running_conf = get_running_conf,
  http_client = http_client,
  grpc_client = grpc_client,
  http2_client = http2_client,
  wait_until = wait_until,
  pwait_until = pwait_until,
  wait_pid = wait_pid,
  wait_timer = wait_timer,
  wait_for_all_config_update = wait_for_all_config_update,
  wait_for_file = wait_for_file,
  tcp_server = tcp_server,
  udp_server = udp_server,
  kill_tcp_server = kill_tcp_server,
  http_server = http_server,
  kill_http_server = kill_http_server,
  get_proxy_ip = get_proxy_ip,
  get_proxy_port = get_proxy_port,
  proxy_client = proxy_client,
  proxy_client_grpc = proxy_client_grpc,
  proxy_client_grpcs = proxy_client_grpcs,
  proxy_client_h2c = proxy_client_h2c,
  proxy_client_h2 = proxy_client_h2,
  admin_client = admin_client,
  proxy_ssl_client = proxy_ssl_client,
  admin_ssl_client = admin_ssl_client,
  prepare_prefix = prepare_prefix,
  clean_prefix = clean_prefix,
  clean_logfile = clean_logfile,
  wait_for_invalidation = wait_for_invalidation,
  each_strategy = each_strategy,
  all_strategies = all_strategies,
  validate_plugin_config_schema = validate_plugin_config_schema,
  clustering_client = clustering_client,
  get_clustering_protocols = get_clustering_protocols,
  https_server = https_server,
  stress_generator = stress_generator,

  -- miscellaneous
  intercept = intercept,
  openresty_ver_num = openresty_ver_num(),
  unindent = unindent,
  make_yaml_file = make_yaml_file,
  setenv = setenv,
  unsetenv = unsetenv,
  deep_sort = deep_sort,

  -- launching Kong subprocesses
  start_kong = start_kong,
  stop_kong = stop_kong,
  restart_kong = restart_kong,
  reload_kong = reload_kong,
  get_kong_workers = get_kong_workers,
  wait_until_no_common_workers = wait_until_no_common_workers,

  start_grpc_target = start_grpc_target,
  stop_grpc_target = stop_grpc_target,
  get_grpc_target_port = get_grpc_target_port,

  -- Only use in CLI tests from spec/02-integration/01-cmd
  kill_all = function(prefix, timeout)
    local kill = require "kong.cmd.utils.kill"

    local running_conf = get_running_conf(prefix)
    if not running_conf then return end

    -- kill kong_tests.conf service
    local pid_path = running_conf.nginx_pid
    if pl_path.exists(pid_path) then
      kill.kill(pid_path, "-TERM")
      wait_pid(pid_path, timeout)
    end
  end,

  with_current_ws = function(ws,fn, db)
    local old_ws = ngx.ctx.workspace
    ngx.ctx.workspace = nil
    ws = ws or {db.workspaces:select_by_name("default")}
    ngx.ctx.workspace = ws[1] and ws[1].id
    local res = fn()
    ngx.ctx.workspace = old_ws
    return res
  end,

  signal = function(prefix, signal, pid_path)
    local kill = require "kong.cmd.utils.kill"

    if not pid_path then
      local running_conf = get_running_conf(prefix)
      if not running_conf then
        error("no config file found at prefix: " .. prefix)
      end

      pid_path = running_conf.nginx_pid
    end

    return kill.kill(pid_path, signal)
  end,

  -- send signal to all Nginx workers, not including the master
  signal_workers = function(prefix, signal, pid_path)
    if not pid_path then
      local running_conf = get_running_conf(prefix)
      if not running_conf then
        error("no config file found at prefix: " .. prefix)
      end

      pid_path = running_conf.nginx_pid
    end

    local cmd = string.format("pkill %s -P `cat %s`", signal, pid_path)
    local _, code = pl_utils.execute(cmd)

    if not pid_dead(pid_path) then
      return false
    end

    return code
  end,
  -- returns the plugins and version list that is used by Hybrid mode tests
  get_plugins_list = function()
    assert(PLUGINS_LIST, "plugin list has not been initialized yet, " ..
                         "you must call get_db_utils first")
    return table_clone(PLUGINS_LIST)
  end,
  get_available_port = get_available_port,
<<<<<<< HEAD

  -- XXX EE
  is_enterprise_plugin = function(plugin_name)
    for _, ee_plugin_name in pairs(dist_constants.plugins) do
      if ee_plugin_name == plugin_name then
        return true
      end
    end
    return false
  end,

  is_fips_build = function()
    return (require("resty.openssl.version").version_text):match("BoringSSL")
  end
  -- EE
=======
>>>>>>> bc411233
}<|MERGE_RESOLUTION|>--- conflicted
+++ resolved
@@ -1482,21 +1482,21 @@
 end
 
 --- Wait for some timers, throws an error on timeout.
--- 
+--
 -- NOTE: this is a regular Lua function, not a Luassert assertion.
 -- @function wait_timer
 -- @tparam string timer_name_pattern the call will apply to all timers matching this string
 -- @tparam boolean plain if truthy, the `timer_name_pattern` will be matched plain, so without pattern matching
 -- @tparam string mode one of: "all-finish", "all-running", "any-finish", "any-running", or "worker-wide-all-finish"
--- 
+--
 -- any-finish: At least one of the timers that were matched finished
--- 
+--
 -- all-finish: All timers that were matched finished
--- 
+--
 -- any-running: At least one of the timers that were matched is running
--- 
+--
 -- all-running: All timers that were matched are running
--- 
+--
 -- worker-wide-all-finish: All the timers in the worker that were matched finished
 -- @tparam[opt=2] number timeout maximum time to wait
 -- @tparam[opt] number admin_client_timeout, to override the default timeout setting
@@ -1644,7 +1644,7 @@
 
 
 --- Wait for all targets, upstreams, services, and routes update
--- 
+--
 -- NOTE: this function is not available for DBless-mode
 -- @function wait_for_all_config_update
 -- @tparam[opt] table opts a table contains params
@@ -1739,11 +1739,7 @@
   local ok, err = pcall(function ()
     -- wait for mocking route ready
     pwait_until(function ()
-<<<<<<< HEAD
-      local proxy = proxy_client()
-=======
       local proxy = proxy_client(proxy_client_timeout, forced_proxy_port)
->>>>>>> bc411233
       res  = proxy:get(route_path)
       local ok, err = pcall(assert, res.status == 200)
       proxy:close()
@@ -1765,11 +1761,7 @@
   ok, err = pcall(function ()
     -- wait for mocking configurations to be deleted
     pwait_until(function ()
-<<<<<<< HEAD
-      local proxy = proxy_client()
-=======
       local proxy = proxy_client(proxy_client_timeout, forced_proxy_port)
->>>>>>> bc411233
       res  = proxy:get(route_path)
       local ok, err = pcall(assert, res.status == 404)
       proxy:close()
@@ -1794,9 +1786,9 @@
 -- NOTE: this is a regular Lua function, not a Luassert assertion.
 -- @function wait_for_file
 -- @tparam string mode one of:
--- 
+--
 -- "file", "directory", "link", "socket", "named pipe", "char device", "block device", "other"
--- 
+--
 -- @tparam string path the file path
 -- @tparam[opt=10] number timeout maximum seconds to wait
 local function wait_for_file(mode, path, timeout)
@@ -3289,7 +3281,7 @@
 end
 
 local clustering_client_wrpc
-do 
+do
   local wrpc = require("kong.tools.wrpc")
   local wrpc_proto = require("kong.tools.wrpc.proto")
   local semaphore = require("ngx.semaphore")
@@ -3628,7 +3620,6 @@
     return table_clone(PLUGINS_LIST)
   end,
   get_available_port = get_available_port,
-<<<<<<< HEAD
 
   -- XXX EE
   is_enterprise_plugin = function(plugin_name)
@@ -3644,6 +3635,4 @@
     return (require("resty.openssl.version").version_text):match("BoringSSL")
   end
   -- EE
-=======
->>>>>>> bc411233
 }