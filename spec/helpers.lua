------------------------------------------------------------------
-- Collection of utilities to help testing Kong features and plugins.
--
-- @copyright Copyright 2016-2018 Kong Inc. All rights reserved.
-- @license [Apache 2.0](https://opensource.org/licenses/Apache-2.0)
-- @module spec.helpers

local BIN_PATH = "bin/kong"
local TEST_CONF_PATH = "spec/kong_tests.conf"
local CUSTOM_PLUGIN_PATH = "./spec/fixtures/custom_plugins/?.lua"
local MOCK_UPSTREAM_PROTOCOL = "http"
local MOCK_UPSTREAM_SSL_PROTOCOL = "https"
local MOCK_UPSTREAM_HOST = "127.0.0.1"
local MOCK_UPSTREAM_HOSTNAME = "localhost"
local MOCK_UPSTREAM_PORT = 15555
local MOCK_UPSTREAM_SSL_PORT = 15556

local conf_loader = require "kong.conf_loader"
local DAOFactory = require "kong.dao.factory"
local Blueprints = require "spec.fixtures.blueprints"
local pl_stringx = require "pl.stringx"
local pl_utils = require "pl.utils"
local pl_path = require "pl.path"
local pl_file = require "pl.file"
local pl_dir = require "pl.dir"
local cjson = require "cjson.safe"
local utils = require "kong.tools.utils"
local http = require "resty.http"
local nginx_signals = require "kong.cmd.utils.nginx_signals"
local log = require "kong.cmd.utils.log"
<<<<<<< HEAD
local singletons = require "kong.singletons"
=======
local DB = require "kong.db"

local table_merge = utils.table_merge
>>>>>>> 9ec7e5cf

log.set_lvl(log.levels.quiet) -- disable stdout logs in tests

-- Add to package path so dao helpers can insert custom plugins
-- (while running from the busted environment)
package.path = CUSTOM_PLUGIN_PATH .. ";" .. package.path

-- Extract the current OpenResty version in use and returns
-- a numerical representation of it.
-- Ex: 1.11.2.2 -> 11122
local function openresty_ver_num()
  local nginx_bin = assert(nginx_signals.find_nginx_bin())
  local ok, _, _, stderr = pl_utils.executeex(string.format("%s -V", nginx_bin))
  if not ok then
    error("could not execute 'nginx -V': " .. stderr)
  end

  local a, b, c, d = string.match(stderr, "openresty/(%d+)%.(%d+)%.(%d+)%.(%d+)")

  return tonumber(a .. b .. c .. d)
end

-- Unindent a multi-line string for proper indenting in
-- square brackets.
--
-- Ex:
--   u[[
--       hello world
--       foo bar
--   ]]
--
-- will return: "hello world\nfoo bar"
local function unindent(str, concat_newlines, spaced_newlines)
  str = string.match(str, "^%s*(%S.-%S*)%s*$")
  if not str then
    return ""
  end

  local level  = math.huge
  local prefix = ""
  local len

  for pref in str:gmatch("\n(%s+)") do
    len = #prefix

    if len < level then
      level  = len
      prefix = pref
    end
  end

  local repl = concat_newlines and "" or "\n"
  repl = spaced_newlines and " " or repl

  return (str:gsub("\n" .. prefix, repl):gsub("\n$", "")):gsub("\\r", "\r")
end

---------------
-- Conf and DAO
---------------
local conf = assert(conf_loader(TEST_CONF_PATH))
local db = assert(DB.new(conf))
local dao = assert(DAOFactory.new(conf, db))
local blueprints = assert(Blueprints.new(dao, db))
-- make sure migrations are up-to-date

<<<<<<< HEAD
local function run_migrations(given_dao)
  -- either use the dao provided to this call, or use
  -- the helper dao
  local d = given_dao or dao
  singletons.dao = d
=======
local each_strategy

do
    local default_strategies = { "postgres", "cassandra" }

    local function iter(strategies, i)
      i = i + 1
      local strategy = strategies[i]
      if strategy then
        return i, strategy
      end
    end

    each_strategy = function(...)
      local args = { ... }
      local strategies = default_strategies
      if #args > 0 then
        strategies = args
      end

      return iter, strategies, 0
    end
end

local function get_db_utils(strategy, no_truncate)
  strategy = strategy or conf.database

  -- new DAO (DB module)
  local db = assert(DB.new(conf, strategy))

  -- legacy DAO
  local dao

  do
    local database = conf.database
    conf.database = strategy
    dao = assert(DAOFactory.new(conf, db))
    conf.database = database

    assert(dao:run_migrations())
    if not no_truncate then
      dao:truncate_tables()
    end
  end
>>>>>>> 9ec7e5cf

  -- cleanup new DB tables
  assert(db:init_connector())
  if not no_truncate then
    assert(db:truncate())
  end

  local rbac = require "kong.rbac"
<<<<<<< HEAD
=======

  for _, resource in ipairs {
    "default",
    "kong",
    "status",
    "apis",
    "plugins",
    "cache",
    "certificates",
    "consumers",
    "snis",
    "upstreams",
    "targets",
    "rbac",
    "acls",
    "basic-auth",
    "hmac-auth",
    "jwt",
    "key-auth",
    "oauth2",
    "vitals",
    "portal",
  } do
    rbac.register_resource(resource, dao)
  end

  local portal_helper = require "kong.portal.dao_helpers"
  portal_helper.register_resources(dao)

  -- blueprints
  local bp = assert(Blueprints.new(dao, db))

  return bp, db, dao
>>>>>>> 9ec7e5cf
end

-----------------
-- Custom helpers
-----------------
local resty_http_proxy_mt = {}

local pack = function(...) return { n = select("#", ...), ... } end
local unpack = function(t) return unpack(t, 1, t.n) end

--- Prints all returned parameters.
-- Simple debugging aid.
-- @usage -- modify
-- local a,b = some_func(c,d)
-- -- into
-- local a,b = intercept(some_func(c,d))
local function intercept(...)
  local args = pack(...)
  print(require("pl.pretty").write(args))
  return unpack(args)
end

-- Case insensitive lookup function, returns the value and the original key. Or
-- if not found nil and the search key
-- @usage -- sample usage
-- local test = { SoMeKeY = 10 }
-- print(lookup(test, "somekey"))  --> 10, "SoMeKeY"
-- print(lookup(test, "NotFound")) --> nil, "NotFound"
local function lookup(t, k)
  local ok = k
  if type(k) ~= "string" then
    return t[k], k
  else
    k = k:lower()
  end
  for key, value in pairs(t) do
    if tostring(key):lower() == k then
      return value, key
    end
  end
  return nil, ok
end

--- Waits until a specific condition is met.
-- The check function will repeatedly be called (with a fixed interval), until
-- the condition is met, or the
-- timeout value is exceeded.
-- @param f check function that should return `thruthy` when the condition has
-- been met
-- @param timeout maximum time to wait after which an error is thrown
-- @return nothing. It returns when the condition is met, or throws an error
-- when it times out.
-- @usage -- wait 10 seconds for a file "myfilename" to appear
-- helpers.wait_until(function() return file_exist("myfilename") end, 10)
local function wait_until(f, timeout)
  if type(f) ~= "function" then
    error("arg #1 must be a function", 2)
  end

  ngx.update_time()

  timeout = timeout or 2
  local tstart = ngx.time()
  local texp = tstart + timeout
  local ok, res, err

  repeat
    ok, res, err = pcall(f)
    ngx.sleep(0.05)
  until not ok or res or ngx.time() >= texp

  if not ok then
    -- report error from `f`, such as assert gone wrong
    error(tostring(res), 2)
  elseif not res and err then
    -- report a failure for `f` to meet its condition
    -- and eventually an error return value which could be the cause
    error("wait_until() timeout: " .. tostring(err) .. " (after delay: " .. timeout .. "s)", 2)
  elseif not res then
    -- report a failure for `f` to meet its condition
    error("wait_until() timeout (after delay " .. timeout .. "s)", 2)
  end
end

--- http_client.
-- An http-client class to perform requests.
-- @section http_client

--- Send a http request. Based on https://github.com/pintsized/lua-resty-http.
-- If `opts.body` is a table and "Content-Type" header contains
-- `application/json`, `www-form-urlencoded`, or `multipart/form-data`, then it
-- will automatically encode the body according to the content type.
-- If `opts.query` is a table, a query string will be constructed from it and
-- appended
-- to the request path (assuming none is already present).
-- @name http_client:send
-- @param opts table with options. See https://github.com/pintsized/lua-resty-http
function resty_http_proxy_mt:send(opts)
  local cjson = require "cjson"
  local utils = require "kong.tools.utils"

  opts = opts or {}

  -- build body
  local headers = opts.headers or {}
  local content_type, content_type_name = lookup(headers, "Content-Type")
  content_type = content_type or ""
  local t_body_table = type(opts.body) == "table"
  if string.find(content_type, "application/json") and t_body_table then
    opts.body = cjson.encode(opts.body)
  elseif string.find(content_type, "www-form-urlencoded", nil, true) and t_body_table then
    opts.body = utils.encode_args(opts.body, true, opts.no_array_indexes)
  elseif string.find(content_type, "multipart/form-data", nil, true) and t_body_table then
    local form = opts.body
    local boundary = "8fd84e9444e3946c"
    local body = ""

    for k, v in pairs(form) do
      body = body .. "--" .. boundary .. "\r\nContent-Disposition: form-data; name=\"" .. k .. "\"\r\n\r\n" .. tostring(v) .. "\r\n"
    end

    if body ~= "" then
      body = body .. "--" .. boundary .. "--\r\n"
    end

    local clength = lookup(headers, "content-length")
    if not clength then
      headers["content-length"] = #body
    end

    if not content_type:find("boundary=") then
      headers[content_type_name] = content_type .. "; boundary=" .. boundary
    end

    opts.body = body
  end

  -- build querystring (assumes none is currently in 'opts.path')
  if type(opts.query) == "table" then
    local qs = utils.encode_args(opts.query)
    opts.path = opts.path .. "?" .. qs
    opts.query = nil
  end

  local res, err = self:request(opts)
  if res then
    -- wrap the read_body() so it caches the result and can be called multiple
    -- times
    local reader = res.read_body
    res.read_body = function(self)
      if not self._cached_body and not self._cached_error then
        self._cached_body, self._cached_error = reader(self)
      end
      return self._cached_body, self._cached_error
    end
  end

  return res, err
end

-- Implements http_client:get("path", [options]), as well as post, put, etc.
-- These methods are equivalent to calling http_client:send, but are shorter
-- They also come with a built-in assert
for method_name in ("get post put patch delete"):gmatch("%w+") do
  resty_http_proxy_mt[method_name] = function(self, path, options)
    local full_options = table_merge({ method = method_name:upper(), path = path}, options or {})
    return assert(self:send(full_options))
  end
end

function resty_http_proxy_mt:__index(k)
  local f = rawget(resty_http_proxy_mt, k)
  if f then
    return f
  end

  return self.client[k]
end


--- Creates a http client. Based on https://github.com/pintsized/lua-resty-http
-- @name http_client
-- @param host hostname to connect to
-- @param port port to connect to
-- @param timeout in seconds
-- @return http client
-- @see http_client:send
local function http_client(host, port, timeout)
  timeout = timeout or 10000
  local client = assert(http.new())
  assert(client:connect(host, port))
  client:set_timeout(timeout)
  return setmetatable({
    client = client
  }, resty_http_proxy_mt)
end

--- Returns the proxy port.
-- @param ssl (boolean) if `true` returns the ssl port
local function get_proxy_port(ssl)
  if ssl == nil then ssl = false end
  for _, entry in ipairs(conf.proxy_listeners) do
    if entry.ssl == ssl then
      return entry.port
    end
  end
  error("No proxy port found for ssl=" .. tostring(ssl), 2)
end

--- Returns the proxy ip.
-- @param ssl (boolean) if `true` returns the ssl ip address
local function get_proxy_ip(ssl)
  if ssl == nil then ssl = false end
  for _, entry in ipairs(conf.proxy_listeners) do
    if entry.ssl == ssl then
      return entry.ip
    end
  end
  error("No proxy ip found for ssl=" .. tostring(ssl), 2)
end

--- returns a pre-configured `http_client` for the Kong proxy port.
-- @name proxy_client
local function proxy_client(timeout)
  local proxy_ip = get_proxy_ip(false)
  local proxy_port = get_proxy_port(false)
  assert(proxy_ip, "No http-proxy found in the configuration")
  return http_client(proxy_ip, proxy_port, timeout)
end

--- returns a pre-configured `http_client` for the Kong SSL proxy port.
-- @name proxy_ssl_client
local function proxy_ssl_client(timeout)
  local proxy_ip = get_proxy_ip(true)
  local proxy_port = get_proxy_port(true)
  assert(proxy_ip, "No https-proxy found in the configuration")
  local client = http_client(proxy_ip, proxy_port, timeout)
  assert(client:ssl_handshake())
  return client
end

--- returns a pre-configured `http_client` for the Kong admin port.
-- @name admin_client
local function admin_client(timeout)
  local admin_ip, admin_port
  for _, entry in ipairs(conf.admin_listeners) do
    if entry.ssl == false then
      admin_ip = entry.ip
      admin_port = entry.port
    end
  end
  assert(admin_ip, "No http-admin found in the configuration")
  return http_client(admin_ip, admin_port, timeout)
end

--- returns a pre-configured `http_client` for the Kong admin SSL port.
-- @name admin_ssl_client
local function admin_ssl_client(timeout)
  local admin_ip, admin_port
  for _, entry in ipairs(conf.proxy_listeners) do
    if entry.ssl == true then
      admin_ip = entry.ip
      admin_port = entry.port
    end
  end
  assert(admin_ip, "No https-admin found in the configuration")
  local client = http_client(admin_ip, admin_port, timeout)
  assert(client:ssl_handshake())
  return client
end

---
-- TCP/UDP server helpers
--
-- @section servers

--- Starts a TCP server.
-- Accepts a single connection and then closes, echoing what was received
-- (single read).
-- @name tcp_server
-- @param `port`    The port where the server will be listening to
-- @param `opts     A table of options defining the server's behavior
-- @return `thread` A thread object
local function tcp_server(port, opts, ...)
  local threads = require "llthreads2.ex"
  opts = opts or {}
  local thread = threads.new({
    function(port, opts)
      local socket = require "socket"
      local server = assert(socket.tcp())
      server:settimeout(360)
      assert(server:setoption('reuseaddr', true))
      assert(server:bind("*", port))
      assert(server:listen())
      local client = assert(server:accept())

      if opts.tls then
        local ssl = require "ssl"
        local params = {
          mode = "server",
          protocol = "any",
          key = "spec/fixtures/kong_spec.key",
          certificate = "spec/fixtures/kong_spec.crt",
        }

        client = ssl.wrap(client, params)
        client:dohandshake()
      end

      local line = assert(client:receive())
      client:send(line .. "\n")
      client:close()
      server:close()
      return line
    end
  }, port, opts)

  return thread:start(...)
end

--- Starts a HTTP server.
-- Accepts a single connection and then closes. Sends a 200 ok, 'Connection:
-- close' response.
-- If the request received has path `/delay` then the response will be delayed
-- by 2 seconds.
-- @name http_server
-- @param `port`    The port where the server will be listening to
-- @return `thread` A thread object
local function http_server(port, ...)
  local threads = require "llthreads2.ex"
  local thread = threads.new({
    function(port)
      local socket = require "socket"
      local server = assert(socket.tcp())
      assert(server:setoption('reuseaddr', true))
      assert(server:bind("*", port))
      assert(server:listen())
      local client = assert(server:accept())

      local lines = {}
      local line, err
      while #lines < 7 do
        line, err = client:receive()
        if err then
          break
        else
          table.insert(lines, line)
        end
      end

      if #lines > 0 and lines[1] == "GET /delay HTTP/1.0" then
        ngx.sleep(2)
      end

      if err then
        server:close()
        error(err)
      end

      client:send("HTTP/1.1 200 OK\r\nConnection: close\r\n\r\n")
      client:close()
      server:close()
      return lines
    end
  }, port)

  return thread:start(...)
end

--- Starts a UDP server.
-- Accepts a single connection, reading once and then closes
-- @name udp_server
-- @param `port`    The port where the server will be listening to
-- @param `n`       The number of packets that will be received
-- @param `timeout` Timeout per read
-- @return `thread` A thread object
local function udp_server(port, n, timeout)
  local threads = require "llthreads2.ex"

  local thread = threads.new({
    function(port, n, timeout)
      local socket = require "socket"
      local server = assert(socket.udp())
      server:settimeout(timeout or 360)
      server:setoption("reuseaddr", true)
      server:setsockname("127.0.0.1", port)
      local err
      local data = {}
      local handshake_done = false
      local i = 0
      while i < n do
        local pkt, rport
        pkt, err, rport = server:receivefrom()
        if not pkt then
          break
        end
        if pkt == "KONG_UDP_HELLO" then
          if not handshake_done then
            handshake_done = true
            server:sendto("KONG_UDP_READY", "127.0.0.1", rport)
          end
        else
          i = i + 1
          data[i] = pkt
        end
      end
      server:close()
      return (n > 1 and data or data[1]), err
    end
  }, port or MOCK_UPSTREAM_PORT, n or 1, timeout)
  thread:start()

  local socket = require "socket"
  local handshake = socket.udp()
  handshake:settimeout(0.01)
  handshake:setsockname("127.0.0.1", 0)
  while true do
    handshake:sendto("KONG_UDP_HELLO", "127.0.0.1", port)
    local data = handshake:receive()
    if data == "KONG_UDP_READY" then
      break
    end
  end
  handshake:close()

  return thread
end

--------------------
-- Custom assertions
--
-- @section assertions

local say = require "say"
local luassert = require "luassert.assert"

--- Generic modifier "response".
-- Will set a "response" value in the assertion state, so following
-- assertions will operate on the value set.
-- @name response
-- @param response results from `http_client:send` function.
-- @usage
-- local res = assert(client:send { .. your request parameters here ..})
-- local length = assert.response(res).has.header("Content-Length")
local function modifier_response(state, arguments, level)
  assert(arguments.n > 0,
        "response modifier requires a response object as argument")

  local res = arguments[1]

  assert(type(res) == "table" and type(res.read_body) == "function",
         "response modifier requires a response object as argument, got: " .. tostring(res))

  rawset(state, "kong_response", res)
  rawset(state, "kong_request", nil)

  return state
end
luassert:register("modifier", "response", modifier_response)

--- Generic modifier "request".
-- Will set a "request" value in the assertion state, so following
-- assertions will operate on the value set.
-- The request must be inside a 'response' from mock_upstream
-- @name request
-- @param response results from `http_client:send` function. The request will
-- be extracted from the response.
-- @usage
-- local res = assert(client:send { .. your request parameters here ..})
-- local length = assert.request(res).has.header("Content-Length")
local function modifier_request(state, arguments, level)
  local generic = "The assertion 'request' modifier takes a http response"
                .. " object as input to decode the json-body returned by"
                .. " mock_upstream, to retrieve the proxied request."

  local res = arguments[1]

  assert(type(res) == "table" and type(res.read_body) == "function",
         "Expected a http response object, got '" .. tostring(res) .. "'. " .. generic)

  local body, request, err
  body = assert(res:read_body())
  request, err = cjson.decode(body)

  assert(request, "Expected the http response object to have a json encoded body,"
                  .. " but decoding gave error '" .. tostring(err) .. "'. Obtained body: "
                  .. body .. "\n." .. generic)


  if lookup((res.headers or {}),"X-Powered-By") ~= "mock_upstream" then
    error("Could not determine the response to be from mock_upstream")
  end

  rawset(state, "kong_request", request)
  rawset(state, "kong_response", nil)

  return state
end
luassert:register("modifier", "request", modifier_request)

--- Generic fail assertion. A convenience function for debugging tests, always
-- fails. It will output the values it was called with as a table, with an `n`
-- field to indicate the number of arguments received.
-- @name fail
-- @param ... any set of parameters to be displayed with the failure
-- @usage
-- assert.fail(some, value)
local function fail(state, args)
  local out = {}
  for k,v in pairs(args) do out[k] = v end
  args[1] = out
  args.n = 1
  return false
end
say:set("assertion.fail.negative", [[
Fail assertion was called with the following parameters (formatted as a table);
%s
]])
luassert:register("assertion", "fail", fail,
                  "assertion.fail.negative",
                  "assertion.fail.negative")

--- Assertion to check whether a value lives in an array.
-- @name contains
-- @param expected The value to search for
-- @param array The array to search for the value
-- @param pattern (optional) If thruthy, then `expected` is matched as a string
-- pattern
-- @return the index at which the value was found
-- @usage
-- local arr = { "one", "three" }
-- local i = assert.contains("one", arr)        --> passes; i == 1
-- local i = assert.contains("two", arr)        --> fails
-- local i = assert.contains("ee$", arr, true)  --> passes; i == 2
local function contains(state, args)
  local expected, arr, pattern = unpack(args)
  local found
  for i = 1, #arr do
    if (pattern and string.match(arr[i], expected)) or arr[i] == expected then
      found = i
      break
    end
  end
  return found ~= nil, {found}
end
say:set("assertion.contains.negative", [[
Expected array to contain element.
Expected to contain:
%s
]])
say:set("assertion.contains.positive", [[
Expected array to not contain element.
Expected to not contain:
%s
]])
luassert:register("assertion", "contains", contains,
                  "assertion.contains.negative",
                  "assertion.contains.positive")

--- Assertion to check the statuscode of a http response.
-- @name status
-- @param expected the expected status code
-- @param response (optional) results from `http_client:send` function,
-- alternatively use `response`.
-- @return the response body as a string
-- @usage
-- local res = assert(client:send { .. your request params here .. })
-- local body = assert.has.status(200, res)             -- or alternativly
-- local body = assert.response(res).has.status(200)    -- does the same
local function res_status(state, args)
  assert(not rawget(state, "kong_request"),
         "Cannot check statuscode against a request object,"
       .. " only against a response object")

  local expected = args[1]
  local res = args[2] or rawget(state, "kong_response")

  assert(type(expected) == "number",
         "Expected response code must be a number value. Got: " .. tostring(expected))
  assert(type(res) == "table" and type(res.read_body) == "function",
         "Expected a http_client response. Got: " .. tostring(res))

  if expected ~= res.status then
    local body, err = res:read_body()
    if not body then body = "Error reading body: " .. err end
    table.insert(args, 1, pl_stringx.strip(body))
    table.insert(args, 1, res.status)
    table.insert(args, 1, expected)
    args.n = 3

    if res.status == 500 then
      -- on HTTP 500, we can try to read the server's error logs
      -- for debugging purposes (very useful for travis)
      local str = pl_file.read(conf.nginx_err_logs)
      if not str then
        return false -- no err logs to read in this prefix
      end

      local str_t = pl_stringx.splitlines(str)
      local first_line = #str_t - math.min(60, #str_t) + 1
      local msg_t = {"\nError logs (" .. conf.nginx_err_logs .. "):"}
      for i = first_line, #str_t do
        msg_t[#msg_t+1] = str_t[i]
      end

      table.insert(args, 4, table.concat(msg_t, "\n"))
      args.n = 4
    end

    return false
  else
    local body, err = res:read_body()
    local output = body
    if not output then output = "Error reading body: " .. err end
    output = pl_stringx.strip(output)
    table.insert(args, 1, output)
    table.insert(args, 1, res.status)
    table.insert(args, 1, expected)
    args.n = 3
    return true, {pl_stringx.strip(body)}
  end
end
say:set("assertion.res_status.negative", [[
Invalid response status code.
Status expected:
%s
Status received:
%s
Body:
%s
%s]])
say:set("assertion.res_status.positive", [[
Invalid response status code.
Status not expected:
%s
Status received:
%s
Body:
%s
%s]])
luassert:register("assertion", "status", res_status,
                  "assertion.res_status.negative", "assertion.res_status.positive")
luassert:register("assertion", "res_status", res_status,
                  "assertion.res_status.negative", "assertion.res_status.positive")

--- Checks and returns a json body of an http response/request. Only checks
-- validity of the json, does not check appropriate headers. Setting the target
-- to check can be done through `request` or `response`
-- @name jsonbody
-- @return the decoded json as a table
-- @usage
-- local res = assert(client:send { .. your request params here .. })
-- local json_table = assert.response(res).has.jsonbody()
local function jsonbody(state, args)
  assert(args[1] == nil and rawget(state, "kong_request") or rawget(state, "kong_response"),
         "the `jsonbody` assertion does not take parameters. " ..
         "Use the `response`/`require` modifiers to set the target to operate on")

  if rawget(state, "kong_response") then
    local body = rawget(state, "kong_response"):read_body()
    local json, err = cjson.decode(body)
    if not json then
      table.insert(args, 1, "Error decoding: " .. tostring(err) .. "\nResponse body:" .. body)
      args.n = 1
      return false
    end
    return true, {json}

  else
    local r = rawget(state, "kong_request")
    if r.post_data
    and (r.post_data.kind == "json" or r.post_data.kind == "json (error)")
    and r.post_data.params
    then
      local pd = r.post_data
      return true, { { params = pd.params, data = pd.text, error = pd.error, kind = pd.kind } }

    else
      error("No json data found in the request")
    end
  end
end
say:set("assertion.jsonbody.negative", [[
Expected response body to contain valid json. Got:
%s
]])
say:set("assertion.jsonbody.positive", [[
Expected response body to not contain valid json. Got:
%s
]])
luassert:register("assertion", "jsonbody", jsonbody,
                  "assertion.jsonbody.negative",
                  "assertion.jsonbody.positive")

--- Adds an assertion to look for a named header in a `headers` subtable.
-- Header name comparison is done case-insensitive.
-- @name header
-- @param name header name to look for (case insensitive).
-- @see response
-- @see request
-- @return value of the header
local function res_header(state, args)
  local header = args[1]
  local res = args[2] or rawget(state, "kong_request") or rawget(state, "kong_response")
  assert(type(res) == "table" and type(res.headers) == "table",
         "'header' assertion input does not contain a 'headers' subtable")
  local value = lookup(res.headers, header)
  table.insert(args, 1, res.headers)
  table.insert(args, 1, header)
  args.n = 2
  if not value then
    return false
  end
  return true, {value}
end
say:set("assertion.res_header.negative", [[
Expected header:
%s
But it was not found in:
%s
]])
say:set("assertion.res_header.positive", [[
Did not expected header:
%s
But it was found in:
%s
]])
luassert:register("assertion", "header", res_header,
                  "assertion.res_header.negative",
                  "assertion.res_header.positive")

---
-- An assertion to look for a query parameter in a query string
-- Parameter name comparison is done case-insensitive.
-- @name queryparam
-- @param name name of the query parameter to look up (case insensitive)
-- @return value of the parameter
local function req_query_param(state, args)
  local param = args[1]
  local req = rawget(state, "kong_request")
  assert(req, "'queryparam' assertion only works with a request object")
  local params
  if type(req.uri_args) == "table" then
    params = req.uri_args

  else
    error("No query parameters found in request object")
  end
  local value = lookup(params, param)
  table.insert(args, 1, params)
  table.insert(args, 1, param)
  args.n = 2
  if not value then
    return false
  end
  return true, {value}
end
say:set("assertion.req_query_param.negative", [[
Expected query parameter:
%s
But it was not found in:
%s
]])
say:set("assertion.req_query_param.positive", [[
Did not expected query parameter:
%s
But it was found in:
%s
]])
luassert:register("assertion", "queryparam", req_query_param,
                  "assertion.req_query_param.negative",
                  "assertion.req_query_param.positive")

---
-- Adds an assertion to look for a urlencoded form parameter in a request.
-- Parameter name comparison is done case-insensitive. Use the `request` modifier to set
-- the request to operate on.
-- @name formparam
-- @param name name of the form parameter to look up (case insensitive)
-- @return value of the parameter
local function req_form_param(state, args)
  local param = args[1]
  local req = rawget(state, "kong_request")
  assert(req, "'formparam' assertion can only be used with a mock_upstream request object")

  local value
  if req.post_data
  and (req.post_data.kind == "form" or req.post_data.kind == "multipart-form")
  then
    value = lookup(req.post_data.params or {}, param)
  else
    error("Could not determine the request to be from either mock_upstream")
  end

  table.insert(args, 1, req)
  table.insert(args, 1, param)
  args.n = 2
  if not value then
    return false
  end
  return true, {value}
end
say:set("assertion.req_form_param.negative", [[
Expected url encoded form parameter:
%s
But it was not found in request:
%s
]])
say:set("assertion.req_form_param.positive", [[
Did not expected url encoded form parameter:
%s
But it was found in request:
%s
]])
luassert:register("assertion", "formparam", req_form_param,
                  "assertion.req_form_param.negative",
                  "assertion.req_form_param.positive")

----------------
-- Shell helpers
-- @section Shell-helpers

--- Execute a command.
-- Modified version of `pl.utils.executeex()` so the output can directly be
-- used on an assertion.
-- @name execute
-- @param ... see penlight documentation
-- @return ok, stderr, stdout; stdout is only included when the result was ok
local function exec(...)
  local ok, _, stdout, stderr = pl_utils.executeex(...)
  if not ok then
    stdout = nil -- don't return 3rd value if fail because of busted's `assert`
  end
  return ok, stderr, stdout
end

--- Execute a Kong command.
-- @name kong_exec
-- @param cmd Kong command to execute, eg. `start`, `stop`, etc.
-- @param env (optional) table with kong parameters to set as environment
-- variables, overriding the test config (each key will automatically be
-- prefixed with `KONG_` and be converted to uppercase)
-- @return same output as `exec`
local function kong_exec(cmd, env)
  cmd = cmd or ""
  env = env or {}

  -- Insert the Lua path to the custom-plugin fixtures
  if not env.lua_package_path then
    env.lua_package_path = CUSTOM_PLUGIN_PATH

  else
    env.lua_package_path = CUSTOM_PLUGIN_PATH .. ";" .. env.lua_package_path
  end

  env.lua_package_path = env.lua_package_path .. ";" .. conf.lua_package_path

  if not env.custom_plugins then
    env.custom_plugins = "dummy,cache,rewriter"
  end

  -- build Kong environment variables
  local env_vars = ""
  for k, v in pairs(env) do
    env_vars = string.format("%s KONG_%s='%s'", env_vars, k:upper(), v)
  end

  return exec(env_vars .. " " .. BIN_PATH .. " " .. cmd)
end

--- Prepare the Kong environment.
-- creates the workdirectory and deletes any existing one.
-- @param prefix (optional) path to the working directory, if omitted the test
-- configuration will be used
-- @name prepare_prefix
local function prepare_prefix(prefix)
  prefix = prefix or conf.prefix
  exec("rm -rf " .. prefix .. "/*")
  return pl_dir.makepath(prefix)
end

--- Cleans the Kong environment.
-- Deletes the working directory if it exists.
-- @param prefix (optional) path to the working directory, if omitted the test
-- configuration will be used
-- @name clean_prefix
local function clean_prefix(prefix)
  prefix = prefix or conf.prefix
  if pl_path.exists(prefix) then
    pl_dir.rmtree(prefix)
  end
end

--- Waits for invalidation of a cached key by polling the mgt-api
-- and waiting for a 404 response.
-- @name wait_for_invalidation
-- @param key the cache-key to check
-- @param timeout (optional) in seconds, defaults to 10.
local function wait_for_invalidation(key, timeout)
  local api_client = admin_client()
  timeout = timeout or 10
  wait_until(function()
    local res = assert(api_client:send {
      method = "GET",
      path = "/cache/" .. key,
      headers = {}
    })
    res:read_body()
    return res.status == 404
  end, timeout)
end

--- Waits for the termination of a pid.
-- @param pid_path Filename of the pid file.
-- @param timeout (optional) in seconds, defaults to 10.
local function wait_pid(pid_path, timeout, is_retry)
  local pid
  local fd = io.open(pid_path)
  if fd then
    pid = fd:read("*l")
    fd:close()
  end

  if pid then
    local max_time = ngx.now() + (timeout or 10)

    repeat
      if not pl_utils.execute("ps -p " .. pid .. " >/dev/null 2>&1") then
        return
      end
      -- still running, wait some more
      ngx.sleep(0.05)
    until ngx.now() >= max_time

    if is_retry then
      return
    end

    -- Timeout reached: kill with SIGKILL
    pl_utils.execute("kill -9 " .. pid .. " >/dev/null 2>&1")

    -- Sanity check: check pid again, but don't loop.
    wait_pid(pid_path, timeout, true)
  end
end

-- Return the actual configuration running at the given prefix.
-- It may differ from the default, as it may have been modified
-- by the `env` table given to start_kong.
-- @param prefix The prefix path where the kong instance is running
-- @return The conf table of the running instance, or nil on error.
local function get_running_conf(prefix)
  local default_conf = conf_loader(nil, {prefix = prefix or conf.prefix})
  return conf_loader(default_conf.kong_env)
end

-- consumer_statuses/types need to be poplated after table truncate without
-- need for rerunning migrations, due to foreign keys on consumers table
local function register_consumer_relations(dao)
  local portal = require "kong.portal.dao_helpers"
  portal.register_resources(dao)
end

----------
-- Exposed
----------
-- @export
return {
  -- Penlight
  dir = pl_dir,
  path = pl_path,
  file = pl_file,
  utils = pl_utils,

  -- Kong testing properties
  dao = dao,
  db = db,
  blueprints = blueprints,
  get_db_utils = get_db_utils,
  bin_path = BIN_PATH,
  test_conf = conf,
  test_conf_path = TEST_CONF_PATH,
  mock_upstream_hostname = MOCK_UPSTREAM_HOSTNAME,
  mock_upstream_protocol = MOCK_UPSTREAM_PROTOCOL,
  mock_upstream_host     = MOCK_UPSTREAM_HOST,
  mock_upstream_port     = MOCK_UPSTREAM_PORT,
  mock_upstream_url      = MOCK_UPSTREAM_PROTOCOL .. "://" ..
                           MOCK_UPSTREAM_HOST .. ':' ..
                           MOCK_UPSTREAM_PORT,

  mock_upstream_ssl_protocol = MOCK_UPSTREAM_SSL_PROTOCOL,
  mock_upstream_ssl_port     = MOCK_UPSTREAM_SSL_PORT,
  mock_upstream_ssl_url      = MOCK_UPSTREAM_SSL_PROTOCOL .. "://" ..
                               MOCK_UPSTREAM_HOST .. ':' ..
                               MOCK_UPSTREAM_SSL_PORT,

  -- Kong testing helpers
  execute = exec,
  kong_exec = kong_exec,
  http_client = http_client,
  wait_until = wait_until,
  tcp_server = tcp_server,
  udp_server = udp_server,
  http_server = http_server,
  get_proxy_ip = get_proxy_ip,
  get_proxy_port = get_proxy_port,
  proxy_client = proxy_client,
  admin_client = admin_client,
  proxy_ssl_client = proxy_ssl_client,
  admin_ssl_client = admin_ssl_client,
  prepare_prefix = prepare_prefix,
  clean_prefix = clean_prefix,
  wait_for_invalidation = wait_for_invalidation,
  each_strategy = each_strategy,
  register_consumer_relations = register_consumer_relations,

  -- miscellaneous
  intercept = intercept,
  openresty_ver_num = openresty_ver_num(),
  unindent = unindent,

  start_kong = function(env)
    env = env or {}
    local ok, err = prepare_prefix(env.prefix)
    if not ok then return nil, err end

    local nginx_conf = ""
    if env.nginx_conf then
      nginx_conf = " --nginx-conf " .. env.nginx_conf
    end

    return kong_exec("start --conf " .. TEST_CONF_PATH .. nginx_conf, env)
  end,
  stop_kong = function(prefix, preserve_prefix, preserve_tables)
    prefix = prefix or conf.prefix

    local running_conf = get_running_conf(prefix)
    if not running_conf then return end

    local ok, err = kong_exec("stop --prefix " .. prefix)

    wait_pid(running_conf.nginx_pid)
    if not preserve_tables then
      dao:truncate_tables()
    end
    if not preserve_prefix then
      clean_prefix(prefix)
    end
    return ok, err
  end,
  -- Only use in CLI tests from spec/02-integration/01-cmd
  kill_all = function(prefix, timeout)
    local kill = require "kong.cmd.utils.kill"

    dao:truncate_tables()

    local running_conf = get_running_conf(prefix)
    if not running_conf then return end

    -- kill kong_tests.conf service
    local pid_path = running_conf.nginx_pid
    if pl_path.exists(pid_path) then
      kill.kill(pid_path, "-TERM")
      wait_pid(pid_path, timeout)
    end
end
}<|MERGE_RESOLUTION|>--- conflicted
+++ resolved
@@ -28,13 +28,9 @@
 local http = require "resty.http"
 local nginx_signals = require "kong.cmd.utils.nginx_signals"
 local log = require "kong.cmd.utils.log"
-<<<<<<< HEAD
-local singletons = require "kong.singletons"
-=======
 local DB = require "kong.db"
 
 local table_merge = utils.table_merge
->>>>>>> 9ec7e5cf
 
 log.set_lvl(log.levels.quiet) -- disable stdout logs in tests
 
@@ -101,13 +97,6 @@
 local blueprints = assert(Blueprints.new(dao, db))
 -- make sure migrations are up-to-date
 
-<<<<<<< HEAD
-local function run_migrations(given_dao)
-  -- either use the dao provided to this call, or use
-  -- the helper dao
-  local d = given_dao or dao
-  singletons.dao = d
-=======
 local each_strategy
 
 do
@@ -152,7 +141,6 @@
       dao:truncate_tables()
     end
   end
->>>>>>> 9ec7e5cf
 
   -- cleanup new DB tables
   assert(db:init_connector())
@@ -160,35 +148,7 @@
     assert(db:truncate())
   end
 
-  local rbac = require "kong.rbac"
-<<<<<<< HEAD
-=======
-
-  for _, resource in ipairs {
-    "default",
-    "kong",
-    "status",
-    "apis",
-    "plugins",
-    "cache",
-    "certificates",
-    "consumers",
-    "snis",
-    "upstreams",
-    "targets",
-    "rbac",
-    "acls",
-    "basic-auth",
-    "hmac-auth",
-    "jwt",
-    "key-auth",
-    "oauth2",
-    "vitals",
-    "portal",
-  } do
-    rbac.register_resource(resource, dao)
-  end
-
+  -- XXX rbac resources are gone
   local portal_helper = require "kong.portal.dao_helpers"
   portal_helper.register_resources(dao)
 
@@ -196,7 +156,6 @@
   local bp = assert(Blueprints.new(dao, db))
 
   return bp, db, dao
->>>>>>> 9ec7e5cf
 end
 
 -----------------
