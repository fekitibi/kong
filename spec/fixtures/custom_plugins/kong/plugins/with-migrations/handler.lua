--- conflicted
+++ resolved
@@ -1,4 +1,3 @@
-<<<<<<< HEAD
 -- This software is copyright Kong Inc. and its licensors.
 -- Use of the software is subject to the agreement between your organization
 -- and Kong Inc. If there is no such agreement, use is governed by and
@@ -6,24 +5,10 @@
 -- at https://konghq.com/enterprisesoftwarelicense/.
 -- [ END OF LICENSE 0867164ffc95e54f04670b5169c09574bdbd9bba ]
 
-local BasePlugin = require "kong.plugins.base_plugin"
-
-
-local WithMigrationHandler = BasePlugin:extend()
-
-
-WithMigrationHandler.PRIORITY = 1000
-
-
-function WithMigrationHandler:new()
-  WithMigrationHandler.super.new(self, "with-migration")
-end
-=======
 local WithMigrationHandler =  {
   VERSION = "0.1-t",
   PRIORITY = 1000,
 }
->>>>>>> a8340886
 
 
 return WithMigrationHandler