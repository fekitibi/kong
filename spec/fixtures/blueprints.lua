--- conflicted
+++ resolved
@@ -24,7 +24,6 @@
 end
 
 
-<<<<<<< HEAD
 -- insert blueprint in workspace specified by `ws`
 function Blueprint:insert_ws(overrides, workspace)
   local old_workspaces = ngx.ctx.workspaces
@@ -33,22 +32,20 @@
   local entity = self:insert(overrides)
   ngx.ctx.workspaces = old_workspaces
 
-=======
+  return entity
+end
+
+
 function Blueprint:remove(overrides, options)
   local entity, err = self.dao:remove({ id = overrides.id }, options)
   if err then
     error(err, 2)
   end
->>>>>>> cc97d5bb
   return entity
 end
 
 
-<<<<<<< HEAD
-function Blueprint:insert_n(n, overrides)
-=======
 function Blueprint:insert_n(n, overrides, options)
->>>>>>> cc97d5bb
   local res = {}
   for i=1,n do
     res[i] = self:insert(overrides, options)
@@ -346,16 +343,15 @@
     }
   end)
 
-<<<<<<< HEAD
   res.workspaces = new_blueprint(dao.workspaces, function()
     return {}
-=======
+  end)
+
   res.rewriter_plugins = new_blueprint(db.plugins, function()
     return {
       name   = "rewriter",
       config = {},
     }
->>>>>>> cc97d5bb
   end)
 
   return res
