# This is a custom nginx configuration template for Kong specs

> if nginx_user then
user ${{NGINX_USER}};
> end
worker_processes ${{NGINX_WORKER_PROCESSES}};
daemon ${{NGINX_DAEMON}};

pid pids/nginx.pid; # mandatory even for custom config templates
error_log logs/error.log ${{LOG_LEVEL}};

events {}

http {
    charset UTF-8;

    error_log logs/error.log ${{LOG_LEVEL}};

> if anonymous_reports then
    ${{SYSLOG_REPORTS}}
> end

> if nginx_optimizations then
>-- send_timeout 60s;          # default value
>-- keepalive_timeout 75s;     # default value
>-- client_body_timeout 60s;   # default value
>-- client_header_timeout 60s; # default value
>-- tcp_nopush on;             # disabled until benchmarked
>-- proxy_buffer_size 128k;    # disabled until benchmarked
>-- proxy_buffers 4 256k;      # disabled until benchmarked
>-- proxy_busy_buffers_size 256k; # disabled until benchmarked
>-- reset_timedout_connection on; # disabled until benchmarked
> end

    client_max_body_size ${{CLIENT_MAX_BODY_SIZE}};
    proxy_ssl_server_name on;
    underscores_in_headers on;

    lua_package_path '${{LUA_PACKAGE_PATH}};;';
    lua_package_cpath '${{LUA_PACKAGE_CPATH}};;';
    lua_socket_pool_size ${{LUA_SOCKET_POOL_SIZE}};
    lua_max_running_timers 4096;
    lua_max_pending_timers 16384;
    lua_shared_dict kong                5m;
    lua_shared_dict kong_cache          ${{MEM_CACHE_SIZE}};
    lua_shared_dict kong_db_cache_miss 12m;
    lua_shared_dict kong_process_events 5m;
    lua_shared_dict kong_cluster_events 5m;
    lua_shared_dict kong_vitals_counters 5m;
    lua_shared_dict kong_vitals_lists   1m;
    lua_shared_dict kong_healthchecks   5m;
    lua_shared_dict kong_rate_limiting_counters 12m;
> if database == "cassandra" then
    lua_shared_dict kong_cassandra      5m;
> end
    lua_socket_log_errors off;
> if lua_ssl_trusted_certificate then
    lua_ssl_trusted_certificate '${{LUA_SSL_TRUSTED_CERTIFICATE}}';
    lua_ssl_verify_depth ${{LUA_SSL_VERIFY_DEPTH}};
> end

    init_by_lua_block {
        kong = require 'kong'
        kong.init()
    }

    init_worker_by_lua_block {
        kong.init_worker()
    }

> if #proxy_listeners > 0 then
    upstream kong_upstream {
        server 0.0.0.1;
        balancer_by_lua_block {
            kong.balancer()
        }
        keepalive ${{UPSTREAM_KEEPALIVE}};
    }

    server {
        server_name kong;
> for i = 1, #proxy_listeners do
        listen $(proxy_listeners[i].listener);
> end
<<<<<<< HEAD
        error_page 400 404 408 411 412 413 414 417 /kong_error_handler;
=======
        error_page 400 404 408 411 412 413 414 417 494 /kong_error_handler;
>>>>>>> 4973a623
        error_page 500 502 503 504 /kong_error_handler;

        access_log logs/access.log;

        client_body_buffer_size ${{CLIENT_BODY_BUFFER_SIZE}};

> if proxy_ssl_enabled then
        ssl_certificate ${{SSL_CERT}};
        ssl_certificate_key ${{SSL_CERT_KEY}};
        ssl_protocols TLSv1.1 TLSv1.2;
        ssl_certificate_by_lua_block {
            kong.ssl_certificate()
        }
> end

        real_ip_header     ${{REAL_IP_HEADER}};
        real_ip_recursive  ${{REAL_IP_RECURSIVE}};
> for i = 1, #trusted_ips do
        set_real_ip_from   $(trusted_ips[i]);
> end

        location / {
            set $upstream_host               '';
            set $upstream_upgrade            '';
            set $upstream_connection         '';
            set $upstream_scheme             '';
            set $upstream_uri                '';
            set $upstream_x_forwarded_for    '';
            set $upstream_x_forwarded_proto  '';
            set $upstream_x_forwarded_host   '';
            set $upstream_x_forwarded_port   '';

            rewrite_by_lua_block {
                kong.rewrite()
            }

            access_by_lua_block {
                kong.access()
            }

            proxy_http_version 1.1;
            proxy_set_header   Host              $upstream_host;
            proxy_set_header   Upgrade           $upstream_upgrade;
            proxy_set_header   Connection        $upstream_connection;
            proxy_set_header   X-Forwarded-For   $upstream_x_forwarded_for;
            proxy_set_header   X-Forwarded-Proto $upstream_x_forwarded_proto;
            proxy_set_header   X-Forwarded-Host  $upstream_x_forwarded_host;
            proxy_set_header   X-Forwarded-Port  $upstream_x_forwarded_port;
            proxy_set_header   X-Real-IP         $remote_addr;
            proxy_pass_header  Server;
            proxy_pass_header  Date;
            proxy_ssl_name     $upstream_host;
            proxy_pass         $upstream_scheme://kong_upstream$upstream_uri;

            header_filter_by_lua_block {
                kong.header_filter()
            }

            body_filter_by_lua_block {
                kong.body_filter()
            }

            log_by_lua_block {
                kong.log()
            }
        }

        location = /kong_error_handler {
            internal;
            content_by_lua_block {
                kong.handle_error()
            }
        }
    }
> end

> if #admin_listeners > 0 then
    server {
        server_name kong_admin;
> for i = 1, #admin_listeners do
        listen $(admin_listeners[i].listener);
> end

        access_log logs/admin_access.log;

        client_max_body_size 10m;
        client_body_buffer_size 10m;

> if admin_ssl_enabled then
        ssl_certificate ${{ADMIN_SSL_CERT}};
        ssl_certificate_key ${{ADMIN_SSL_CERT_KEY}};
        ssl_protocols TLSv1.1 TLSv1.2;
> end

        location / {
            default_type application/json;
            content_by_lua_block {
                kong.serve_admin_api({
                    acah = "Content-Type, ${{RBAC_AUTH_HEADER}}",
                })
            }
        }

        location /nginx_status {
            internal;
            access_log off;
            stub_status;
        }

        location /robots.txt {
            return 200 'User-agent: *\nDisallow: /';
        }
    }
> end

    server {
        server_name mock_aws_lambda;
        listen 10001 ssl;

        ssl_certificate ${{SSL_CERT}};
        ssl_certificate_key ${{SSL_CERT_KEY}};
        ssl_protocols TLSv1.1 TLSv1.2;

        location ~ "/2015-03-31/functions/(?:[^/])*/invocations" {
            content_by_lua_block {
                local function say(res, status)
                  ngx.header["x-amzn-RequestId"] = "foo"
                  if string.match(ngx.var.uri, "functionWithUnhandledError") then
                    ngx.header["X-Amz-Function-Error"] = "Unhandled"
                  end
                  ngx.status = status

                  if type(res) == 'string' then
                    ngx.header["Content-Length"] = #res + 1
                    ngx.say(res)

                  else
                    ngx.req.discard_body()
                    ngx.header['Content-Length'] = 0
                  end

                  ngx.exit(0)
                end

                ngx.sleep(.2) -- mock some network latency

                local invocation_type = ngx.var.http_x_amz_invocation_type
                if invocation_type == 'Event' then
                  say(nil, 202)

                elseif invocation_type == 'DryRun' then
                  say(nil, 204)
                end

                local qargs = ngx.req.get_uri_args()
                ngx.req.read_body()
                local args = require("cjson").decode(ngx.req.get_body_data())

                say(ngx.req.get_body_data(), 200)
            }
        }
    }

    server {
        server_name mock_upstream;

        listen 15555;
        listen 15556 ssl;

        ssl_certificate ${{SSL_CERT}};
        ssl_certificate_key ${{SSL_CERT_KEY}};
        ssl_protocols TLSv1.1 TLSv1.2;

        set_real_ip_from 127.0.0.1;

        location = / {
            content_by_lua_block {
                local mu = require "spec.fixtures.mock_upstream"
                return mu.send_default_json_response({
                    valid_routes = {
                        ["/ws"]                         = "Websocket echo server",
                        ["/get"]                        = "Accepts a GET request and returns it in JSON format",
                        ["/post"]                       = "Accepts a POST request and returns it in JSON format",
                        ["/response-headers?:key=:val"] = "Returns given response headers",
                        ["/anything"]                   = "Accepts any request and returns it in JSON format",
                        ["/request"]                    = "Alias to /anything",
                        ["/delay/:duration"]            = "Delay the response for <duration> seconds",
                        ["/basic-auth/:user/:pass"]     = "Performs HTTP basic authentication with the given credentials",
                        ["/status/:code"]               = "Returns a response with the specified <status code>",
                        ["/stream/:num"]                = "Stream <num> chunks of JSON data via chunked Transfer Encoding",
                    },
                })
            }
        }

        location = /ws {
            content_by_lua_block {
                local mu = require "spec.fixtures.mock_upstream"
                return mu.serve_web_sockets()
            }
        }

        location /get {
            access_by_lua_block {
                local mu = require "spec.fixtures.mock_upstream"
                return mu.filter_access_by_method("GET")
            }
            content_by_lua_block {
                local mu = require "spec.fixtures.mock_upstream"
                return mu.send_default_json_response()
            }
        }

        location /post {
            access_by_lua_block {
                local mu = require "spec.fixtures.mock_upstream"
                return mu.filter_access_by_method("POST")
            }
            content_by_lua_block {
                local mu = require "spec.fixtures.mock_upstream"
                return mu.send_default_json_response()
            }
        }

        location = /response-headers {
            access_by_lua_block {
                local mu = require "spec.fixtures.mock_upstream"
                return mu.filter_access_by_method("GET")
            }
            content_by_lua_block {
                local mu = require "spec.fixtures.mock_upstream"
                return mu.send_default_json_response({}, ngx.req.get_uri_args())
            }
        }

        location ~ "^/basic-auth/(?<username>[a-zA-Z0-9_]+)/(?<password>.+)$" {
            access_by_lua_block {
                local mu = require "spec.fixtures.mock_upstream"
                return mu.filter_access_by_basic_auth(ngx.var.username,
                                                      ngx.var.password)
            }
            content_by_lua_block {
                local mu = require "spec.fixtures.mock_upstream"
                return mu.send_default_json_response({
                    authenticated = true,
                    user          = ngx.var.username,
                })
            }
        }

        location ~ "^/(request|anything)" {
            content_by_lua_block {
                local mu = require "spec.fixtures.mock_upstream"
                return mu.send_default_json_response()
            }
        }

        location ~ "^/delay/(?<delay_seconds>\d{1,3})$" {
            content_by_lua_block {
                local mu            = require "spec.fixtures.mock_upstream"
                local delay_seconds = tonumber(ngx.var.delay_seconds)
                if not delay_seconds then
                    return ngx.exit(ngx.HTTP_NOT_FOUND)
                end

                ngx.sleep(delay_seconds)

                return mu.send_default_json_response({
                    delay = delay_seconds,
                })
            }
        }

        location ~ "^/status/(?<code>\d{3})$" {
            content_by_lua_block {
                local mu   = require "spec.fixtures.mock_upstream"
                local code = tonumber(ngx.var.code)
                if not code then
                    return ngx.exit(ngx.HTTP_NOT_FOUND)
                end
                ngx.status = code
                return mu.send_default_json_response({
                  code = code,
                })
            }
        }

        location ~ "^/stream/(?<num>\d+)$" {
            content_by_lua_block {
                local mu  = require "spec.fixtures.mock_upstream"
                local rep = tonumber(ngx.var.num)
                local res = require("cjson").encode(mu.get_default_json_response())

                ngx.header["X-Powered-By"] = "mock_upstream"
                ngx.header["Content-Type"] = "application/json"

                for i = 1, rep do
                  ngx.say(res)
                end
            }
        }
    }
}<|MERGE_RESOLUTION|>--- conflicted
+++ resolved
@@ -82,11 +82,7 @@
 > for i = 1, #proxy_listeners do
         listen $(proxy_listeners[i].listener);
 > end
-<<<<<<< HEAD
-        error_page 400 404 408 411 412 413 414 417 /kong_error_handler;
-=======
         error_page 400 404 408 411 412 413 414 417 494 /kong_error_handler;
->>>>>>> 4973a623
         error_page 500 502 503 504 /kong_error_handler;
 
         access_log logs/access.log;
