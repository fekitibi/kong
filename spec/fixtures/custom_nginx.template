--- conflicted
+++ resolved
@@ -794,7 +794,6 @@
     }
 > end -- role == "control_plane"
 
-<<<<<<< HEAD
 > if role == "control_plane" then
     server {
         server_name kong_cluster_telemetry_listener;
@@ -817,8 +816,6 @@
     }
 > end -- role == "control_plane"
 
-=======
->>>>>>> 0e69c190
 > if role ~= "data_plane" then
     server {
         server_name mock_upstream;
