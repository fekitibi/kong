--- conflicted
+++ resolved
@@ -747,7 +747,6 @@
         ssl_session_cache   shared:ClusterSSL:10m;
 
         location = /v1/outlet {
-<<<<<<< HEAD
             content_by_lua_block {
                 Kong.serve_cluster_listener()
             }
@@ -772,10 +771,6 @@
         location = /v1/ingest {
             content_by_lua_block {
                 Kong.serve_cluster_telemetry_listener()
-=======
-            content_by_lua_block {
-                Kong.serve_cluster_listener()
->>>>>>> 2b2201c9
             }
         }
     }
