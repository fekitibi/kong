--- conflicted
+++ resolved
@@ -164,11 +164,8 @@
             set $upstream_x_forwarded_prefix '';
             set $kong_proxy_mode             'http';
 
-<<<<<<< HEAD
             set $set_request_id $request_id;
 
-            proxy_http_version    1.1;
-=======
             proxy_http_version      1.1;
             proxy_buffering          on;
             proxy_request_buffering  on;
@@ -265,7 +262,6 @@
             proxy_buffering         off;
             proxy_request_buffering  on;
 
->>>>>>> 834ce3e8
             proxy_set_header      TE                 $upstream_te;
             proxy_set_header      Host               $upstream_host;
             proxy_set_header      Upgrade            $upstream_upgrade;
@@ -274,7 +270,6 @@
             proxy_set_header      X-Forwarded-Proto  $upstream_x_forwarded_proto;
             proxy_set_header      X-Forwarded-Host   $upstream_x_forwarded_host;
             proxy_set_header      X-Forwarded-Port   $upstream_x_forwarded_port;
-            proxy_set_header      X-Forwarded-Path   $upstream_x_forwarded_path;
             proxy_set_header      X-Forwarded-Prefix $upstream_x_forwarded_prefix;
             proxy_set_header      X-Real-IP          $remote_addr;
             proxy_pass_header     Server;
