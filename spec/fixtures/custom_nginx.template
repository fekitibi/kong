--- conflicted
+++ resolved
@@ -47,7 +47,7 @@
 > if database == "off" then
     lua_shared_dict kong_db_cache_2     ${{MEM_CACHE_SIZE}};
 > end
-    lua_shared_dict kong_db_cache_miss   12m;
+    lua_shared_dict kong_db_cache_miss 12m;
 > if database == "off" then
     lua_shared_dict kong_db_cache_miss_2 12m;
 > end
@@ -74,7 +74,7 @@
     lua_shared_dict kong_mock_upstream_loggers 10m;
 
 # injected nginx_http_* directives
-> for _, el in ipairs(nginx_http_directives) do
+> for _, el in ipairs(nginx_http_directives)  do
     $(el.name) $(el.value);
 > end
 
@@ -125,8 +125,8 @@
         set_real_ip_from   $(trusted_ips[i]);
 > end
 
-        # injected nginx_proxy_* directives
-> for _, el in ipairs(nginx_proxy_directives) do
+    # injected nginx_proxy_* directives
+> for _, el in ipairs(nginx_proxy_directives)  do
         $(el.name) $(el.value);
 > end
 
@@ -222,8 +222,8 @@
         ssl_protocols TLSv1.1 TLSv1.2 TLSv1.3;
 > end
 
-        # injected nginx_admin_* directives
-> for _, el in ipairs(nginx_admin_directives) do
+    # injected nginx_admin_* directives
+> for _, el in ipairs(nginx_admin_directives)  do
         $(el.name) $(el.value);
 > end
 
@@ -348,8 +348,6 @@
             }
         }
 
-<<<<<<< HEAD
-=======
         location = /hop-by-hop {
             content_by_lua_block {
                 local header = ngx.header
@@ -369,7 +367,6 @@
             }
         }
 
->>>>>>> 5e9a43a3
         location ~ "^/cache/(?<n>\d+)$" {
             content_by_lua_block {
                 local mu = require "spec.fixtures.mock_upstream"
@@ -476,8 +473,8 @@
             content_by_lua_block {
                 local mu = require "spec.fixtures.mock_upstream"
                 return mu.reset_log(ngx.var.logname)
-            }
-        }
+    }
+}
     }
 
     include '*.http_mock';
@@ -498,7 +495,7 @@
 > if database == "off" then
     lua_shared_dict stream_kong_db_cache_2     ${{MEM_CACHE_SIZE}};
 > end
-    lua_shared_dict stream_kong_db_cache_miss    12m;
+    lua_shared_dict stream_kong_db_cache_miss 12m;
 > if database == "off" then
     lua_shared_dict stream_kong_db_cache_miss_2  12m;
 > end
