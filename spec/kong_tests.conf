--- conflicted
+++ resolved
@@ -1,13 +1,9 @@
 # 1st digit is 9 for our test instances
 admin_api_uri = 127.0.0.1:9001
 admin_listen = 127.0.0.1:9001
-<<<<<<< HEAD
 admin_gui_listen = 0.0.0.0:9002
-proxy_listen = 0.0.0.0:9000, 0.0.0.0:9443 ssl
 enforce_rbac = off
-=======
 proxy_listen = 0.0.0.0:9000, 0.0.0.0:9443 ssl, 0.0.0.0:9002 http2, 0.0.0.0:9445 http2 ssl
->>>>>>> b00212fe
 stream_listen = off
 
 ssl_cert = spec/fixtures/kong_spec.crt
