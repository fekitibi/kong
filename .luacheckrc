--- conflicted
+++ resolved
@@ -45,9 +45,6 @@
 }
 
 
-<<<<<<< HEAD
-files["kong/plugins/ldap-auth*/*.lua"] = {
-=======
 files["kong/db/schema/entities/workspaces.lua"] = {
     read_globals = {
         "table.unpack",
@@ -56,7 +53,6 @@
 
 
 files["kong/plugins/ldap-auth/*.lua"] = {
->>>>>>> 01f209bd
     read_globals = {
         "bit.mod",
         "string.pack",
