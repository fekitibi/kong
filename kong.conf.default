--- conflicted
+++ resolved
@@ -1412,7 +1412,6 @@
                                  #
                                  # See https://github.com/openresty/lua-nginx-module#lua_socket_pool_size
 
-<<<<<<< HEAD
 #enforce_rbac = off              # Specifies whether Admin API RBAC is enforced.
                                  # Accepts one of `entity`, `both`, `on`, or
                                  # `off`.
@@ -2320,22 +2319,6 @@
 #keyring_vault_token =           # Defines the token value used to communicate
                                  # with the v2 KV Vault HTTP(S) API.
 
-#untrusted_lua = on              # on | off | sandbox
-                                 # on: untrusted lua code has unrestricted
-                                 #     access to the global context
-                                 # sandbox: use a secure sandbox for running
-                                 #     untrusted lua code.
-                                 # off: untrusted lua code is never loaded
-
-#untrusted_lua_sandbox_requires =
-                                 # Comma-separated list of allowed requires
-                                 # for sandboxed untrusted lua code
-
-#untrusted_lua_sandbox_environment =
-                                 # Comma-separated list of global runtime
-                                 # variables available to sandboxed lua code
-                                 # environment
-=======
 #untrusted_lua = sandbox
                                  # Accepted values are:
                                  #
@@ -2390,5 +2373,4 @@
                                  # environment. Ignored if `untrusted_lua` is not `sandbox`.
                                  #
                                  # Note: certain variables, when made available,
-                                 # may cause sandbox escaping trivial.
->>>>>>> 50b8405d
+                                 # may cause sandbox escaping trivial.