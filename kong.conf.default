--- conflicted
+++ resolved
@@ -98,56 +98,6 @@
 #------------------------------------------------------------------------------
 
 #proxy_listen = 0.0.0.0:8000, 0.0.0.0:8443 ssl
-<<<<<<< HEAD
-                        # Comma-separated list of addresses and ports on
-                        # which the proxy server should listen.
-                        # The proxy server is the public entrypoint of Kong,
-                        # which proxies traffic from your consumers to your
-                        # backend services. This value accepts IPv4, IPv6, and
-                        # hostnames.
-                        # Some suffixes can be specified for each pair:
-                        # - `ssl` will require that all connections made
-                        #   through a particular address/port be made with TLS
-                        #   enabled.
-                        # - `http2` will allow for clients to open HTTP/2
-                        #   connections to Kong's proxy server.
-                        # - Finally, `proxy_protocol` will enable usage of the
-                        #   PROXY protocol for a given address/port.
-                        #
-                        # This value can be set to `off`, thus disabling
-                        # the proxy port for this node, enabling a
-                        # 'control-plane' mode (without traffic proxying
-                        # capabilities) which can configure a cluster of
-                        # nodes connected to the same database.
-
-#proxy_url =
-                        # Kong Proxy URL
-                        #
-                        # Here you may provide the lookup, or balancer,
-                        # address for your Kong Proxy nodes.
-                        #
-                        # This value is commonly used in a microservices
-                        # or service-mesh oriented architecture.
-                        #
-                        # Accepted format (parts in parenthesis are optional):
-                        #
-                        #   <scheme>://<IP / HOSTNAME>(:<PORT>(/<PATH>))
-                        #
-                        # Examples:
-                        #
-                        #   - <scheme>://<IP>:<PORT>
-                        #     proxy_url = http://127.0.0.1:8000
-                        #   - SSL <scheme>://<HOSTNAME>
-                        #     proxy_url = https://proxy.domain.tld
-                        #   - <scheme>://<HOSTNAME>/<PATH>
-                        #     proxy_url = http://dev-machine/dev-285
-                        #
-                        # By default:
-                        #
-                        #  Kong Manager, and Kong Portal will use
-                        #  the window request host and append the resolved
-                        #  listener port depending on the requested protocol.
-=======
                          # Comma-separated list of addresses and ports on
                          # which the proxy server should listen for
                          # HTTP/HTTPS traffic.
@@ -182,7 +132,34 @@
 # Note: See https://www.nginx.com/resources/admin-guide/proxy-protocol/
 # for more details about the `proxy_protocol` parameter.
 # Not all *_listen values accept all formats specified in nginx's documentation.
->>>>>>> cc97d5bb
+
+#proxy_url =
+                        # Kong Proxy URL
+                        #
+                        # Here you may provide the lookup, or balancer,
+                        # address for your Kong Proxy nodes.
+                        #
+                        # This value is commonly used in a microservices
+                        # or service-mesh oriented architecture.
+                        #
+                        # Accepted format (parts in parenthesis are optional):
+                        #
+                        #   <scheme>://<IP / HOSTNAME>(:<PORT>(/<PATH>))
+                        #
+                        # Examples:
+                        #
+                        #   - <scheme>://<IP>:<PORT>
+                        #     proxy_url = http://127.0.0.1:8000
+                        #   - SSL <scheme>://<HOSTNAME>
+                        #     proxy_url = https://proxy.domain.tld
+                        #   - <scheme>://<HOSTNAME>/<PATH>
+                        #     proxy_url = http://dev-machine/dev-285
+                        #
+                        # By default:
+                        #
+                        #  Kong Manager, and Kong Portal will use
+                        #  the window request host and append the resolved
+                        #  listener port depending on the requested protocol.
 
 #stream_listen = off
                          # Comma-separated list of addresses and ports on
@@ -467,17 +444,6 @@
 #cassandra_consistency = ONE     # Consistency setting to use when reading/
                                  # writing to the Cassandra cluster.
 
-<<<<<<< HEAD
-#cassandra_lb_policy = RoundRobin  # Load balancing policy to use when
-                                   # distributing queries across your Cassandra
-                                   # cluster.
-                                   # Accepted values are:
-                                   # `RoundRobin`, `RequestRoundRobin`,
-                                   # `DCAwareRoundRobin`, and
-                                   # `RequestDCAwareRoundRobin`.
-                                   # Prefer the later if and only if you are
-                                   # using a multi-datacenter cluster.
-=======
 #cassandra_lb_policy = RequestRoundRobin  # Load balancing policy to use when
                                           # distributing queries across your
                                           # Cassandra cluster.
@@ -492,7 +458,6 @@
                                           # Prefer "DCAware" policies if and
                                           # only if you are using a
                                           # multi-datacenter cluster.
->>>>>>> cc97d5bb
 
 #cassandra_local_datacenter =    # When using the `DCAwareRoundRobin`
                                  # or `RequestDCAwareRoundRobin` load
